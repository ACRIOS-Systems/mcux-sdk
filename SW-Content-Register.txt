Release Name: MCUXpresso Software Development Kit (SDK)
<<<<<<< HEAD
Release Version: 2.13.0
Package License: LA_OPT_NXP_Software_License.txt v39 August 2022- Additional Distribution License granted, license in Section 2.3 applies

SDK_Peripheral_Driver      Name: SDK Peripheral Driver                       
                           Version: 2.x.x                                    
                           Outgoing License: BSD-3-Clause                    
                           License File: COPYING-BSD-3                       
                           Format: source code                               
                           Description: Peripheral drivers are designed for  
                           the most common use cases identified for the      
                           underlying hardware block.                        
                           Location: devices/<device>/drivers                
                           Origin: NXP (BSD-3-Clause)                        
=======
Release Version: 2.14.0
Package License: LA_OPT_NXP_Software_License.txt v45 May 2023- Additional Distribution License granted, license in Section 2.3 applies
>>>>>>> 16897e8a

SDK_Examples               Name: SDK examples                                
                           Version: NA                                       
                           Outgoing License: BSD-3-Clause                    
                           License File: COPYING-BSD-3                       
                           Format: source code, binary, project files, linker
                           files                                             
                           Description: SDK out of box examples to show how  
                           to use peripheral drivers and integrate           
                           middleware.                                       
                           Location: boards/<board>/                         
<<<<<<< HEAD
=======
                           Origin: NXP (BSD-3-Clause)                        

segger_sysview             Name: Segger SystemView Demo                      
                           Version: 3.30                                     
                           Outgoing License: BSD-1-Clause                    
                           License File:                                     
                           boards/<board>/freertos_examples/visualization/fre
                           ertos_segger_sysview/LICENSE                      
                           Format: source code                               
                           Description: Segger SystemView demo               
                           Location:                                         
                           boards/<board>/freertos_examples/visualization/fre
                           ertos_segger_sysview                              
                           Origin: Segger (BSD-1-Clause)                     
                           Url:                                              
                           https://www.segger.com/products/development-tools/
                           systemview/                                       

maestro_framework          Name: Maestro Audio Framework                     
                           Version: 1.6.0                                    
                           Outgoing License: LA_OPT_NXP_Software_License.txt 
                           v45 May 2023- Additional Distribution License     
                           granted, license in Section 2.3 applies           
                           License File: LA_OPT_NXP_Software_License.txt     
                           Format: Source                                    
                           Description: Maestro MCU Audio Framework          
                           Location: middleware/maestro                      
                           Origin: NXP (Proprietary) Flac (BSD 3-clause) Ogg 
                           (BSD 3-clause) Opus (BSD 3-clause) Opusfile (BSD  
                           3-clause)                                         
                           Url: https://github.com/xiph/flac                 
                           https://github.com/xiph/ogg                       
                           https://github.com/xiph/opus                      
                           https://github.com/xiph/opusfile                  

wifi                       Name: NXP Wi-Fi driver                            
                           Version: 1.3.46                                   
                           Outgoing License: BSD-3-Clause                    
                           License File: COPYING-BSD-3                       
                           Format: source code, header files, firmware       
                           binaries                                          
                           Description: NXP Wi-Fi driver and networking      
                           utilities                                         
                           Location: middleware/wifi_nxp                     
                           Origin: NXP (BSD-3-Clause)                        

SDK_Peripheral_Driver      Name: SDK Peripheral Driver                       
                           Version: 2.x.x                                    
                           Outgoing License: BSD-3-Clause                    
                           License File: COPYING-BSD-3                       
                           Format: source code                               
                           Description: Peripheral drivers are designed for  
                           the most common use cases identified for the      
                           underlying hardware block.                        
                           Location: devices/<device>/drivers                
>>>>>>> 16897e8a
                           Origin: NXP (BSD-3-Clause)                        

SDK_Device                 Name: SDK SoC files                               
                           Version: NA                                       
                           Outgoing License: BSD-3-Clause                    
                           License File: COPYING-BSD-3                       
                           Format: source code, linker files                 
                           Description: Device system files, template files, 
                           IDE related startup and linker files.             
                           Location: devices/<device>/                       
                           Origin: NXP (BSD-3-Clause)                        

SDK_Components             Name: SDK components and board peripheral drivers 
                           Version: NA                                       
                           Outgoing License: BSD-3-Clause                    
                           License File: COPYING-BSD-3                       
                           Format: source code                               
                           Description: SDK components and board peripheral  
                           drivers, for example, flash and codec drivers.    
                           Location: components/                             
                           Origin: NXP (BSD-3-Clause), ITE (BSD-3-Clause)    

<<<<<<< HEAD
usb                        Name: USB                                         
                           Version: 2.8.4                                    
                           Outgoing License: BSD-3-Clause                    
                           License File: COPYING-BSD-3                       
                           Format: source code                               
                           Description: NXP USB stack. This is a version of  
                           the USB stack that has been integrated with the   
                           MCUXpresso SDK.                                   
                           Location: middleware/usb                          
                           Origin: NXP (BSD-3-Clause)                        

issdk                      Name: ISSDK                                       
                           Version: 1.7                                      
                           Outgoing License: BSD-3-Clause                    
                           License File: COPYING-BSD-3                       
                           Format: source code                               
                           Description: NXP IoT Sensing SDK. It combines a   
                           set of robust Sensor Drivers and algorithms along 
                           with example applications.                        
                           Location: middleware/issdk                        
                           Origin: NXP (BSD-3-Clause)                        
=======
cmsis_drivers              Name: SDK CMSIS Peripheral Drivers                
                           Version: 2.x.x                                    
                           Outgoing License: Apache License 2.0              
                           License File: CMSIS/LICENSE.txt                   
                           Format: source code                               
                           Description: CMSIS Peripheral drivers are designed
                           to provide hardware independent APIs which make   
                           application reusable across a wide range of       
                           supported microcontroller devices.                
                           Location: devices/<device>/cmsis_drivers          
                           Origin: NXP (Apache-2.0)
                                   ARM (Apache-2.0) - https://github.com/ARM-software/CMSIS_5/releases/tag/5.8.0                  
>>>>>>> 16897e8a

CMSIS                      Name: CMSIS                                       
                           Version: 5.8.0                                    
                           Outgoing License: Apache License 2.0              
                           License File: CMSIS/LICENSE.txt                   
                           Format: source code                               
                           Description: Vendor-independent hardware          
                           abstraction layer for microcontrollers that are   
                           based on Arm Cortex processors, distributed by    
                           ARM. cores                                        
                           Location: CMSIS/                                  
                           Origin: ARM (Apache-2.0) - https://github.com/ARM-software/CMSIS_5/releases/tag/5.8.0                 

eap                        Name: EAP                                         
                           Version: 3.0.12                                   
                           Outgoing License: LA_OPT_NXP_Software_License.txt 
                           v45 May 2023- Additional Distribution License     
                           granted, license in Section 2.3 applies           
                           License File: LA_OPT_NXP_Software_License.txt     
                           Format: Precompiled libraries, header files,      
                           XTENSA/ARMDS example application project          
                           Description: essential audio processing library   
                           EAP16 v3.0.12 for CM7, FusionF1, Hifi4 + EAP16    
                           windows lib for simulation EAP32 v1.0.1 for RT600 
                           + EAP32 v1.0.2 for CM7 + EAP32 windows lib for    
                           simulation(v1.0.2)                                
                           Location: middleware/EAP                          
                           Origin: NXP (Proprietary)                         
                           Url:                                              
                           https://www.youtube.com/watch?v=qZ1fhDc27UU&featur
                           e=youtu.be                                        

fatfs                      Name: FatFs                                       
                           Version: 0.14b                                    
                           Outgoing License: FatFs License                   
                           Approved open source license: Yes                 
                           License File: middleware/fatfs/LICENSE.txt        
                           Format: source code                               
                           Description: Generic FAT file system for small    
                           embedded devices.                                 
                           Location: middleware/fatfs                        
                           Origin: Electronic Lives Mfg. by ChaN of Ageo     
                           city, Japan (FatFs License)                       
                           Url: http://elm-chan.org/fsw/ff/00index_e.html    

<<<<<<< HEAD
mbedtls                    Name: Mbed TLS                                    
                           Version: 2.28.1                                   
                           Outgoing License: Apache-2.0                      
                           License File: middleware/mbedtls/LICENSE          
                           Format: source code                               
                           Description: Cryptographic and SSL/TLS Library    
                           Location: middleware/mbedtls                      
                           Origin: ARM(Apache-2.0) -                         
                           https://github.com/Mbed-TLS/mbedtls/releases/tag/v
                           2.28.1                                            

lwip                       Name: lwIP TCP/IP Stack                           
                           Version: lwIP git repository (2022-05-09, branch: 
                           master, SHA-1:                                    
                           239918ccc173cb2c2a62f41a40fd893f57faf1d6)         
=======
freertos-kernel            Name: FreeRTOS kernel                             
                           Version: 10.5.1                                   
                           Outgoing License: MIT                             
                           License File:                                     
                           rtos/freertos/freertos-kernel/LICENSE.md          
                           Format: source code                               
                           Description: Open source RTOS kernel for small    
                           devices                                           
                           Location: rtos/freertos/freertos-kernel           
                           Origin: Amazon (MIT)                              
                           Url: https://github.com/FreeRTOS/FreeRTOS-Kernel  

littlefs                   Name: LittleFS                                    
                           Version: 2.5.0                                    
                           Outgoing License: BSD-3-Clause                    
                           License File: middleware/littlefs/LICENSE.md      
                           Format: source code                               
                           Description: LittleFS - A little fail-safe        
                           filesystem designed for microcontrollers          
                           Location: middleware/littlefs                     
                           Origin: Christopher Haster                        
                           (https://github.com/geky/)                        
                           Url: https://github.com/littlefs-project/littlefs 

lwip                       Name: lwIP TCP/IP Stack                           
                           Version: lwIP git repository (2023-01-03, branch: 
                           master, SHA-1:                                    
                           3fe8d2fc43a9b69f7ed28c63d44a7744f9c0def9)         
>>>>>>> 16897e8a
                           Outgoing License: BSD-3-Clause                    
                           License File: middleware/lwip/COPYING             
                           Format: source code                               
                           Description: A light-weight TCP/IP stack          
                           Location: middleware/lwip                         
                           Origin: NXP (BSD-3-Clause) Swedish Institute of   
                           Computer Science (BSD-3-Clause) -                 
                           http://savannah.nongnu.org/projects/lwip          

mcuboot                    Name: MCUBoot                                     
                           Version: 1.9.0                                    
                           Outgoing License: Apache-2.0                      
                           License File:                                     
                           middleware/mcuboot_opensource/LICENSE             
                           Format: source code                               
<<<<<<< HEAD
                           Description: CMSIS Peripheral drivers are designed
                           to provide hardware independent APIs which make   
                           application reusable across a wide range of       
                           supported microcontroller devices.                
                           Location: devices/<device>/cmsis_drivers          
                           Origin: NXP (Apache License 2.0)                  

MCMGR                      Name: MCMGR                                       
                           Version: 4.1.3                                    
=======
                           Description: MCUBoot - a bootloader for           
                           microcontrollers                                  
                           Location: middleware/mcuboot_opensource           
                           Origin: MCUBoot https://www.mcuboot.com/          
                           Url: https://github.com/mcu-tools/mcuboot         

mmcau                      Name: mmCAU S/W Library                           
                           Version: 2.0.4                                    
                           Outgoing License: BSD-3-Clause                    
                           License File: middleware/mmcau/LICENSE            
                           Format: source code                               
                           Description: S/W library that works with the      
                           memory-mapped cryptographic acceleration unit     
                           present on some MCUXpresso SoCs                   
                           Location: middleware/mmcau                        
                           Origin: NXP (BSD-3-Clause)                        

multicore_mcmgr            Name: MCMGR                                       
                           Version: 4.1.4                                    
>>>>>>> 16897e8a
                           Outgoing License: BSD-3-Clause                    
                           License File: COPYING-BSD-3                       
                           Format: source code                               
                           Description: Multicore manager                    
                           Location: middleware/multicore/mcmgr              
                           Origin: NXP (BSD-3-Clause)                        

multicore                  Name: Multicore SDK                               
<<<<<<< HEAD
                           Version: 2.13.0                                   
=======
                           Version: 2.14.0                                   
>>>>>>> 16897e8a
                           Outgoing License: BSD-3-Clause                    
                           License File: COPYING-BSD-3                       
                           Format: source code                               
                           Description: NXP Multicore Software Development   
                           Kit.                                              
                           Location: middleware/multicore                    
                           Origin: NXP (BSD-3-Clause)                        

<<<<<<< HEAD
rpmsg_lite                 Name: RPMsg-Lite                                  
                           Version: 5.0.0                                    
=======
multicore_rpmsg_lite       Name: RPMsg-Lite                                  
                           Version: 5.1.0                                    
>>>>>>> 16897e8a
                           Outgoing License: BSD-3-Clause                    
                           License File: COPYING-BSD-3                       
                           Format: source code                               
                           Description: Open Asymmetric Multi Processing     
                           (OpenAMP) framework project                       
                           Location: middleware/multicore/rpmsg_lite         
                           Origin: Mentor Graphics Corporation & community   
                           contributors                                      
                           Url: https://github.com/NXPmicro/rpmsg-lite       

<<<<<<< HEAD
erpc                       Name: eRPC                                        
                           Version: 1.10.0                                   
=======
multicore_erpc             Name: eRPC                                        
                           Version: 1.11.0                                   
>>>>>>> 16897e8a
                           Outgoing License: BSD-3-Clause                    
                           License File: middleware/multicore/erpc/LICENSE   
                           Format: source code                               
                           Description: Embedded Remote Procedure Call       
                           Location: middleware/multicore/erpc               
                           Origin: NXP & community contributors              
                           Url: https://github.com/EmbeddedRPC/erpc          

multicore_erpc_the_bus_piraName: The Bus Pirate                              
te                         Version: NA                                       
                           Outgoing License: Open Source - CC0 (Public Domain
                           Dedication License)                               
                           License File:                                     
                           http://code.google.com/p/the-bus-pirate/          
                           Format: source code                               
                           Description: OS independent serial interface      
                           Location:                                         
                           middleware/multicore/erpc/erpc_c/port/erpc_serial.
                           h,                                                
                           middleware/multicore/erpc/erpc_c/port/erpc_serial.
                           cpp                                               
                           Origin: Community                                 
                           Url: http://code.google.com/p/the-bus-pirate/     

multicore_erpc_cpp_templateName: CPP Template                                
                           Version: NA                                       
                           Outgoing License: Open Source - MIT               
                           License File:                                     
                           middleware/multicore/erpc/erpcgen/src/cpptemplate/
                           LICENSE.txt                                       
                           Format: source code                               
                           Description: CPP Template                         
                           Location:                                         
                           middleware/multicore/erpc/erpcgen/src/cpptemplate 
                           Origin: Ryan Ginstrom & Martinho Fernandes        

multicore_erpc_cpp_option_pName: C++ option-parser                           
arser                      Version: NA                                       
                           Outgoing License: Brad Appleton's license         
                           License File:                                     
                           http://www.bradapp.com/ftp/src/libs/C++/Options.ta
                           r.gz , see README file                            
                           Format: Plain Text                                
                           Description: C++ option-parser                    
                           Location:                                         
                           middleware/multicore/erpc/erpcgen/src/options.cpp 
                           Origin: Brad Appleton bradapp@enteract.com        
                           Url:                                              
                           http://www.bradapp.com/ftp/src/libs/C++/Options.ht
                           ml                                                

<<<<<<< HEAD
freemaster                 Name: FreeMASTER                                  
                           Version: 3.0.5                                    
                           Outgoing License: LA_OPT_NXP_Software_License.txt 
                           v39 August 2022 - Additional distribution license 
                           granted - License in Section 2.3 applies          
                           License File:                                     
                           middleware/freemaster/license/LA_OPT_NXP_Software_
                           License.txt                                       
                           Format: source code & header files                
                           Description: FreeMASTER communication driver      
                           Location: middleware/freemaster/src               
                           Origin: NXP                                       

freemaster-examples        Name: FreeMASTER                                  
                           Version: 3.0.5                                    
                           Outgoing License: BSD-3-Clause                    
                           License File: COPYING-BSD-3                       
                           Format: source code & header files                
                           Description: FreeMASTER example applications      
                           Location: boards/<board>/freemaster_examples      
                           Origin: NXP                                       

LittleFS                   Name: LittleFS                                    
                           Version: 2.5.0                                    
=======
mbedtls                    Name: Mbed TLS                                    
                           Version: 2.28.3                                   
                           Outgoing License: Apache-2.0                      
                           License File: middleware/mbedtls/LICENSE          
                           Format: source code                               
                           Description: Cryptographic and SSL/TLS Library    
                           Location: middleware/mbedtls                      
                           Origin: ARM(Apache-2.0) -                         
                           https://github.com/Mbed-TLS/mbedtls/releases/tag/v
                           2.28.3                                            

sdmmc                      Name: SD MMC SDIO Card middleware                 
                           Version: 2.2.7                                    
>>>>>>> 16897e8a
                           Outgoing License: BSD-3-Clause                    
                           License File: COPYING-BSD-3                       
                           Format: source code                               
                           Description: A software component support SD card,
                           eMMC card, SDIO card.                             
                           Location: middleware/sdmmc                        
                           Origin: NXP (BSD-3-Clause)                        

sdmmc_sdspi                Name: SD Card middleware                          
                           Version: 2.1.4                                    
                           Outgoing License: BSD-3-Clause                    
                           License File: COPYING-BSD-3                       
                           Format: source code                               
                           Description: A software component support access  
                           SD card through spi.                              
                           Location: middleware/sdmmc/sdspi                  
                           Origin: NXP (BSD-3-Clause)                        

usb                        Name: USB                                         
                           Version: 2.9.0                                    
                           Outgoing License: BSD-3-Clause                    
                           License File: COPYING-BSD-3                       
                           Format: source code                               
                           Description: NXP USB stack. This is a version of  
                           the USB stack that has been integrated with the   
                           MCUXpresso SDK.                                   
                           Location: middleware/usb                          
                           Origin: NXP (BSD-3-Clause)                        

vit                        Name: VIT_v4.8.1                                  
                           Version: 4.8.1                                    
                           Outgoing License: LA_OPT_NXP_Software_License.txt 
                           v45 May 2023- Additional Distribution License     
                           granted, license in Section 2.3 applies           
                           License File: LA_OPT_NXP_Software_License.txt     
                           Format: Precompiled libraries, header files,      
                           example application                               
                           Description: Voice Intelligent Technology library 
                           Location: middleware/vit                          
                           Origin: NXP (Proprietary)                         

voice_seeker               Name: VoiceSeeker (no AEC)                        
                           Version: 0.6.0                                    
                           Outgoing License: LA_OPT_NXP_Software_License.txt 
                           v45 May 2023- Additional Distribution License     
                           granted, license in Section 2.3 applies           
                           License File: LA_OPT_NXP_Software_License.txt     
                           Format: Precompiled libraries, header files,      
                           example application                               
                           Description: VoiceSeeker is a multi-microphone    
                           voice control audio front-end signal processing   
                           solution. Acoustic Echo Cancellation (AEC) is not 
                           enabled in this free version.                     
                           Location: middleware/voice_seeker                 
                           Origin: NXP (Proprietary) ARM (Apache-2.0)        
                           Url:                                              
                           https://www.nxp.com/design/software/embedded-softw
                           are/voiceseeker-audio-front-end:VOICESEEKER       
                           https://github.com/ARM-software/CMSIS_5           

VoiceSeeker_dsp            Name: VoiceSeeker (no AEC)                        
                           Version: 0.6.0                                    
                           Outgoing License: LA_OPT_NXP_Software_License.txt 
                           v45 May 2023- Additional Distribution License     
                           granted, license in Section 2.3 applies           
                           License File: LA_OPT_NXP_Software_License.txt     
                           Format: Precompiled libraries, header files,      
                           example application                               
                           Description: VoiceSeeker is a multi-microphone    
                           voice control audio front-end signal processing   
                           solution. Acoustic Echo Cancellation (AEC) is not 
                           enabled in this free version.                     
                           Location: middleware/voice_seeker                 
                           Origin: NXP (Proprietary) Cadence Design Systems  
                           (Proprietary)                                     
                           Url:                                              
                           https://www.nxp.com/design/software/embedded-softw
                           are/voiceseeker-audio-front-end:VOICESEEKER       

osa                        Name: OSA                                         
                           Version: 1.0.0                                    
                           Outgoing License: BSD-3-Clause                    
                           License File: COPYING-BSD-3                       
                           Format: source code                               
                           Description: NXP USB stack. This is a version of  
                           the USB stack that has been integrated with the   
                           MCUXpresso SDK.                                   
                           Origin: NXP (BSD-3-Clause)                        
                           Location: components/osa                          

wifi_tx_pwr_limits         Name: Wi-Fi module Tx power limits                
                           Version: 1.0.0                                    
                           Outgoing License: BSD-3-Clause                    
                           License File: COPYING-BSD-3                       
                           Format: source code                               
                           Description: Wi-Fi module Tx power limits         
                           Location: components/wifi_bt_module/Murata        
                           Origin: Murata Manufacturing Co., Ltd.            
                           (BSD-3-Clause)                                    

<<<<<<< HEAD
TensorFlow Lite            Name: TensorFlow Lite for Microcontrollers        
                           Version: 22-09-19 (commit cdc3a32)                
=======
edgefast_bluetooth         Name: EdgeFast Protocol Abstraction Layer         
                           Version: 0.1.0                                    
                           Outgoing License: BSD-3-Clause                    
                           License File: COPYING-BSD-3                       
                           Format: source code, header files                 
                           Description: EdgeFast Bluetooth PAL               
                           Location: middleware/edgefast_bluetooth           
                           Origin: NXP (BSD-3-Clause) Zephyr BT/BLE Host     
                           stack (Apache-2.0) -                              
                           https://github.com/zephyrproject-rtos/zephyr/tree/
                           v2.6-branch/subsys/bluetooth                      

eiq_tensorflow_lite        Name: TensorFlow Lite for Microcontrollers        
                           Version: 23-03-23 (commit 75f5290)                
>>>>>>> 16897e8a
                           Outgoing License: Apache-2.0                      
                           License File:                                     
                           middleware/eiq/tensorflow-lite/LICENSE            
                           Format: source code                               
                           Description: Software library for running machine 
                           learning models on embedded devices               
                           Location: middleware/eiq/tensorflow-lite          
                           Origin: See middleware/eiq/tensorflow-lite/AUTHORS
                           Url: https://github.com/tensorflow/tensorflow     

eiq_FFT2D                  Name: FFT2D                                       
                           Version: NA                                       
                           Outgoing License: Public Domain                   
                           License File:                                     
                           middleware/eiq/tensorflow-lite/third_party/fft2d/L
                           ICENSE                                            
                           Format: source code                               
                           Description: FFT package in C                     
                           Location:                                         
                           middleware/eiq/tensorflow-lite/third_party/fft2d  
                           Origin: Takuya Ooura                              
                           Url:                                              
                           http://www.kurims.kyoto-u.ac.jp/~ooura/fft.html   

<<<<<<< HEAD
FlatBuffers                Name: FlatBuffers                                 
=======
eiq_FlatBuffers            Name: FlatBuffers                                 
>>>>>>> 16897e8a
                           Version: 2.0.6 (commit a66de58)                   
                           Outgoing License: Apache-2.0                      
                           License File:                                     
                           middleware/eiq/tensorflow-lite/third_party/flatbuf
                           fers/LICENSE.txt                                  
                           Format: source code                               
                           Description: Cross platform serialization library 
                           Location:                                         
                           middleware/eiq/tensorflow-lite/third_party/flatbuf
                           fers                                              
                           Origin: https://google.github.io/flatbuffers      
                           Url: https://github.com/google/flatbuffers        

eiq_gemmlowp               Name: gemmlowp                                    
                           Version: NA (commit 719139c)                      
                           Outgoing License: Apache-2.0                      
                           License File:                                     
                           middleware/eiq/tensorflow-lite/third_party/gemmlow
                           p/LICENSE                                         
                           Format: source code                               
                           Description: A small self-contained low-precision 
                           GEMM library                                      
                           Location:                                         
                           middleware/eiq/tensorflow-lite/third_party/gemmlow
                           p                                                 
                           Origin: See                                       
                           middleware/eiq/tensorflow-lite/third_party/gemmlow
                           p/AUTHORS                                         
                           Url: https://github.com/google/gemmlowp           

eiq_KissFFT                Name: Kiss FFT                                    
                           Version: 1.3.0                                    
                           Outgoing License: BSD-3-Clause                    
                           License File:                                     
                           middleware/eiq/tensorflow-lite/third_party/kissfft
                           /COPYING                                          
                           Format: source code                               
                           Description: A mixed-radix Fast Fourier Transform 
                           library                                           
                           Location:                                         
                           middleware/eiq/tensorflow-lite/third_party/kissfft
                           Origin: Mark Borgerding                           
                           Url: https://github.com/mborgerding/kissfft       

eiq_ruy                    Name: ruy                                         
                           Version: NA (commit d371283)                      
                           Outgoing License: Apache-2.0                      
                           License File:                                     
                           middleware/eiq/tensorflow-lite/third_party/ruy/LIC
                           ENSE                                              
                           Format: source code                               
                           Description: The ruy matrix multiplication library
                           Location:                                         
                           middleware/eiq/tensorflow-lite/third_party/ruy    
                           Origin: Google, Inc.                              
                           Url: https://github.com/google/ruy                

<<<<<<< HEAD
tensorflow_lite_micro_cmsisName: CMSIS-NN library                            
_nn                        Version: 3.1.0 (commit 6a18a74, CMSIS version     
                           5.9.0)                                            
=======
eiq_tensorflow_lite_micro_cName: CMSIS-NN library                            
msis_nn                    Version: 4.1.0 (commit d071e9f)                   
>>>>>>> 16897e8a
                           Outgoing License: Apache-2.0                      
                           License File:                                     
                           middleware/eiq/tensorflow-lite/third_party/cmsis/L
                           ICENSE.txt                                        
                           Format: source code                               
                           Description: A neural network kernels library for 
                           Cortex-M cores from ARM                           
                           Location:                                         
                           middleware/eiq/tensorflow-lite/third_party/cmsis  
                           Origin: ARM                                       
                           Url: https://github.com/ARM-software/CMSIS-NN     

<<<<<<< HEAD
tensorflow_lite_micro_xtensName: Cadence HiFi4 Neural Network (NN) Library   
a_nn                       Version: 2.7.0                                    
                           Outgoing License: LA_OPT_NXP_Software_License.txt 
                           v39 August 2022 - Additional distribution license 
=======
eiq_tensorflow_lite_micro_xName: Cadence HiFi4 Neural Network (NN) Library   
tensa_nn                   Version: 2.9.0                                    
                           Outgoing License: LA_OPT_NXP_Software_License.txt 
                           v45 May 2023 - Additional distribution license    
>>>>>>> 16897e8a
                           granted - License in Section 2.3 applies          
                           License File: LA_OPT_NXP_Software_License.txt     
                           Format: source code                               
                           Description: A neural network kernels library for 
                           Xtensa cores from Cadence                         
                           Location:                                         
                           middleware/eiq/tensorflow-lite/third_party/xa_nnli
                           b_hifi4,                                          
                           middleware/eiq/tensorflow-lite/tensorflow/lite/mic
                           ro/kernels/xtensa_hifi                            
                           Origin: Cadence Design Systems, Inc. (proprietary)
                           Url: https://github.com/foss-xtensa/nnlib-hifi4   

Glow_Utils                 Name: Glow Utils                                  
                           Version: 1.0.0                                    
                           Outgoing License: BSD-3-Clause                    
                           License File: COPYING-BSD-3                       
                           Format: source code, header files, python scripts 
                           Description: Utilities and project examples for   
                           Glow NN Compiler.                                 
                           Location: middleware/eiq/glow                     
                           Origin: NXP (BSD-3-Clause)                        

DeepviewRT_Library         Name: DeepviewRT Library                          
                           Version: 2.4.20                                   
                           Outgoing License: LA_OPT_NXP_Software_License.txt 
<<<<<<< HEAD
                           v39 August 2022- No distribution permitted,       
                           license in Section 2.2 applies.                   
=======
                           v45 May 2023- No distribution permitted, license  
                           in Section 2.2 applies.                           
>>>>>>> 16897e8a
                           License File: LA_OPT_NXP_Software_License.txt     
                           Format: machine learning library and header file  
                           Description: Au-Zone DeepViewRT and ModelRunner   
                           License.                                          
                           Location: middleware/eiq/deepviewrt/lib           
                           Origin: Au-Zone (proprietary)                     
                           Url: https://embeddedml.com                       

DeepviewRT_Sample          Name: DeepviewRT Sample                           
                           Version: 1.0.0                                    
                           Outgoing License: LA_OPT_NXP_Software_License.txt 
<<<<<<< HEAD
                           v39 August 2022- Additional distribution license  
=======
                           v45 May 2023- Additional distribution license     
>>>>>>> 16897e8a
                           granted, license in Section 2.3 applies.          
                           License File: LA_OPT_NXP_Software_License.txt     
                           Format: source code                               
                           Description: Utilities and project examples for   
                           deepviewRT.                                       
                           Location: middleware/eiq/deepviewrt               
                           Origin: NXP (Proprietary)/Au-Zone (proprietary)   
                           Url: https://embeddedml.com                       

<<<<<<< HEAD
maestro                    Name: Maestro Audio Framework                     
                           Version: 1.5.0                                    
                           Outgoing License: LA_OPT_NXP_Software_License.txt 
                           v39 August 2022- Additional distribution license  
                           granted - License in Section 2.3 applies          
                           License File: LA_OPT_NXP_Software_License.txt     
                           Format: Source                                    
                           Description: Maestro MCU Audio Framework          
                           Location: middleware/maestro                      
                           Origin: NXP (Proprietary) Flac (BSD 3-clause) Ogg 
                           (BSD 3-clause) Opus (BSD 3-clause) Opusfile (BSD  
                           3-clause)                                         
                           Url: https://github.com/xiph/flac                 
                           https://github.com/xiph/ogg                       
                           https://github.com/xiph/opus                      
                           https://github.com/xiph/opusfile                  

wifi_nxp                   Name: NXP Wi-Fi driver                            
                           Version: 1.3.r41.p2                               
                           Outgoing License: LA_OPT_NXP_Software_License.txt 
                           v39 August 2022- Additional distribution license  
                           granted - License in Section 2.3 applies          
=======
mpp                        Name: Multimedia Processing Pipelines (MPP)       
                           Version: 2.0.0                                    
                           Outgoing License: LA_OPT_NXP_Software_License.txt 
                           v45 May 2023- Additional Distribution License     
                           granted, license in Section 2.3 applies           
>>>>>>> 16897e8a
                           License File: LA_OPT_NXP_Software_License.txt     
                           Format: source code, header files                 
                           Description: Library to build vision pipelines    
                           Location: middleware/eiq/mpp                      
                           Origin: NXP                                       

VoiceSeeker_arm            Name: VoiceSeeker (no AEC)                        
                           Version: 0.6.0                                    
                           Outgoing License: LA_OPT_NXP_Software_License.txt 
                           v39 August 2022 - Additional distribution license 
                           granted - License in Section 2.3 applies          
                           License File: LA_OPT_NXP_Software_License.txt     
                           Format: Precompiled libraries, header files,      
                           example application                               
                           Description: VoiceSeeker is a multi-microphone    
                           voice control audio front-end signal processing   
                           solution. Acoustic Echo Cancellation (AEC) is not 
                           enabled in this free version.                     
                           Location: middleware/voice_seeker                 
                           Origin: NXP (Proprietary) ARM (Apache-2.0)        
                           Url:                                              
                           https://www.nxp.com/design/software/embedded-softw
                           are/voiceseeker-audio-front-end:VOICESEEKER       
                           https://github.com/ARM-software/CMSIS_5           

azure_rtos_threadx         Name: Azure RTOS ThreadX                          
                           Version: 6.2.0                                    
                           Outgoing License: LA_OPT_NXP_Software_License.txt 
<<<<<<< HEAD
                           v39 August 2022 - Additional distribution license 
                           granted - License in Section 2.3 applies          
=======
                           v45 May 2023- Additional Distribution License     
                           granted, license in Section 2.3 applies           
>>>>>>> 16897e8a
                           License File: LA_OPT_NXP_Software_License.txt     
                           Format: source code                               
                           Description: RTOS kernel for microcontrollers     
                           Location: rtos/azure-rtos/threadx                 
                           Origin: Microsoft                                 
                           Url:                                              
                           https://azure.microsoft.com/en-us/services/rtos/  

azure_rtos_filex           Name: Azure RTOS FileX                            
                           Version: 6.2.0                                    
                           Outgoing License: LA_OPT_NXP_Software_License.txt 
<<<<<<< HEAD
                           v39 August 2022 - Additional distribution license 
                           granted - License in Section 2.3 applies          
=======
                           v45 May 2023- Additional Distribution License     
                           granted, license in Section 2.3 applies           
>>>>>>> 16897e8a
                           License File: LA_OPT_NXP_Software_License.txt     
                           Format: source code                               
                           Description: file system                          
                           Location: rtos/azure-rtos/filex                   
                           Origin: Microsoft                                 
                           Url:                                              
                           https://azure.microsoft.com/en-us/services/rtos/  

azure_rtos_levelx          Name: Azure RTOS LevelX                           
                           Version: 6.2.0                                    
                           Outgoing License: LA_OPT_NXP_Software_License.txt 
<<<<<<< HEAD
                           v39 August 2022 - Additional distribution license 
                           granted - License in Section 2.3 applies          
=======
                           v45 May 2023- Additional Distribution License     
                           granted, license in Section 2.3 applies           
>>>>>>> 16897e8a
                           License File: LA_OPT_NXP_Software_License.txt     
                           Format: source code                               
                           Description: NAND and NOR flash wear leveling     
                           facilities for embedded applications              
                           Location: rtos/azure-rtos/levelx                  
                           Origin: Microsoft                                 
                           Url:                                              
                           https://azure.microsoft.com/en-us/services/rtos/  

azure_rtos_netxduo         Name: Azure RTOS NetX Duo                         
                           Version: 6.2.0                                    
                           Outgoing License: LA_OPT_NXP_Software_License.txt 
<<<<<<< HEAD
                           v39 August 2022 - Additional distribution license 
                           granted - License in Section 2.3 applies          
=======
                           v45 May 2023- Additional Distribution License     
                           granted, license in Section 2.3 applies           
>>>>>>> 16897e8a
                           License File: LA_OPT_NXP_Software_License.txt     
                           Format: source code                               
                           Description: advanced, industrial-grade TCP/IP    
                           network stack                                     
                           Location: rtos/azure-rtos/netxduo                 
                           Origin: Microsoft                                 
                           Url:                                              
                           https://azure.microsoft.com/en-us/services/rtos/  

azure_rtos_guix            Name: Azure RTOS GUIX                             
                           Version: 6.2.0                                    
                           Outgoing License: LA_OPT_NXP_Software_License.txt 
<<<<<<< HEAD
                           v39 August 2022 - Additional distribution license 
                           granted - License in Section 2.3 applies          
=======
                           v45 May 2023- Additional Distribution License     
                           granted, license in Section 2.3 applies           
>>>>>>> 16897e8a
                           License File: LA_OPT_NXP_Software_License.txt     
                           Format: source code                               
                           Description: advanced, industrial-grade GUI       
                           solution                                          
                           Location: rtos/azure-rtos/guix                    
                           Origin: Microsoft                                 
                           Url:                                              
                           https://azure.microsoft.com/en-us/services/rtos/  

azure_rtos_usbx            Name: Azure RTOS USBX                             
                           Version: 6.2.0                                    
                           Outgoing License: LA_OPT_NXP_Software_License.txt 
<<<<<<< HEAD
                           v39 August 2022 - Additional distribution license 
                           granted - License in Section 2.3 applies          
=======
                           v45 May 2023- Additional Distribution License     
                           granted, license in Section 2.3 applies           
>>>>>>> 16897e8a
                           License File: LA_OPT_NXP_Software_License.txt     
                           Format: source code                               
                           Description: A high-performance USB host and      
                           device embedded stack                             
                           Location: rtos/azure-rtos/usbx                    
                           Origin: Microsoft                                 
                           Url:                                              
                           https://azure.microsoft.com/en-us/services/rtos/  

<<<<<<< HEAD
MCUBoot                    Name: MCUBoot                                     
                           Version: 1.9.0                                    
                           Outgoing License: Apache-2.0                      
                           License File:                                     
                           middleware/mcuboot_opensource/LICENSE             
                           Format: source code                               
                           Description: MCUBoot - a bootloader for           
                           microcontrollers                                  
                           Location: middleware/mcuboot_opensource           
                           Origin: MCUBoot https://www.mcuboot.com/          
                           Url: https://github.com/mcu-tools/mcuboot         

RangeHTTPServer            Name: RangeHTTPServer                             
                           Version: 1.2.0                                    
                           Outgoing License: Apache-2.0                      
                           License File:                                     
                           boards/<board>/lwip_examples/<lwip_httpscli_ota>/h
                           ttps_server/LICENSE                               
                           Format: source code                               
                           Description: Python SimpleHTTPServer extension for
                           support of HTTP Range Requests                    
                           Location:                                         
                           boards/<board>/lwip_examples/<lwip_httpscli_ota>/h
                           ttps_server                                       
                           Url: https://github.com/danvk/RangeHTTPServer     

mpp                        Name: Multimedia Processing Pipelines (MPP)       
                           Version: 1.0.0                                    
                           Outgoing License: LA_OPT_NXP_Software_License.txt 
                           v39 August 2022 - Additional distribution license 
                           granted - License in Section 2.3 applies          
                           License File: LA_OPT_NXP_Software_License.txt     
                           Format: source code, header files                 
                           Description: Library to build vision pipelines    
                           Location: middleware/eiq/mpp                      
                           Origin: NXP                                       

wifi_tx_pwr_limits         Name: Wi-Fi module Tx power limits                
                           Version: 1.0.0                                    
                           Outgoing License: BSD-3-Clause                    
                           License File: COPYING-BSD-3                       
                           Format: source code                               
                           Description: Wi-Fi module Tx power limits         
                           Location: components/wifi_bt_module/Murata        
                           Origin: Murata Manufacturing Co., Ltd.            
                           (BSD-3-Clause)                                    

segger_rtt                 Name: SEGGER Real Timer Transfer                  
                           Version: 7.22                                     
                           Outgoing License: LA_OPT_NXP_Software_License.txt 
                           v39 August 2022 - Additional distribution license 
                           granted - License in Section 2.3 applies          
                           License File: LA_OPT_NXP_Software_License.txt     
                           Format: source code                               
                           Description: SEGGER Real Timer Transfer           
                           Location: components/rtt                          
                           Origin: SEGGER Microcontroller (proprietary)      

dsp_audio_framework        Name: dsp_audio_framework                         
                           Version: 3.2                                      
                           Outgoing License: LA_OPT_NXP_Software_License.txt 
                           v39 August 2022 - Additional distribution license 
                           granted - License in Section 2.3 applies          
                           License File: LA_OPT_NXP_Software_License.txt     
                           Format: source code                               
                           Description: DSP Audio Streamer Framework based on
                           Xtensa Audio Framework from Cadence Design        
                           Location: middleware/dsp/audio_framework          
                           Origin: Cadence Design Systems, Inc. & NXP        

dsp_nn                     Name: Cadence HiFi4 Neural Network (NN) Library   
                           Version: 2.4.1                                    
                           Outgoing License: LA_OPT_NXP_Software_License.txt 
                           v39 August 2022 - No distribution permitted,      
                           license in Section 2.2 applies.                   
                           License File: LA_OPT_NXP_Software_License.txt     
                           Format: source code, header files, binary files   
                           Description: DSP Neural Networks Framework based  
                           on Xtensa Neural Networks Library from Cadence    
                           Design                                            
                           Location: middleware/dsp/nn                       
                           Origin: Cadence Design Systems, Inc. & NXP        
                           (proprietary)                                     

naturedsp_fusionf1         Name: naturedsp                                   
                           Version: 1.2.0                                    
                           Outgoing License: LA_OPT_NXP_Software_License.txt 
                           v39 August 2022 - No distribution permitted,      
                           license in Section 2.2 applies.                   
                           License File: LA_OPT_NXP_Software_License.txt     
                           Format: source code, precompiled library          
                           Description: Digital Signal Processing for Xtensa 
                           Fusion Audio Engines                              
                           Location: middleware/dsp/naturedsp/fusionf1       
                           Origin: Cadence Design Systems (Proprietary)      

VoiceSeeker_dsp            Name: VoiceSeeker (no AEC)                        
                           Version: 0.6.0                                    
                           Outgoing License: LA_OPT_NXP_Software_License.txt 
                           v39 August 2022 - Additional distribution license 
                           granted - License in Section 2.3 applies          
                           License File: LA_OPT_NXP_Software_License.txt     
                           Format: Precompiled libraries, header files,      
                           example application                               
                           Description: VoiceSeeker is a multi-microphone    
                           voice control audio front-end signal processing   
                           solution. Acoustic Echo Cancellation (AEC) is not 
                           enabled in this free version.                     
                           Location: middleware/voice_seeker                 
                           Origin: NXP (Proprietary) Cadence Design Systems  
                           (Proprietary)                                     
                           Url:                                              
                           https://www.nxp.com/design/software/embedded-softw
                           are/voiceseeker-audio-front-end:VOICESEEKER       

Pedometer_Library          Name: Pedometer Library                           
                           Version: 1.0                                      
                           Outgoing License: LA_OPT_NXP_Software_License.txt 
                           v39 August 2022- Additional Distribution License  
                           granted, license in Section 2.3 applies           
                           License File: LA_OPT_NXP_Software_License.txt     
                           Format: binary library                            
                           Description: NXP issdk pedometer algorithm library
                           for Arm Cortex M0+ and M4 processors              
                           Location:                                         
                           middleware/issdk/algorithms/pedometer/lib         
                           Origin: KEYnetik, Inc                             

sdmmc_sdspi                Name: SD Card middleware                          
                           Version: 2.1.4                                    
=======
issdk                      Name: ISSDK                                       
                           Version: 1.7                                      
>>>>>>> 16897e8a
                           Outgoing License: BSD-3-Clause                    
                           License File: COPYING-BSD-3                       
                           Format: source code                               
                           Description: NXP IoT Sensing SDK. It combines a   
                           set of robust Sensor Drivers and algorithms along 
                           with example applications.                        
                           Location: middleware/issdk                        
                           Origin: NXP (BSD-3-Clause)                        

<<<<<<< HEAD
rtcesl                     Name: rtcesl                                      
                           Version: 4.7 (CM0,CM4,CM7,CM33) + 4.5 (DSC)       
                           Outgoing License: BSD-3-Clause                    
                           License File: COPYING-BSD-3                       
                           Format: object code & header files                
                           Description: NXP Real Time Control Embedded       
                           Software Library.                                 
                           Location: middleware/rtcesl                       
                           Origin: NXP (BSD-3-Clause)                        

segger_systemview          Name: Segger SystemView Demo                      
                           Version: 3.3                                      
                           Outgoing License: BSD-1-Clause                    
                           License File:                                     
                           boards/<board>/rtos_examples/visualization/freerto
                           s_segger_sysview/LICENSE                          
                           Format: source code                               
                           Description: Segger systemview demo               
                           Location:                                         
                           boards/<board>/rtos_examples/visualization/freerto
                           s_segger_sysview                                  
                           Origin: Segger (BSD-1-Clause)                     
=======
Pedometer_Library          Name: Pedometer Library                           
                           Version: 1.0.0                                    
                           Outgoing License: LA_OPT_NXP_Software_License.txt 
                           v45 May 2023- Additional Distribution License     
                           granted, license in Section 2.3 applies           
                           License File: LA_OPT_NXP_Software_License.txt     
                           Format: binary library                            
                           Description: NXP issdk pedometer algorithm library
                           for Arm Cortex M0+ and M4 processors              
                           Location:                                         
                           middleware/issdk/algorithms/pedometer/lib         
                           Origin: KEYnetik, Inc                             

dsp_audio_streamer_frameworName: dsp_audio_framework                         
k                          Version: 3.2                                      
                           Outgoing License: LA_OPT_NXP_Software_License.txt 
                           v45 May 2023- Additional Distribution License     
                           granted, license in Section 2.3 applies           
                           License File: LA_OPT_NXP_Software_License.txt     
                           Format: source code                               
                           Description: DSP Audio Streamer Framework based on
                           Xtensa Audio Framework from Cadence Design        
                           Location: middleware/dsp/audio_framework          
                           Origin: Cadence Design Systems, Inc. & NXP        

dsp_nn                     Name: Cadence HiFi4 Neural Network (NN) Library   
                           Version: 2.4.1                                    
                           Outgoing License: LA_OPT_NXP_Software_License.txt 
                           v45 May 2023- No distribution permitted, license  
                           in Section 2.2 applies.                           
                           License File: LA_OPT_NXP_Software_License.txt     
                           Format: source code, header files, binary files   
                           Description: DSP Neural Networks Framework based  
                           on Xtensa Neural Networks Library from Cadence    
                           Design                                            
                           Location: middleware/dsp/nn                       
                           Origin: Cadence Design Systems, Inc. & NXP        
                           (proprietary)                                     

segger_rtt                 Name: SEGGER Real Timer Transfer                  
                           Version: 7.22                                     
                           Outgoing License: LA_OPT_NXP_Software_License.txt 
                           v45 May 2023- Additional Distribution License     
                           granted, license in Section 2.3 applies           
                           License File: LA_OPT_NXP_Software_License.txt     
                           Format: source code                               
                           Description: SEGGER Real Timer Transfer           
                           Location: components/rtt                          
                           Origin: SEGGER Microcontroller (proprietary)      

CRC32-GS                   Name: CRC32 code                                  
                           Version: NA                                       
                           Outgoing License: Public domain                   
                           Format: source code                               
                           Description: CRC32 code written by Gary S. Brown  
                           Location:                                         
                           components/codec/tfa9xxx/vas_tfa_drv/tfa_container
                           _crc32.c                                          
                           Origin: Gary S. Brown                             
>>>>>>> 16897e8a
<|MERGE_RESOLUTION|>--- conflicted
+++ resolved
@@ -1,22 +1,6 @@
 Release Name: MCUXpresso Software Development Kit (SDK)
-<<<<<<< HEAD
-Release Version: 2.13.0
-Package License: LA_OPT_NXP_Software_License.txt v39 August 2022- Additional Distribution License granted, license in Section 2.3 applies
-
-SDK_Peripheral_Driver      Name: SDK Peripheral Driver                       
-                           Version: 2.x.x                                    
-                           Outgoing License: BSD-3-Clause                    
-                           License File: COPYING-BSD-3                       
-                           Format: source code                               
-                           Description: Peripheral drivers are designed for  
-                           the most common use cases identified for the      
-                           underlying hardware block.                        
-                           Location: devices/<device>/drivers                
-                           Origin: NXP (BSD-3-Clause)                        
-=======
 Release Version: 2.14.0
 Package License: LA_OPT_NXP_Software_License.txt v45 May 2023- Additional Distribution License granted, license in Section 2.3 applies
->>>>>>> 16897e8a
 
 SDK_Examples               Name: SDK examples                                
                            Version: NA                                       
@@ -28,8 +12,6 @@
                            to use peripheral drivers and integrate           
                            middleware.                                       
                            Location: boards/<board>/                         
-<<<<<<< HEAD
-=======
                            Origin: NXP (BSD-3-Clause)                        
 
 segger_sysview             Name: Segger SystemView Demo                      
@@ -85,7 +67,6 @@
                            the most common use cases identified for the      
                            underlying hardware block.                        
                            Location: devices/<device>/drivers                
->>>>>>> 16897e8a
                            Origin: NXP (BSD-3-Clause)                        
 
 SDK_Device                 Name: SDK SoC files                               
@@ -108,29 +89,6 @@
                            Location: components/                             
                            Origin: NXP (BSD-3-Clause), ITE (BSD-3-Clause)    
 
-<<<<<<< HEAD
-usb                        Name: USB                                         
-                           Version: 2.8.4                                    
-                           Outgoing License: BSD-3-Clause                    
-                           License File: COPYING-BSD-3                       
-                           Format: source code                               
-                           Description: NXP USB stack. This is a version of  
-                           the USB stack that has been integrated with the   
-                           MCUXpresso SDK.                                   
-                           Location: middleware/usb                          
-                           Origin: NXP (BSD-3-Clause)                        
-
-issdk                      Name: ISSDK                                       
-                           Version: 1.7                                      
-                           Outgoing License: BSD-3-Clause                    
-                           License File: COPYING-BSD-3                       
-                           Format: source code                               
-                           Description: NXP IoT Sensing SDK. It combines a   
-                           set of robust Sensor Drivers and algorithms along 
-                           with example applications.                        
-                           Location: middleware/issdk                        
-                           Origin: NXP (BSD-3-Clause)                        
-=======
 cmsis_drivers              Name: SDK CMSIS Peripheral Drivers                
                            Version: 2.x.x                                    
                            Outgoing License: Apache License 2.0              
@@ -143,7 +101,6 @@
                            Location: devices/<device>/cmsis_drivers          
                            Origin: NXP (Apache-2.0)
                                    ARM (Apache-2.0) - https://github.com/ARM-software/CMSIS_5/releases/tag/5.8.0                  
->>>>>>> 16897e8a
 
 CMSIS                      Name: CMSIS                                       
                            Version: 5.8.0                                    
@@ -189,23 +146,6 @@
                            city, Japan (FatFs License)                       
                            Url: http://elm-chan.org/fsw/ff/00index_e.html    
 
-<<<<<<< HEAD
-mbedtls                    Name: Mbed TLS                                    
-                           Version: 2.28.1                                   
-                           Outgoing License: Apache-2.0                      
-                           License File: middleware/mbedtls/LICENSE          
-                           Format: source code                               
-                           Description: Cryptographic and SSL/TLS Library    
-                           Location: middleware/mbedtls                      
-                           Origin: ARM(Apache-2.0) -                         
-                           https://github.com/Mbed-TLS/mbedtls/releases/tag/v
-                           2.28.1                                            
-
-lwip                       Name: lwIP TCP/IP Stack                           
-                           Version: lwIP git repository (2022-05-09, branch: 
-                           master, SHA-1:                                    
-                           239918ccc173cb2c2a62f41a40fd893f57faf1d6)         
-=======
 freertos-kernel            Name: FreeRTOS kernel                             
                            Version: 10.5.1                                   
                            Outgoing License: MIT                             
@@ -234,7 +174,6 @@
                            Version: lwIP git repository (2023-01-03, branch: 
                            master, SHA-1:                                    
                            3fe8d2fc43a9b69f7ed28c63d44a7744f9c0def9)         
->>>>>>> 16897e8a
                            Outgoing License: BSD-3-Clause                    
                            License File: middleware/lwip/COPYING             
                            Format: source code                               
@@ -250,17 +189,6 @@
                            License File:                                     
                            middleware/mcuboot_opensource/LICENSE             
                            Format: source code                               
-<<<<<<< HEAD
-                           Description: CMSIS Peripheral drivers are designed
-                           to provide hardware independent APIs which make   
-                           application reusable across a wide range of       
-                           supported microcontroller devices.                
-                           Location: devices/<device>/cmsis_drivers          
-                           Origin: NXP (Apache License 2.0)                  
-
-MCMGR                      Name: MCMGR                                       
-                           Version: 4.1.3                                    
-=======
                            Description: MCUBoot - a bootloader for           
                            microcontrollers                                  
                            Location: middleware/mcuboot_opensource           
@@ -280,7 +208,6 @@
 
 multicore_mcmgr            Name: MCMGR                                       
                            Version: 4.1.4                                    
->>>>>>> 16897e8a
                            Outgoing License: BSD-3-Clause                    
                            License File: COPYING-BSD-3                       
                            Format: source code                               
@@ -289,11 +216,7 @@
                            Origin: NXP (BSD-3-Clause)                        
 
 multicore                  Name: Multicore SDK                               
-<<<<<<< HEAD
-                           Version: 2.13.0                                   
-=======
                            Version: 2.14.0                                   
->>>>>>> 16897e8a
                            Outgoing License: BSD-3-Clause                    
                            License File: COPYING-BSD-3                       
                            Format: source code                               
@@ -302,13 +225,8 @@
                            Location: middleware/multicore                    
                            Origin: NXP (BSD-3-Clause)                        
 
-<<<<<<< HEAD
-rpmsg_lite                 Name: RPMsg-Lite                                  
-                           Version: 5.0.0                                    
-=======
 multicore_rpmsg_lite       Name: RPMsg-Lite                                  
                            Version: 5.1.0                                    
->>>>>>> 16897e8a
                            Outgoing License: BSD-3-Clause                    
                            License File: COPYING-BSD-3                       
                            Format: source code                               
@@ -319,13 +237,8 @@
                            contributors                                      
                            Url: https://github.com/NXPmicro/rpmsg-lite       
 
-<<<<<<< HEAD
-erpc                       Name: eRPC                                        
-                           Version: 1.10.0                                   
-=======
 multicore_erpc             Name: eRPC                                        
                            Version: 1.11.0                                   
->>>>>>> 16897e8a
                            Outgoing License: BSD-3-Clause                    
                            License File: middleware/multicore/erpc/LICENSE   
                            Format: source code                               
@@ -377,32 +290,6 @@
                            http://www.bradapp.com/ftp/src/libs/C++/Options.ht
                            ml                                                
 
-<<<<<<< HEAD
-freemaster                 Name: FreeMASTER                                  
-                           Version: 3.0.5                                    
-                           Outgoing License: LA_OPT_NXP_Software_License.txt 
-                           v39 August 2022 - Additional distribution license 
-                           granted - License in Section 2.3 applies          
-                           License File:                                     
-                           middleware/freemaster/license/LA_OPT_NXP_Software_
-                           License.txt                                       
-                           Format: source code & header files                
-                           Description: FreeMASTER communication driver      
-                           Location: middleware/freemaster/src               
-                           Origin: NXP                                       
-
-freemaster-examples        Name: FreeMASTER                                  
-                           Version: 3.0.5                                    
-                           Outgoing License: BSD-3-Clause                    
-                           License File: COPYING-BSD-3                       
-                           Format: source code & header files                
-                           Description: FreeMASTER example applications      
-                           Location: boards/<board>/freemaster_examples      
-                           Origin: NXP                                       
-
-LittleFS                   Name: LittleFS                                    
-                           Version: 2.5.0                                    
-=======
 mbedtls                    Name: Mbed TLS                                    
                            Version: 2.28.3                                   
                            Outgoing License: Apache-2.0                      
@@ -416,7 +303,6 @@
 
 sdmmc                      Name: SD MMC SDIO Card middleware                 
                            Version: 2.2.7                                    
->>>>>>> 16897e8a
                            Outgoing License: BSD-3-Clause                    
                            License File: COPYING-BSD-3                       
                            Format: source code                               
@@ -517,10 +403,6 @@
                            Origin: Murata Manufacturing Co., Ltd.            
                            (BSD-3-Clause)                                    
 
-<<<<<<< HEAD
-TensorFlow Lite            Name: TensorFlow Lite for Microcontrollers        
-                           Version: 22-09-19 (commit cdc3a32)                
-=======
 edgefast_bluetooth         Name: EdgeFast Protocol Abstraction Layer         
                            Version: 0.1.0                                    
                            Outgoing License: BSD-3-Clause                    
@@ -535,7 +417,6 @@
 
 eiq_tensorflow_lite        Name: TensorFlow Lite for Microcontrollers        
                            Version: 23-03-23 (commit 75f5290)                
->>>>>>> 16897e8a
                            Outgoing License: Apache-2.0                      
                            License File:                                     
                            middleware/eiq/tensorflow-lite/LICENSE            
@@ -560,11 +441,7 @@
                            Url:                                              
                            http://www.kurims.kyoto-u.ac.jp/~ooura/fft.html   
 
-<<<<<<< HEAD
-FlatBuffers                Name: FlatBuffers                                 
-=======
 eiq_FlatBuffers            Name: FlatBuffers                                 
->>>>>>> 16897e8a
                            Version: 2.0.6 (commit a66de58)                   
                            Outgoing License: Apache-2.0                      
                            License File:                                     
@@ -622,14 +499,8 @@
                            Origin: Google, Inc.                              
                            Url: https://github.com/google/ruy                
 
-<<<<<<< HEAD
-tensorflow_lite_micro_cmsisName: CMSIS-NN library                            
-_nn                        Version: 3.1.0 (commit 6a18a74, CMSIS version     
-                           5.9.0)                                            
-=======
 eiq_tensorflow_lite_micro_cName: CMSIS-NN library                            
 msis_nn                    Version: 4.1.0 (commit d071e9f)                   
->>>>>>> 16897e8a
                            Outgoing License: Apache-2.0                      
                            License File:                                     
                            middleware/eiq/tensorflow-lite/third_party/cmsis/L
@@ -642,17 +513,10 @@
                            Origin: ARM                                       
                            Url: https://github.com/ARM-software/CMSIS-NN     
 
-<<<<<<< HEAD
-tensorflow_lite_micro_xtensName: Cadence HiFi4 Neural Network (NN) Library   
-a_nn                       Version: 2.7.0                                    
-                           Outgoing License: LA_OPT_NXP_Software_License.txt 
-                           v39 August 2022 - Additional distribution license 
-=======
 eiq_tensorflow_lite_micro_xName: Cadence HiFi4 Neural Network (NN) Library   
 tensa_nn                   Version: 2.9.0                                    
                            Outgoing License: LA_OPT_NXP_Software_License.txt 
                            v45 May 2023 - Additional distribution license    
->>>>>>> 16897e8a
                            granted - License in Section 2.3 applies          
                            License File: LA_OPT_NXP_Software_License.txt     
                            Format: source code                               
@@ -679,13 +543,8 @@
 DeepviewRT_Library         Name: DeepviewRT Library                          
                            Version: 2.4.20                                   
                            Outgoing License: LA_OPT_NXP_Software_License.txt 
-<<<<<<< HEAD
-                           v39 August 2022- No distribution permitted,       
-                           license in Section 2.2 applies.                   
-=======
                            v45 May 2023- No distribution permitted, license  
                            in Section 2.2 applies.                           
->>>>>>> 16897e8a
                            License File: LA_OPT_NXP_Software_License.txt     
                            Format: machine learning library and header file  
                            Description: Au-Zone DeepViewRT and ModelRunner   
@@ -697,11 +556,7 @@
 DeepviewRT_Sample          Name: DeepviewRT Sample                           
                            Version: 1.0.0                                    
                            Outgoing License: LA_OPT_NXP_Software_License.txt 
-<<<<<<< HEAD
-                           v39 August 2022- Additional distribution license  
-=======
                            v45 May 2023- Additional distribution license     
->>>>>>> 16897e8a
                            granted, license in Section 2.3 applies.          
                            License File: LA_OPT_NXP_Software_License.txt     
                            Format: source code                               
@@ -711,71 +566,22 @@
                            Origin: NXP (Proprietary)/Au-Zone (proprietary)   
                            Url: https://embeddedml.com                       
 
-<<<<<<< HEAD
-maestro                    Name: Maestro Audio Framework                     
-                           Version: 1.5.0                                    
-                           Outgoing License: LA_OPT_NXP_Software_License.txt 
-                           v39 August 2022- Additional distribution license  
-                           granted - License in Section 2.3 applies          
-                           License File: LA_OPT_NXP_Software_License.txt     
-                           Format: Source                                    
-                           Description: Maestro MCU Audio Framework          
-                           Location: middleware/maestro                      
-                           Origin: NXP (Proprietary) Flac (BSD 3-clause) Ogg 
-                           (BSD 3-clause) Opus (BSD 3-clause) Opusfile (BSD  
-                           3-clause)                                         
-                           Url: https://github.com/xiph/flac                 
-                           https://github.com/xiph/ogg                       
-                           https://github.com/xiph/opus                      
-                           https://github.com/xiph/opusfile                  
-
-wifi_nxp                   Name: NXP Wi-Fi driver                            
-                           Version: 1.3.r41.p2                               
-                           Outgoing License: LA_OPT_NXP_Software_License.txt 
-                           v39 August 2022- Additional distribution license  
-                           granted - License in Section 2.3 applies          
-=======
 mpp                        Name: Multimedia Processing Pipelines (MPP)       
                            Version: 2.0.0                                    
                            Outgoing License: LA_OPT_NXP_Software_License.txt 
                            v45 May 2023- Additional Distribution License     
                            granted, license in Section 2.3 applies           
->>>>>>> 16897e8a
                            License File: LA_OPT_NXP_Software_License.txt     
                            Format: source code, header files                 
                            Description: Library to build vision pipelines    
                            Location: middleware/eiq/mpp                      
                            Origin: NXP                                       
 
-VoiceSeeker_arm            Name: VoiceSeeker (no AEC)                        
-                           Version: 0.6.0                                    
-                           Outgoing License: LA_OPT_NXP_Software_License.txt 
-                           v39 August 2022 - Additional distribution license 
-                           granted - License in Section 2.3 applies          
-                           License File: LA_OPT_NXP_Software_License.txt     
-                           Format: Precompiled libraries, header files,      
-                           example application                               
-                           Description: VoiceSeeker is a multi-microphone    
-                           voice control audio front-end signal processing   
-                           solution. Acoustic Echo Cancellation (AEC) is not 
-                           enabled in this free version.                     
-                           Location: middleware/voice_seeker                 
-                           Origin: NXP (Proprietary) ARM (Apache-2.0)        
-                           Url:                                              
-                           https://www.nxp.com/design/software/embedded-softw
-                           are/voiceseeker-audio-front-end:VOICESEEKER       
-                           https://github.com/ARM-software/CMSIS_5           
-
 azure_rtos_threadx         Name: Azure RTOS ThreadX                          
                            Version: 6.2.0                                    
                            Outgoing License: LA_OPT_NXP_Software_License.txt 
-<<<<<<< HEAD
-                           v39 August 2022 - Additional distribution license 
-                           granted - License in Section 2.3 applies          
-=======
-                           v45 May 2023- Additional Distribution License     
-                           granted, license in Section 2.3 applies           
->>>>>>> 16897e8a
+                           v45 May 2023- Additional Distribution License     
+                           granted, license in Section 2.3 applies           
                            License File: LA_OPT_NXP_Software_License.txt     
                            Format: source code                               
                            Description: RTOS kernel for microcontrollers     
@@ -787,13 +593,8 @@
 azure_rtos_filex           Name: Azure RTOS FileX                            
                            Version: 6.2.0                                    
                            Outgoing License: LA_OPT_NXP_Software_License.txt 
-<<<<<<< HEAD
-                           v39 August 2022 - Additional distribution license 
-                           granted - License in Section 2.3 applies          
-=======
-                           v45 May 2023- Additional Distribution License     
-                           granted, license in Section 2.3 applies           
->>>>>>> 16897e8a
+                           v45 May 2023- Additional Distribution License     
+                           granted, license in Section 2.3 applies           
                            License File: LA_OPT_NXP_Software_License.txt     
                            Format: source code                               
                            Description: file system                          
@@ -805,13 +606,8 @@
 azure_rtos_levelx          Name: Azure RTOS LevelX                           
                            Version: 6.2.0                                    
                            Outgoing License: LA_OPT_NXP_Software_License.txt 
-<<<<<<< HEAD
-                           v39 August 2022 - Additional distribution license 
-                           granted - License in Section 2.3 applies          
-=======
-                           v45 May 2023- Additional Distribution License     
-                           granted, license in Section 2.3 applies           
->>>>>>> 16897e8a
+                           v45 May 2023- Additional Distribution License     
+                           granted, license in Section 2.3 applies           
                            License File: LA_OPT_NXP_Software_License.txt     
                            Format: source code                               
                            Description: NAND and NOR flash wear leveling     
@@ -824,13 +620,8 @@
 azure_rtos_netxduo         Name: Azure RTOS NetX Duo                         
                            Version: 6.2.0                                    
                            Outgoing License: LA_OPT_NXP_Software_License.txt 
-<<<<<<< HEAD
-                           v39 August 2022 - Additional distribution license 
-                           granted - License in Section 2.3 applies          
-=======
-                           v45 May 2023- Additional Distribution License     
-                           granted, license in Section 2.3 applies           
->>>>>>> 16897e8a
+                           v45 May 2023- Additional Distribution License     
+                           granted, license in Section 2.3 applies           
                            License File: LA_OPT_NXP_Software_License.txt     
                            Format: source code                               
                            Description: advanced, industrial-grade TCP/IP    
@@ -843,13 +634,8 @@
 azure_rtos_guix            Name: Azure RTOS GUIX                             
                            Version: 6.2.0                                    
                            Outgoing License: LA_OPT_NXP_Software_License.txt 
-<<<<<<< HEAD
-                           v39 August 2022 - Additional distribution license 
-                           granted - License in Section 2.3 applies          
-=======
-                           v45 May 2023- Additional Distribution License     
-                           granted, license in Section 2.3 applies           
->>>>>>> 16897e8a
+                           v45 May 2023- Additional Distribution License     
+                           granted, license in Section 2.3 applies           
                            License File: LA_OPT_NXP_Software_License.txt     
                            Format: source code                               
                            Description: advanced, industrial-grade GUI       
@@ -862,13 +648,8 @@
 azure_rtos_usbx            Name: Azure RTOS USBX                             
                            Version: 6.2.0                                    
                            Outgoing License: LA_OPT_NXP_Software_License.txt 
-<<<<<<< HEAD
-                           v39 August 2022 - Additional distribution license 
-                           granted - License in Section 2.3 applies          
-=======
-                           v45 May 2023- Additional Distribution License     
-                           granted, license in Section 2.3 applies           
->>>>>>> 16897e8a
+                           v45 May 2023- Additional Distribution License     
+                           granted, license in Section 2.3 applies           
                            License File: LA_OPT_NXP_Software_License.txt     
                            Format: source code                               
                            Description: A high-performance USB host and      
@@ -878,70 +659,35 @@
                            Url:                                              
                            https://azure.microsoft.com/en-us/services/rtos/  
 
-<<<<<<< HEAD
-MCUBoot                    Name: MCUBoot                                     
-                           Version: 1.9.0                                    
-                           Outgoing License: Apache-2.0                      
-                           License File:                                     
-                           middleware/mcuboot_opensource/LICENSE             
-                           Format: source code                               
-                           Description: MCUBoot - a bootloader for           
-                           microcontrollers                                  
-                           Location: middleware/mcuboot_opensource           
-                           Origin: MCUBoot https://www.mcuboot.com/          
-                           Url: https://github.com/mcu-tools/mcuboot         
-
-RangeHTTPServer            Name: RangeHTTPServer                             
-                           Version: 1.2.0                                    
-                           Outgoing License: Apache-2.0                      
-                           License File:                                     
-                           boards/<board>/lwip_examples/<lwip_httpscli_ota>/h
-                           ttps_server/LICENSE                               
-                           Format: source code                               
-                           Description: Python SimpleHTTPServer extension for
-                           support of HTTP Range Requests                    
-                           Location:                                         
-                           boards/<board>/lwip_examples/<lwip_httpscli_ota>/h
-                           ttps_server                                       
-                           Url: https://github.com/danvk/RangeHTTPServer     
-
-mpp                        Name: Multimedia Processing Pipelines (MPP)       
+issdk                      Name: ISSDK                                       
+                           Version: 1.7                                      
+                           Outgoing License: BSD-3-Clause                    
+                           License File: COPYING-BSD-3                       
+                           Format: source code                               
+                           Description: NXP IoT Sensing SDK. It combines a   
+                           set of robust Sensor Drivers and algorithms along 
+                           with example applications.                        
+                           Location: middleware/issdk                        
+                           Origin: NXP (BSD-3-Clause)                        
+
+Pedometer_Library          Name: Pedometer Library                           
                            Version: 1.0.0                                    
                            Outgoing License: LA_OPT_NXP_Software_License.txt 
-                           v39 August 2022 - Additional distribution license 
-                           granted - License in Section 2.3 applies          
-                           License File: LA_OPT_NXP_Software_License.txt     
-                           Format: source code, header files                 
-                           Description: Library to build vision pipelines    
-                           Location: middleware/eiq/mpp                      
-                           Origin: NXP                                       
-
-wifi_tx_pwr_limits         Name: Wi-Fi module Tx power limits                
-                           Version: 1.0.0                                    
-                           Outgoing License: BSD-3-Clause                    
-                           License File: COPYING-BSD-3                       
-                           Format: source code                               
-                           Description: Wi-Fi module Tx power limits         
-                           Location: components/wifi_bt_module/Murata        
-                           Origin: Murata Manufacturing Co., Ltd.            
-                           (BSD-3-Clause)                                    
-
-segger_rtt                 Name: SEGGER Real Timer Transfer                  
-                           Version: 7.22                                     
-                           Outgoing License: LA_OPT_NXP_Software_License.txt 
-                           v39 August 2022 - Additional distribution license 
-                           granted - License in Section 2.3 applies          
-                           License File: LA_OPT_NXP_Software_License.txt     
-                           Format: source code                               
-                           Description: SEGGER Real Timer Transfer           
-                           Location: components/rtt                          
-                           Origin: SEGGER Microcontroller (proprietary)      
-
-dsp_audio_framework        Name: dsp_audio_framework                         
-                           Version: 3.2                                      
-                           Outgoing License: LA_OPT_NXP_Software_License.txt 
-                           v39 August 2022 - Additional distribution license 
-                           granted - License in Section 2.3 applies          
+                           v45 May 2023- Additional Distribution License     
+                           granted, license in Section 2.3 applies           
+                           License File: LA_OPT_NXP_Software_License.txt     
+                           Format: binary library                            
+                           Description: NXP issdk pedometer algorithm library
+                           for Arm Cortex M0+ and M4 processors              
+                           Location:                                         
+                           middleware/issdk/algorithms/pedometer/lib         
+                           Origin: KEYnetik, Inc                             
+
+dsp_audio_streamer_frameworName: dsp_audio_framework                         
+k                          Version: 3.2                                      
+                           Outgoing License: LA_OPT_NXP_Software_License.txt 
+                           v45 May 2023- Additional Distribution License     
+                           granted, license in Section 2.3 applies           
                            License File: LA_OPT_NXP_Software_License.txt     
                            Format: source code                               
                            Description: DSP Audio Streamer Framework based on
@@ -952,8 +698,8 @@
 dsp_nn                     Name: Cadence HiFi4 Neural Network (NN) Library   
                            Version: 2.4.1                                    
                            Outgoing License: LA_OPT_NXP_Software_License.txt 
-                           v39 August 2022 - No distribution permitted,      
-                           license in Section 2.2 applies.                   
+                           v45 May 2023- No distribution permitted, license  
+                           in Section 2.2 applies.                           
                            License File: LA_OPT_NXP_Software_License.txt     
                            Format: source code, header files, binary files   
                            Description: DSP Neural Networks Framework based  
@@ -963,128 +709,6 @@
                            Origin: Cadence Design Systems, Inc. & NXP        
                            (proprietary)                                     
 
-naturedsp_fusionf1         Name: naturedsp                                   
-                           Version: 1.2.0                                    
-                           Outgoing License: LA_OPT_NXP_Software_License.txt 
-                           v39 August 2022 - No distribution permitted,      
-                           license in Section 2.2 applies.                   
-                           License File: LA_OPT_NXP_Software_License.txt     
-                           Format: source code, precompiled library          
-                           Description: Digital Signal Processing for Xtensa 
-                           Fusion Audio Engines                              
-                           Location: middleware/dsp/naturedsp/fusionf1       
-                           Origin: Cadence Design Systems (Proprietary)      
-
-VoiceSeeker_dsp            Name: VoiceSeeker (no AEC)                        
-                           Version: 0.6.0                                    
-                           Outgoing License: LA_OPT_NXP_Software_License.txt 
-                           v39 August 2022 - Additional distribution license 
-                           granted - License in Section 2.3 applies          
-                           License File: LA_OPT_NXP_Software_License.txt     
-                           Format: Precompiled libraries, header files,      
-                           example application                               
-                           Description: VoiceSeeker is a multi-microphone    
-                           voice control audio front-end signal processing   
-                           solution. Acoustic Echo Cancellation (AEC) is not 
-                           enabled in this free version.                     
-                           Location: middleware/voice_seeker                 
-                           Origin: NXP (Proprietary) Cadence Design Systems  
-                           (Proprietary)                                     
-                           Url:                                              
-                           https://www.nxp.com/design/software/embedded-softw
-                           are/voiceseeker-audio-front-end:VOICESEEKER       
-
-Pedometer_Library          Name: Pedometer Library                           
-                           Version: 1.0                                      
-                           Outgoing License: LA_OPT_NXP_Software_License.txt 
-                           v39 August 2022- Additional Distribution License  
-                           granted, license in Section 2.3 applies           
-                           License File: LA_OPT_NXP_Software_License.txt     
-                           Format: binary library                            
-                           Description: NXP issdk pedometer algorithm library
-                           for Arm Cortex M0+ and M4 processors              
-                           Location:                                         
-                           middleware/issdk/algorithms/pedometer/lib         
-                           Origin: KEYnetik, Inc                             
-
-sdmmc_sdspi                Name: SD Card middleware                          
-                           Version: 2.1.4                                    
-=======
-issdk                      Name: ISSDK                                       
-                           Version: 1.7                                      
->>>>>>> 16897e8a
-                           Outgoing License: BSD-3-Clause                    
-                           License File: COPYING-BSD-3                       
-                           Format: source code                               
-                           Description: NXP IoT Sensing SDK. It combines a   
-                           set of robust Sensor Drivers and algorithms along 
-                           with example applications.                        
-                           Location: middleware/issdk                        
-                           Origin: NXP (BSD-3-Clause)                        
-
-<<<<<<< HEAD
-rtcesl                     Name: rtcesl                                      
-                           Version: 4.7 (CM0,CM4,CM7,CM33) + 4.5 (DSC)       
-                           Outgoing License: BSD-3-Clause                    
-                           License File: COPYING-BSD-3                       
-                           Format: object code & header files                
-                           Description: NXP Real Time Control Embedded       
-                           Software Library.                                 
-                           Location: middleware/rtcesl                       
-                           Origin: NXP (BSD-3-Clause)                        
-
-segger_systemview          Name: Segger SystemView Demo                      
-                           Version: 3.3                                      
-                           Outgoing License: BSD-1-Clause                    
-                           License File:                                     
-                           boards/<board>/rtos_examples/visualization/freerto
-                           s_segger_sysview/LICENSE                          
-                           Format: source code                               
-                           Description: Segger systemview demo               
-                           Location:                                         
-                           boards/<board>/rtos_examples/visualization/freerto
-                           s_segger_sysview                                  
-                           Origin: Segger (BSD-1-Clause)                     
-=======
-Pedometer_Library          Name: Pedometer Library                           
-                           Version: 1.0.0                                    
-                           Outgoing License: LA_OPT_NXP_Software_License.txt 
-                           v45 May 2023- Additional Distribution License     
-                           granted, license in Section 2.3 applies           
-                           License File: LA_OPT_NXP_Software_License.txt     
-                           Format: binary library                            
-                           Description: NXP issdk pedometer algorithm library
-                           for Arm Cortex M0+ and M4 processors              
-                           Location:                                         
-                           middleware/issdk/algorithms/pedometer/lib         
-                           Origin: KEYnetik, Inc                             
-
-dsp_audio_streamer_frameworName: dsp_audio_framework                         
-k                          Version: 3.2                                      
-                           Outgoing License: LA_OPT_NXP_Software_License.txt 
-                           v45 May 2023- Additional Distribution License     
-                           granted, license in Section 2.3 applies           
-                           License File: LA_OPT_NXP_Software_License.txt     
-                           Format: source code                               
-                           Description: DSP Audio Streamer Framework based on
-                           Xtensa Audio Framework from Cadence Design        
-                           Location: middleware/dsp/audio_framework          
-                           Origin: Cadence Design Systems, Inc. & NXP        
-
-dsp_nn                     Name: Cadence HiFi4 Neural Network (NN) Library   
-                           Version: 2.4.1                                    
-                           Outgoing License: LA_OPT_NXP_Software_License.txt 
-                           v45 May 2023- No distribution permitted, license  
-                           in Section 2.2 applies.                           
-                           License File: LA_OPT_NXP_Software_License.txt     
-                           Format: source code, header files, binary files   
-                           Description: DSP Neural Networks Framework based  
-                           on Xtensa Neural Networks Library from Cadence    
-                           Design                                            
-                           Location: middleware/dsp/nn                       
-                           Origin: Cadence Design Systems, Inc. & NXP        
-                           (proprietary)                                     
-
 segger_rtt                 Name: SEGGER Real Timer Transfer                  
                            Version: 7.22                                     
                            Outgoing License: LA_OPT_NXP_Software_License.txt 
@@ -1104,5 +728,4 @@
                            Location:                                         
                            components/codec/tfa9xxx/vas_tfa_drv/tfa_container
                            _crc32.c                                          
-                           Origin: Gary S. Brown                             
->>>>>>> 16897e8a
+                           Origin: Gary S. Brown                             