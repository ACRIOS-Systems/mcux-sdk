--- conflicted
+++ resolved
@@ -114,11 +114,7 @@
                            Origin: NXP (BSD-3-Clause)                        
 
 fatfs                      Name: FatFs                                       
-<<<<<<< HEAD
-                           Version: 0.14a                                    
-=======
                            Version: 0.14b                                    
->>>>>>> c84411fd
                            Outgoing License: FatFs License                   
                            License File: middleware/fatfs/LICENSE.txt        
                            Format: source code                               
@@ -227,33 +223,20 @@
                            ml                                                
 
 freemaster                 Name: FreeMASTER                                  
-<<<<<<< HEAD
-                           Version: 3.0.4                                    
-=======
                            Version: 3.0.5                                    
->>>>>>> c84411fd
-                           Outgoing License: LA_OPT_NXP_Software_License.txt 
-                           - Additional distribution license granted -       
-                           License in Section 2.3 applies                    
-                           License File:                                     
-<<<<<<< HEAD
-                           middleware/freemaster/LA_OPT_NXP_Software_License.
-                           txt                                               
-=======
+                           Outgoing License: LA_OPT_NXP_Software_License.txt 
+                           - Additional distribution license granted -       
+                           License in Section 2.3 applies                    
+                           License File:                                     
                            middleware/freemaster/license/LA_OPT_NXP_Software_
                            License.txt                                       
->>>>>>> c84411fd
                            Format: source code & header files                
                            Description: FreeMASTER communication driver      
                            Location: middleware/freemaster/src               
                            Origin: NXP                                       
 
 freemaster-examples        Name: FreeMASTER                                  
-<<<<<<< HEAD
-                           Version: 3.0.4                                    
-=======
                            Version: 3.0.5                                    
->>>>>>> c84411fd
                            Outgoing License: BSD-3-Clause                    
                            License File: COPYING-BSD-3                       
                            Format: source code & header files                
@@ -261,8 +244,6 @@
                            Location: boards/<board>/freemaster_examples      
                            Origin: NXP                                       
 
-<<<<<<< HEAD
-=======
 FWK                        Name: Connectivity Framework                      
                            Version: 6.0.0                                    
                            Outgoing License: BSD-3-Clause                    
@@ -286,7 +267,6 @@
                            a                                                 
                            Origin: NXP                                       
 
->>>>>>> c84411fd
 gradle                     Name: Gradle                                      
                            Version: 4.1                                      
                            Outgoing License: Apache-2.0                      
@@ -322,21 +302,13 @@
                            BSD)                                              
 
 TensorFlow Lite            Name: TensorFlow Lite for Microcontrollers        
-<<<<<<< HEAD
-                           Version: 2.4.1                                    
-=======
                            Version: 2.6.0                                    
->>>>>>> c84411fd
                            Outgoing License: Apache-2.0                      
                            License File:                                     
                            middleware/eiq/tensorflow-lite/LICENSE            
                            Format: source code                               
                            Description: Software library for running machine 
-<<<<<<< HEAD
-                           learning models on mobile and embedded devices    
-=======
                            learning models on embedded devices               
->>>>>>> c84411fd
                            Location: middleware/eiq/tensorflow-lite          
                            Origin: See middleware/eiq/tensorflow-lite/AUTHORS
                            Url: https://github.com/tensorflow/tensorflow     
@@ -387,11 +359,7 @@
                            Url: https://github.com/google/gemmlowp           
 
 ruy                        Name: ruy                                         
-<<<<<<< HEAD
-                           Version: NA (commit 5bb02fb)                      
-=======
                            Version: NA (commit e6c1b8d)                      
->>>>>>> c84411fd
                            Outgoing License: Apache-2.0                      
                            License File:                                     
                            middleware/eiq/tensorflow-lite/third_party/ruy/LIC
@@ -404,13 +372,8 @@
                            Url: https://github.com/google/ruy                
 
 tensorflow_lite_micro_cmsisName: CMSIS-NN library                            
-<<<<<<< HEAD
-_nn                        Version: 1.3.0 (commit 01f5b32, CMSIS version     
-                           5.7.0)                                            
-=======
 _nn                        Version: 3.0.0 (commit 59d6249, CMSIS version     
                            5.8.0)                                            
->>>>>>> c84411fd
                            Outgoing License: Apache-2.0                      
                            License File:                                     
                            middleware/eiq/tensorflow-lite/third_party/cmsis/L
@@ -424,11 +387,7 @@
                            Url: https://github.com/ARM-software/CMSIS_5      
 
 tensorflow_lite_micro_xtensName: Cadence HiFi4 Neural Network (NN) Library   
-<<<<<<< HEAD
-a_nn                       Version: 2.2.0                                    
-=======
 a_nn                       Version: 2.4.1                                    
->>>>>>> c84411fd
                            Outgoing License: LA_OPT_NXP_Software_License -   
                            Additional distribution license granted - License 
                            in Section 2.3 applies                            
@@ -480,10 +439,6 @@
                            Origin: NXP (Proprietary)/Au-Zone (proprietary)   
                            Url: https://embeddedml.com                       
 
-<<<<<<< HEAD
-rtcesl                     Name: rtcesl                                      
-                           Version: 4.6.2 (CM0,CM4,CM7,CM33) + 4.5 (DSC)     
-=======
 bt_ble_hoststack           Name: Bluetooth and Bluetooth Low Energy Host     
                            Stack                                             
                            Version: 16.5.16                                  
@@ -605,7 +560,6 @@
 
 rtcesl                     Name: rtcesl                                      
                            Version: 4.7 (CM0,CM4,CM7,CM33) + 4.5 (DSC)       
->>>>>>> c84411fd
                            Outgoing License: BSD-3-Clause                    
                            License File: COPYING-BSD-3                       
                            Format: object code & header files                
@@ -614,25 +568,6 @@
                            Location: middleware/rtcesl                       
                            Origin: NXP (BSD-3-Clause)                        
 
-<<<<<<< HEAD
-AwsDeviceConfiguration     Name: AWS Device Configuration                    
-                           Version: 1.0                                      
-                           Outgoing License: Apache-2.0 & BSD                
-                           License File:                                     
-                           http://www.apache.org/licenses/LICENSE-2.0,       
-                           COPYING-BSD-3                                     
-                           Format: binary                                    
-                           Description: AWS Device Configuration example     
-                           Android application                               
-                           Location:                                         
-                           boards/<board>/aws_examples/device_configuration_a
-                           ndroid/AwsDeviceConfiguration.apk                 
-                           Origin: Android Open Source Project               
-                           (https://source.android.com/) & NXP (Apache-2.0 & 
-                           BSD)                                              
-
-=======
->>>>>>> c84411fd
 sdmmc_sdspi                Name: SD Card middleware                          
                            Version: 2.1.4                                    
                            Outgoing License: BSD-3-Clause                    
