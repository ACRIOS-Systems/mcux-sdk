--- conflicted
+++ resolved
@@ -1,8 +1,4 @@
 Release Name: MCUXpresso Software Development Kit (SDK)
-<<<<<<< HEAD
-Release Version: 2.15.100
-Package License: LA_OPT_NXP_Software_License v49 September 2023 - Additional Distribution License granted, license in Section 2.3 applies
-=======
 Release Version: 2.16.000
 Package License: LA_OPT_NXP_Software_License v56 April 2024 - Additional Distribution License granted, license in Section 2.3 applies
 
@@ -22,7 +18,6 @@
                            https://github.com/xiph/ogg                       
                            https://github.com/xiph/opus                      
                            https://github.com/xiph/opusfile                  
->>>>>>> 6f3fd257
 
 SDK_Peripheral_Driver      Name: SDK Peripheral Driver                       
                            Version: 2.x.x                                    
@@ -106,19 +101,6 @@
                            Origin: https://w1.fi/wpa_supplicant/ and         
                            https://w1.fi/hostapd/                            
 
-<<<<<<< HEAD
-edgelock_firmware          Name: Edgelock Firmware                           
-                           Version: 0.1.1                                    
-                           Location: firmware/edgelock                       
-                           Outgoing License: LA_OPT_NXP_Software_License.txt 
-                           v49 September 2023- Additional Distribution       
-                           License granted, license in Section 2.3 applies   
-                           License File: LA_OPT_NXP_Software_License.txt     
-                           Format: Binary                                    
-                           Description: i.MX Sentinel firmware               
-                           Release Location: i.MX Yocto Project mirror       
-                           Origin: NXP (proprietary)                         
-=======
 fatfs                      Name: FatFs                                       
                            Version: R0.15                                    
                            Outgoing License: FatFs License                   
@@ -228,203 +210,19 @@
                            Location:                                         
                            middleware/multicore/erpc/erpcgen/src/cpptemplate 
                            Origin: Ryan Ginstrom & Martinho Fernandes        
->>>>>>> 6f3fd257
-
-voice_seeker_cm33_noDSP    Name: VoiceSeeker (no AEC)                        
-                           Version: 0.6.8                                    
-                           Outgoing License: LA_OPT_NXP_Software_License v49 
-                           September 2023 - Additional distribution license  
-                           granted, license in Section 2.3 applies           
-                           License File: LA_OPT_NXP_Software_License.txt     
-                           Format: Precompiled libraries, header files,      
-                           example application                               
-                           Description: VoiceSeeker is a multi-microphone    
-                           voice control audio front-end signal processing   
-                           solution. Acoustic Echo Cancellation (AEC) is not 
-                           enabled in this free version.                     
-                           Location:                                         
-                           middleware/voice_seeker/ARM_CortexM33_noDSP       
-                           Origin: NXP (Proprietary) ARM (Apache-2.0)        
+
+multicore_erpc_cpp_option_pName: C++ option-parser                           
+arser                      Version: NA                                       
+                           Outgoing License: Brad Appleton's license         
+                           License File:                                     
+                           http://www.bradapp.com/ftp/src/libs/C++/Options.ta
+                           r.gz , see README file                            
+                           Format: Plain Text                                
+                           Description: C++ option-parser                    
+                           Location:                                         
+                           middleware/multicore/erpc/erpcgen/src/options.cpp 
+                           Origin: Brad Appleton bradapp@enteract.com        
                            Url:                                              
-<<<<<<< HEAD
-                           https://www.nxp.com/design/software/embedded-softw
-                           are/voiceseeker-audio-front-end:VOICESEEKER       
-                           https://github.com/ARM-software/CMSIS_5           
-
-wifi                       Name: NXP Wi-Fi driver                            
-                           Version: 1.3.46                                   
-                           Outgoing License: BSD-3-Clause                    
-                           License File: COPYING-BSD-3                       
-                           Format: source code, header files, firmware       
-                           binaries                                          
-                           Description: NXP Wi-Fi driver and networking      
-                           utilities                                         
-                           Location: middleware/wifi_nxp                     
-                           Origin: NXP (BSD-3-Clause)                        
-
-wpa_supplicant             Name: wpa_supplicant-rtos                         
-                           Version: 2.11.0                                   
-                           Outgoing License: BSD-3-Clause                    
-                           License File:                                     
-                           middleware/wireless/wpa_supplicant-rtos/wpa_suppli
-                           cant/README                                       
-                           Format: source code                               
-                           Description: WPA Supplicant & HOSTAPD             
-                           Location: middleware/wireless/wpa_supplicant-rtos 
-                           Origin: https://w1.fi/wpa_supplicant/ and         
-                           https://w1.fi/hostapd/                            
-
-fatfs                      Name: FatFs                                       
-                           Version: R0.15                                    
-                           Outgoing License: FatFs License                   
-                           Approved open source license: Yes                 
-                           License File: middleware/fatfs/LICENSE.txt        
-                           Format: source code                               
-                           Description: Generic FAT file system for small    
-                           embedded devices.                                 
-                           Location: middleware/fatfs                        
-                           Origin: Electronic Lives Mfg. by ChaN of Ageo     
-                           city, Japan (FatFs License)                       
-                           Url: http://elm-chan.org/fsw/ff/00index_e.html    
-
-conn_fwloader              Name: RW61X Firmware Binary                       
-                           Version: 6.p3                                     
-                           Outgoing License: LA_OPT_NXP_Software_License v49 
-                           September 2023 - Additional distribution license  
-                           granted, license in Section 2.3 applies           
-                           License File: LA_OPT_NXP_Software_License.txt     
-                           Format: Binaries                                  
-                           Description: WIFI, BLE and 15.4 Firmware Binaries.
-                           Location: components/conn_fwloader/fw_bin         
-                           Origin: NXP (Proprietary)                         
-
-psa_crypto_driver          Name: PSA CRYPTO DRIVER                           
-                           Version: 1.0.0                                    
-                           Outgoing License: BSD-3-Clause                    
-                           License File: COPYING-BSD-3                       
-                           Format: source code                               
-                           Description: PSA crypto driver interface to use   
-                           cryptographic library running on NXP crypto       
-                           Hardware IP                                       
-                           Origin: NXP (BSD-3-Clause)                        
-                           Location: components/psa_crypto_driver            
-
-els_pkc                    Name: ELS PKC                                     
-                           Version: 1.9.0                                    
-                           Outgoing License: LA_OPT_NXP_Software_License v49 
-                           September 2023 - Additional distribution license  
-                           granted, license in Section 2.3 applies           
-                           License File: LA_OPT_NXP_Software_License.txt     
-                           Format: Static library, headers, sources          
-                           Description: Cryptographic library running on NXP 
-                           ELS and PKC Crypto Hardware IP                    
-                           Origin: NXP (proprietary)                         
-                           Location: components/els_pkc 
-
-freertos-kernel            Name: FreeRTOS kernel                             
-                           Version: 10.5.1                                   
-                           Outgoing License: MIT                             
-                           License File:                                     
-                           rtos/freertos/freertos-kernel/LICENSE.md          
-                           Format: source code                               
-                           Description: Open source RTOS kernel for small    
-                           devices                                           
-                           Location: rtos/freertos/freertos-kernel           
-                           Origin: Amazon (MIT)                              
-                           Url: https://github.com/FreeRTOS/FreeRTOS-Kernel  
-
-littlefs                   Name: LittleFS                                    
-                           Version: 2.8.0                                    
-                           Outgoing License: BSD-3-Clause                    
-                           License File: middleware/littlefs/LICENSE.md      
-                           Format: source code                               
-                           Description: LittleFS - A little fail-safe        
-                           filesystem designed for microcontrollers          
-                           Location: middleware/littlefs                     
-                           Origin: Christopher Haster                        
-                           (https://github.com/geky/)                        
-                           Url: https://github.com/littlefs-project/littlefs 
-
-lwip                       Name: lwIP TCP/IP Stack                           
-                           Version: lwIP git repository (2023-01-03, branch: 
-                           master, SHA-1:                                    
-                           3fe8d2fc43a9b69f7ed28c63d44a7744f9c0def9)         
-                           Outgoing License: BSD-3-Clause                    
-                           License File: middleware/lwip/COPYING             
-                           Format: source code                               
-                           Description: A light-weight TCP/IP stack          
-                           Location: middleware/lwip                         
-                           Origin: NXP (BSD-3-Clause) Swedish Institute of   
-                           Computer Science (BSD-3-Clause) -                 
-                           http://savannah.nongnu.org/projects/lwip          
-
-maestro_framework          Name: Maestro Audio Framework                     
-                           Version: 1.7.0                                    
-                           Outgoing License: LA_OPT_NXP_Software_License v49 
-                           September 2023 - Additional distribution license  
-                           granted, license in Section 2.3 applies           
-                           License File: LA_OPT_NXP_Software_License.txt     
-                           Format: Source                                    
-                           Description: Maestro MCU Audio Framework          
-                           Location: middleware/maestro                      
-                           Origin: NXP (Proprietary) Flac (BSD 3-clause) Ogg 
-                           (BSD 3-clause) Opus (BSD 3-clause) Opusfile (BSD  
-                           3-clause)                                         
-                           Url: https://github.com/xiph/flac                 
-                           https://github.com/xiph/ogg                       
-                           https://github.com/xiph/opus                      
-                           https://github.com/xiph/opusfile                  
-
-mcuboot                    Name: MCUBoot                                     
-                           Version: 1.10.0                                   
-                           Outgoing License: Apache-2.0                      
-                           License File:                                     
-                           middleware/mcuboot_opensource/LICENSE             
-                           Format: source code                               
-                           Description: MCUBoot - a bootloader for           
-                           microcontrollers                                  
-                           Location: middleware/mcuboot_opensource           
-                           Origin: MCUBoot https://www.mcuboot.com/          
-                           Url: https://github.com/mcu-tools/mcuboot         
-
-mbedtls                    Name: Mbed TLS                                    
-                           Version: 2.28.5                                   
-                           Outgoing License: Apache-2.0                      
-                           License File: middleware/mbedtls/LICENSE          
-                           Format: source code                               
-                           Description: Cryptographic and SSL/TLS Library    
-                           Location: middleware/mbedtls                      
-                           Origin: ARM(Apache-2.0) -                         
-                           https://github.com/Mbed-TLS/mbedtls/releases/tag/v
-                           2.28.3                                            
-
-sdmmc                      Name: SD MMC SDIO Card middleware                 
-                           Version: 2.2.7                                    
-                           Outgoing License: BSD-3-Clause                    
-                           License File: COPYING-BSD-3                       
-                           Format: source code                               
-                           Description: A software component support SD card,
-                           eMMC card, SDIO card.                             
-                           Location: middleware/sdmmc                        
-                           Origin: NXP (BSD-3-Clause)                        
-
-usb                        Name: USB                                         
-                           Version: 2.9.1                                    
-                           Outgoing License: BSD-3-Clause                    
-                           License File: COPYING-BSD-3                       
-                           Format: source code                               
-                           Description: NXP USB stack. This is a version of  
-                           the USB stack that has been integrated with the   
-                           MCUXpresso SDK.                                   
-                           Location: middleware/usb                          
-                           Origin: NXP (BSD-3-Clause)                        
-
-voice_seeker_cm7           Name: VoiceSeeker (no AEC)                        
-                           Version: 0.6.8                                    
-                           Outgoing License: LA_OPT_NXP_Software_License v49 
-                           September 2023 - No distribution permitted,       
-                           license in Section 2.2 applies.                   
-=======
                            http://www.bradapp.com/ftp/src/libs/C++/Options.ht
                            ml                                                
 
@@ -566,7 +364,6 @@
                            Outgoing License: LA_OPT_NXP_Software_License v56 
                            April 2024 - Additional distribution license      
                            granted, license in Section 2.3 applies           
->>>>>>> 6f3fd257
                            License File: LA_OPT_NXP_Software_License.txt     
                            Format: Precompiled libraries, header files,      
                            example application                               
@@ -574,35 +371,12 @@
                            voice control audio front-end signal processing   
                            solution. Acoustic Echo Cancellation (AEC) is not 
                            enabled in this free version.                     
-                           Location: middleware/voice_seeker/ARM_CortexM7    
-                           Origin: NXP (Proprietary) ARM (Apache-2.0)        
+                           Location: middleware/voice_seeker/RT595_FusionF1  
+                           Origin: NXP (Proprietary) Cadence Design Systems  
+                           (Proprietary)                                     
                            Url:                                              
                            https://www.nxp.com/design/software/embedded-softw
                            are/voiceseeker-audio-front-end:VOICESEEKER       
-                           https://github.com/ARM-software/CMSIS_5           
-
-vit                        Name: VIT_v4.8.1                                  
-                           Version: 4.8.1                                    
-                           Outgoing License: LA_OPT_NXP_Software_License v49 
-                           September 2023 - Additional distribution license  
-                           granted, license in Section 2.3 applies           
-                           License File: LA_OPT_NXP_Software_License.txt     
-                           Format: Precompiled libraries, header files,      
-                           example application                               
-                           Description: Voice Intelligent Technology library 
-                           Location: middleware/vit                          
-                           Origin: NXP (Proprietary)                         
-
-osa                        Name: OSA                                         
-                           Version: 1.0.0                                    
-                           Outgoing License: BSD-3-Clause                    
-                           License File: COPYING-BSD-3                       
-                           Format: source code                               
-                           Description: NXP USB stack. This is a version of  
-                           the USB stack that has been integrated with the   
-                           MCUXpresso SDK.                                   
-                           Origin: NXP (BSD-3-Clause)                        
-                           Location: components/osa                          
 
 voice_seeker_hifi4         Name: VoiceSeeker (no AEC)                        
                            Version: 0.6.9                                    
@@ -776,53 +550,10 @@
                            Origin: ARM                                       
                            Url: https://github.com/ARM-software/CMSIS-NN     
 
-<<<<<<< HEAD
-Glow_Utils                 Name: Glow Utils                                  
-                           Version: 1.0.0                                    
-                           Outgoing License: BSD-3-Clause                    
-                           License File: COPYING-BSD-3                       
-                           Format: source code, header files, python scripts 
-                           Description: Utilities and project examples for   
-                           Glow NN Compiler.                                 
-                           Location: middleware/eiq/glow                     
-                           Origin: NXP (BSD-3-Clause)                        
-
-DeepviewRT_Library         Name: DeepviewRT Library                          
-                           Version: 2.4.20                                   
-                           Outgoing License: LA_OPT_NXP_Software_License v49 
-                           September 2023 - No distribution permitted,       
-                           license in Section 2.2 applies.                   
-                           License File: LA_OPT_NXP_Software_License.txt     
-                           Format: machine learning library and header file  
-                           Description: Au-Zone DeepViewRT and ModelRunner   
-                           License.                                          
-                           Location: middleware/eiq/deepviewrt/lib           
-                           Origin: Au-Zone (proprietary)                     
-                           Url: https://embeddedml.com                       
-
-DeepviewRT_Sample          Name: DeepviewRT Sample                           
-                           Version: 1.0.0                                    
-                           Outgoing License: LA_OPT_NXP_Software_License v49 
-                           September 2023 - Additional distribution license  
-                           granted, license in Section 2.3 applies           
-                           License File: LA_OPT_NXP_Software_License.txt     
-                           Format: source code                               
-                           Description: Utilities and project examples for   
-                           deepviewRT.                                       
-                           Location: middleware/eiq/deepviewrt               
-                           Origin: NXP (Proprietary)/Au-Zone (proprietary)   
-                           Url: https://embeddedml.com                       
-
-mpp                        Name: Multimedia Processing Pipelines (MPP)       
-                           Version: 2.1.0                                    
-                           Outgoing License: LA_OPT_NXP_Software_License v49 
-                           September 2023 - Additional distribution license  
-=======
 mpp                        Name: Multimedia Processing Pipelines (MPP)       
                            Version: 3.0.0                                    
                            Outgoing License: LA_OPT_NXP_Software_License v56 
                            April 2024 - Additional distribution license      
->>>>>>> 6f3fd257
                            granted, license in Section 2.3 applies           
                            License File: LA_OPT_NXP_Software_License.txt     
                            Format: source code, header files                 
@@ -830,12 +561,6 @@
                            Location: middleware/eiq/mpp                      
                            Origin: NXP                                       
 
-<<<<<<< HEAD
-azure_rtos_threadx         Name: Azure RTOS ThreadX                          
-                           Version: 6.4.1                                    
-                           Outgoing License: LA_OPT_NXP_Software_License v49 
-                           September 2023 - Additional distribution license  
-=======
 eiq_tensorflow_lite_micro_xName: Cadence HiFi4 Neural Network (NN) Library   
 tensa_nn                   Version: 2.9.0                                    
                            Outgoing License: LA_OPT_NXP_Software_License v56 
@@ -857,7 +582,6 @@
                            Version: 6.4.1                                    
                            Outgoing License: LA_OPT_NXP_Software_License v56 
                            April 2024 - Additional distribution license      
->>>>>>> 6f3fd257
                            granted, license in Section 2.3 applies           
                            License File: LA_OPT_NXP_Software_License.txt     
                            Format: source code                               
@@ -868,13 +592,8 @@
 
 azure_rtos_filex           Name: Azure RTOS FileX                            
                            Version: 6.4.1                                    
-<<<<<<< HEAD
-                           Outgoing License: LA_OPT_NXP_Software_License v49 
-                           September 2023 - Additional distribution license  
-=======
-                           Outgoing License: LA_OPT_NXP_Software_License v56 
-                           April 2024 - Additional distribution license      
->>>>>>> 6f3fd257
+                           Outgoing License: LA_OPT_NXP_Software_License v56 
+                           April 2024 - Additional distribution license      
                            granted, license in Section 2.3 applies           
                            License File: LA_OPT_NXP_Software_License.txt     
                            Format: source code                               
@@ -885,13 +604,8 @@
 
 azure_rtos_levelx          Name: Azure RTOS LevelX                           
                            Version: 6.4.1                                    
-<<<<<<< HEAD
-                           Outgoing License: LA_OPT_NXP_Software_License v49 
-                           September 2023 - Additional distribution license  
-=======
-                           Outgoing License: LA_OPT_NXP_Software_License v56 
-                           April 2024 - Additional distribution license      
->>>>>>> 6f3fd257
+                           Outgoing License: LA_OPT_NXP_Software_License v56 
+                           April 2024 - Additional distribution license      
                            granted, license in Section 2.3 applies           
                            License File: LA_OPT_NXP_Software_License.txt     
                            Format: source code                               
@@ -903,13 +617,8 @@
 
 azure_rtos_netxduo         Name: Azure RTOS NetX Duo                         
                            Version: 6.4.1                                    
-<<<<<<< HEAD
-                           Outgoing License: LA_OPT_NXP_Software_License v49 
-                           September 2023 - Additional distribution license  
-=======
-                           Outgoing License: LA_OPT_NXP_Software_License v56 
-                           April 2024 - Additional distribution license      
->>>>>>> 6f3fd257
+                           Outgoing License: LA_OPT_NXP_Software_License v56 
+                           April 2024 - Additional distribution license      
                            granted, license in Section 2.3 applies           
                            License File: LA_OPT_NXP_Software_License.txt     
                            Format: source code                               
@@ -921,13 +630,8 @@
 
 azure_rtos_guix            Name: Azure RTOS GUIX                             
                            Version: 6.4.1                                    
-<<<<<<< HEAD
-                           Outgoing License: LA_OPT_NXP_Software_License v49 
-                           September 2023 - Additional distribution license  
-=======
-                           Outgoing License: LA_OPT_NXP_Software_License v56 
-                           April 2024 - Additional distribution license      
->>>>>>> 6f3fd257
+                           Outgoing License: LA_OPT_NXP_Software_License v56 
+                           April 2024 - Additional distribution license      
                            granted, license in Section 2.3 applies           
                            License File: LA_OPT_NXP_Software_License.txt     
                            Format: source code                               
@@ -939,13 +643,8 @@
 
 azure_rtos_usbx            Name: Azure RTOS USBX                             
                            Version: 6.4.1                                    
-<<<<<<< HEAD
-                           Outgoing License: LA_OPT_NXP_Software_License v49 
-                           September 2023 - Additional distribution license  
-=======
-                           Outgoing License: LA_OPT_NXP_Software_License v56 
-                           April 2024 - Additional distribution license      
->>>>>>> 6f3fd257
+                           Outgoing License: LA_OPT_NXP_Software_License v56 
+                           April 2024 - Additional distribution license      
                            granted, license in Section 2.3 applies           
                            License File: LA_OPT_NXP_Software_License.txt     
                            Format: source code                               
@@ -957,13 +656,8 @@
 
 segger_rtt                 Name: SEGGER Real Timer Transfer                  
                            Version: 7.22                                     
-<<<<<<< HEAD
-                           Outgoing License: LA_OPT_NXP_Software_License v49 
-                           September 2023 - Additional distribution license  
-=======
-                           Outgoing License: LA_OPT_NXP_Software_License v56 
-                           April 2024 - Additional distribution license      
->>>>>>> 6f3fd257
+                           Outgoing License: LA_OPT_NXP_Software_License v56 
+                           April 2024 - Additional distribution license      
                            granted, license in Section 2.3 applies           
                            License File: LA_OPT_NXP_Software_License.txt     
                            Format: source code                               
@@ -994,153 +688,14 @@
 
 BLE_Controller             Name: Bluetooth Low Energy Controller             
                            Version: 1.9.13.0                                 
-<<<<<<< HEAD
-                           Outgoing License: LA_OPT_NXP_Software_License v49 
-                           September 2023 - Additional distribution license  
-=======
-                           Outgoing License: LA_OPT_NXP_Software_License v56 
-                           April 2024 - Additional distribution license      
->>>>>>> 6f3fd257
+                           Outgoing License: LA_OPT_NXP_Software_License v56 
+                           April 2024 - Additional distribution license      
                            granted, license in Section 2.3 applies           
                            License File: LA_OPT_NXP_Software_License.txt     
                            Format: Source code and binary                    
                            Description: Bluetooth Low Energy Controller      
                            Firmware. Host Command Interface (HCI).           
                            Location: middleware/wireless/ble_controller      
-<<<<<<< HEAD
-                           Origin: NXP
-
-secure-subsystem           Name: secure subsystem                            
-                           Version: 1.0                                      
-                           Outgoing License: BSD-3-Clause                    
-                           License File: COPYING-BSD-3                       
-                           Format: source code                               
-                           Description: Add secure peripherals control.      
-                           Location: middleware/secure-subsystem             
-                           Origin: NXP (BSD-3-Clause)                        
-
-Zigbee                     Name: K32W1 ZigBee 3.0 stack                      
-                           Version: 1.0.13                                   
-                           Outgoing License: LA_OPT_NXP_Software_License v49 
-                           September 2023 - Additional distribution license  
-                           granted, license in Section 2.3 applies           
-                           License File: LA_OPT_NXP_Software_License.txt     
-                           Format: object code, source code, header files    
-                           Description: ZigBee 3.0 protocol stack for K32W148
-                           platform                                          
-                           Location: middleware/wireless/zigbee              
-                           Origin: NXP 
-
-mmcau                      Name: mmCAU S/W Library                           
-                           Version: 2.0.4                                    
-                           Outgoing License: BSD-3-Clause                    
-                           License File: middleware/mmcau/LICENSE            
-                           Format: source code                               
-                           Description: S/W library that works with the      
-                           memory-mapped cryptographic acceleration unit     
-                           present on some MCUXpresso SoCs                   
-                           Location: middleware/mmcau                        
-                           Origin: NXP (BSD-3-Clause)                        
-
-multicore_mcmgr            Name: MCMGR                                       
-                           Version: 4.1.4                                    
-                           Outgoing License: BSD-3-Clause                    
-                           License File: COPYING-BSD-3                       
-                           Format: source code                               
-                           Description: Multicore manager                    
-                           Location: middleware/multicore/mcmgr              
-                           Origin: NXP (BSD-3-Clause)                        
-
-multicore                  Name: Multicore SDK                               
-                           Version: 2.15.0                                   
-                           Outgoing License: BSD-3-Clause                    
-                           License File: COPYING-BSD-3                       
-                           Format: source code                               
-                           Description: NXP Multicore Software Development   
-                           Kit.                                              
-                           Location: middleware/multicore                    
-                           Origin: NXP (BSD-3-Clause)                        
-
-multicore_rpmsg_lite       Name: RPMsg-Lite                                  
-                           Version: 5.1.0                                    
-                           Outgoing License: BSD-3-Clause                    
-                           License File: COPYING-BSD-3                       
-                           Format: source code                               
-                           Description: Open Asymmetric Multi Processing     
-                           (OpenAMP) framework project                       
-                           Location: middleware/multicore/rpmsg_lite         
-                           Origin: Mentor Graphics Corporation & community   
-                           contributors                                      
-                           Url: https://github.com/NXPmicro/rpmsg-lite       
-
-multicore_erpc             Name: eRPC                                        
-                           Version: 1.12.0                                   
-                           Outgoing License: BSD-3-Clause                    
-                           License File: middleware/multicore/erpc/LICENSE   
-                           Format: source code                               
-                           Description: Embedded Remote Procedure Call       
-                           Location: middleware/multicore/erpc               
-                           Origin: NXP & community contributors              
-                           Url: https://github.com/EmbeddedRPC/erpc          
-
-multicore_erpc_the_bus_piraName: The Bus Pirate                              
-te                         Version: NA                                       
-                           Outgoing License: Open Source - CC0 (Public Domain
-                           Dedication License)                               
-                           License File:                                     
-                           http://code.google.com/p/the-bus-pirate/          
-                           Format: source code                               
-                           Description: OS independent serial interface      
-                           Location:                                         
-                           middleware/multicore/erpc/erpc_c/port/erpc_serial.
-                           h,                                                
-                           middleware/multicore/erpc/erpc_c/port/erpc_serial.
-                           cpp                                               
-                           Origin: Community                                 
-                           Url: http://code.google.com/p/the-bus-pirate/     
-
-multicore_erpc_cpp_templateName: CPP Template                                
-                           Version: NA                                       
-                           Outgoing License: Open Source - MIT               
-                           License File:                                     
-                           middleware/multicore/erpc/erpcgen/src/cpptemplate/
-                           LICENSE.txt                                       
-                           Format: source code                               
-                           Description: CPP Template                         
-                           Location:                                         
-                           middleware/multicore/erpc/erpcgen/src/cpptemplate 
-                           Origin: Ryan Ginstrom & Martinho Fernandes        
-
-multicore_erpc_cpp_option_pName: C++ option-parser                           
-arser                      Version: NA                                       
-                           Outgoing License: Brad Appleton's license         
-                           License File:                                     
-                           http://www.bradapp.com/ftp/src/libs/C++/Options.ta
-                           r.gz , see README file                            
-                           Format: Plain Text                                
-                           Description: C++ option-parser                    
-                           Location:                                         
-                           middleware/multicore/erpc/erpcgen/src/options.cpp 
-                           Origin: Brad Appleton bradapp@enteract.com        
-                           Url:                                              
-                           http://www.bradapp.com/ftp/src/libs/C++/Options.ht
-                           ml                                                
-
-edgefast_bluetooth         Name: EdgeFast Protocol Abstraction Layer         
-                           Version: 1.5.0                                    
-                           Outgoing License: BSD-3-Clause                    
-                           License File: COPYING-BSD-3                       
-                           Format: source code, header files                 
-                           Description: EdgeFast Bluetooth PAL               
-                           Location: middleware/edgefast_bluetooth           
-                           Origin: NXP (BSD-3-Clause) Zephyr BT/BLE Host     
-                           stack (Apache-2.0) -                              
-                           https://github.com/zephyrproject-rtos/zephyr/tree/
-                           v2.6-branch/subsys/bluetooth                      
-
-FWK                        Name: Connectivity Framework                      
-                           Version: 6.2.1                                    
-=======
                            Origin: NXP                                       
 
 psa_crypto_driver          Name: PSA CRYPTO DRIVER                           
@@ -1165,7 +720,6 @@
 
 FWK                        Name: Connectivity Framework                      
                            Version: 6.2.2                                    
->>>>>>> 6f3fd257
                            Outgoing License: BSD-3-Clause                    
                            License File: COPYING-BSD-3                       
                            Format: source code & header files                
@@ -1175,15 +729,9 @@
                            Origin: NXP (BSD-3-Clause)                        
 
 SecLib                     Name: Connectivity SecLib                         
-<<<<<<< HEAD
-                           Version: 6.2.1                                    
-                           Outgoing License: LA_OPT_NXP_Software_License v49 
-                           September 2023 - Additional distribution license  
-=======
                            Version: 6.2.2                                    
                            Outgoing License: LA_OPT_NXP_Software_License v56 
                            April 2024 - Additional distribution license      
->>>>>>> 6f3fd257
                            granted, license in Section 2.3 applies           
                            License File: LA_OPT_NXP_Software_License.txt     
                            Format: Binary libraries                          
@@ -1194,11 +742,7 @@
                            Origin: NXP                                       
 
 NVS                        Name: Connectivity settings                       
-<<<<<<< HEAD
-                           Version: 6.2.1                                    
-=======
                            Version: 6.2.2                                    
->>>>>>> 6f3fd257
                            Outgoing License: Apache-2.0                      
                            License File:                                     
                            middleware/wireless/framework/NVS/LICENSE         
@@ -1209,10 +753,6 @@
                            Origin: NXP and Zephyr (Apache-2.0)               
 
 settings                   Name: Connectivity settings                       
-<<<<<<< HEAD
-                           Version: 6.2.1                                    
-                           Outgoing License: Apache-2.0                      
-=======
                            Version: 6.2.2                                    
                            Outgoing License: Apache-2.0                      
                            License File:                                     
@@ -1259,14 +799,18 @@
 segger_sysview             Name: Segger SystemView Demo                      
                            Version: 3.30                                     
                            Outgoing License: BSD-1-Clause                    
->>>>>>> 6f3fd257
-                           License File:                                     
-                           middleware/wireless/framework/Settings/LICENSE    
-                           Format: source code & header files                
-                           Description: Connectivity settings module - Zephyr
-                           settings implementation over OSA                  
-                           Location: middleware/wireless/framework/Settings  
-                           Origin: NXP and Zephyr (Apache-2.0)               
+                           License File:                                     
+                           boards/<board>/freertos_examples/visualization/fre
+                           ertos_segger_sysview/LICENSE                      
+                           Format: source code                               
+                           Description: Segger SystemView demo               
+                           Location:                                         
+                           boards/<board>/freertos_examples/visualization/fre
+                           ertos_segger_sysview                              
+                           Origin: Segger (BSD-1-Clause)                     
+                           Url:                                              
+                           https://www.segger.com/products/development-tools/
+                           systemview/                                       
 
 conn_fwloader              Name: RW61X Firmware Binary                       
                            Version: 6.p12                                    
@@ -1325,17 +869,6 @@
                            Origin: ThrowTheSwitch.org (MIT)                  
                            Url: https://github.com/ThrowTheSwitch/Unity/     
 
-<<<<<<< HEAD
-IEEE_802_15_4              Name: IEEE 802.15.4 MACPHY Software               
-                           Version: 1.0.19                                   
-                           Outgoing License: BSD-3-Clause                    
-                           License File: COPYING-BSD-3                       
-                           Format: Source code & header files                
-                           Description: Software implementation for the IEEE 
-                           802.15.4 MACPHY                                   
-                           Location: middleware/wireless/ieee-802.15.4       
-                           Origin: NXP (BSD-3-Clause)                        
-=======
 naturedsp_fusionf1         Name: naturedsp                                   
                            Version: 1.2.0                                    
                            Outgoing License: LA_OPT_NXP_Software_License v56 
@@ -1368,5 +901,4 @@
                            Location:                                         
                            components/codec/tfa9xxx/vas_tfa_drv/tfa_container
                            _crc32.c                                          
-                           Origin: Gary S. Brown                             
->>>>>>> 6f3fd257
+                           Origin: Gary S. Brown                             