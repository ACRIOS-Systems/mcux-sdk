--- conflicted
+++ resolved
@@ -60,8 +60,6 @@
                            Origin: ARM (Apache-2.0) -                        
                            https://github.com/ARM-software/CMSIS_5/releases/t
                            ag/5.8.0                                          
-<<<<<<< HEAD
-=======
 
 fatfs                      Name: FatFs                                       
                            Version: R0.15                                    
@@ -75,7 +73,6 @@
                            Origin: Electronic Lives Mfg. by ChaN of Ageo     
                            city, Japan (FatFs License)                       
                            Url: http://elm-chan.org/fsw/ff/00index_e.html    
->>>>>>> f6c93eeb
 
 freertos-kernel            Name: FreeRTOS kernel                             
                            Version: 10.5.1                                   
@@ -89,24 +86,8 @@
                            Origin: Amazon (MIT)                              
                            Url: https://github.com/FreeRTOS/FreeRTOS-Kernel  
 
-<<<<<<< HEAD
-mbedtls                    Name: Mbed TLS                                    
-                           Version: 2.28.5                                   
-                           Outgoing License: Apache-2.0                      
-                           License File: middleware/mbedtls/LICENSE          
-                           Format: source code                               
-                           Description: Cryptographic and SSL/TLS Library    
-                           Location: middleware/mbedtls                      
-                           Origin: ARM(Apache-2.0) -                         
-                           https://github.com/Mbed-TLS/mbedtls/releases/tag/v
-                           2.28.3                                            
-
-mmcau                      Name: mmCAU S/W Library                           
-                           Version: 2.0.4                                    
-=======
 multicore_mcmgr            Name: MCMGR                                       
                            Version: 4.1.4                                    
->>>>>>> f6c93eeb
                            Outgoing License: BSD-3-Clause                    
                            License File: COPYING-BSD-3                       
                            Format: source code                               
@@ -199,10 +180,6 @@
                            Location: middleware/sdmmc                        
                            Origin: NXP (BSD-3-Clause)                        
 
-<<<<<<< HEAD
-osa                        Name: OSA                                         
-                           Version: 1.0.0                                    
-=======
 sdmmc_sdspi                Name: SD Card middleware                          
                            Version: 2.1.4                                    
                            Outgoing License: BSD-3-Clause                    
@@ -226,7 +203,17 @@
 
 usb                        Name: USB                                         
                            Version: 2.9.1                                    
->>>>>>> f6c93eeb
+                           Outgoing License: BSD-3-Clause                    
+                           License File: COPYING-BSD-3                       
+                           Format: source code                               
+                           Description: NXP USB stack. This is a version of  
+                           the USB stack that has been integrated with the   
+                           MCUXpresso SDK.                                   
+                           Location: middleware/usb                          
+                           Origin: NXP (BSD-3-Clause)                        
+
+osa                        Name: OSA                                         
+                           Version: 1.0.0                                    
                            Outgoing License: BSD-3-Clause                    
                            License File: COPYING-BSD-3                       
                            Format: source code                               
@@ -248,219 +235,6 @@
                            Location: boards/<board>/                         
                            Origin: NXP (BSD-3-Clause)                        
 
-fatfs                      Name: FatFs                                       
-                           Version: R0.15                                    
-                           Outgoing License: FatFs License                   
-                           Approved open source license: Yes                 
-                           License File: middleware/fatfs/LICENSE.txt        
-                           Format: source code                               
-                           Description: Generic FAT file system for small    
-                           embedded devices.                                 
-                           Location: middleware/fatfs                        
-                           Origin: Electronic Lives Mfg. by ChaN of Ageo     
-                           city, Japan (FatFs License)                       
-                           Url: http://elm-chan.org/fsw/ff/00index_e.html    
-
-usb                        Name: USB                                         
-                           Version: 2.9.1                                    
-                           Outgoing License: BSD-3-Clause                    
-                           License File: COPYING-BSD-3                       
-                           Format: source code                               
-                           Description: NXP USB stack. This is a version of  
-                           the USB stack that has been integrated with the   
-                           MCUXpresso SDK.                                   
-                           Location: middleware/usb                          
-                           Origin: NXP (BSD-3-Clause)                        
-
-<<<<<<< HEAD
-issdk                      Name: ISSDK                                       
-                           Version: 1.7                                      
-                           Outgoing License: BSD-3-Clause                    
-                           License File: COPYING-BSD-3                       
-                           Format: source code                               
-                           Description: NXP IoT Sensing SDK. It combines a   
-                           set of robust Sensor Drivers and algorithms along 
-                           with example applications.                        
-                           Location: middleware/issdk                        
-                           Origin: NXP (BSD-3-Clause)                        
-
-Pedometer_Library          Name: Pedometer Library                           
-                           Version: 1.0.0                                    
-                           Outgoing License: LA_OPT_NXP_Software_License.txt 
-                           v49 September 2023- Additional Distribution       
-                           License granted, license in Section 2.3 applies   
-                           License File: LA_OPT_NXP_Software_License.txt     
-                           Format: binary library                            
-                           Description: NXP issdk pedometer algorithm library
-                           for Arm Cortex M0+ and M4 processors              
-                           Location:                                         
-                           middleware/issdk/algorithms/pedometer/lib         
-                           Origin: KEYnetik, Inc                             
-
-azure_rtos_threadx         Name: Azure RTOS ThreadX                          
-                           Version: 6.2.0                                    
-                           Outgoing License: LA_OPT_NXP_Software_License.txt 
-                           v49 September 2023- Additional Distribution       
-                           License granted, license in Section 2.3 applies   
-                           License File: LA_OPT_NXP_Software_License.txt     
-                           Format: source code                               
-                           Description: RTOS kernel for microcontrollers     
-                           Location: rtos/azure-rtos/threadx                 
-                           Origin: Microsoft                                 
-                           Url:                                              
-                           https://azure.microsoft.com/en-us/services/rtos/  
-
-azure_rtos_filex           Name: Azure RTOS FileX                            
-                           Version: 6.2.0                                    
-                           Outgoing License: LA_OPT_NXP_Software_License.txt 
-                           v49 September 2023- Additional Distribution       
-                           License granted, license in Section 2.3 applies   
-                           License File: LA_OPT_NXP_Software_License.txt     
-                           Format: source code                               
-                           Description: file system                          
-                           Location: rtos/azure-rtos/filex                   
-                           Origin: Microsoft                                 
-                           Url:                                              
-                           https://azure.microsoft.com/en-us/services/rtos/  
-
-azure_rtos_levelx          Name: Azure RTOS LevelX                           
-                           Version: 6.2.0                                    
-                           Outgoing License: LA_OPT_NXP_Software_License.txt 
-                           v49 September 2023- Additional Distribution       
-                           License granted, license in Section 2.3 applies   
-                           License File: LA_OPT_NXP_Software_License.txt     
-                           Format: source code                               
-                           Description: NAND and NOR flash wear leveling     
-                           facilities for embedded applications              
-                           Location: rtos/azure-rtos/levelx                  
-                           Origin: Microsoft                                 
-                           Url:                                              
-                           https://azure.microsoft.com/en-us/services/rtos/  
-
-azure_rtos_netxduo         Name: Azure RTOS NetX Duo                         
-                           Version: 6.2.0                                    
-                           Outgoing License: LA_OPT_NXP_Software_License.txt 
-                           v49 September 2023- Additional Distribution       
-                           License granted, license in Section 2.3 applies   
-                           License File: LA_OPT_NXP_Software_License.txt     
-                           Format: source code                               
-                           Description: advanced, industrial-grade TCP/IP    
-                           network stack                                     
-                           Location: rtos/azure-rtos/netxduo                 
-                           Origin: Microsoft                                 
-                           Url:                                              
-                           https://azure.microsoft.com/en-us/services/rtos/  
-
-azure_rtos_guix            Name: Azure RTOS GUIX                             
-                           Version: 6.2.0                                    
-                           Outgoing License: LA_OPT_NXP_Software_License.txt 
-                           v49 September 2023- Additional Distribution       
-                           License granted, license in Section 2.3 applies   
-                           License File: LA_OPT_NXP_Software_License.txt     
-                           Format: source code                               
-                           Description: advanced, industrial-grade GUI       
-                           solution                                          
-                           Location: rtos/azure-rtos/guix                    
-                           Origin: Microsoft                                 
-                           Url:                                              
-                           https://azure.microsoft.com/en-us/services/rtos/  
-
-azure_rtos_usbx            Name: Azure RTOS USBX                             
-                           Version: 6.2.0                                    
-                           Outgoing License: LA_OPT_NXP_Software_License.txt 
-                           v49 September 2023- Additional Distribution       
-                           License granted, license in Section 2.3 applies   
-                           License File: LA_OPT_NXP_Software_License.txt     
-                           Format: source code                               
-                           Description: A high-performance USB host and      
-                           device embedded stack                             
-                           Location: rtos/azure-rtos/usbx                    
-                           Origin: Microsoft                                 
-                           Url:                                              
-                           https://azure.microsoft.com/en-us/services/rtos/  
-
-segger_rtt                 Name: SEGGER Real Timer Transfer                  
-                           Version: 7.22                                     
-                           Outgoing License: LA_OPT_NXP_Software_License.txt 
-                           v49 September 2023- Additional Distribution       
-                           License granted, license in Section 2.3 applies   
-                           License File: LA_OPT_NXP_Software_License.txt     
-                           Format: source code                               
-                           Description: SEGGER Real Timer Transfer           
-                           Location: components/rtt                          
-                           Origin: SEGGER Microcontroller (proprietary)      
-
-segger_sysview             Name: Segger SystemView Demo                      
-                           Version: 3.30                                     
-                           Outgoing License: BSD-1-Clause                    
-                           License File:                                     
-                           boards/<board>/freertos_examples/visualization/fre
-                           ertos_segger_sysview/LICENSE                      
-                           Format: source code                               
-                           Description: Segger SystemView demo               
-                           Location:                                         
-                           boards/<board>/freertos_examples/visualization/fre
-                           ertos_segger_sysview                              
-                           Origin: Segger (BSD-1-Clause)                     
-                           Url:                                              
-                           https://www.segger.com/products/development-tools/
-                           systemview/                                       
-
-sdmmc                      Name: SD MMC SDIO Card middleware                 
-                           Version: 2.2.7                                    
-                           Outgoing License: BSD-3-Clause                    
-                           License File: COPYING-BSD-3                       
-                           Format: source code                               
-                           Description: A software component support SD card,
-                           eMMC card, SDIO card.                             
-                           Location: middleware/sdmmc                        
-                           Origin: NXP (BSD-3-Clause)                        
-
-sdmmc_sdspi                Name: SD Card middleware                          
-                           Version: 2.1.4                                    
-                           Outgoing License: BSD-3-Clause                    
-                           License File: COPYING-BSD-3                       
-                           Format: source code                               
-                           Description: A software component support access  
-                           SD card through spi.                              
-                           Location: middleware/sdmmc/sdspi                  
-                           Origin: NXP (BSD-3-Clause)                        
-
-FWK                        Name: Connectivity Framework                      
-                           Version: 6.2.0                                    
-                           Outgoing License: BSD-3-Clause                    
-                           License File: COPYING-BSD-3                       
-                           Format: source code & header files                
-                           Description: Connectivity Framework middleware for
-                           Connectivity stacks                               
-                           Location: middleware/wireless/framework           
-                           Origin: NXP (BSD-3-Clause)                        
-
-SecLib                     Name: Connectivity SecLib                         
-                           Version: 6.2.0                                    
-                           Outgoing License: LA_OPT_NXP_Software_License.txt 
-                           v49 September 2023- Additional Distribution       
-                           License granted, license in Section 2.3 applies   
-                           License File: LA_OPT_NXP_Software_License.txt     
-                           Format: Binary libraries                          
-                           Description: Connectivity Security Library        
-                           Location:                                         
-                           middleware/wireless/framework/SecLib/lib_crypto_*.
-                           a                                                 
-                           Origin: NXP                                       
-=======
-SDK_Examples               Name: SDK examples                                
-                           Version: NA                                       
-                           Outgoing License: BSD-3-Clause                    
-                           License File: COPYING-BSD-3                       
-                           Format: source code, binary, project files, linker
-                           files                                             
-                           Description: SDK out of box examples to show how  
-                           to use peripheral drivers and integrate           
-                           middleware.                                       
-                           Location: boards/<board>/                         
-                           Origin: NXP (BSD-3-Clause)                        
-
 naturedsp_hifi4            Name: naturedsp                                   
                            Version: 4.1.1                                    
                            Outgoing License: LA_OPT_NXP_Software_License.txt 
@@ -472,7 +246,6 @@
                            HiFi Audio Engines                                
                            Location: middleware/dsp/naturedsp/hifi4          
                            Origin: Cadence Design Systems (Proprietary)      
->>>>>>> f6c93eeb
 
 wifi                       Name: NXP Wi-Fi driver                            
                            Version: 1.3.46                                   
@@ -521,7 +294,428 @@
                            Origin: NXP (BSD-3-Clause) Swedish Institute of   
                            Computer Science (BSD-3-Clause) -                 
                            http://savannah.nongnu.org/projects/lwip          
-<<<<<<< HEAD
+
+mcuboot                    Name: MCUBoot                                     
+                           Version: 1.10.0                                   
+                           Outgoing License: Apache-2.0                      
+                           License File:                                     
+                           middleware/mcuboot_opensource/LICENSE             
+                           Format: source code                               
+                           Description: MCUBoot - a bootloader for           
+                           microcontrollers                                  
+                           Location: middleware/mcuboot_opensource           
+                           Origin: MCUBoot https://www.mcuboot.com/          
+                           Url: https://github.com/mcu-tools/mcuboot         
+
+vit                        Name: VIT_v4.8.1                                  
+                           Version: 4.8.1                                    
+                           Outgoing License: LA_OPT_NXP_Software_License.txt 
+                           v49 September 2023- Additional Distribution       
+                           License granted, license in Section 2.3 applies   
+                           License File: LA_OPT_NXP_Software_License.txt     
+                           Format: Precompiled libraries, header files,      
+                           example application                               
+                           Description: Voice Intelligent Technology library 
+                           Location: middleware/vit                          
+                           Origin: NXP (Proprietary)                         
+
+voice_seeker_hifi4         Name: VoiceSeeker (no AEC)                        
+                           Version: 0.6.8                                    
+                           Outgoing License: LA_OPT_NXP_Software_License.txt 
+                           v49 September 2023- Additional Distribution       
+                           License granted, license in Section 2.3 applies   
+                           License File: LA_OPT_NXP_Software_License.txt     
+                           Format: Precompiled libraries, header files,      
+                           example application                               
+                           Description: VoiceSeeker is a multi-microphone    
+                           voice control audio front-end signal processing   
+                           solution. Acoustic Echo Cancellation (AEC) is not 
+                           enabled in this free version.                     
+                           Location: middleware/voice_seeker/RT685_HiFi4     
+                           Origin: NXP (Proprietary) Cadence Design Systems  
+                           (Proprietary)                                     
+                           Url:                                              
+                           https://www.nxp.com/design/software/embedded-softw
+                           are/voiceseeker-audio-front-end:VOICESEEKER       
+
+voice_seeker_cm7           Name: VoiceSeeker (no AEC)                        
+                           Version: 0.6.8                                    
+                           Outgoing License: LA_OPT_NXP_Software_License.txt 
+                           v49 September 2023- Additional Distribution       
+                           License granted, license in Section 2.3 applies   
+                           License File: LA_OPT_NXP_Software_License.txt     
+                           Format: Precompiled libraries, header files,      
+                           example application                               
+                           Description: VoiceSeeker is a multi-microphone    
+                           voice control audio front-end signal processing   
+                           solution. Acoustic Echo Cancellation (AEC) is not 
+                           enabled in this free version.                     
+                           Location: middleware/voice_seeker/ARM_CortexM7    
+                           Origin: NXP (Proprietary) ARM (Apache-2.0)        
+                           Url:                                              
+                           https://www.nxp.com/design/software/embedded-softw
+                           are/voiceseeker-audio-front-end:VOICESEEKER       
+                           https://github.com/ARM-software/CMSIS_5           
+
+voice_seeker_cm4           Name: VoiceSeeker (no AEC)                        
+                           Version: 0.6.8                                    
+                           Outgoing License: LA_OPT_NXP_Software_License.txt 
+                           v49 September 2023- Additional Distribution       
+                           License granted, license in Section 2.3 applies   
+                           License File: LA_OPT_NXP_Software_License.txt     
+                           Format: Precompiled libraries, header files,      
+                           example application                               
+                           Description: VoiceSeeker is a multi-microphone    
+                           voice control audio front-end signal processing   
+                           solution. Acoustic Echo Cancellation (AEC) is not 
+                           enabled in this free version.                     
+                           Location: middleware/voice_seeker/ARM_CortexM4    
+                           Origin: NXP (Proprietary) ARM (Apache-2.0)        
+                           Url:                                              
+                           https://www.nxp.com/design/software/embedded-softw
+                           are/voiceseeker-audio-front-end:VOICESEEKER       
+                           https://github.com/ARM-software/CMSIS_5           
+
+voice_seeker_fusionf1      Name: VoiceSeeker (no AEC)                        
+                           Version: 0.6.8                                    
+                           Outgoing License: LA_OPT_NXP_Software_License.txt 
+                           v49 September 2023- Additional Distribution       
+                           License granted, license in Section 2.3 applies   
+                           License File: LA_OPT_NXP_Software_License.txt     
+                           Format: Precompiled libraries, header files,      
+                           example application                               
+                           Description: VoiceSeeker is a multi-microphone    
+                           voice control audio front-end signal processing   
+                           solution. Acoustic Echo Cancellation (AEC) is not 
+                           enabled in this free version.                     
+                           Location: middleware/voice_seeker/RT595_FusionF1  
+                           Origin: NXP (Proprietary) Cadence Design Systems  
+                           (Proprietary)                                     
+                           Url:                                              
+                           https://www.nxp.com/design/software/embedded-softw
+                           are/voiceseeker-audio-front-end:VOICESEEKER       
+
+wifi_tx_pwr_limits         Name: Wi-Fi module Tx power limits                
+                           Version: 1.0.0                                    
+                           Outgoing License: BSD-3-Clause                    
+                           License File: COPYING-BSD-3                       
+                           Format: source code                               
+                           Description: Wi-Fi module Tx power limits         
+                           Location: components/wifi_bt_module/Murata        
+                           Origin: Murata Manufacturing Co., Ltd.            
+                           (BSD-3-Clause)                                    
+
+eiq_tensorflow_lite        Name: TensorFlow Lite for Microcontrollers        
+                           Version: 23-09-18 (commit dc64e48)                
+                           Outgoing License: Apache-2.0                      
+                           License File:                                     
+                           middleware/eiq/tensorflow-lite/LICENSE            
+                           Format: source code                               
+                           Description: Software library for running machine 
+                           learning models on embedded devices               
+                           Location: middleware/eiq/tensorflow-lite          
+                           Origin: See middleware/eiq/tensorflow-lite/AUTHORS
+                           Url: https://github.com/tensorflow/tensorflow     
+
+eiq_FFT2D                  Name: FFT2D                                       
+                           Version: NA                                       
+                           Outgoing License: Public Domain                   
+                           License File:                                     
+                           middleware/eiq/tensorflow-lite/third_party/fft2d/L
+                           ICENSE                                            
+                           Format: source code                               
+                           Description: FFT package in C                     
+                           Location:                                         
+                           middleware/eiq/tensorflow-lite/third_party/fft2d  
+                           Origin: Takuya Ooura                              
+                           Url:                                              
+                           http://www.kurims.kyoto-u.ac.jp/~ooura/fft.html   
+
+eiq_FlatBuffers            Name: FlatBuffers                                 
+                           Version: 2.0.6 (commit a66de58)                   
+                           Outgoing License: Apache-2.0                      
+                           License File:                                     
+                           middleware/eiq/tensorflow-lite/third_party/flatbuf
+                           fers/LICENSE.txt                                  
+                           Format: source code                               
+                           Description: Cross platform serialization library 
+                           Location:                                         
+                           middleware/eiq/tensorflow-lite/third_party/flatbuf
+                           fers                                              
+                           Origin: https://google.github.io/flatbuffers      
+                           Url: https://github.com/google/flatbuffers        
+
+eiq_gemmlowp               Name: gemmlowp                                    
+                           Version: NA (commit 719139c)                      
+                           Outgoing License: Apache-2.0                      
+                           License File:                                     
+                           middleware/eiq/tensorflow-lite/third_party/gemmlow
+                           p/LICENSE                                         
+                           Format: source code                               
+                           Description: A small self-contained low-precision 
+                           GEMM library                                      
+                           Location:                                         
+                           middleware/eiq/tensorflow-lite/third_party/gemmlow
+                           p                                                 
+                           Origin: See                                       
+                           middleware/eiq/tensorflow-lite/third_party/gemmlow
+                           p/AUTHORS                                         
+                           Url: https://github.com/google/gemmlowp           
+
+eiq_KissFFT                Name: Kiss FFT                                    
+                           Version: 1.3.0                                    
+                           Outgoing License: BSD-3-Clause                    
+                           License File:                                     
+                           middleware/eiq/tensorflow-lite/third_party/kissfft
+                           /COPYING                                          
+                           Format: source code                               
+                           Description: A mixed-radix Fast Fourier Transform 
+                           library                                           
+                           Location:                                         
+                           middleware/eiq/tensorflow-lite/third_party/kissfft
+                           Origin: Mark Borgerding                           
+                           Url: https://github.com/mborgerding/kissfft       
+
+eiq_ruy                    Name: ruy                                         
+                           Version: NA (commit d371283)                      
+                           Outgoing License: Apache-2.0                      
+                           License File:                                     
+                           middleware/eiq/tensorflow-lite/third_party/ruy/LIC
+                           ENSE                                              
+                           Format: source code                               
+                           Description: The ruy matrix multiplication library
+                           Location:                                         
+                           middleware/eiq/tensorflow-lite/third_party/ruy    
+                           Origin: Google, Inc.                              
+                           Url: https://github.com/google/ruy                
+
+eiq_tensorflow_lite_micro_cName: CMSIS-NN library                            
+msis_nn                    Version: 23.08 (commit dc64e48)                   
+                           Outgoing License: Apache-2.0                      
+                           License File:                                     
+                           middleware/eiq/tensorflow-lite/third_party/cmsis_n
+                           n/LICENSE.txt                                     
+                           Format: source code                               
+                           Description: A neural network kernels library for 
+                           Cortex-M cores from ARM                           
+                           Location:                                         
+                           middleware/eiq/tensorflow-lite/third_party/cmsis_n
+                           n                                                 
+                           Origin: ARM                                       
+                           Url: https://github.com/ARM-software/CMSIS-NN     
+
+eiq_tensorflow_lite_micro_xName: Cadence HiFi4 Neural Network (NN) Library   
+tensa_nn                   Version: 2.9.0                                    
+                           Outgoing License: LA_OPT_NXP_Software_License.txt 
+                           v49 September 2023- Additional Distribution       
+                           License granted, license in Section 2.3 applies   
+                           License File: LA_OPT_NXP_Software_License.txt     
+                           Format: source code                               
+                           Description: A neural network kernels library for 
+                           Xtensa cores from Cadence                         
+                           Location:                                         
+                           middleware/eiq/tensorflow-lite/third_party/xa_nnli
+                           b_hifi4,                                          
+                           middleware/eiq/tensorflow-lite/tensorflow/lite/mic
+                           ro/kernels/xtensa_hifi                            
+                           Origin: Cadence Design Systems, Inc. (proprietary)
+                           Url: https://github.com/foss-xtensa/nnlib-hifi4   
+
+Glow_Utils                 Name: Glow Utils                                  
+                           Version: 1.0.0                                    
+                           Outgoing License: BSD-3-Clause                    
+                           License File: COPYING-BSD-3                       
+                           Format: source code, header files, python scripts 
+                           Description: Utilities and project examples for   
+                           Glow NN Compiler.                                 
+                           Location: middleware/eiq/glow                     
+                           Origin: NXP (BSD-3-Clause)                        
+
+DeepviewRT_Library         Name: DeepviewRT Library                          
+                           Version: 2.4.20                                   
+                           Outgoing License: LA_OPT_NXP_Software_License.txt 
+                           v49 September 2023- No distribution permitted,    
+                           license in Section 2.2 applies.                   
+                           License File: LA_OPT_NXP_Software_License.txt     
+                           Format: machine learning library and header file  
+                           Description: Au-Zone DeepViewRT and ModelRunner   
+                           License.                                          
+                           Location: middleware/eiq/deepviewrt/lib           
+                           Origin: Au-Zone (proprietary)                     
+                           Url: https://embeddedml.com                       
+
+DeepviewRT_Sample          Name: DeepviewRT Sample                           
+                           Version: 1.0.0                                    
+                           Outgoing License: LA_OPT_NXP_Software_License.txt 
+                           v49 September 2023- Additional Distribution       
+                           License granted, license in Section 2.3 applies   
+                           License File: LA_OPT_NXP_Software_License.txt     
+                           Format: source code                               
+                           Description: Utilities and project examples for   
+                           deepviewRT.                                       
+                           Location: middleware/eiq/deepviewrt               
+                           Origin: NXP (Proprietary)/Au-Zone (proprietary)   
+                           Url: https://embeddedml.com                       
+
+mpp                        Name: Multimedia Processing Pipelines (MPP)       
+                           Version: 2.1.0                                    
+                           Outgoing License: LA_OPT_NXP_Software_License.txt 
+                           v49 September 2023- Additional Distribution       
+                           License granted, license in Section 2.3 applies   
+                           License File: LA_OPT_NXP_Software_License.txt     
+                           Format: source code, header files                 
+                           Description: Library to build vision pipelines    
+                           Location: middleware/eiq/mpp                      
+                           Origin: NXP                                       
+
+edgefast_bluetooth         Name: EdgeFast Protocol Abstraction Layer         
+                           Version: 1.5.0                                    
+                           Outgoing License: BSD-3-Clause                    
+                           License File: COPYING-BSD-3                       
+                           Format: source code, header files                 
+                           Description: EdgeFast Bluetooth PAL               
+                           Location: middleware/edgefast_bluetooth           
+                           Origin: NXP (BSD-3-Clause) Zephyr BT/BLE Host     
+                           stack (Apache-2.0) -                              
+                           https://github.com/zephyrproject-rtos/zephyr/tree/
+                           v2.6-branch/subsys/bluetooth                      
+
+CRC32-GS                   Name: CRC32 code                                  
+                           Version: NA                                       
+                           Outgoing License: Public domain                   
+                           Format: source code                               
+                           Description: CRC32 code written by Gary S. Brown  
+                           Location:                                         
+                           components/codec/tfa9xxx/vas_tfa_drv/tfa_container
+                           _crc32.c                                          
+                           Origin: Gary S. Brown                             
+
+mmcau                      Name: mmCAU S/W Library                           
+                           Version: 2.0.4                                    
+                           Outgoing License: BSD-3-Clause                    
+                           License File: middleware/mmcau/LICENSE            
+                           Format: source code                               
+                           Description: S/W library that works with the      
+                           memory-mapped cryptographic acceleration unit     
+                           present on some MCUXpresso SoCs                   
+                           Location: middleware/mmcau                        
+                           Origin: NXP (BSD-3-Clause)                        
+
+azure_rtos_threadx         Name: Azure RTOS ThreadX                          
+                           Version: 6.2.0                                    
+                           Outgoing License: LA_OPT_NXP_Software_License.txt 
+                           v49 September 2023- Additional Distribution       
+                           License granted, license in Section 2.3 applies   
+                           License File: LA_OPT_NXP_Software_License.txt     
+                           Format: source code                               
+                           Description: RTOS kernel for microcontrollers     
+                           Location: rtos/azure-rtos/threadx                 
+                           Origin: Microsoft                                 
+                           Url:                                              
+                           https://azure.microsoft.com/en-us/services/rtos/  
+
+azure_rtos_filex           Name: Azure RTOS FileX                            
+                           Version: 6.2.0                                    
+                           Outgoing License: LA_OPT_NXP_Software_License.txt 
+                           v49 September 2023- Additional Distribution       
+                           License granted, license in Section 2.3 applies   
+                           License File: LA_OPT_NXP_Software_License.txt     
+                           Format: source code                               
+                           Description: file system                          
+                           Location: rtos/azure-rtos/filex                   
+                           Origin: Microsoft                                 
+                           Url:                                              
+                           https://azure.microsoft.com/en-us/services/rtos/  
+
+azure_rtos_levelx          Name: Azure RTOS LevelX                           
+                           Version: 6.2.0                                    
+                           Outgoing License: LA_OPT_NXP_Software_License.txt 
+                           v49 September 2023- Additional Distribution       
+                           License granted, license in Section 2.3 applies   
+                           License File: LA_OPT_NXP_Software_License.txt     
+                           Format: source code                               
+                           Description: NAND and NOR flash wear leveling     
+                           facilities for embedded applications              
+                           Location: rtos/azure-rtos/levelx                  
+                           Origin: Microsoft                                 
+                           Url:                                              
+                           https://azure.microsoft.com/en-us/services/rtos/  
+
+azure_rtos_netxduo         Name: Azure RTOS NetX Duo                         
+                           Version: 6.2.0                                    
+                           Outgoing License: LA_OPT_NXP_Software_License.txt 
+                           v49 September 2023- Additional Distribution       
+                           License granted, license in Section 2.3 applies   
+                           License File: LA_OPT_NXP_Software_License.txt     
+                           Format: source code                               
+                           Description: advanced, industrial-grade TCP/IP    
+                           network stack                                     
+                           Location: rtos/azure-rtos/netxduo                 
+                           Origin: Microsoft                                 
+                           Url:                                              
+                           https://azure.microsoft.com/en-us/services/rtos/  
+
+azure_rtos_guix            Name: Azure RTOS GUIX                             
+                           Version: 6.2.0                                    
+                           Outgoing License: LA_OPT_NXP_Software_License.txt 
+                           v49 September 2023- Additional Distribution       
+                           License granted, license in Section 2.3 applies   
+                           License File: LA_OPT_NXP_Software_License.txt     
+                           Format: source code                               
+                           Description: advanced, industrial-grade GUI       
+                           solution                                          
+                           Location: rtos/azure-rtos/guix                    
+                           Origin: Microsoft                                 
+                           Url:                                              
+                           https://azure.microsoft.com/en-us/services/rtos/  
+
+azure_rtos_usbx            Name: Azure RTOS USBX                             
+                           Version: 6.2.0                                    
+                           Outgoing License: LA_OPT_NXP_Software_License.txt 
+                           v49 September 2023- Additional Distribution       
+                           License granted, license in Section 2.3 applies   
+                           License File: LA_OPT_NXP_Software_License.txt     
+                           Format: source code                               
+                           Description: A high-performance USB host and      
+                           device embedded stack                             
+                           Location: rtos/azure-rtos/usbx                    
+                           Origin: Microsoft                                 
+                           Url:                                              
+                           https://azure.microsoft.com/en-us/services/rtos/  
+
+segger_rtt                 Name: SEGGER Real Timer Transfer                  
+                           Version: 7.22                                     
+                           Outgoing License: LA_OPT_NXP_Software_License.txt 
+                           v49 September 2023- Additional Distribution       
+                           License granted, license in Section 2.3 applies   
+                           License File: LA_OPT_NXP_Software_License.txt     
+                           Format: source code                               
+                           Description: SEGGER Real Timer Transfer           
+                           Location: components/rtt                          
+                           Origin: SEGGER Microcontroller (proprietary)      
+
+FWK                        Name: Connectivity Framework                      
+                           Version: 6.2.0                                    
+                           Outgoing License: BSD-3-Clause                    
+                           License File: COPYING-BSD-3                       
+                           Format: source code & header files                
+                           Description: Connectivity Framework middleware for
+                           Connectivity stacks                               
+                           Location: middleware/wireless/framework           
+                           Origin: NXP (BSD-3-Clause)                        
+
+SecLib                     Name: Connectivity SecLib                         
+                           Version: 6.2.0                                    
+                           Outgoing License: LA_OPT_NXP_Software_License.txt 
+                           v49 September 2023- Additional Distribution       
+                           License granted, license in Section 2.3 applies   
+                           License File: LA_OPT_NXP_Software_License.txt     
+                           Format: Binary libraries                          
+                           Description: Connectivity Security Library        
+                           Location:                                         
+                           middleware/wireless/framework/SecLib/lib_crypto_*.
+                           a                                                 
+                           Origin: NXP                                       
 
 maestro_framework          Name: Maestro Audio Framework                     
                            Version: 1.7.0                                    
@@ -539,415 +733,7 @@
                            https://github.com/xiph/ogg                       
                            https://github.com/xiph/opus                      
                            https://github.com/xiph/opusfile                  
-=======
->>>>>>> f6c93eeb
-
-mcuboot                    Name: MCUBoot                                     
-                           Version: 1.10.0                                   
-                           Outgoing License: Apache-2.0                      
-                           License File:                                     
-                           middleware/mcuboot_opensource/LICENSE             
-                           Format: source code                               
-                           Description: MCUBoot - a bootloader for           
-                           microcontrollers                                  
-                           Location: middleware/mcuboot_opensource           
-                           Origin: MCUBoot https://www.mcuboot.com/          
-                           Url: https://github.com/mcu-tools/mcuboot         
-
-vit                        Name: VIT_v4.8.1                                  
-                           Version: 4.8.1                                    
-                           Outgoing License: LA_OPT_NXP_Software_License.txt 
-                           v49 September 2023- Additional Distribution       
-                           License granted, license in Section 2.3 applies   
-                           License File: LA_OPT_NXP_Software_License.txt     
-                           Format: Precompiled libraries, header files,      
-                           example application                               
-                           Description: Voice Intelligent Technology library 
-                           Location: middleware/vit                          
-                           Origin: NXP (Proprietary)                         
-
-<<<<<<< HEAD
-VoiceSeeker_arm            Name: VoiceSeeker (no AEC)                        
-                           Version: 0.6.8                                    
-                           Outgoing License: LA_OPT_NXP_Software_License.txt 
-                           v49 September 2023 - Additional distribution      
-                           license granted - Section 2.3 applies             
-=======
-voice_seeker_hifi4         Name: VoiceSeeker (no AEC)                        
-                           Version: 0.6.8                                    
-                           Outgoing License: LA_OPT_NXP_Software_License.txt 
-                           v49 September 2023- Additional Distribution       
-                           License granted, license in Section 2.3 applies   
->>>>>>> f6c93eeb
-                           License File: LA_OPT_NXP_Software_License.txt     
-                           Format: Precompiled libraries, header files,      
-                           example application                               
-                           Description: VoiceSeeker is a multi-microphone    
-                           voice control audio front-end signal processing   
-                           solution. Acoustic Echo Cancellation (AEC) is not 
-                           enabled in this free version.                     
-                           Location: middleware/voice_seeker/RT685_HiFi4     
-                           Origin: NXP (Proprietary) Cadence Design Systems  
-                           (Proprietary)                                     
-                           Url:                                              
-                           https://www.nxp.com/design/software/embedded-softw
-                           are/voiceseeker-audio-front-end:VOICESEEKER       
-
-voice_seeker_cm7           Name: VoiceSeeker (no AEC)                        
-                           Version: 0.6.8                                    
-                           Outgoing License: LA_OPT_NXP_Software_License.txt 
-                           v49 September 2023- Additional Distribution       
-                           License granted, license in Section 2.3 applies   
-                           License File: LA_OPT_NXP_Software_License.txt     
-                           Format: Precompiled libraries, header files,      
-                           example application                               
-                           Description: VoiceSeeker is a multi-microphone    
-                           voice control audio front-end signal processing   
-                           solution. Acoustic Echo Cancellation (AEC) is not 
-                           enabled in this free version.                     
-                           Location: middleware/voice_seeker/ARM_CortexM7    
-                           Origin: NXP (Proprietary) ARM (Apache-2.0)        
-                           Url:                                              
-                           https://www.nxp.com/design/software/embedded-softw
-                           are/voiceseeker-audio-front-end:VOICESEEKER       
-                           https://github.com/ARM-software/CMSIS_5           
-
-voice_seeker_cm4           Name: VoiceSeeker (no AEC)                        
-                           Version: 0.6.8                                    
-                           Outgoing License: LA_OPT_NXP_Software_License.txt 
-                           v49 September 2023- Additional Distribution       
-                           License granted, license in Section 2.3 applies   
-                           License File: LA_OPT_NXP_Software_License.txt     
-                           Format: Precompiled libraries, header files,      
-                           example application                               
-                           Description: VoiceSeeker is a multi-microphone    
-                           voice control audio front-end signal processing   
-                           solution. Acoustic Echo Cancellation (AEC) is not 
-                           enabled in this free version.                     
-                           Location: middleware/voice_seeker/ARM_CortexM4    
-                           Origin: NXP (Proprietary) ARM (Apache-2.0)        
-                           Url:                                              
-                           https://www.nxp.com/design/software/embedded-softw
-                           are/voiceseeker-audio-front-end:VOICESEEKER       
-                           https://github.com/ARM-software/CMSIS_5
-
-voice_seeker_cm7           Name: VoiceSeeker (no AEC)                        
-                           Version: 0.6.8                                    
-                           Outgoing License: LA_OPT_NXP_Software_License.txt 
-                           v49 September 2023- Additional Distribution       
-                           License granted, license in Section 2.3 applies   
-                           License File: LA_OPT_NXP_Software_License.txt     
-                           Format: Precompiled libraries, header files,      
-                           example application                               
-                           Description: VoiceSeeker is a multi-microphone    
-                           voice control audio front-end signal processing   
-                           solution. Acoustic Echo Cancellation (AEC) is not 
-                           enabled in this free version.                     
-                           Location: middleware/voice_seeker/ARM_CortexM7    
-                           Origin: NXP (Proprietary) ARM (Apache-2.0)        
-                           Url:                                              
-                           https://www.nxp.com/design/software/embedded-softw
-                           are/voiceseeker-audio-front-end:VOICESEEKER       
-                           https://github.com/ARM-software/CMSIS_5           
-
-voice_seeker_fusionf1      Name: VoiceSeeker (no AEC)                        
-                           Version: 0.6.8                                    
-                           Outgoing License: LA_OPT_NXP_Software_License.txt 
-                           v49 September 2023- Additional Distribution       
-                           License granted, license in Section 2.3 applies   
-                           License File: LA_OPT_NXP_Software_License.txt     
-                           Format: Precompiled libraries, header files,      
-                           example application                               
-                           Description: VoiceSeeker is a multi-microphone    
-                           voice control audio front-end signal processing   
-                           solution. Acoustic Echo Cancellation (AEC) is not 
-                           enabled in this free version.                     
-                           Location: middleware/voice_seeker/RT595_FusionF1  
-<<<<<<< HEAD
-                           Origin: NXP (Proprietary) Cadence Design Systems  
-                           (Proprietary)                                     
-                           Url:                                              
-                           https://www.nxp.com/design/software/embedded-softw
-                           are/voiceseeker-audio-front-end:VOICESEEKER       
-
-voice_seeker_hifi4         Name: VoiceSeeker (no AEC)                        
-                           Version: 0.6.8                                    
-                           Outgoing License: LA_OPT_NXP_Software_License.txt 
-                           v49 September 2023- Additional Distribution       
-                           License granted, license in Section 2.3 applies   
-                           License File: LA_OPT_NXP_Software_License.txt     
-                           Format: Precompiled libraries, header files,      
-                           example application                               
-                           Description: VoiceSeeker is a multi-microphone    
-                           voice control audio front-end signal processing   
-                           solution. Acoustic Echo Cancellation (AEC) is not 
-                           enabled in this free version.                     
-                           Location: middleware/voice_seeker/RT685_HiFi4     
-=======
->>>>>>> f6c93eeb
-                           Origin: NXP (Proprietary) Cadence Design Systems  
-                           (Proprietary)                                     
-                           Url:                                              
-                           https://www.nxp.com/design/software/embedded-softw
-                           are/voiceseeker-audio-front-end:VOICESEEKER       
-
-<<<<<<< HEAD
-voice_seeker_cm4           Name: VoiceSeeker (no AEC)                        
-                           Version: 0.6.8                                    
-                           Outgoing License: LA_OPT_NXP_Software_License.txt 
-                           v49 September 2023- Additional Distribution       
-                           License granted, license in Section 2.3 applies   
-                           License File: LA_OPT_NXP_Software_License.txt     
-                           Format: Precompiled libraries, header files,      
-                           example application                               
-                           Description: VoiceSeeker is a multi-microphone    
-                           voice control audio front-end signal processing   
-                           solution. Acoustic Echo Cancellation (AEC) is not 
-                           enabled in this free version.                     
-                           Location: middleware/voice_seeker/ARM_CortexM4    
-                           Origin: NXP (Proprietary) ARM (Apache-2.0)        
-                           Url:                                              
-                           https://www.nxp.com/design/software/embedded-softw
-                           are/voiceseeker-audio-front-end:VOICESEEKER       
-                           https://github.com/ARM-software/CMSIS_5           
-
-=======
->>>>>>> f6c93eeb
-wifi_tx_pwr_limits         Name: Wi-Fi module Tx power limits                
-                           Version: 1.0.0                                    
-                           Outgoing License: BSD-3-Clause                    
-                           License File: COPYING-BSD-3                       
-                           Format: source code                               
-                           Description: Wi-Fi module Tx power limits         
-                           Location: components/wifi_bt_module/Murata        
-                           Origin: Murata Manufacturing Co., Ltd.            
-                           (BSD-3-Clause)                                    
-
-<<<<<<< HEAD
-IEEE_802_15_4              Name: IEEE 802.15.4 MACPHY Software               
-                           Version: 1.0.1                                    
-                           Outgoing License: BSD-3-Clause                    
-                           License File: COPYING-BSD-3                       
-                           Format: source code & header files                
-                           Description: Software implementation for the IEEE 
-                           802.15.4 MACPHY                                   
-                           Location: middleware/wireless/ieee-802.15.4       
-                           Origin: NXP (BSD-3-Clause)
-
-edgefast_bluetooth         Name: EdgeFast Protocol Abstraction Layer         
-                           Version: 1.5.0                                    
-                           Outgoing License: BSD-3-Clause                    
-                           License File: COPYING-BSD-3                       
-                           Format: source code, header files                 
-                           Description: EdgeFast Bluetooth PAL               
-                           Location: middleware/edgefast_bluetooth           
-                           Origin: NXP (BSD-3-Clause) Zephyr BT/BLE Host     
-                           stack (Apache-2.0) -                              
-                           https://github.com/zephyrproject-rtos/zephyr/tree/
-                           v2.6-branch/subsys/bluetooth                      
-
-=======
->>>>>>> f6c93eeb
-eiq_tensorflow_lite        Name: TensorFlow Lite for Microcontrollers        
-                           Version: 23-09-18 (commit dc64e48)                
-                           Outgoing License: Apache-2.0                      
-                           License File:                                     
-                           middleware/eiq/tensorflow-lite/LICENSE            
-                           Format: source code                               
-                           Description: Software library for running machine 
-                           learning models on embedded devices               
-                           Location: middleware/eiq/tensorflow-lite          
-                           Origin: See middleware/eiq/tensorflow-lite/AUTHORS
-                           Url: https://github.com/tensorflow/tensorflow     
-
-eiq_FFT2D                  Name: FFT2D                                       
-                           Version: NA                                       
-                           Outgoing License: Public Domain                   
-                           License File:                                     
-                           middleware/eiq/tensorflow-lite/third_party/fft2d/L
-                           ICENSE                                            
-                           Format: source code                               
-                           Description: FFT package in C                     
-                           Location:                                         
-                           middleware/eiq/tensorflow-lite/third_party/fft2d  
-                           Origin: Takuya Ooura                              
-                           Url:                                              
-                           http://www.kurims.kyoto-u.ac.jp/~ooura/fft.html   
-
-eiq_FlatBuffers            Name: FlatBuffers                                 
-                           Version: 2.0.6 (commit a66de58)                   
-                           Outgoing License: Apache-2.0                      
-                           License File:                                     
-                           middleware/eiq/tensorflow-lite/third_party/flatbuf
-                           fers/LICENSE.txt                                  
-                           Format: source code                               
-                           Description: Cross platform serialization library 
-                           Location:                                         
-                           middleware/eiq/tensorflow-lite/third_party/flatbuf
-                           fers                                              
-                           Origin: https://google.github.io/flatbuffers      
-                           Url: https://github.com/google/flatbuffers        
-
-eiq_gemmlowp               Name: gemmlowp                                    
-                           Version: NA (commit 719139c)                      
-                           Outgoing License: Apache-2.0                      
-                           License File:                                     
-                           middleware/eiq/tensorflow-lite/third_party/gemmlow
-                           p/LICENSE                                         
-                           Format: source code                               
-                           Description: A small self-contained low-precision 
-                           GEMM library                                      
-                           Location:                                         
-                           middleware/eiq/tensorflow-lite/third_party/gemmlow
-                           p                                                 
-                           Origin: See                                       
-                           middleware/eiq/tensorflow-lite/third_party/gemmlow
-                           p/AUTHORS                                         
-                           Url: https://github.com/google/gemmlowp           
-
-eiq_KissFFT                Name: Kiss FFT                                    
-                           Version: 1.3.0                                    
-                           Outgoing License: BSD-3-Clause                    
-                           License File:                                     
-                           middleware/eiq/tensorflow-lite/third_party/kissfft
-                           /COPYING                                          
-                           Format: source code                               
-                           Description: A mixed-radix Fast Fourier Transform 
-                           library                                           
-                           Location:                                         
-                           middleware/eiq/tensorflow-lite/third_party/kissfft
-                           Origin: Mark Borgerding                           
-                           Url: https://github.com/mborgerding/kissfft       
-
-eiq_ruy                    Name: ruy                                         
-                           Version: NA (commit d371283)                      
-                           Outgoing License: Apache-2.0                      
-                           License File:                                     
-                           middleware/eiq/tensorflow-lite/third_party/ruy/LIC
-                           ENSE                                              
-                           Format: source code                               
-                           Description: The ruy matrix multiplication library
-                           Location:                                         
-                           middleware/eiq/tensorflow-lite/third_party/ruy    
-                           Origin: Google, Inc.                              
-                           Url: https://github.com/google/ruy                
-
-eiq_tensorflow_lite_micro_cName: CMSIS-NN library                            
-msis_nn                    Version: 23.08 (commit dc64e48)                   
-                           Outgoing License: Apache-2.0                      
-                           License File:                                     
-                           middleware/eiq/tensorflow-lite/third_party/cmsis_n
-                           n/LICENSE.txt                                     
-                           Format: source code                               
-                           Description: A neural network kernels library for 
-                           Cortex-M cores from ARM                           
-                           Location:                                         
-                           middleware/eiq/tensorflow-lite/third_party/cmsis_n
-                           n                                                 
-                           Origin: ARM                                       
-                           Url: https://github.com/ARM-software/CMSIS-NN     
-
-eiq_tensorflow_lite_micro_xName: Cadence HiFi4 Neural Network (NN) Library   
-tensa_nn                   Version: 2.9.0                                    
-                           Outgoing License: LA_OPT_NXP_Software_License.txt 
-                           v49 September 2023- Additional Distribution       
-                           License granted, license in Section 2.3 applies   
-                           License File: LA_OPT_NXP_Software_License.txt     
-                           Format: source code                               
-                           Description: A neural network kernels library for 
-                           Xtensa cores from Cadence                         
-                           Location:                                         
-                           middleware/eiq/tensorflow-lite/third_party/xa_nnli
-                           b_hifi4,                                          
-                           middleware/eiq/tensorflow-lite/tensorflow/lite/mic
-                           ro/kernels/xtensa_hifi                            
-                           Origin: Cadence Design Systems, Inc. (proprietary)
-                           Url: https://github.com/foss-xtensa/nnlib-hifi4   
-
-Glow_Utils                 Name: Glow Utils                                  
-                           Version: 1.0.0                                    
-                           Outgoing License: BSD-3-Clause                    
-                           License File: COPYING-BSD-3                       
-                           Format: source code, header files, python scripts 
-                           Description: Utilities and project examples for   
-                           Glow NN Compiler.                                 
-                           Location: middleware/eiq/glow                     
-                           Origin: NXP (BSD-3-Clause)                        
-
-DeepviewRT_Library         Name: DeepviewRT Library                          
-                           Version: 2.4.20                                   
-                           Outgoing License: LA_OPT_NXP_Software_License.txt 
-                           v49 September 2023- No distribution permitted,    
-                           license in Section 2.2 applies.                   
-                           License File: LA_OPT_NXP_Software_License.txt     
-                           Format: machine learning library and header file  
-                           Description: Au-Zone DeepViewRT and ModelRunner   
-                           License.                                          
-                           Location: middleware/eiq/deepviewrt/lib           
-                           Origin: Au-Zone (proprietary)                     
-                           Url: https://embeddedml.com                       
-
-DeepviewRT_Sample          Name: DeepviewRT Sample                           
-                           Version: 1.0.0                                    
-                           Outgoing License: LA_OPT_NXP_Software_License.txt 
-                           v49 September 2023- Additional Distribution       
-                           License granted, license in Section 2.3 applies   
-                           License File: LA_OPT_NXP_Software_License.txt     
-                           Format: source code                               
-                           Description: Utilities and project examples for   
-                           deepviewRT.                                       
-                           Location: middleware/eiq/deepviewrt               
-                           Origin: NXP (Proprietary)/Au-Zone (proprietary)   
-                           Url: https://embeddedml.com                       
-
-RW61X_FW_BIN               Name: RW61X Firmware Binary                       
-                           Version: 2.p78.7                                  
-                           Outgoing License: LA_OPT_NXP_Software_License v49 
-                           September 2023 - Additional Distribution License -
-                           Section 2.3 applies                               
-                           License File: LA_OPT_NXP_Software_License.txt     
-                           Format: Binaries                                  
-                           Description: WIFI, BLE and 15.4 Firmware Binaries.
-                           Location: components/conn_fwloader/fw_bin         
-                           Origin: NXP
-
-bt_ble_hoststack           Name: Bluetooth and Bluetooth Low Energy Host     
-                           Stack                                             
-                           Version: 16.5.16                                  
-                           Outgoing License: LA_OPT_NXP_Software_License.txt 
-                           v49 September 2023 - Additional distribution      
-                           license granted - License in Section 2.3 applies  
-                           License File: LA_OPT_NXP_Software_License.txt     
-                           Format: Source, Binary libraries                  
-                           Description: Bluetooth and Bluetooth Low Energy   
-                           Host Stack.                                       
-                           Location: middleware/wireless/ethermind           
-                           Origin: Mindtree (Proprietary） NXP (BSD-3-Clause)
-
-els_pkc                    Name: ELS PKC library                             
-                           Version: 1.5.0                                    
-                           Outgoing License: LA_OPT_NXP_Software_License.txt 
-                           v45 May 2023 - No distribution permitted, license 
-                           in Section 2.2 applies.                           
-                           License File: LA_OPT_NXP_Software_License.txt     
-                           Format: Static library, headers, sources          
-                           Description: Cryptographic library running on NXP 
-                           ELS and PKC Crypto Hardware IP                    
-                           Location: components/els_pkc                      
-                           Origin: NXP (proprietary)
-
-mpp                        Name: Multimedia Processing Pipelines (MPP)       
-                           Version: 2.1.0                                    
-                           Outgoing License: LA_OPT_NXP_Software_License.txt 
-                           v49 September 2023- Additional Distribution       
-                           License granted, license in Section 2.3 applies   
-                           License File: LA_OPT_NXP_Software_License.txt     
-                           Format: source code, header files                 
-                           Description: Library to build vision pipelines    
-                           Location: middleware/eiq/mpp                      
-                           Origin: NXP                                       
-
-<<<<<<< HEAD
+
 naturedsp_fusionf1         Name: naturedsp                                   
                            Version: 1.2.0                                    
                            Outgoing License: LA_OPT_NXP_Software_License.txt 
@@ -960,202 +746,6 @@
                            Location: middleware/dsp/naturedsp/fusionf1       
                            Origin: Cadence Design Systems (Proprietary)      
 
-naturedsp_hifi4            Name: naturedsp                                   
-                           Version: 4.1.1                                    
-                           Outgoing License: LA_OPT_NXP_Software_License.txt 
-                           v49 September 2023- No distribution permitted,    
-                           license in Section 2.2 applies.                   
-=======
-edgefast_bluetooth         Name: EdgeFast Protocol Abstraction Layer         
-                           Version: 1.5.0                                    
-                           Outgoing License: BSD-3-Clause                    
-                           License File: COPYING-BSD-3                       
-                           Format: source code, header files                 
-                           Description: EdgeFast Bluetooth PAL               
-                           Location: middleware/edgefast_bluetooth           
-                           Origin: NXP (BSD-3-Clause) Zephyr BT/BLE Host     
-                           stack (Apache-2.0) -                              
-                           https://github.com/zephyrproject-rtos/zephyr/tree/
-                           v2.6-branch/subsys/bluetooth                      
-
-CRC32-GS                   Name: CRC32 code                                  
-                           Version: NA                                       
-                           Outgoing License: Public domain                   
-                           Format: source code                               
-                           Description: CRC32 code written by Gary S. Brown  
-                           Location:                                         
-                           components/codec/tfa9xxx/vas_tfa_drv/tfa_container
-                           _crc32.c                                          
-                           Origin: Gary S. Brown                             
-
-mmcau                      Name: mmCAU S/W Library                           
-                           Version: 2.0.4                                    
-                           Outgoing License: BSD-3-Clause                    
-                           License File: middleware/mmcau/LICENSE            
-                           Format: source code                               
-                           Description: S/W library that works with the      
-                           memory-mapped cryptographic acceleration unit     
-                           present on some MCUXpresso SoCs                   
-                           Location: middleware/mmcau                        
-                           Origin: NXP (BSD-3-Clause)                        
-
-azure_rtos_threadx         Name: Azure RTOS ThreadX                          
-                           Version: 6.2.0                                    
-                           Outgoing License: LA_OPT_NXP_Software_License.txt 
-                           v49 September 2023- Additional Distribution       
-                           License granted, license in Section 2.3 applies   
-                           License File: LA_OPT_NXP_Software_License.txt     
-                           Format: source code                               
-                           Description: RTOS kernel for microcontrollers     
-                           Location: rtos/azure-rtos/threadx                 
-                           Origin: Microsoft                                 
-                           Url:                                              
-                           https://azure.microsoft.com/en-us/services/rtos/  
-
-azure_rtos_filex           Name: Azure RTOS FileX                            
-                           Version: 6.2.0                                    
-                           Outgoing License: LA_OPT_NXP_Software_License.txt 
-                           v49 September 2023- Additional Distribution       
-                           License granted, license in Section 2.3 applies   
->>>>>>> f6c93eeb
-                           License File: LA_OPT_NXP_Software_License.txt     
-                           Format: source code                               
-                           Description: file system                          
-                           Location: rtos/azure-rtos/filex                   
-                           Origin: Microsoft                                 
-                           Url:                                              
-                           https://azure.microsoft.com/en-us/services/rtos/  
-
-<<<<<<< HEAD
-CRC32-GS                   Name: CRC32 code                                  
-                           Version: NA                                       
-                           Outgoing License: Public domain                   
-=======
-azure_rtos_levelx          Name: Azure RTOS LevelX                           
-                           Version: 6.2.0                                    
-                           Outgoing License: LA_OPT_NXP_Software_License.txt 
-                           v49 September 2023- Additional Distribution       
-                           License granted, license in Section 2.3 applies   
-                           License File: LA_OPT_NXP_Software_License.txt     
-                           Format: source code                               
-                           Description: NAND and NOR flash wear leveling     
-                           facilities for embedded applications              
-                           Location: rtos/azure-rtos/levelx                  
-                           Origin: Microsoft                                 
-                           Url:                                              
-                           https://azure.microsoft.com/en-us/services/rtos/  
-
-azure_rtos_netxduo         Name: Azure RTOS NetX Duo                         
-                           Version: 6.2.0                                    
-                           Outgoing License: LA_OPT_NXP_Software_License.txt 
-                           v49 September 2023- Additional Distribution       
-                           License granted, license in Section 2.3 applies   
-                           License File: LA_OPT_NXP_Software_License.txt     
->>>>>>> f6c93eeb
-                           Format: source code                               
-                           Description: advanced, industrial-grade TCP/IP    
-                           network stack                                     
-                           Location: rtos/azure-rtos/netxduo                 
-                           Origin: Microsoft                                 
-                           Url:                                              
-                           https://azure.microsoft.com/en-us/services/rtos/  
-
-azure_rtos_guix            Name: Azure RTOS GUIX                             
-                           Version: 6.2.0                                    
-                           Outgoing License: LA_OPT_NXP_Software_License.txt 
-                           v49 September 2023- Additional Distribution       
-                           License granted, license in Section 2.3 applies   
-                           License File: LA_OPT_NXP_Software_License.txt     
-                           Format: source code                               
-                           Description: advanced, industrial-grade GUI       
-                           solution                                          
-                           Location: rtos/azure-rtos/guix                    
-                           Origin: Microsoft                                 
-                           Url:                                              
-                           https://azure.microsoft.com/en-us/services/rtos/  
-
-azure_rtos_usbx            Name: Azure RTOS USBX                             
-                           Version: 6.2.0                                    
-                           Outgoing License: LA_OPT_NXP_Software_License.txt 
-                           v49 September 2023- Additional Distribution       
-                           License granted, license in Section 2.3 applies   
-                           License File: LA_OPT_NXP_Software_License.txt     
-                           Format: source code                               
-                           Description: A high-performance USB host and      
-                           device embedded stack                             
-                           Location: rtos/azure-rtos/usbx                    
-                           Origin: Microsoft                                 
-                           Url:                                              
-                           https://azure.microsoft.com/en-us/services/rtos/  
-
-segger_rtt                 Name: SEGGER Real Timer Transfer                  
-                           Version: 7.22                                     
-                           Outgoing License: LA_OPT_NXP_Software_License.txt 
-                           v49 September 2023- Additional Distribution       
-                           License granted, license in Section 2.3 applies   
-                           License File: LA_OPT_NXP_Software_License.txt     
-                           Format: source code                               
-                           Description: SEGGER Real Timer Transfer           
-                           Location: components/rtt                          
-                           Origin: SEGGER Microcontroller (proprietary)      
-
-FWK                        Name: Connectivity Framework                      
-                           Version: 6.2.0                                    
-                           Outgoing License: BSD-3-Clause                    
-                           License File: COPYING-BSD-3                       
-                           Format: source code & header files                
-                           Description: Connectivity Framework middleware for
-                           Connectivity stacks                               
-                           Location: middleware/wireless/framework           
-                           Origin: NXP (BSD-3-Clause)                        
-
-SecLib                     Name: Connectivity SecLib                         
-                           Version: 6.2.0                                    
-                           Outgoing License: LA_OPT_NXP_Software_License.txt 
-                           v49 September 2023- Additional Distribution       
-                           License granted, license in Section 2.3 applies   
-                           License File: LA_OPT_NXP_Software_License.txt     
-                           Format: Binary libraries                          
-                           Description: Connectivity Security Library        
-                           Location:                                         
-<<<<<<< HEAD
-                           components/codec/tfa9xxx/vas_tfa_drv/tfa_container
-                           _crc32.c                                          
-                           Origin: Gary S. Brown                             
-=======
-                           middleware/wireless/framework/SecLib/lib_crypto_*.
-                           a                                                 
-                           Origin: NXP                                       
-
-maestro_framework          Name: Maestro Audio Framework                     
-                           Version: 1.7.0                                    
-                           Outgoing License: LA_OPT_NXP_Software_License.txt 
-                           v49 September 2023- Additional Distribution       
-                           License granted, license in Section 2.3 applies   
-                           License File: LA_OPT_NXP_Software_License.txt     
-                           Format: Source                                    
-                           Description: Maestro MCU Audio Framework          
-                           Location: middleware/maestro                      
-                           Origin: NXP (Proprietary) Flac (BSD 3-clause) Ogg 
-                           (BSD 3-clause) Opus (BSD 3-clause) Opusfile (BSD  
-                           3-clause)                                         
-                           Url: https://github.com/xiph/flac                 
-                           https://github.com/xiph/ogg                       
-                           https://github.com/xiph/opus                      
-                           https://github.com/xiph/opusfile                  
-
-naturedsp_fusionf1         Name: naturedsp                                   
-                           Version: 1.2.0                                    
-                           Outgoing License: LA_OPT_NXP_Software_License.txt 
-                           v49 September 2023- No distribution permitted,    
-                           license in Section 2.2 applies.                   
-                           License File: LA_OPT_NXP_Software_License.txt     
-                           Format: source code, precompiled library          
-                           Description: Digital Signal Processing for Xtensa 
-                           Fusion Audio Engines                              
-                           Location: middleware/dsp/naturedsp/fusionf1       
-                           Origin: Cadence Design Systems (Proprietary)      
-
 segger_sysview             Name: Segger SystemView Demo                      
                            Version: 3.30                                     
                            Outgoing License: BSD-1-Clause                    
@@ -1181,5 +771,4 @@
                            Description: Simple Unit Testing for C            
                            Location: devices/<device>/utilities/unity        
                            Origin: ThrowTheSwitch.org (MIT)                  
-                           Url: https://github.com/ThrowTheSwitch/Unity/     
->>>>>>> f6c93eeb
+                           Url: https://github.com/ThrowTheSwitch/Unity/     