--- conflicted
+++ resolved
@@ -1,7 +1,17 @@
 Release Name: MCUXpresso Software Development Kit (SDK)
-<<<<<<< HEAD
 Release Version: 2.15.000
 Package License: LA_OPT_NXP_Software_License v49 September 2023 - Additional Distribution License granted, license in Section 2.3 applies
+
+osa                        Name: OSA                                         
+                           Version: 1.0.0                                    
+                           Outgoing License: BSD-3-Clause                    
+                           License File: COPYING-BSD-3                       
+                           Format: source code                               
+                           Description: NXP USB stack. This is a version of  
+                           the USB stack that has been integrated with the   
+                           MCUXpresso SDK.                                   
+                           Origin: NXP (BSD-3-Clause)                        
+                           Location: components/osa  
 
 IEEE_802_15_4              Name: IEEE 802.15.4 MACPHY Software               
                            Version: 1.0.19                                   
@@ -57,30 +67,6 @@
                            settings implementation over OSA                  
                            Location: middleware/wireless/framework/Settings  
                            Origin: NXP and Zephyr (Apache-2.0)               
-=======
-Release Version: 2.14.1
-Package License: LA_OPT_NXP_Software_License.txt v45 May 2023- Additional Distribution License granted, license in Section 2.3 applies
-
-fmstr-examples             Name: FreeMASTER examples                         
-                           Version: 3.0.7                                    
-                           Outgoing License: BSD-3-Clause                    
-                           License File: COPYING-BSD-3                       
-                           Format: source code & header files                
-                           Description: FreeMASTER example applications      
-                           Location: boards/<board>/freemaster_examples      
-                           Origin: NXP                                       
-
-osa                        Name: OSA                                         
-                           Version: 1.0.0                                    
-                           Outgoing License: BSD-3-Clause                    
-                           License File: COPYING-BSD-3                       
-                           Format: source code                               
-                           Description: NXP USB stack. This is a version of  
-                           the USB stack that has been integrated with the   
-                           MCUXpresso SDK.                                   
-                           Origin: NXP (BSD-3-Clause)                        
-                           Location: components/osa                          
->>>>>>> 7ea96a3d
 
 SDK_Peripheral_Driver      Name: SDK Peripheral Driver                       
                            Version: 2.x.x                                    
@@ -140,7 +126,6 @@
                            Origin: ARM (Apache-2.0) -                        
                            https://github.com/ARM-software/CMSIS_5/releases/t
                            ag/5.8.0                                          
-<<<<<<< HEAD
 
 wifi                       Name: NXP Wi-Fi driver                            
                            Version: 1.3.46                                   
@@ -177,8 +162,6 @@
                            Origin: Electronic Lives Mfg. by ChaN of Ageo     
                            city, Japan (FatFs License)                       
                            Url: http://elm-chan.org/fsw/ff/00index_e.html    
-=======
->>>>>>> 7ea96a3d
 
 freertos-kernel            Name: FreeRTOS kernel                             
                            Version: 10.5.1                                   
@@ -192,7 +175,6 @@
                            Origin: Amazon (MIT)                              
                            Url: https://github.com/FreeRTOS/FreeRTOS-Kernel  
 
-<<<<<<< HEAD
 voice_seeker_cm33_noDSP    Name: VoiceSeeker (no AEC)                        
                            Version: 0.6.8                                    
                            Outgoing License: LA_OPT_NXP_Software_License v49 
@@ -357,8 +339,6 @@
                            https://github.com/zephyrproject-rtos/zephyr/tree/
                            v2.6-branch/subsys/bluetooth                      
 
-=======
->>>>>>> 7ea96a3d
 segger_rtt                 Name: SEGGER Real Timer Transfer                  
                            Version: 7.22                                     
                            Outgoing License: LA_OPT_NXP_Software_License v49 
