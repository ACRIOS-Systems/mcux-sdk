--- conflicted
+++ resolved
@@ -1,77 +1,6 @@
 Release Name: MCUXpresso Software Development Kit (SDK)
-<<<<<<< HEAD
-Release Version: 2.15.000
-Package License: LA_OPT_NXP_Software_License v49 September 2023 - Additional Distribution License granted, license in Section 2.3 applies
-
-osa                        Name: OSA                                         
-                           Version: 1.0.0                                    
-                           Outgoing License: BSD-3-Clause                    
-                           License File: COPYING-BSD-3                       
-                           Format: source code                               
-                           Description: NXP USB stack. This is a version of  
-                           the USB stack that has been integrated with the   
-                           MCUXpresso SDK.                                   
-                           Origin: NXP (BSD-3-Clause)                        
-                           Location: components/osa  
-
-IEEE_802_15_4              Name: IEEE 802.15.4 MACPHY Software               
-                           Version: 1.0.19                                   
-                           Outgoing License: BSD-3-Clause                    
-                           License File: COPYING-BSD-3                       
-                           Format: Source code & header files                
-                           Description: Software implementation for the IEEE 
-                           802.15.4 MACPHY                                   
-                           Location: middleware/wireless/ieee-802.15.4       
-                           Origin: NXP (BSD-3-Clause)                        
-
-FWK                        Name: Connectivity Framework                      
-                           Version: 6.2.1                                    
-                           Outgoing License: BSD-3-Clause                    
-                           License File: COPYING-BSD-3                       
-                           Format: source code & header files                
-                           Description: Connectivity Framework middleware for
-                           Connectivity stacks                               
-                           Location: middleware/wireless/framework           
-                           Origin: NXP (BSD-3-Clause)                        
-
-SecLib                     Name: Connectivity SecLib                         
-                           Version: 6.2.1                                    
-                           Outgoing License: LA_OPT_NXP_Software_License v49 
-                           September 2023 - Additional distribution license  
-                           granted, license in Section 2.3 applies           
-                           License File: LA_OPT_NXP_Software_License.txt     
-                           Format: Binary libraries                          
-                           Description: Connectivity Security Library        
-                           Location:                                         
-                           middleware/wireless/framework/SecLib/lib_crypto_*.
-                           a                                                 
-                           Origin: NXP                                       
-
-NVS                        Name: Connectivity settings                       
-                           Version: 6.2.1                                    
-                           Outgoing License: Apache-2.0                      
-                           License File:                                     
-                           middleware/wireless/framework/NVS/LICENSE         
-                           Format: source code & header files                
-                           Description: Connectivity NVS module - Zephyr NVS 
-                           implementation over OSA                           
-                           Location: middleware/wireless/framework/NVS       
-                           Origin: NXP and Zephyr (Apache-2.0)               
-
-settings                   Name: Connectivity settings                       
-                           Version: 6.2.1                                    
-                           Outgoing License: Apache-2.0                      
-                           License File:                                     
-                           middleware/wireless/framework/Settings/LICENSE    
-                           Format: source code & header files                
-                           Description: Connectivity settings module - Zephyr
-                           settings implementation over OSA                  
-                           Location: middleware/wireless/framework/Settings  
-                           Origin: NXP and Zephyr (Apache-2.0)               
-=======
 Release Version: 2.15.001
 Package License: LA_OPT_NXP_Software_License.txt v49 September 2023- Additional Distribution License granted, license in Section 2.3 applies
->>>>>>> 989f3fc7
 
 SDK_Peripheral_Driver      Name: SDK Peripheral Driver                       
                            Version: 2.x.x                                    
@@ -132,43 +61,6 @@
                            https://github.com/ARM-software/CMSIS_5/releases/t
                            ag/5.8.0                                          
 
-<<<<<<< HEAD
-wifi                       Name: NXP Wi-Fi driver                            
-                           Version: 1.3.46                                   
-                           Outgoing License: BSD-3-Clause                    
-                           License File: COPYING-BSD-3                       
-                           Format: source code, header files, firmware       
-                           binaries                                          
-                           Description: NXP Wi-Fi driver and networking      
-                           utilities                                         
-                           Location: middleware/wifi_nxp                     
-                           Origin: NXP (BSD-3-Clause)                        
-
-wpa_supplicant             Name: wpa_supplicant-rtos                         
-                           Version: 2.11.0                                   
-                           Outgoing License: BSD-3-Clause                    
-                           License File:                                     
-                           middleware/wireless/wpa_supplicant-rtos/wpa_suppli
-                           cant/README                                       
-                           Format: source code                               
-                           Description: WPA Supplicant & HOSTAPD             
-                           Location: middleware/wireless/wpa_supplicant-rtos 
-                           Origin: https://w1.fi/wpa_supplicant/ and         
-                           https://w1.fi/hostapd/                            
-
-fatfs                      Name: FatFs                                       
-                           Version: R0.15                                    
-                           Outgoing License: FatFs License                   
-                           Approved open source license: Yes                 
-                           License File: middleware/fatfs/LICENSE.txt        
-                           Format: source code                               
-                           Description: Generic FAT file system for small    
-                           embedded devices.                                 
-                           Location: middleware/fatfs                        
-                           Origin: Electronic Lives Mfg. by ChaN of Ageo     
-                           city, Japan (FatFs License)                       
-                           Url: http://elm-chan.org/fsw/ff/00index_e.html    
-=======
 edgelock_firmware          Name: Edgelock Firmware                           
                            Version: 0.1.1                                    
                            Location: firmware/edgelock                       
@@ -180,7 +72,6 @@
                            Description: i.MX Sentinel firmware               
                            Release Location: i.MX Yocto Project mirror       
                            Origin: NXP (proprietary)                         
->>>>>>> 989f3fc7
 
 freertos-kernel            Name: FreeRTOS kernel                             
                            Version: 10.5.1                                   
@@ -194,20 +85,6 @@
                            Origin: Amazon (MIT)                              
                            Url: https://github.com/FreeRTOS/FreeRTOS-Kernel  
 
-<<<<<<< HEAD
-voice_seeker_cm33_noDSP    Name: VoiceSeeker (no AEC)                        
-                           Version: 0.6.8                                    
-                           Outgoing License: LA_OPT_NXP_Software_License v49 
-                           September 2023 - Additional distribution license  
-                           granted, license in Section 2.3 applies           
-                           License File: LA_OPT_NXP_Software_License.txt     
-                           Format: Precompiled libraries, header files,      
-                           example application                               
-                           Description: VoiceSeeker is a multi-microphone    
-                           voice control audio front-end signal processing   
-                           solution. Acoustic Echo Cancellation (AEC) is not 
-                           enabled in this free version.                     
-=======
 wifi                       Name: NXP Wi-Fi driver                            
                            Version: 1.3.46                                   
                            Outgoing License: BSD-3-Clause                    
@@ -329,15 +206,12 @@
                            r.gz , see README file                            
                            Format: Plain Text                                
                            Description: C++ option-parser                    
->>>>>>> 989f3fc7
-                           Location:                                         
-                           middleware/voice_seeker/ARM_CortexM33_noDSP       
-                           Origin: NXP (Proprietary) ARM (Apache-2.0)        
+                           Location:                                         
+                           middleware/multicore/erpc/erpcgen/src/options.cpp 
+                           Origin: Brad Appleton bradapp@enteract.com        
                            Url:                                              
-<<<<<<< HEAD
-                           https://www.nxp.com/design/software/embedded-softw
-                           are/voiceseeker-audio-front-end:VOICESEEKER       
-                           https://github.com/ARM-software/CMSIS_5           
+                           http://www.bradapp.com/ftp/src/libs/C++/Options.ht
+                           ml                                                
 
 vit                        Name: VIT_v4.9.0                                  
                            Version: 4.9.0                                    
@@ -350,21 +224,6 @@
                            Description: Voice Intelligent Technology library 
                            Location: middleware/vit                          
                            Origin: NXP (Proprietary)                         
-=======
-                           http://www.bradapp.com/ftp/src/libs/C++/Options.ht
-                           ml                                                
-
-mcuboot                    Name: MCUBoot                                     
-                           Version: 1.10.0                                   
-                           Outgoing License: Apache-2.0                      
-                           License File:                                     
-                           middleware/mcuboot_opensource/LICENSE             
-                           Format: source code                               
-                           Description: MCUBoot - a bootloader for           
-                           microcontrollers                                  
-                           Location: middleware/mcuboot_opensource           
-                           Origin: MCUBoot https://www.mcuboot.com/          
-                           Url: https://github.com/mcu-tools/mcuboot         
 
 mbedtls                    Name: Mbed TLS                                    
                            Version: 2.28.5                                   
@@ -389,7 +248,6 @@
                            Origin: NXP (BSD-3-Clause) Swedish Institute of   
                            Computer Science (BSD-3-Clause) -                 
                            http://savannah.nongnu.org/projects/lwip          
->>>>>>> 989f3fc7
 
 littlefs                   Name: LittleFS                                    
                            Version: 2.8.0                                    
@@ -403,105 +261,6 @@
                            (https://github.com/geky/)                        
                            Url: https://github.com/littlefs-project/littlefs 
 
-<<<<<<< HEAD
-lwip                       Name: lwIP TCP/IP Stack                           
-                           Version: lwIP git repository (2024-02-19, branch: 
-                           master, SHA-1:                                    
-                           d0efd9ef7ba08e54b46b1060e2b4629a4907391b)         
-                           Outgoing License: BSD-3-Clause                    
-                           License File: middleware/lwip/COPYING             
-                           Format: source code                               
-                           Description: A light-weight TCP/IP stack          
-                           Location: middleware/lwip                         
-                           Origin: NXP (BSD-3-Clause) Swedish Institute of   
-                           Computer Science (BSD-3-Clause) -                 
-                           http://savannah.nongnu.org/projects/lwip          
-
-maestro_framework          Name: Maestro Audio Framework                     
-                           Version: 1.7.0                                    
-                           Outgoing License: LA_OPT_NXP_Software_License v49 
-                           September 2023 - Additional distribution license  
-                           granted, license in Section 2.3 applies           
-                           License File: LA_OPT_NXP_Software_License.txt     
-                           Format: Source                                    
-                           Description: Maestro MCU Audio Framework          
-                           Location: middleware/maestro                      
-                           Origin: NXP (Proprietary) Flac (BSD 3-clause) Ogg 
-                           (BSD 3-clause) Opus (BSD 3-clause) Opusfile (BSD  
-                           3-clause)                                         
-                           Url: https://github.com/xiph/flac                 
-                           https://github.com/xiph/ogg                       
-                           https://github.com/xiph/opus                      
-                           https://github.com/xiph/opusfile                  
-
-mcuboot                    Name: MCUBoot                                     
-                           Version: 1.10.0                                   
-                           Outgoing License: Apache-2.0                      
-                           License File:                                     
-                           middleware/mcuboot_opensource/LICENSE             
-                           Format: source code                               
-                           Description: MCUBoot - a bootloader for           
-                           microcontrollers                                  
-                           Location: middleware/mcuboot_opensource           
-                           Origin: MCUBoot https://www.mcuboot.com/          
-                           Url: https://github.com/mcu-tools/mcuboot         
-
-mbedtls                    Name: Mbed TLS                                    
-                           Version: 2.28.5                                   
-                           Outgoing License: Apache-2.0                      
-                           License File: middleware/mbedtls/LICENSE          
-                           Format: source code                               
-                           Description: Cryptographic and SSL/TLS Library    
-                           Location: middleware/mbedtls                      
-                           Origin: ARM(Apache-2.0) -                         
-                           https://github.com/Mbed-TLS/mbedtls/releases/tag/v
-                           2.28.3                                            
-
-usb                        Name: USB                                         
-                           Version: 2.9.1                                    
-                           Outgoing License: BSD-3-Clause                    
-                           License File: COPYING-BSD-3                       
-                           Format: source code                               
-                           Description: NXP USB stack. This is a version of  
-                           the USB stack that has been integrated with the   
-                           MCUXpresso SDK.                                   
-                           Location: middleware/usb                          
-                           Origin: NXP (BSD-3-Clause)                        
-
-conn_fwloader              Name: RW61X Firmware Binary                       
-                           Version: 6.p3                                     
-                           Outgoing License: LA_OPT_NXP_Software_License v49 
-                           September 2023 - Additional distribution license  
-                           granted, license in Section 2.3 applies           
-                           License File: LA_OPT_NXP_Software_License.txt     
-                           Format: Binaries                                  
-                           Description: WIFI, BLE and 15.4 Firmware Binaries.
-                           Location: components/conn_fwloader/fw_bin         
-                           Origin: NXP (Proprietary)                         
-
-psa_crypto_driver          Name: PSA CRYPTO DRIVER                           
-                           Version: 1.0.0                                    
-                           Outgoing License: BSD-3-Clause                    
-                           License File: COPYING-BSD-3                       
-                           Format: source code                               
-                           Description: PSA crypto driver interface to use   
-                           cryptographic library running on NXP crypto       
-                           Hardware IP                                       
-                           Origin: NXP (BSD-3-Clause)                        
-                           Location: components/psa_crypto_driver            
-
-els_pkc                    Name: ELS PKC                                     
-                           Version: 1.9.0                                    
-                           Outgoing License: LA_OPT_NXP_Software_License v49 
-                           September 2023 - Additional distribution license  
-                           granted, license in Section 2.3 applies           
-                           License File: LA_OPT_NXP_Software_License.txt     
-                           Format: Static library, headers, sources          
-                           Description: Cryptographic library running on NXP 
-                           ELS and PKC Crypto Hardware IP                    
-                           Origin: NXP (proprietary)                         
-                           Location: components/els_pkc                      
-=======
 fatfs                      Name: FatFs                                       
                            Version: R0.15                                    
                            Outgoing License: FatFs License                   
@@ -514,7 +273,6 @@
                            Origin: Electronic Lives Mfg. by ChaN of Ageo     
                            city, Japan (FatFs License)                       
                            Url: http://elm-chan.org/fsw/ff/00index_e.html    
->>>>>>> 989f3fc7
 
 wifi_tx_pwr_limits         Name: Wi-Fi module Tx power limits                
                            Version: 1.0.0                                    
@@ -526,8 +284,6 @@
                            Origin: Murata Manufacturing Co., Ltd.            
                            (BSD-3-Clause)                                    
 
-<<<<<<< HEAD
-=======
 osa                        Name: OSA                                         
                            Version: 1.0.0                                    
                            Outgoing License: BSD-3-Clause                    
@@ -539,7 +295,6 @@
                            Origin: NXP (BSD-3-Clause)                        
                            Location: components/osa                          
 
->>>>>>> 989f3fc7
 edgefast_bluetooth         Name: EdgeFast Protocol Abstraction Layer         
                            Version: 1.5.0                                    
                            Outgoing License: BSD-3-Clause                    
@@ -552,8 +307,6 @@
                            https://github.com/zephyrproject-rtos/zephyr/tree/
                            v2.6-branch/subsys/bluetooth                      
 
-<<<<<<< HEAD
-=======
 eiq_tensorflow_lite        Name: TensorFlow Lite for Microcontrollers        
                            Version: 23-09-18 (commit dc64e48)                
                            Outgoing License: Apache-2.0                      
@@ -670,12 +423,11 @@
                            Origin: Cadence Design Systems, Inc. (proprietary)
                            Url: https://github.com/foss-xtensa/nnlib-hifi4   
 
->>>>>>> 989f3fc7
 segger_rtt                 Name: SEGGER Real Timer Transfer                  
                            Version: 7.22                                     
-                           Outgoing License: LA_OPT_NXP_Software_License v49 
-                           September 2023 - Additional distribution license  
-                           granted, license in Section 2.3 applies           
+                           Outgoing License: LA_OPT_NXP_Software_License.txt 
+                           v49 September 2023- Additional Distribution       
+                           License granted, license in Section 2.3 applies   
                            License File: LA_OPT_NXP_Software_License.txt     
                            Format: source code                               
                            Description: SEGGER Real Timer Transfer           
@@ -692,81 +444,4 @@
                            to use peripheral drivers and integrate           
                            middleware.                                       
                            Location: boards/<board>/                         
-<<<<<<< HEAD
-                           Origin: NXP (BSD-3-Clause)                        
-
-BLE                        Name: Bluetooth Low Energy Application Source     
-                           Version: 1.8.18                                   
-                           Outgoing License: BSD-3-Clause                    
-                           License File: COPYING-BSD-3                       
-                           Format: Source code & header files                
-                           Description: Bluetooth Low Energy Software        
-                           Location: middleware/wireless/bluetooth           
-                           Origin: NXP (BSD-3-Clause)                        
-
-BLE_Controller             Name: Bluetooth Low Energy Controller             
-                           Version: 1.9.13.0                                 
-                           Outgoing License: LA_OPT_NXP_Software_License v49 
-                           September 2023 - Additional distribution license  
-                           granted, license in Section 2.3 applies           
-                           License File: LA_OPT_NXP_Software_License.txt     
-                           Format: Source code and binary                    
-                           Description: Bluetooth Low Energy Controller      
-                           Firmware. Host Command Interface (HCI).           
-                           Location: middleware/wireless/ble_controller      
-                           Origin: NXP                                       
-
-multicore_mcmgr            Name: MCMGR                                       
-                           Version: 4.1.4                                    
-                           Outgoing License: BSD-3-Clause                    
-                           License File: COPYING-BSD-3                       
-                           Format: source code                               
-                           Description: Multicore manager                    
-                           Location: middleware/multicore/mcmgr              
-                           Origin: NXP (BSD-3-Clause)                        
-
-multicore                  Name: Multicore SDK                               
-                           Version: 2.15.0                                   
-                           Outgoing License: BSD-3-Clause                    
-                           License File: COPYING-BSD-3                       
-                           Format: source code                               
-                           Description: NXP Multicore Software Development   
-                           Kit.                                              
-                           Location: middleware/multicore                    
-                           Origin: NXP (BSD-3-Clause)                        
-
-multicore_rpmsg_lite       Name: RPMsg-Lite                                  
-                           Version: 5.1.0                                    
-                           Outgoing License: BSD-3-Clause                    
-                           License File: COPYING-BSD-3                       
-                           Format: source code                               
-                           Description: Open Asymmetric Multi Processing     
-                           (OpenAMP) framework project                       
-                           Location: middleware/multicore/rpmsg_lite         
-                           Origin: Mentor Graphics Corporation & community   
-                           contributors                                      
-                           Url: https://github.com/NXPmicro/rpmsg-lite       
-
-secure-subsystem           Name: secure subsystem                            
-                           Version: 1.0                                      
-                           Outgoing License: BSD-3-Clause                    
-                           License File: COPYING-BSD-3                       
-                           Format: source code                               
-                           Description: Add secure peripherals control.      
-                           Location: middleware/secure-subsystem             
-                           Origin: NXP (BSD-3-Clause)                        
-
-Zigbee                     Name: K32W1 ZigBee 3.0 stack                      
-                           Version: 1.0.13                                   
-                           Outgoing License: LA_OPT_NXP_Software_License v49 
-                           September 2023 - Additional distribution license  
-                           granted, license in Section 2.3 applies           
-                           License File: LA_OPT_NXP_Software_License.txt     
-                           Format: object code, source code, header files    
-                           Description: ZigBee 3.0 protocol stack for K32W148
-                           platform                                          
-                           Location: middleware/wireless/zigbee              
-                           Origin: NXP                                       
-=======
-                           Origin: NXP (BSD-3-Clause)                        
->>>>>>> 989f3fc7
+                           Origin: NXP (BSD-3-Clause)                        