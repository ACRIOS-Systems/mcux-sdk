manifest:
  remotes:
  - name: nxp
    url-base: https://github.com/NXP
  - name: nxp_zephyr
    url-base: https://github.com/nxp-zephyr
  - name: nxp-mcuxpresso
    url-base: https://github.com/nxp-mcuxpresso
  defaults:
    remote: nxp-mcuxpresso
  projects:
  - name: mcux-sdk-examples
<<<<<<< HEAD
    revision: fb127c559e82acc0dbbf64df40197ed81e6bd5fc
=======
    revision: MCUX_2.14.0_UPDATE
>>>>>>> d955d4a4
    path: examples
  - name: FreeRTOS-Kernel
    revision: MCUX_2.14.0
    path: rtos/freertos/freertos-kernel
  - name: mcux-sdk-middleware-sdmmc
    revision: MCUX_2.14.0
    path: middleware/sdmmc
  - name: mcux-sdk-middleware-multicore
    path: middleware/multicore
    revision: MCUX_2.14.0
  - name: rpmsg-lite
    path: middleware/multicore/rpmsg_lite
    revision: v5.1.0
  - name: erpc
    path: middleware/multicore/erpc
    url: https://github.com/EmbeddedRPC/erpc
    revision: 1.11.0
  - name: mcux-soc-svd
    revision: MCUX_2.14.0
    path: svd
  - name: fatfs
    path: middleware/fatfs
    revision: MCUX_2.14.0
  - name: mcux-sdk-middleware-eiq
    revision: MCUX_2.14.0
    path: middleware/eiq
  - name: mcux-sdk-middleware-deepviewrt
    revision: MCUX_2.13.1
    path: middleware/eiq/deepviewrt
  - name: mcux-sdk-middleware-glow
    revision: MCUX_2.14.0
    path: middleware/eiq/glow
  - name: mcux-sdk-middleware-tensorflow
    revision: MCUX_2.14.0
    path: middleware/eiq/tensorflow-lite
  - name: mcux-sdk-middleware-usb
    path: middleware/usb
    revision: MCUX_2.14.0
  - name: mcux-sdk-middleware-edgefast-bluetooth
    path: middleware/edgefast_bluetooth
    revision: MCUX_2.14.0
  - name: mcux-sdk-middleware-ethermind
    path: middleware/wireless/ethermind
    revision: MCUX_2.14.0
    remote: nxp
  - name: azure-rtos
    path: rtos/azure-rtos
    revision: MCUX_2.14.0
    remote: nxp
  - name: threadx
    path: rtos/azure-rtos/threadx
    revision: MCUX_2.13.0
    remote: nxp
  - name: filex
    path: rtos/azure-rtos/filex
    revision: MCUX_2.13.0
    remote: nxp
  - name: levelx
    path: rtos/azure-rtos/levelx
    revision: MCUX_2.13.0
    remote: nxp
  - name: netxduo
    path: rtos/azure-rtos/netxduo
    revision: MCUX_2.13.0
    remote: nxp
  - name: usbx
    path: rtos/azure-rtos/usbx
    revision: MCUX_2.14.0
    remote: nxp
  - name: guix
    path: rtos/azure-rtos/guix
    revision: MCUX_2.14.0
    remote: nxp
  - name: mbedtls
    path: middleware/mbedtls
    revision: MCUX_2.14.0
  - name: wifi_nxp
    path: middleware/wifi_nxp
    revision: MCUX_2.14.0
    remote: nxp
  - name: lwip
    path: middleware/lwip
    revision: MCUX_2.14.0
  - name: littlefs
    path: middleware/littlefs
    revision: MCUX_2.14.0
  - name: maestro
    path: middleware/maestro
    revision: MCUX_2.14.0
  - name: mcuboot
    path: middleware/mcuboot_opensource
    revision: MCUX_2.14.0
    remote: nxp_zephyr
  - name: CMSIS_5
    path: core/CMSIS
    revision: MCUX_2.14.0
  - name: EAP
    path: middleware/EAP
    revision: MCUX_2.14.0
  - name: VIT
    path: middleware/vit
    revision: MCUX_2.14.0
  - name: VoiceSeeker
    path: middleware/voice_seeker
    revision: MCUX_2.14.0
  - name: NatureDSP
    path: middleware/dsp
    revision: MCUX_2.14.0
  - name: wpa_supplicant-rtos
    path: middleware/wireless/wpa_supplicant-rtos
    revision: MCUX_2.14.0
  self:
    path: core<|MERGE_RESOLUTION|>--- conflicted
+++ resolved
@@ -10,11 +10,7 @@
     remote: nxp-mcuxpresso
   projects:
   - name: mcux-sdk-examples
-<<<<<<< HEAD
-    revision: fb127c559e82acc0dbbf64df40197ed81e6bd5fc
-=======
     revision: MCUX_2.14.0_UPDATE
->>>>>>> d955d4a4
     path: examples
   - name: FreeRTOS-Kernel
     revision: MCUX_2.14.0
