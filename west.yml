--- conflicted
+++ resolved
@@ -10,11 +10,7 @@
     remote: nxp-mcuxpresso
   projects:
   - name: mcux-sdk-examples
-<<<<<<< HEAD
-    revision: c9dd7109fb89c82c445d8bc617de6ee99b71b30f
-=======
     revision: MCUX_2.16.000
->>>>>>> 6f3fd257
     path: examples
   - name: FreeRTOS-Kernel
     revision: MCUX_2.16.000
@@ -39,11 +35,7 @@
     path: middleware/fatfs
     revision: MCUX_2.16.000
   - name: mcux-sdk-middleware-eiq
-<<<<<<< HEAD
-    revision: MCUX_2.15.100
-=======
     revision: MCUX_2.16.000
->>>>>>> 6f3fd257
     path: middleware/eiq
   - name: mcux-sdk-middleware-deepviewrt
     revision: MCUX_2.13.1
@@ -52,51 +44,13 @@
     revision: MCUX_2.15.000
     path: middleware/eiq/glow
   - name: mcux-sdk-middleware-tensorflow
-<<<<<<< HEAD
-    revision: MCUX_2.15.100
-=======
     revision: MCUX_2.16.000
->>>>>>> 6f3fd257
     path: middleware/eiq/tensorflow-lite
   - name: mcux-sdk-middleware-usb
     path: middleware/usb
     revision: MCUX_2.16.000
   - name: mcux-sdk-middleware-edgefast-bluetooth
     path: middleware/edgefast_bluetooth
-<<<<<<< HEAD
-    revision: MCUX_2.15.100
-  - name: mcux-sdk-middleware-ethermind
-    path: middleware/wireless/ethermind
-    revision: MCUX_2.15.100
-    remote: nxp
-  - name: azure-rtos
-    path: rtos/azure-rtos
-    revision: MCUX_2.15.100
-    remote: nxp
-  - name: threadx
-    path: rtos/azure-rtos/threadx
-    revision: MCUX_2.15.100
-    remote: nxp
-  - name: filex
-    path: rtos/azure-rtos/filex
-    revision: MCUX_2.15.100
-    remote: nxp
-  - name: levelx
-    path: rtos/azure-rtos/levelx
-    revision: MCUX_2.15.100
-    remote: nxp
-  - name: netxduo
-    path: rtos/azure-rtos/netxduo
-    revision: MCUX_2.15.100
-    remote: nxp
-  - name: usbx
-    path: rtos/azure-rtos/usbx
-    revision: MCUX_2.15.100
-    remote: nxp
-  - name: guix
-    path: rtos/azure-rtos/guix
-    revision: MCUX_2.15.100
-=======
     revision: MCUX_2.16.000
   - name: mcux-sdk-middleware-ethermind
     path: middleware/wireless/ethermind
@@ -129,26 +83,17 @@
   - name: guix
     path: rtos/azure-rtos/guix
     revision: MCUX_2.16.000
->>>>>>> 6f3fd257
     remote: nxp
   - name: mbedtls
     path: middleware/mbedtls
     revision: MCUX_2.16.000
   - name: wifi_nxp
     path: middleware/wifi_nxp
-<<<<<<< HEAD
-    revision: MCUX_2.15.100
-    remote: nxp
-  - name: lwip
-    path: middleware/lwip
-    revision: MCUX_2.15.100
-=======
     revision: MCUX_2.16.000
     remote: nxp
   - name: lwip
     path: middleware/lwip
     revision: MCUX_2.16.000
->>>>>>> 6f3fd257
   - name: littlefs
     path: middleware/littlefs
     revision: MCUX_2.16.000
@@ -176,36 +121,6 @@
     revision: MCUX_2.16.000
   - name: wpa_supplicant-rtos
     path: middleware/wireless/wpa_supplicant-rtos
-<<<<<<< HEAD
-    revision: MCUX_2.15.100
-  - name: mcux-sdk-middleware-connectivity-framework
-    path: middleware/wireless/framework
-    revision: MCUX_2.15.100
-    remote: nxp
-  - name: mcux-sdk-middleware-zigbee
-    revision: MCUX_2.15.000_RW610_K32W1
-    path: middleware/wireless/zigbee
-    remote: nxp-mcuxpresso
-  - name: mcux-secure-subsystem
-    revision: MCUX_2.15.000_RW610_K32W1
-    path: middleware/secure-subsystem
-    remote: nxp-mcuxpresso
-  - name: mcux-sdk-middleware-xcvr
-    revision: MCUX_2.15.000_RW610_K32W1
-    path: middleware/wireless/XCVR
-    remote: nxp-mcuxpresso
-  - name: mcux-sdk-middleware-bluetooth-controller
-    revision: MCUX_2.15.000_RW610_K32W1
-    path: middleware/wireless/ble_controller
-    remote: nxp
-  - name: mcux-sdk-middleware-bluetooth-host
-    revision: MCUX_2.15.000_RW610_K32W1
-    path: middleware/wireless/bluetooth
-    remote: nxp
-  - name: mcux-sdk-middleware-ieee_802.15.4
-    revision: MCUX_2.15.000_RW610_K32W1
-    path: middleware/wireless/ieee-802.15.4
-=======
     revision: MCUX_2.16.000
   - name: mcux-sdk-middleware-connectivity-framework
     path: middleware/wireless/framework
@@ -218,7 +133,6 @@
   - name: mcux-sdk-middleware-bluetooth-host
     revision: MCUX_2.16.000
     path: middleware/wireless/bluetooth
->>>>>>> 6f3fd257
     remote: nxp
   - name: mcux-sdk-middleware-ieee_802.15.4
     revision: MCUX_2.16.000
