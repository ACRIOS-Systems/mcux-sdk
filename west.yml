--- conflicted
+++ resolved
@@ -10,36 +10,7 @@
     remote: nxp-mcuxpresso
   projects:
   - name: mcux-sdk-examples
-<<<<<<< HEAD
-    revision: MCUX_2.13.1
-    path: examples
-  - name: FreeRTOS-Kernel
-    revision: MCUX_2.13.1
-    path: rtos/freertos/freertos-kernel
-  - name: mcux-sdk-middleware-sdmmc
-    revision: MCUX_2.13.1
-    path: middleware/sdmmc
-  - name: mcux-sdk-middleware-multicore
-    path: middleware/multicore
-    revision: MCUX_2.13.1
-  - name: rpmsg-lite
-    path: middleware/multicore/rpmsg_lite
-    url: https://github.com/nxp-mcuxpresso/rpmsg-lite
-    revision: v5.0.0
-  - name: erpc
-    path: middleware/multicore/erpc
-    url: https://github.com/EmbeddedRPC/erpc
-    revision: 1.10.0
-  - name: mcux-soc-svd
-    revision: 8e9c5f1e851c8a9cded1f3ced26b69f5510c76e4
-    path: svd
-  - name: fatfs
-    path: middleware/fatfs
-    revision: MCUX_2.13.1
-  - name: mcux-sdk-middleware-eiq
-    revision: MCUX_2.13.1
-=======
-    revision: MCUX_2.14.0
+    revision: fb127c559e82acc0dbbf64df40197ed81e6bd5fc
     path: examples
   - name: FreeRTOS-Kernel
     revision: MCUX_2.14.0
@@ -66,32 +37,11 @@
     revision: MCUX_2.14.0
   - name: mcux-sdk-middleware-eiq
     revision: MCUX_2.14.0
->>>>>>> 16897e8a
     path: middleware/eiq
   - name: mcux-sdk-middleware-deepviewrt
     revision: MCUX_2.13.1
     path: middleware/eiq/deepviewrt
   - name: mcux-sdk-middleware-glow
-<<<<<<< HEAD
-    revision: MCUX_2.13.0
-    path: middleware/eiq/glow
-  - name: mcux-sdk-middleware-tensorflow
-    revision: MCUX_2.13.0
-    path: middleware/eiq/tensorflow-lite
-  - name: mcux-sdk-middleware-usb
-    path: middleware/usb
-    revision: MCUX_2.13.1
-  - name: mcux-sdk-middleware-edgefast-bluetooth
-    path: middleware/edgefast_bluetooth
-    revision: MCUX_2.13.1
-  - name: mcux-sdk-middleware-ethermind
-    path: middleware/wireless/ethermind
-    revision: MCUX_2.13.1
-    remote: nxp
-  - name: azure-rtos
-    path: rtos/azure-rtos
-    revision: MCUX_2.13.1
-=======
     revision: MCUX_2.14.0
     path: middleware/eiq/glow
   - name: mcux-sdk-middleware-tensorflow
@@ -110,7 +60,6 @@
   - name: azure-rtos
     path: rtos/azure-rtos
     revision: MCUX_2.14.0
->>>>>>> 16897e8a
     remote: nxp
   - name: threadx
     path: rtos/azure-rtos/threadx
@@ -130,46 +79,6 @@
     remote: nxp
   - name: usbx
     path: rtos/azure-rtos/usbx
-<<<<<<< HEAD
-    revision: MCUX_2.13.0
-    remote: nxp
-  - name: guix
-    path: rtos/azure-rtos/guix
-    revision: MCUX_2.13.0
-    remote: nxp
-  - name: mbedtls
-    path: middleware/mbedtls
-    revision: MCUX_2.13.1
-  - name: wifi_nxp
-    path: middleware/wifi_nxp
-    revision: MCUX_2.13.1
-    remote: nxp
-  - name: lwip
-    path: middleware/lwip
-    revision: MCUX_2.13.1
-  - name: littlefs
-    path: middleware/littlefs
-    revision: MCUX_2.13.1
-  - name: maestro
-    path: middleware/maestro
-    revision: MCUX_2.13.1
-  - name: mcuboot
-    path: middleware/mcuboot_opensource
-    revision: MCUX_2.13.1
-    remote: nxp_zephyr
-  - name: CMSIS_5
-    path: core/CMSIS
-    revision: MCUX_2.13.0
-  - name: EAP
-    path: middleware/EAP
-    revision: MCUX_2.13.0
-  - name: VIT
-    path: middleware/vit
-    revision: MCUX_2.13.0
-  - name: VoiceSeeker
-    path: middleware/voice_seeker
-    revision: MCUX_2.13.0
-=======
     revision: MCUX_2.14.0
     remote: nxp
   - name: guix
@@ -208,6 +117,5 @@
   - name: VoiceSeeker
     path: middleware/voice_seeker
     revision: MCUX_2.14.0
->>>>>>> 16897e8a
   self:
     path: core