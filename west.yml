--- conflicted
+++ resolved
@@ -24,11 +24,7 @@
 
   projects:
     - name: mcux-sdk-examples
-<<<<<<< HEAD
-      revision: eeae217c66847c7380a5f02145cdf8844760574d
-=======
       revision: MCUX_2.11.0
->>>>>>> c84411fd
       path: examples
     - name: FreeRTOS-Kernel
       revision: MCUX_2.11.0
@@ -38,11 +34,7 @@
       path: middleware/sdmmc
     - name: mcux-sdk-middleware-multicore
       path: middleware/multicore
-<<<<<<< HEAD
-      revision: 50d7e6bd2e0501aad2944abe4eaf616fd465fb8e
-=======
       revision: MCUX_2.11.0
->>>>>>> c84411fd
     - name: rpmsg-lite
       path: middleware/multicore/rpmsg_lite
       url:  https://github.com/NXPmicro/rpmsg-lite
@@ -50,27 +42,6 @@
     - name: erpc
       path: middleware/multicore/erpc
       url:  https://github.com/EmbeddedRPC/erpc
-<<<<<<< HEAD
-      revision: 1.8.1
-    - name: mcux-soc-svd
-      revision: 10bfbd06fff4e3387d366dcc11f8ab1c4fc4e303
-      path: svd
-    - name: fatfs
-      path: middleware/fatfs
-      revision: MCUX_2.10.0
-    - name: mcux-sdk-middleware-eiq
-      revision: MCUX_2.10.0
-      path: middleware/eiq
-    - name: mcux-sdk-middleware-deepviewrt
-      revision: MCUX_2.10.0
-      path: middleware/eiq/deepviewrt
-    - name: mcux-sdk-middleware-glow
-      revision: MCUX_2.10.0
-      path: middleware/eiq/glow
-    - name: mcux-sdk-middleware-tensorflow
-      revision: MCUX_2.10.0
-      path: middleware/eiq/tensorflow-lite
-=======
       revision: 1.9.0
     - name: mcux-soc-svd
       revision: 5946ee393984e3708b8df7cc8ced836bf69c324a
@@ -127,6 +98,5 @@
       path: rtos/azure-rtos/guix
       revision: MCUX_2.11.0
       remote: nxp
->>>>>>> c84411fd
   self:
     path: core