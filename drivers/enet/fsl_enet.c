/*
 * Copyright (c) 2015 - 2016, Freescale Semiconductor, Inc.
<<<<<<< HEAD
 * Copyright 2016-2022 NXP
 * All rights reserved.
=======
 * Copyright 2016-2023 NXP
>>>>>>> 16897e8a
 *
 * SPDX-License-Identifier: BSD-3-Clause
 */

#include "fsl_enet.h"
#if defined(FSL_SDK_ENABLE_DRIVER_CACHE_CONTROL) && FSL_SDK_ENABLE_DRIVER_CACHE_CONTROL
#include "fsl_cache.h"
#endif /* FSL_SDK_ENABLE_DRIVER_CACHE_CONTROL */

/*******************************************************************************
 * Definitions
 ******************************************************************************/

/* Component ID definition, used by tools. */
#ifndef FSL_COMPONENT_ID
#define FSL_COMPONENT_ID "platform.drivers.enet"
#endif

/*! @brief Ethernet mac address length. */
#define ENET_FRAME_MACLEN 6U
/*! @brief MDC frequency. */
#define ENET_MDC_FREQUENCY 2500000U
/*! @brief NanoSecond in one second. */
#define ENET_NANOSECOND_ONE_SECOND 1000000000U

/*! @brief Define the ENET ring/class bumber . */
enum
{
    kENET_Ring0 = 0U, /*!< ENET ring/class 0. */
#if FSL_FEATURE_ENET_QUEUE > 1
    kENET_Ring1 = 1U, /*!< ENET ring/class 1. */
    kENET_Ring2 = 2U  /*!< ENET ring/class 2. */
#endif                /* FSL_FEATURE_ENET_QUEUE > 1 */
};

/*******************************************************************************
 * Variables
 ******************************************************************************/

/*! @brief Pointers to enet clocks for each instance. */
#if !(defined(FSL_SDK_DISABLE_DRIVER_CLOCK_CONTROL) && FSL_SDK_DISABLE_DRIVER_CLOCK_CONTROL)
const clock_ip_name_t s_enetClock[] = ENET_CLOCKS;
#if defined(FSL_FEATURE_ENET_HAS_EXTRA_CLOCK_GATE) && FSL_FEATURE_ENET_HAS_EXTRA_CLOCK_GATE
const clock_ip_name_t s_enetExtraClock[] = ENET_EXTRA_CLOCKS;
#endif
#endif /* FSL_SDK_DISABLE_DRIVER_CLOCK_CONTROL */

/*! @brief Pointers to enet transmit IRQ number for each instance. */
static const IRQn_Type s_enetTxIrqId[] = ENET_Transmit_IRQS;
/*! @brief Pointers to enet receive IRQ number for each instance. */
static const IRQn_Type s_enetRxIrqId[] = ENET_Receive_IRQS;
#if defined(ENET_ENHANCEDBUFFERDESCRIPTOR_MODE) && ENET_ENHANCEDBUFFERDESCRIPTOR_MODE
/*! @brief Pointers to enet timestamp IRQ number for each instance. */
static const IRQn_Type s_enetTsIrqId[] = ENET_Ts_IRQS;
/*! @brief Pointers to enet 1588 timestamp IRQ number for each instance. */
static const IRQn_Type s_enet1588TimerIrqId[] = ENET_1588_Timer_IRQS;
#endif /* ENET_ENHANCEDBUFFERDESCRIPTOR_MODE */
/*! @brief Pointers to enet error IRQ number for each instance. */
static const IRQn_Type s_enetErrIrqId[] = ENET_Error_IRQS;

/*! @brief Pointers to enet bases for each instance. */
static ENET_Type *const s_enetBases[] = ENET_BASE_PTRS;

/*! @brief Pointers to enet handles for each instance. */
static enet_handle_t *s_ENETHandle[ARRAY_SIZE(s_enetBases)];

/* ENET ISR for transactional APIs. */
#if FSL_FEATURE_ENET_QUEUE > 1
static enet_isr_ring_t s_enetTxIsr[ARRAY_SIZE(s_enetBases)];
static enet_isr_ring_t s_enetRxIsr[ARRAY_SIZE(s_enetBases)];
#else
static enet_isr_t s_enetTxIsr[ARRAY_SIZE(s_enetBases)];
static enet_isr_t s_enetRxIsr[ARRAY_SIZE(s_enetBases)];
#endif /* FSL_FEATURE_ENET_QUEUE > 1 */
static enet_isr_t s_enetErrIsr[ARRAY_SIZE(s_enetBases)];
static enet_isr_t s_enetTsIsr[ARRAY_SIZE(s_enetBases)];
static enet_isr_t s_enet1588TimerIsr[ARRAY_SIZE(s_enetBases)];

/*******************************************************************************
 * Prototypes
 ******************************************************************************/

/*!
 * @brief Set ENET MAC controller with the configuration.
 *
 * @param base ENET peripheral base address.
 * @param config ENET Mac configuration.
 * @param bufferConfig ENET buffer configuration.
 * @param macAddr ENET six-byte mac address.
 * @param srcClock_Hz ENET module clock source, normally it's system clock.
 */
static void ENET_SetMacController(ENET_Type *base,
                                  const enet_config_t *config,
                                  const enet_buffer_config_t *bufferConfig,
                                  uint8_t *macAddr,
                                  uint32_t srcClock_Hz);

/*!
 * @brief Set ENET handler.
 *
 * @param base ENET peripheral base address.
 * @param handle The ENET handle pointer.
 * @param config ENET configuration stucture pointer.
 * @param bufferConfig ENET buffer configuration.
 */
static void ENET_SetHandler(ENET_Type *base,
                            enet_handle_t *handle,
                            const enet_config_t *config,
                            const enet_buffer_config_t *bufferConfig,
                            uint32_t srcClock_Hz);

/*!
 * @brief Set ENET MAC transmit buffer descriptors.
 *
 * @param config The ENET configuration structure.
 * @param bufferConfig The ENET buffer configuration.
 */
static void ENET_SetTxBufferDescriptors(const enet_config_t *config, const enet_buffer_config_t *bufferConfig);

/*!
 * @brief Set ENET MAC receive buffer descriptors.
 *
 * @param base ENET peripheral base address.
 * @param config The ENET configuration structure.
 * @param bufferConfig The ENET buffer configuration.
 */
static status_t ENET_SetRxBufferDescriptors(ENET_Type *base,
                                            const enet_config_t *config,
                                            const enet_buffer_config_t *bufferConfig);

/*!
 * @brief Updates the ENET read buffer descriptors.
 *
 * @param base ENET peripheral base address.
 * @param handle The ENET handle pointer.
 * @param ringId The descriptor ring index, range from 0 ~ (FSL_FEATURE_ENET_INSTANCE_QUEUEn(x) - 1).
 */
static void ENET_UpdateReadBuffers(ENET_Type *base, enet_handle_t *handle, uint8_t ringId);

/*!
 * @brief Updates index.
 */
static uint16_t ENET_IncreaseIndex(uint16_t index, uint16_t max);

/*!
 * @brief Frees all Rx buffers in BDs.
 */
static void ENET_RxBufferFreeAll(ENET_Type *base, enet_handle_t *handle);

/*******************************************************************************
 * Code
 ******************************************************************************/

/*!
 * @brief Get the ENET instance from peripheral base address.
 *
 * @param base ENET peripheral base address.
 * @return ENET instance.
 */
uint32_t ENET_GetInstance(ENET_Type *base)
{
    uint32_t instance;

    /* Find the instance index from base address mappings. */
    for (instance = 0; instance < ARRAY_SIZE(s_enetBases); instance++)
    {
        if (s_enetBases[instance] == base)
        {
            break;
        }
    }

    assert(instance < ARRAY_SIZE(s_enetBases));

    return instance;
}

/*!
 * brief Gets the ENET default configuration structure.
 *
 * The purpose of this API is to get the default ENET MAC controller
 * configure structure for ENET_Init(). User may use the initialized
 * structure unchanged in ENET_Init(), or modify some fields of the
 * structure before calling ENET_Init().
 * Example:
   code
   enet_config_t config;
   ENET_GetDefaultConfig(&config);
   endcode
 * param config The ENET mac controller configuration structure pointer.
 */
void ENET_GetDefaultConfig(enet_config_t *config)
{
    /* Checks input parameter. */
    assert(config != NULL);

    /* Initializes the MAC configure structure to zero. */
    (void)memset(config, 0, sizeof(enet_config_t));

    /* Sets MII mode, full duplex, 100Mbps for MAC and PHY data interface. */
#if defined(FSL_FEATURE_ENET_HAS_AVB) && FSL_FEATURE_ENET_HAS_AVB
    config->miiMode = kENET_RgmiiMode;
#else
    config->miiMode = kENET_RmiiMode;
#endif
    config->miiSpeed  = kENET_MiiSpeed100M;
    config->miiDuplex = kENET_MiiFullDuplex;

    config->ringNum = 1;

    /* Sets the maximum receive frame length. */
    config->rxMaxFrameLen = ENET_FRAME_MAX_FRAMELEN;
}

/*!
 * brief Initializes the ENET module.
 *
 * This function initializes the module with the ENET configuration.
 * note ENET has two buffer descriptors legacy buffer descriptors and
 * enhanced IEEE 1588 buffer descriptors. The legacy descriptor is used by default. To
 * use the IEEE 1588 feature, use the enhanced IEEE 1588 buffer descriptor
 * by defining "ENET_ENHANCEDBUFFERDESCRIPTOR_MODE" and calling ENET_Ptp1588Configure()
 * to configure the 1588 feature and related buffers after calling ENET_Up().
 *
 * param base    ENET peripheral base address.
 * param handle  ENET handler pointer.
 * param config  ENET mac configuration structure pointer.
 *        The "enet_config_t" type mac configuration return from ENET_GetDefaultConfig
 *        can be used directly. It is also possible to verify the Mac configuration using other methods.
 * param bufferConfig  ENET buffer configuration structure pointer.
 *        The buffer configuration should be prepared for ENET Initialization.
 *        It is the start address of "ringNum" enet_buffer_config structures.
 *        To support added multi-ring features in some soc and compatible with the previous
 *        enet driver version. For single ring supported, this bufferConfig is a buffer
 *        configure structure pointer, for multi-ring supported and used case, this bufferConfig
 *        pointer should be a buffer configure structure array pointer.
 * param macAddr  ENET mac address of Ethernet device. This MAC address should be
 *        provided.
 * param srcClock_Hz The internal module clock source for MII clock.
 * retval kStatus_Success  Succeed to initialize the ethernet driver.
 * retval kStatus_ENET_InitMemoryFail  Init fails since buffer memory is not enough.
 */
status_t ENET_Up(ENET_Type *base,
                 enet_handle_t *handle,
                 const enet_config_t *config,
                 const enet_buffer_config_t *bufferConfig,
                 uint8_t *macAddr,
                 uint32_t srcClock_Hz)
{
    /* Checks input parameters. */
    assert(handle != NULL);
    assert(config != NULL);
    assert(bufferConfig != NULL);
    assert(macAddr != NULL);
    assert(FSL_FEATURE_ENET_INSTANCE_QUEUEn(base) != -1);
    assert(config->ringNum <= (uint8_t)FSL_FEATURE_ENET_INSTANCE_QUEUEn(base));

    status_t result = kStatus_Success;

    /* Set all buffers or data in handler for data transmit/receive process. */
    ENET_SetHandler(base, handle, config, bufferConfig, srcClock_Hz);

    /* Initializes the ENET transmit buffer descriptors. */
    ENET_SetTxBufferDescriptors(config, bufferConfig);

    /* Initializes the ENET receive buffer descriptors. */
    result = ENET_SetRxBufferDescriptors(base, config, bufferConfig);
    if (result == kStatus_ENET_InitMemoryFail)
    {
        ENET_RxBufferFreeAll(base, handle);
        return result;
    }

    /* Initializes the ENET MAC controller with basic function. */
    ENET_SetMacController(base, config, bufferConfig, macAddr, srcClock_Hz);

    return result;
}

/*!
 * brief Initializes the ENET module.
 *
 * This function ungates the module clock and initializes it with the ENET configuration.
 * note ENET has two buffer descriptors legacy buffer descriptors and
 * enhanced IEEE 1588 buffer descriptors. The legacy descriptor is used by default. To
 * use the IEEE 1588 feature, use the enhanced IEEE 1588 buffer descriptor
 * by defining "ENET_ENHANCEDBUFFERDESCRIPTOR_MODE" and calling ENET_Ptp1588Configure()
 * to configure the 1588 feature and related buffers after calling ENET_Init().
 *
 * param base    ENET peripheral base address.
 * param handle  ENET handler pointer.
 * param config  ENET mac configuration structure pointer.
 *        The "enet_config_t" type mac configuration return from ENET_GetDefaultConfig
 *        can be used directly. It is also possible to verify the Mac configuration using other methods.
 * param bufferConfig  ENET buffer configuration structure pointer.
 *        The buffer configuration should be prepared for ENET Initialization.
 *        It is the start address of "ringNum" enet_buffer_config structures.
 *        To support added multi-ring features in some soc and compatible with the previous
 *        enet driver version. For single ring supported, this bufferConfig is a buffer
 *        configure structure pointer, for multi-ring supported and used case, this bufferConfig
 *        pointer should be a buffer configure structure array pointer.
 * param macAddr  ENET mac address of Ethernet device. This MAC address should be
 *        provided.
 * param srcClock_Hz The internal module clock source for MII clock.
 * retval kStatus_Success  Succeed to initialize the ethernet driver.
 * retval kStatus_ENET_InitMemoryFail  Init fails since buffer memory is not enough.
 */
status_t ENET_Init(ENET_Type *base,
                   enet_handle_t *handle,
                   const enet_config_t *config,
                   const enet_buffer_config_t *bufferConfig,
                   uint8_t *macAddr,
                   uint32_t srcClock_Hz)
{
#if !(defined(FSL_SDK_DISABLE_DRIVER_CLOCK_CONTROL) && FSL_SDK_DISABLE_DRIVER_CLOCK_CONTROL)
    uint32_t instance = ENET_GetInstance(base);

    /* Ungate ENET clock. */
    (void)CLOCK_EnableClock(s_enetClock[instance]);

#if defined(FSL_FEATURE_ENET_HAS_EXTRA_CLOCK_GATE) && FSL_FEATURE_ENET_HAS_EXTRA_CLOCK_GATE
    /* Ungate ENET extra clock. */
    (void)CLOCK_EnableClock(s_enetExtraClock[instance]);
#endif
#endif /* FSL_SDK_DISABLE_DRIVER_CLOCK_CONTROL */
    /* Reset ENET module. */
    ENET_Reset(base);

    return ENET_Up(base, handle, config, bufferConfig, macAddr, srcClock_Hz);
}

/*!
 * brief Stops the ENET module.

 * This function disables the ENET module.
 *
 * param base  ENET peripheral base address.
 */
void ENET_Down(ENET_Type *base)
{
    uint32_t instance     = ENET_GetInstance(base);
    enet_handle_t *handle = s_ENETHandle[instance];

    /* Disable interrupt. */
    base->EIMR = 0;

    /* Disable ENET. */
    base->ECR &= ~ENET_ECR_ETHEREN_MASK;

    if (handle->rxBuffFree != NULL)
    {
        ENET_RxBufferFreeAll(base, handle);
    }
}

/*!
 * brief Deinitializes the ENET module.

 * This function gates the module clock, clears ENET interrupts, and disables the ENET module.
 *
 * param base  ENET peripheral base address.
 */
void ENET_Deinit(ENET_Type *base)
{
    ENET_Down(base);

#if !(defined(FSL_SDK_DISABLE_DRIVER_CLOCK_CONTROL) && FSL_SDK_DISABLE_DRIVER_CLOCK_CONTROL)
    /* Disables the clock source. */
    (void)CLOCK_DisableClock(s_enetClock[ENET_GetInstance(base)]);

#if defined(FSL_FEATURE_ENET_HAS_EXTRA_CLOCK_GATE) && FSL_FEATURE_ENET_HAS_EXTRA_CLOCK_GATE
    /* Disables ENET extra clock. */
    (void)CLOCK_DisableClock(s_enetExtraClock[ENET_GetInstance(base)]);
#endif
#endif /* FSL_SDK_DISABLE_DRIVER_CLOCK_CONTROL */
}

#if FSL_FEATURE_ENET_QUEUE > 1
void ENET_SetRxISRHandler(ENET_Type *base, enet_isr_ring_t ISRHandler)
{
    uint32_t instance = ENET_GetInstance(base);

    s_enetRxIsr[instance] = ISRHandler;
    (void)EnableIRQ(s_enetRxIrqId[instance]);
}

void ENET_SetTxISRHandler(ENET_Type *base, enet_isr_ring_t ISRHandler)
{
    uint32_t instance = ENET_GetInstance(base);

    s_enetTxIsr[instance] = ISRHandler;
    (void)EnableIRQ(s_enetTxIrqId[instance]);
}
#else
void ENET_SetRxISRHandler(ENET_Type *base, enet_isr_t ISRHandler)
{
    uint32_t instance = ENET_GetInstance(base);

    s_enetRxIsr[instance] = ISRHandler;
    (void)EnableIRQ(s_enetRxIrqId[instance]);
}

void ENET_SetTxISRHandler(ENET_Type *base, enet_isr_t ISRHandler)
{
    uint32_t instance = ENET_GetInstance(base);

    s_enetTxIsr[instance] = ISRHandler;
    (void)EnableIRQ(s_enetTxIrqId[instance]);
}
#endif

void ENET_SetErrISRHandler(ENET_Type *base, enet_isr_t ISRHandler)
{
    uint32_t instance = ENET_GetInstance(base);

    s_enetErrIsr[instance] = ISRHandler;
    (void)EnableIRQ(s_enetErrIrqId[instance]);
}

#if defined(ENET_ENHANCEDBUFFERDESCRIPTOR_MODE) && ENET_ENHANCEDBUFFERDESCRIPTOR_MODE
void ENET_SetTsISRHandler(ENET_Type *base, enet_isr_t ISRHandler)
{
    uint32_t instance = ENET_GetInstance(base);

    s_enetTsIsr[instance] = ISRHandler;
    (void)EnableIRQ(s_enetTsIrqId[instance]);
}

void ENET_Set1588TimerISRHandler(ENET_Type *base, enet_isr_t ISRHandler)
{
    uint32_t instance = ENET_GetInstance(base);

    s_enet1588TimerIsr[instance] = ISRHandler;
    (void)EnableIRQ(s_enet1588TimerIrqId[instance]);
}
#endif

static void ENET_SetHandler(ENET_Type *base,
                            enet_handle_t *handle,
                            const enet_config_t *config,
                            const enet_buffer_config_t *bufferConfig,
                            uint32_t srcClock_Hz)
{
    uint8_t count;
    uint32_t instance                   = ENET_GetInstance(base);
    const enet_buffer_config_t *buffCfg = bufferConfig;

    /* Store transfer parameters in handle pointer. */
    (void)memset(handle, 0, sizeof(enet_handle_t));

    for (count = 0; count < config->ringNum; count++)
    {
        assert(buffCfg->rxBuffSizeAlign * buffCfg->rxBdNumber > config->rxMaxFrameLen);

        handle->rxBdRing[count].rxBdBase       = buffCfg->rxBdStartAddrAlign;
        handle->rxBuffSizeAlign[count]         = buffCfg->rxBuffSizeAlign;
        handle->rxBdRing[count].rxRingLen      = buffCfg->rxBdNumber;
        handle->rxMaintainEnable[count]        = buffCfg->rxMaintainEnable;
        handle->txBdRing[count].txBdBase       = buffCfg->txBdStartAddrAlign;
        handle->txBuffSizeAlign[count]         = buffCfg->txBuffSizeAlign;
        handle->txBdRing[count].txRingLen      = buffCfg->txBdNumber;
        handle->txMaintainEnable[count]        = buffCfg->txMaintainEnable;
        handle->txDirtyRing[count].txDirtyBase = buffCfg->txFrameInfo;
        handle->txDirtyRing[count].txRingLen   = buffCfg->txBdNumber;
        buffCfg++;
    }

    handle->ringNum     = config->ringNum;
    handle->rxBuffAlloc = config->rxBuffAlloc;
    handle->rxBuffFree  = config->rxBuffFree;
    handle->callback    = config->callback;
    handle->userData    = config->userData;
#if defined(FSL_FEATURE_ENET_TIMESTAMP_CAPTURE_BIT_INVALID) && FSL_FEATURE_ENET_TIMESTAMP_CAPTURE_BIT_INVALID
    handle->enetClock = srcClock_Hz;
#endif

    /* Save the handle pointer in the global variables. */
    s_ENETHandle[instance] = handle;

    /* Set the IRQ handler when the interrupt is enabled. */
    if (0U != (config->interrupt & (uint32_t)ENET_TX_INTERRUPT))
    {
        ENET_SetTxISRHandler(base, ENET_TransmitIRQHandler);
    }
    if (0U != (config->interrupt & (uint32_t)ENET_RX_INTERRUPT))
    {
        ENET_SetRxISRHandler(base, ENET_ReceiveIRQHandler);
    }
    if (0U != (config->interrupt & (uint32_t)ENET_ERR_INTERRUPT))
    {
        ENET_SetErrISRHandler(base, ENET_ErrorIRQHandler);
    }
}

static void ENET_SetMacController(ENET_Type *base,
                                  const enet_config_t *config,
                                  const enet_buffer_config_t *bufferConfig,
                                  uint8_t *macAddr,
                                  uint32_t srcClock_Hz)
{
#if defined(FSL_FEATURE_ENET_HAS_AVB) && FSL_FEATURE_ENET_HAS_AVB
    if (FSL_FEATURE_ENET_INSTANCE_HAS_AVBn(base) == 1)
    {
        /* Check the MII mode/speed/duplex setting. */
        if (config->miiSpeed == kENET_MiiSpeed1000M)
        {
            /* Only RGMII mode has the 1000M bit/s. The 1000M only support full duplex. */
            assert(config->miiMode == kENET_RgmiiMode);
            assert(config->miiDuplex == kENET_MiiFullDuplex);
        }
    }
#endif /* FSL_FEATURE_ENET_HAS_AVB */

    uint32_t rcr              = 0;
    uint32_t tcr              = 0;
    uint32_t ecr              = base->ECR;
    uint32_t macSpecialConfig = config->macSpecialConfig;
    uint32_t maxFrameLen      = config->rxMaxFrameLen;
    uint32_t configVal        = 0;

    /* Maximum frame length check. */
    if (0U != (macSpecialConfig & (uint32_t)kENET_ControlVLANTagEnable))
    {
        maxFrameLen = (ENET_FRAME_MAX_FRAMELEN + ENET_FRAME_VLAN_TAGLEN);
#if defined(FSL_FEATURE_ENET_HAS_AVB) && FSL_FEATURE_ENET_HAS_AVB
        if (FSL_FEATURE_ENET_INSTANCE_HAS_AVBn(base) == 1)
        {
            if (0U != (macSpecialConfig & (uint32_t)kENET_ControlSVLANEnable))
            {
                /* Double vlan tag (SVLAN) supported. */
                maxFrameLen += ENET_FRAME_VLAN_TAGLEN;
            }
            ecr |= (uint32_t)(((macSpecialConfig & (uint32_t)kENET_ControlSVLANEnable) != 0U) ?
                                  (ENET_ECR_SVLANEN_MASK | ENET_ECR_SVLANDBL_MASK) :
                                  0U) |
                   (uint32_t)(((macSpecialConfig & (uint32_t)kENET_ControlVLANUseSecondTag) != 0U) ?
                                  ENET_ECR_VLANUSE2ND_MASK :
                                  0U);
        }
#endif /* FSL_FEATURE_ENET_HAS_AVB */
    }

    /* Configures MAC receive controller with user configure structure. */
    rcr = ((0U != (macSpecialConfig & (uint32_t)kENET_ControlRxPayloadCheckEnable)) ? ENET_RCR_NLC_MASK : 0U) |
          ((0U != (macSpecialConfig & (uint32_t)kENET_ControlFlowControlEnable)) ? ENET_RCR_CFEN_MASK : 0U) |
          ((0U != (macSpecialConfig & (uint32_t)kENET_ControlFlowControlEnable)) ? ENET_RCR_FCE_MASK : 0U) |
          ((0U != (macSpecialConfig & (uint32_t)kENET_ControlRxPadRemoveEnable)) ? ENET_RCR_PADEN_MASK : 0U) |
          ((0U != (macSpecialConfig & (uint32_t)kENET_ControlRxBroadCastRejectEnable)) ? ENET_RCR_BC_REJ_MASK : 0U) |
          ((0U != (macSpecialConfig & (uint32_t)kENET_ControlPromiscuousEnable)) ? ENET_RCR_PROM_MASK : 0U) |
          ENET_RCR_MAX_FL(maxFrameLen) | ENET_RCR_CRCFWD_MASK;

/* Set the RGMII or RMII, MII mode and control register. */
#if defined(FSL_FEATURE_ENET_HAS_AVB) && FSL_FEATURE_ENET_HAS_AVB
    if (FSL_FEATURE_ENET_INSTANCE_HAS_AVBn(base) == 1)
    {
        if (config->miiMode == kENET_RgmiiMode)
        {
            rcr |= ENET_RCR_RGMII_EN_MASK;
        }
        else
        {
            rcr &= ~ENET_RCR_RGMII_EN_MASK;
        }

        if (config->miiSpeed == kENET_MiiSpeed1000M)
        {
            ecr |= ENET_ECR_SPEED_MASK;
        }
        else
        {
            ecr &= ~ENET_ECR_SPEED_MASK;
        }
    }
#endif /* FSL_FEATURE_ENET_HAS_AVB */
    rcr |= ENET_RCR_MII_MODE_MASK;
    if (config->miiMode == kENET_RmiiMode)
    {
        rcr |= ENET_RCR_RMII_MODE_MASK;
    }

    /* Speed. */
    if (config->miiSpeed == kENET_MiiSpeed10M)
    {
        rcr |= ENET_RCR_RMII_10T_MASK;
    }

    /* Receive setting for half duplex. */
    if (config->miiDuplex == kENET_MiiHalfDuplex)
    {
        rcr |= ENET_RCR_DRT_MASK;
    }
    /* Sets internal loop only for MII mode. */
    if ((0U != (config->macSpecialConfig & (uint32_t)kENET_ControlMIILoopEnable)) &&
        (config->miiMode != kENET_RmiiMode))
    {
        rcr |= ENET_RCR_LOOP_MASK;
        rcr &= ~ENET_RCR_DRT_MASK;
    }
    base->RCR = rcr;

    /* Configures MAC transmit controller: duplex mode, mac address insertion. */
    tcr = base->TCR & ~(ENET_TCR_FDEN_MASK | ENET_TCR_ADDINS_MASK);
    tcr |= ((kENET_MiiHalfDuplex != config->miiDuplex) ? (uint32_t)ENET_TCR_FDEN_MASK : 0U) |
           ((0U != (macSpecialConfig & (uint32_t)kENET_ControlMacAddrInsert)) ? (uint32_t)ENET_TCR_ADDINS_MASK : 0U);
    base->TCR = tcr;

    /* Configures receive and transmit accelerator. */
    base->TACC = config->txAccelerConfig;
    base->RACC = config->rxAccelerConfig;

    /* Sets the pause duration and FIFO threshold for the flow control enabled case. */
    if (0U != (macSpecialConfig & (uint32_t)kENET_ControlFlowControlEnable))
    {
        uint32_t reemReg;
        base->OPD = config->pauseDuration;
        reemReg   = ENET_RSEM_RX_SECTION_EMPTY(config->rxFifoEmptyThreshold);
#if defined(FSL_FEATURE_ENET_HAS_RECEIVE_STATUS_THRESHOLD) && FSL_FEATURE_ENET_HAS_RECEIVE_STATUS_THRESHOLD
        reemReg |= ENET_RSEM_STAT_SECTION_EMPTY(config->rxFifoStatEmptyThreshold);
#endif /* FSL_FEATURE_ENET_HAS_RECEIVE_STATUS_THRESHOLD */
        base->RSEM = reemReg;
    }

    /* FIFO threshold setting for store and forward enable/disable case. */
    if (0U != (macSpecialConfig & (uint32_t)kENET_ControlStoreAndFwdDisable))
    {
        /* Transmit fifo watermark settings. */
        configVal  = ((uint32_t)config->txFifoWatermark) & ENET_TFWR_TFWR_MASK;
        base->TFWR = configVal;
        /* Receive fifo full threshold settings. */
        configVal  = ((uint32_t)config->rxFifoFullThreshold) & ENET_RSFL_RX_SECTION_FULL_MASK;
        base->RSFL = configVal;
    }
    else
    {
        /* Transmit fifo watermark settings. */
        base->TFWR = ENET_TFWR_STRFWD_MASK;
        base->RSFL = 0;
    }

    /* Enable store and forward when accelerator is enabled */
    if (0U !=
        (config->txAccelerConfig & ((uint32_t)kENET_TxAccelIpCheckEnabled | (uint32_t)kENET_TxAccelProtoCheckEnabled)))
    {
        base->TFWR = ENET_TFWR_STRFWD_MASK;
    }
    if (0U != ((config->rxAccelerConfig &
                ((uint32_t)kENET_RxAccelIpCheckEnabled | (uint32_t)kENET_RxAccelProtoCheckEnabled))))
    {
        base->RSFL = 0;
    }

/* Initializes the ring 0. */
#if defined(FSL_FEATURE_MEMORY_HAS_ADDRESS_OFFSET) && FSL_FEATURE_MEMORY_HAS_ADDRESS_OFFSET
    base->TDSR = MEMORY_ConvertMemoryMapAddress((uintptr_t)bufferConfig->txBdStartAddrAlign, kMEMORY_Local2DMA);
    base->RDSR = MEMORY_ConvertMemoryMapAddress((uintptr_t)bufferConfig->rxBdStartAddrAlign, kMEMORY_Local2DMA);
#else
    base->TDSR = (uint32_t)(uintptr_t)bufferConfig->txBdStartAddrAlign;
    base->RDSR = (uint32_t)(uintptr_t)bufferConfig->rxBdStartAddrAlign;
#endif
    base->MRBR = (uint32_t)bufferConfig->rxBuffSizeAlign;

#if defined(FSL_FEATURE_ENET_HAS_AVB) && FSL_FEATURE_ENET_HAS_AVB
    if (FSL_FEATURE_ENET_INSTANCE_HAS_AVBn(base) == 1)
    {
        const enet_buffer_config_t *buffCfg = bufferConfig;

        if (config->ringNum > 1U)
        {
            /* Initializes the ring 1. */
            buffCfg++;
#if defined(FSL_FEATURE_MEMORY_HAS_ADDRESS_OFFSET) && FSL_FEATURE_MEMORY_HAS_ADDRESS_OFFSET
            base->TDSR1 = MEMORY_ConvertMemoryMapAddress((uintptr_t)buffCfg->txBdStartAddrAlign, kMEMORY_Local2DMA);
            base->RDSR1 = MEMORY_ConvertMemoryMapAddress((uintptr_t)buffCfg->rxBdStartAddrAlign, kMEMORY_Local2DMA);
#else
            base->TDSR1 = (uint32_t)(uintptr_t)buffCfg->txBdStartAddrAlign;
            base->RDSR1 = (uint32_t)(uintptr_t)buffCfg->rxBdStartAddrAlign;
#endif
            base->MRBR1 = (uint32_t)buffCfg->rxBuffSizeAlign;
            /* Enable the DMAC for ring 1 and with no rx classification set. */
            base->DMACFG[0] = ENET_DMACFG_DMA_CLASS_EN_MASK;
        }
        if (config->ringNum > 2U)
        {
            /* Initializes the ring 2. */
            buffCfg++;
#if defined(FSL_FEATURE_MEMORY_HAS_ADDRESS_OFFSET) && FSL_FEATURE_MEMORY_HAS_ADDRESS_OFFSET
            base->TDSR2 = MEMORY_ConvertMemoryMapAddress((uintptr_t)buffCfg->txBdStartAddrAlign, kMEMORY_Local2DMA);
            base->RDSR2 = MEMORY_ConvertMemoryMapAddress((uintptr_t)buffCfg->rxBdStartAddrAlign, kMEMORY_Local2DMA);
#else
            base->TDSR2 = (uint32_t)(uintptr_t)buffCfg->txBdStartAddrAlign;
            base->RDSR2 = (uint32_t)(uintptr_t)buffCfg->rxBdStartAddrAlign;
#endif
            base->MRBR2 = (uint32_t)buffCfg->rxBuffSizeAlign;
            /* Enable the DMAC for ring 2 and with no rx classification set. */
            base->DMACFG[1] = ENET_DMACFG_DMA_CLASS_EN_MASK;
        }

        /* Defaulting the class/ring 1 and 2 are not enabled and the receive classification is disabled
         * so we set the default transmit scheme with the round-robin mode. Beacuse the legacy bd mode
         * only supports the round-robin mode. If the avb feature is required, just call the setup avb
         * feature API. */
        base->QOS |= ENET_QOS_TX_SCHEME(1);
    }
#endif /*  FSL_FEATURE_ENET_HAS_AVB */

    /* Configures the Mac address. */
    ENET_SetMacAddr(base, macAddr);

    /* Initialize the SMI if uninitialized. */
    if (!ENET_GetSMI(base))
    {
        ENET_SetSMI(base, srcClock_Hz,
                    ((0U != (config->macSpecialConfig & (uint32_t)kENET_ControlSMIPreambleDisable)) ? true : false));
    }

/* Enables Ethernet interrupt, enables the interrupt coalsecing if it is required. */
#if defined(FSL_FEATURE_ENET_HAS_INTERRUPT_COALESCE) && FSL_FEATURE_ENET_HAS_INTERRUPT_COALESCE
    uint8_t queue = 0;

    if (NULL != config->intCoalesceCfg)
    {
        uint32_t intMask = (ENET_EIMR_TXB_MASK | ENET_EIMR_RXB_MASK);

#if FSL_FEATURE_ENET_QUEUE > 1
        if (FSL_FEATURE_ENET_INSTANCE_QUEUEn(base) > 1)
        {
            intMask |= ENET_EIMR_TXB2_MASK | ENET_EIMR_RXB2_MASK | ENET_EIMR_TXB1_MASK | ENET_EIMR_RXB1_MASK;
        }
#endif /* FSL_FEATURE_ENET_QUEUE > 1 */

        /* Clear all buffer interrupts. */
        base->EIMR &= ~intMask;

        /* Set the interrupt coalescence. */
        for (queue = 0; queue < (uint8_t)FSL_FEATURE_ENET_INSTANCE_QUEUEn(base); queue++)
        {
            base->TXIC[queue] = ENET_TXIC_ICFT(config->intCoalesceCfg->txCoalesceFrameCount[queue]) |
                                config->intCoalesceCfg->txCoalesceTimeCount[queue] | ENET_TXIC_ICCS_MASK |
                                ENET_TXIC_ICEN_MASK;
            base->RXIC[queue] = ENET_RXIC_ICFT(config->intCoalesceCfg->rxCoalesceFrameCount[queue]) |
                                config->intCoalesceCfg->rxCoalesceTimeCount[queue] | ENET_RXIC_ICCS_MASK |
                                ENET_RXIC_ICEN_MASK;
        }
    }
#endif /* FSL_FEATURE_ENET_HAS_INTERRUPT_COALESCE */
    ENET_EnableInterrupts(base, config->interrupt);

#ifdef ENET_ENHANCEDBUFFERDESCRIPTOR_MODE
    /* Sets the 1588 enhanced feature. */
    ecr |= ENET_ECR_EN1588_MASK;
#endif /* ENET_ENHANCEDBUFFERDESCRIPTOR_MODE */
    /* Enables Ethernet module after all configuration except the buffer descriptor active. */
    ecr |= ENET_ECR_ETHEREN_MASK | ENET_ECR_DBSWP_MASK;
    base->ECR = ecr;
}

static void ENET_SetTxBufferDescriptors(const enet_config_t *config, const enet_buffer_config_t *bufferConfig)
{
<<<<<<< HEAD
    assert(config != NULL);
    assert(bufferConfig != NULL);

=======
>>>>>>> 16897e8a
    const enet_buffer_config_t *buffCfg = bufferConfig;
    uintptr_t txBuffer                  = 0;
    uint32_t txBuffSizeAlign;
    uint16_t txBdNumber;
    uint8_t ringNum;
    uint16_t count;

    /* Check the input parameters. */
    for (ringNum = 0; ringNum < config->ringNum; ringNum++)
    {
        if (buffCfg->txBdStartAddrAlign != NULL)
        {
            volatile enet_tx_bd_struct_t *curBuffDescrip = buffCfg->txBdStartAddrAlign;
            txBuffSizeAlign                              = buffCfg->txBuffSizeAlign;
            txBdNumber                                   = buffCfg->txBdNumber;

            if (buffCfg->txBufferAlign != NULL)
            {
#if defined(FSL_FEATURE_MEMORY_HAS_ADDRESS_OFFSET) && FSL_FEATURE_MEMORY_HAS_ADDRESS_OFFSET
                txBuffer = MEMORY_ConvertMemoryMapAddress((uintptr_t)buffCfg->txBufferAlign, kMEMORY_Local2DMA);
#else
                txBuffer = (uintptr_t)buffCfg->txBufferAlign;
#endif
                assert((uint64_t)txBuffer + (uint64_t)txBdNumber * txBuffSizeAlign - 1U <= UINT32_MAX);
            }

            for (count = 0; count < txBdNumber; count++)
            {
                if (buffCfg->txBufferAlign != NULL)
                {
                    /* Set data buffer address. */
                    curBuffDescrip->buffer = (uint32_t)(txBuffer + count * txBuffSizeAlign);
                }
                /* Initializes data length. */
                curBuffDescrip->length = 0;
                /* Sets the crc. */
                curBuffDescrip->control = ENET_BUFFDESCRIPTOR_TX_TRANMITCRC_MASK;
                /* Sets the last buffer descriptor with the wrap flag. */
                if (count == (txBdNumber - 1U))
                {
                    curBuffDescrip->control |= ENET_BUFFDESCRIPTOR_TX_WRAP_MASK;
                }

#ifdef ENET_ENHANCEDBUFFERDESCRIPTOR_MODE
                /* Enable transmit interrupt for store the transmit timestamp. */
                curBuffDescrip->controlExtend1 |= ENET_BUFFDESCRIPTOR_TX_INTERRUPT_MASK;
#if defined(FSL_FEATURE_ENET_HAS_AVB) && FSL_FEATURE_ENET_HAS_AVB
                /* Set the type of the frame when the credit-based scheme is used. */
                curBuffDescrip->controlExtend1 |= (uint16_t)(ENET_BD_FTYPE(ringNum));
#endif /* FSL_FEATURE_ENET_HAS_AVB */
#endif /* ENET_ENHANCEDBUFFERDESCRIPTOR_MODE */
                /* Increase the index. */
                curBuffDescrip++;
            }
        }
        buffCfg++;
    }
}

static status_t ENET_SetRxBufferDescriptors(ENET_Type *base,
                                            const enet_config_t *config,
                                            const enet_buffer_config_t *bufferConfig)
{
<<<<<<< HEAD
    assert(config != NULL);
    assert(bufferConfig != NULL);

    const enet_buffer_config_t *buffCfg = bufferConfig;
    uint16_t rxBuffSizeAlign;
    uint16_t rxBdNumber;
    uintptr_t rxBuffer;
=======
    const enet_buffer_config_t *buffCfg = bufferConfig;
    uintptr_t rxBuffer                  = 0;
>>>>>>> 16897e8a
    uint8_t ringNum;
    uint16_t count;

#ifdef ENET_ENHANCEDBUFFERDESCRIPTOR_MODE
    uint32_t mask = ((uint32_t)kENET_RxFrameInterrupt | (uint32_t)kENET_RxBufferInterrupt);
#endif /* ENET_ENHANCEDBUFFERDESCRIPTOR_MODE */

    /* Check the input parameters. */
    for (ringNum = 0; ringNum < config->ringNum; ringNum++)
    {
        assert(buffCfg->rxBuffSizeAlign >= ENET_RX_MIN_BUFFERSIZE);
#ifdef ENET_ENHANCEDBUFFERDESCRIPTOR_MODE
#if FSL_FEATURE_ENET_QUEUE > 1
        if (ringNum == 1U)
        {
            mask = ((uint32_t)kENET_RxFrame1Interrupt | (uint32_t)kENET_RxBuffer1Interrupt);
        }
        else if (ringNum == 2U)
        {
            mask = ((uint32_t)kENET_RxFrame2Interrupt | (uint32_t)kENET_RxBuffer2Interrupt);
        }
        else
        {
            /* Intentional empty */
        }
#endif /* FSL_FEATURE_ENET_QUEUE > 1 */
#endif /* ENET_ENHANCEDBUFFERDESCRIPTOR_MODE */

        /* Initialize the Rx buffer descriptor. */
        if ((buffCfg->rxBdStartAddrAlign != NULL) && ((buffCfg->rxBufferAlign != NULL) || config->rxBuffAlloc != NULL))
        {
            volatile enet_rx_bd_struct_t *curBuffDescrip = buffCfg->rxBdStartAddrAlign;
<<<<<<< HEAD
            rxBuffSizeAlign                              = buffCfg->rxBuffSizeAlign;
            rxBdNumber                                   = buffCfg->rxBdNumber;
#if defined(FSL_FEATURE_MEMORY_HAS_ADDRESS_OFFSET) && FSL_FEATURE_MEMORY_HAS_ADDRESS_OFFSET
            rxBuffer = MEMORY_ConvertMemoryMapAddress((uintptr_t)buffCfg->rxBufferAlign, kMEMORY_Local2DMA);
#else
            rxBuffer = (uintptr_t)buffCfg->rxBufferAlign;
#endif
            assert((uint64_t)rxBuffer + (uint64_t)rxBdNumber * rxBuffSizeAlign - 1U <= UINT32_MAX);

#if defined(FSL_SDK_ENABLE_DRIVER_CACHE_CONTROL) && FSL_SDK_ENABLE_DRIVER_CACHE_CONTROL
            if (buffCfg->rxMaintainEnable)
            {
                /* Invalidate rx buffers before DMA transfer data into them. */
                DCACHE_InvalidateByRange(rxBuffer, ((uint32_t)rxBdNumber * rxBuffSizeAlign));
            }
#endif /* FSL_SDK_ENABLE_DRIVER_CACHE_CONTROL */
=======
>>>>>>> 16897e8a

            for (count = 0; count < rxBdNumber; count++)
            {
                /* If zero copy is enabled, used buffer from allocation. */
                if (config->rxBuffAlloc == NULL)
                {
<<<<<<< HEAD
                    curBuffDescrip->buffer = (uint32_t)(rxBuffer + (uintptr_t)count * rxBuffSizeAlign);
                    /* Initializes the buffer descriptors with empty bit. */
                    curBuffDescrip->control = ENET_BUFFDESCRIPTOR_RX_EMPTY_MASK;
=======
                    rxBuffer = (uintptr_t)buffCfg->rxBufferAlign + (uintptr_t)count * buffCfg->rxBuffSizeAlign;
                }
                else
                {
                    rxBuffer = (uintptr_t)(uint8_t *)config->rxBuffAlloc(base, config->userData, ringNum);
                    if (rxBuffer == 0U)
                    {
                        return kStatus_ENET_InitMemoryFail;
                    }
                }
                assert((uint64_t)rxBuffer + buffCfg->rxBuffSizeAlign - 1U <= UINT32_MAX);
#if defined(FSL_SDK_ENABLE_DRIVER_CACHE_CONTROL) && FSL_SDK_ENABLE_DRIVER_CACHE_CONTROL
                if (buffCfg->rxMaintainEnable)
                {
                    /* Invalidate rx buffers before DMA transfer data into them. */
                    DCACHE_InvalidateByRange(rxBuffer, (uint32_t)buffCfg->rxBuffSizeAlign);
>>>>>>> 16897e8a
                }
#endif /* FSL_SDK_ENABLE_DRIVER_CACHE_CONTROL */
#if defined(FSL_FEATURE_MEMORY_HAS_ADDRESS_OFFSET) && FSL_FEATURE_MEMORY_HAS_ADDRESS_OFFSET
                rxBuffer = MEMORY_ConvertMemoryMapAddress(rxBuffer, kMEMORY_Local2DMA);
#endif /* FSL_FEATURE_MEMORY_HAS_ADDRESS_OFFSET */

                /* Set data buffer and the length. */
                curBuffDescrip->buffer = (uint32_t)rxBuffer;
                curBuffDescrip->length = 0;

                /* Initializes the buffer descriptors with empty bit. */
                curBuffDescrip->control = ENET_BUFFDESCRIPTOR_RX_EMPTY_MASK;

                /* Sets the last buffer descriptor with the wrap flag. */
                if (count == (rxBdNumber - 1U))
                {
                    curBuffDescrip->control |= ENET_BUFFDESCRIPTOR_RX_WRAP_MASK;
                }

#ifdef ENET_ENHANCEDBUFFERDESCRIPTOR_MODE
                if (0U != (config->interrupt & mask))
                {
                    /* Enable receive interrupt. */
                    curBuffDescrip->controlExtend1 |= ENET_BUFFDESCRIPTOR_RX_INTERRUPT_MASK;
                }
                else
                {
                    curBuffDescrip->controlExtend1 = 0;
                }
#endif /* ENET_ENHANCEDBUFFERDESCRIPTOR_MODE */
                /* Increase the index. */
                curBuffDescrip++;
            }
        }
        buffCfg++;
    }
<<<<<<< HEAD
}

/*!
 * brief Allocates all Rx buffers in BDs.
 */
static status_t ENET_RxBufferAllocAll(ENET_Type *base, enet_handle_t *handle)
{
    assert(handle->rxBuffAlloc != NULL);

    volatile enet_rx_bd_struct_t *curBuffDescrip;
    enet_rx_bd_ring_t *rxBdRing;
    uintptr_t buffer;
    uint16_t ringId;
    uint16_t index;

    /* Allocate memory for all empty buffers in buffer descriptor */
    for (ringId = 0; ringId < handle->ringNum; ringId++)
    {
        assert(handle->rxBdRing[ringId].rxBdBase != NULL);

        rxBdRing       = &handle->rxBdRing[ringId];
        curBuffDescrip = rxBdRing->rxBdBase;
        index          = 0;

        do
        {
            buffer = (uintptr_t)(uint8_t *)handle->rxBuffAlloc(base, handle->userData, ringId);
            if (buffer == 0U)
            {
                ENET_RxBufferFreeAll(base, handle);
                return kStatus_ENET_InitMemoryFail;
            }
            assert((uint64_t)buffer + handle->rxBuffSizeAlign[ringId] - 1U <= UINT32_MAX);

#if defined(FSL_SDK_ENABLE_DRIVER_CACHE_CONTROL) && FSL_SDK_ENABLE_DRIVER_CACHE_CONTROL
            if (handle->rxMaintainEnable[ringId])
            {
                /* Invalidate cache in case any unfinished cache operation occurs. */
                DCACHE_InvalidateByRange(buffer, handle->rxBuffSizeAlign[ringId]);
            }
#endif /* FSL_SDK_ENABLE_DRIVER_CACHE_CONTROL */
#if defined(FSL_FEATURE_MEMORY_HAS_ADDRESS_OFFSET) && FSL_FEATURE_MEMORY_HAS_ADDRESS_OFFSET
            buffer = MEMORY_ConvertMemoryMapAddress(buffer, kMEMORY_Local2DMA);
#endif /* FSL_FEATURE_MEMORY_HAS_ADDRESS_OFFSET */
            curBuffDescrip->buffer = (uint32_t)buffer;
            curBuffDescrip->control |= ENET_BUFFDESCRIPTOR_RX_EMPTY_MASK;
=======
>>>>>>> 16897e8a

    return kStatus_Success;
}

/*!
 * brief Frees all Rx buffers in BDs.
 */
static void ENET_RxBufferFreeAll(ENET_Type *base, enet_handle_t *handle)
{
    assert(handle->rxBuffFree != NULL);

    uint16_t index;
    enet_rx_bd_ring_t *rxBdRing;
    volatile enet_rx_bd_struct_t *curBuffDescrip;
    uintptr_t buffer;
    uint16_t ringId;

    for (ringId = 0; ringId < handle->ringNum; ringId++)
    {
        assert(handle->rxBdRing[ringId].rxBdBase != NULL);

        rxBdRing       = &handle->rxBdRing[ringId];
        curBuffDescrip = rxBdRing->rxBdBase;
        index          = 0;

        /* Free memory for all buffers in buffer descriptor */
        do
        {
            if (curBuffDescrip->buffer != 0U)
            {
#if defined(FSL_FEATURE_MEMORY_HAS_ADDRESS_OFFSET) && FSL_FEATURE_MEMORY_HAS_ADDRESS_OFFSET
                buffer = MEMORY_ConvertMemoryMapAddress(curBuffDescrip->buffer, kMEMORY_DMA2Local);
#else
                buffer = curBuffDescrip->buffer;
#endif /* FSL_FEATURE_MEMORY_HAS_ADDRESS_OFFSET */
                handle->rxBuffFree(base, (void *)(uint8_t *)buffer, handle->userData, ringId);
                curBuffDescrip->buffer = 0;
                /* Clears status. */
                curBuffDescrip->control &= ENET_BUFFDESCRIPTOR_RX_WRAP_MASK;
            }

            /* Increase the buffer descriptor, if it's the last one, increase to first one of the ring. */
            index          = ENET_IncreaseIndex(index, rxBdRing->rxRingLen);
            curBuffDescrip = rxBdRing->rxBdBase + index;
        } while (index != 0U);
    }
}

/*!
 * brief Activates frame reception for specified ring.
 *
 * This function is to active the enet read process for specified ring.
 * note This must be called after the MAC configuration and
 * state are ready. It must be called after the ENET_Init() and
 * ENET_Ptp1588Configure(). This should be called when the ENET receive required.
 *
 * param base  ENET peripheral base address.
 * param ringId The ring index, range from 0 ~ (FSL_FEATURE_ENET_INSTANCE_QUEUEn(x) - 1).
 */
static inline void ENET_ActiveReadRing(ENET_Type *base, uint8_t ringId)
{
    assert(ringId < (uint8_t)FSL_FEATURE_ENET_INSTANCE_QUEUEn(base));

    /* Ensure previous data update is completed with Data Synchronization Barrier before activing Rx BD. */
    __DSB();

    /* Actives the receive buffer descriptor. */
    switch (ringId)
    {
        case kENET_Ring0:
            base->RDAR = ENET_RDAR_RDAR_MASK;
            break;
#if FSL_FEATURE_ENET_QUEUE > 1
        case kENET_Ring1:
            base->RDAR1 = ENET_RDAR1_RDAR_MASK;
            break;
        case kENET_Ring2:
            base->RDAR2 = ENET_RDAR2_RDAR_MASK;
            break;
#endif /* FSL_FEATURE_ENET_QUEUE > 1 */
        default:
            assert(false);
            break;
    }
}

/*!
 * brief Activates frame sending for specified ring.
 * note This must be called after the MAC configuration and
 * state are ready. It must be called after the ENET_Init() and
 * this should be called when the ENET receive required.
 *
 * param base  ENET peripheral base address.
 * param ringId The descriptor ring index, range from 0 ~ (FSL_FEATURE_ENET_INSTANCE_QUEUEn(x) - 1).
 *
 */
static void ENET_ActiveSendRing(ENET_Type *base, uint8_t ringId)
{
    assert(ringId < (uint8_t)FSL_FEATURE_ENET_INSTANCE_QUEUEn(base));

    volatile uint32_t *txDesActive = NULL;

    /* Ensure previous data update is completed with Data Synchronization Barrier before activing Tx BD. */
    __DSB();

    switch (ringId)
    {
        case kENET_Ring0:
            txDesActive = &(base->TDAR);
            break;
#if FSL_FEATURE_ENET_QUEUE > 1
        case kENET_Ring1:
            txDesActive = &(base->TDAR1);
            break;
        case kENET_Ring2:
            txDesActive = &(base->TDAR2);
            break;
#endif /* FSL_FEATURE_ENET_QUEUE > 1 */
        default:
            txDesActive = &(base->TDAR);
            break;
    }

#if defined(FSL_FEATURE_ENET_HAS_ERRATA_007885) && FSL_FEATURE_ENET_HAS_ERRATA_007885
    /* There is a TDAR race condition for mutliQ when the software sets TDAR
     * and the UDMA clears TDAR simultaneously or in a small window (2-4 cycles).
     * This will cause the udma_tx and udma_tx_arbiter state machines to hang.
     * Software workaround: introduces a delay by reading the relevant ENET_TDARn_TDAR 4 times
     */
    for (uint8_t i = 0; i < 4U; i++)
    {
        if (*txDesActive == 0U)
        {
            break;
        }
    }
#endif

    /* Write to active tx descriptor */
    *txDesActive = 0;
}

/*!
 * brief Sets the ENET MII speed and duplex.
 *
 * This API is provided to dynamically change the speed and dulpex for MAC.
 *
 * param base  ENET peripheral base address.
 * param speed The speed of the RMII mode.
 * param duplex The duplex of the RMII mode.
 */
void ENET_SetMII(ENET_Type *base, enet_mii_speed_t speed, enet_mii_duplex_t duplex)
{
    uint32_t rcr = base->RCR;
    uint32_t tcr = base->TCR;

#if defined(FSL_FEATURE_ENET_HAS_AVB) && FSL_FEATURE_ENET_HAS_AVB
    if (FSL_FEATURE_ENET_INSTANCE_HAS_AVBn(base) == 1)
    {
        uint32_t ecr = base->ECR;

        if (kENET_MiiSpeed1000M == speed)
        {
            assert(duplex == kENET_MiiFullDuplex);
            ecr |= ENET_ECR_SPEED_MASK;
        }
        else
        {
            ecr &= ~ENET_ECR_SPEED_MASK;
        }

        base->ECR = ecr;
    }
#endif /* FSL_FEATURE_ENET_HAS_AVB */

    /* Sets speed mode. */
    if (kENET_MiiSpeed10M == speed)
    {
        rcr |= ENET_RCR_RMII_10T_MASK;
    }
    else
    {
        rcr &= ~ENET_RCR_RMII_10T_MASK;
    }
    /* Set duplex mode. */
    if (duplex == kENET_MiiHalfDuplex)
    {
        rcr |= ENET_RCR_DRT_MASK;
        tcr &= ~ENET_TCR_FDEN_MASK;
    }
    else
    {
        rcr &= ~ENET_RCR_DRT_MASK;
        tcr |= ENET_TCR_FDEN_MASK;
    }

    base->RCR = rcr;
    base->TCR = tcr;
}

/*!
 * brief Sets the ENET module Mac address.
 *
 * param base  ENET peripheral base address.
 * param macAddr The six-byte Mac address pointer.
 *        The pointer is allocated by application and input into the API.
 */
void ENET_SetMacAddr(ENET_Type *base, uint8_t *macAddr)
{
    uint32_t address;

    /* Set physical address lower register. */
    address = (uint32_t)(((uint32_t)macAddr[0] << 24U) | ((uint32_t)macAddr[1] << 16U) | ((uint32_t)macAddr[2] << 8U) |
                         (uint32_t)macAddr[3]);
    base->PALR = address;
    /* Set physical address high register. */
    address    = (uint32_t)(((uint32_t)macAddr[4] << 8U) | ((uint32_t)macAddr[5]));
    base->PAUR = address << ENET_PAUR_PADDR2_SHIFT;
}

/*!
 * brief Gets the ENET module Mac address.
 *
 * param base  ENET peripheral base address.
 * param macAddr The six-byte Mac address pointer.
 *        The pointer is allocated by application and input into the API.
 */
void ENET_GetMacAddr(ENET_Type *base, uint8_t *macAddr)
{
    assert(macAddr != NULL);

    uint32_t address;

    /* Get from physical address lower register. */
    address    = base->PALR;
    macAddr[0] = 0xFFU & (uint8_t)(address >> 24U);
    macAddr[1] = 0xFFU & (uint8_t)(address >> 16U);
    macAddr[2] = 0xFFU & (uint8_t)(address >> 8U);
    macAddr[3] = 0xFFU & (uint8_t)address;

    /* Get from physical address high register. */
    address    = (base->PAUR & ENET_PAUR_PADDR2_MASK) >> ENET_PAUR_PADDR2_SHIFT;
    macAddr[4] = 0xFFU & (uint8_t)(address >> 8U);
    macAddr[5] = 0xFFU & (uint8_t)address;
}

/*!
 * brief Sets the ENET SMI(serial management interface)- MII management interface.
 *
 * param base  ENET peripheral base address.
 * param srcClock_Hz This is the ENET module clock frequency. See clock distribution.
 * param isPreambleDisabled The preamble disable flag.
 *        - true   Enables the preamble.
 *        - false  Disables the preamble.
 */
void ENET_SetSMI(ENET_Type *base, uint32_t srcClock_Hz, bool isPreambleDisabled)
{
    /* Due to bits limitation of SPEED and HOLDTIME, srcClock_Hz must ensure MDC <= 2.5M and holdtime >= 10ns. */
    assert((srcClock_Hz != 0U) && (srcClock_Hz <= 320000000U));

    uint32_t clkCycle = 0;
    uint32_t speed    = 0;
    uint32_t mscr     = 0;

    /* Use (param + N - 1) / N to increase accuracy with rounding. */
    /* Calculate the MII speed which controls the frequency of the MDC. */
    speed = (srcClock_Hz + 2U * ENET_MDC_FREQUENCY - 1U) / (2U * ENET_MDC_FREQUENCY) - 1U;
    /* Calculate the hold time on the MDIO output. */
    clkCycle = (10U + ENET_NANOSECOND_ONE_SECOND / srcClock_Hz - 1U) / (ENET_NANOSECOND_ONE_SECOND / srcClock_Hz) - 1U;
    /* Build the configuration for MDC/MDIO control. */
    mscr =
        ENET_MSCR_MII_SPEED(speed) | ENET_MSCR_HOLDTIME(clkCycle) | (isPreambleDisabled ? ENET_MSCR_DIS_PRE_MASK : 0U);
    base->MSCR = mscr;
}

static status_t ENET_MDIOWaitTransferOver(ENET_Type *base)
{
    status_t result = kStatus_Success;
#ifdef ENET_MDIO_TIMEOUT_COUNT
    uint32_t counter;
#endif

    /* Wait for MDIO access to complete. */
#ifdef ENET_MDIO_TIMEOUT_COUNT
    for (counter = ENET_MDIO_TIMEOUT_COUNT; counter > 0U; counter--)
    {
        if (ENET_EIR_MII_MASK == (ENET_GetInterruptStatus(base) & ENET_EIR_MII_MASK))
        {
            break;
        }
    }
    /* Check for timeout. */
    if (0U == counter)
    {
        result = kStatus_Timeout;
    }
#else
    while (ENET_EIR_MII_MASK != (ENET_GetInterruptStatus(base) & ENET_EIR_MII_MASK))
    {
    }
#endif
    return result;
}

/*!
 * @brief MDIO write with IEEE802.3 Clause 22 format.
 *
 * @param base  ENET peripheral base address.
 * @param phyAddr  The PHY address.
 * @param regAddr  The PHY register. Range from 0 ~ 31.
 * @param data  The data written to PHY.
 * @return kStatus_Success  MDIO access succeeds.
 * @return kStatus_Timeout  MDIO access timeout.
 */
status_t ENET_MDIOWrite(ENET_Type *base, uint8_t phyAddr, uint8_t regAddr, uint16_t data)
{
    status_t result = kStatus_Success;

    /* Clear the MDIO access complete event. */
    ENET_ClearInterruptStatus(base, ENET_EIR_MII_MASK);

    /* Starts MDIO write command. */
    ENET_StartSMIWrite(base, phyAddr, regAddr, kENET_MiiWriteValidFrame, data);

    result = ENET_MDIOWaitTransferOver(base);
    if (result != kStatus_Success)
    {
        return result;
    }
<<<<<<< HEAD

    /* Clear the MDIO access complete event. */
    ENET_ClearInterruptStatus(base, ENET_EIR_MII_MASK);

=======

    /* Clear the MDIO access complete event. */
    ENET_ClearInterruptStatus(base, ENET_EIR_MII_MASK);

>>>>>>> 16897e8a
    return result;
}

/*!
 * @brief MDIO read with IEEE802.3 Clause 22 format.
 *
 * @param base  ENET peripheral base address.
 * @param phyAddr  The PHY address.
 * @param regAddr  The PHY register. Range from 0 ~ 31.
 * @param pData  The data read from PHY.
 * @return kStatus_Success  MDIO access succeeds.
 * @return kStatus_Timeout  MDIO access timeout.
 */
status_t ENET_MDIORead(ENET_Type *base, uint8_t phyAddr, uint8_t regAddr, uint16_t *pData)
{
    assert(pData != NULL);

    status_t result = kStatus_Success;

    /* Clear the MDIO access complete event. */
    ENET_ClearInterruptStatus(base, ENET_EIR_MII_MASK);

    /* Starts a MDIO read command operation. */
    ENET_StartSMIRead(base, phyAddr, regAddr, kENET_MiiReadValidFrame);

    result = ENET_MDIOWaitTransferOver(base);
    if (result != kStatus_Success)
    {
        return result;
    }
<<<<<<< HEAD

    /* Get received data. */
    *pData = (uint16_t)ENET_ReadSMIData(base);

    /* Clear the MDIO access complete event. */
    ENET_ClearInterruptStatus(base, ENET_EIR_MII_MASK);

=======

    /* Get received data. */
    *pData = (uint16_t)ENET_ReadSMIData(base);

    /* Clear the MDIO access complete event. */
    ENET_ClearInterruptStatus(base, ENET_EIR_MII_MASK);

>>>>>>> 16897e8a
    return result;
}

#if defined(FSL_FEATURE_ENET_HAS_EXTEND_MDIO) && FSL_FEATURE_ENET_HAS_EXTEND_MDIO
/*!
 * @brief MDIO write with IEEE802.3 Clause 45 format.
 *
 * @param base  ENET peripheral base address.
 * @param portAddr  The MDIO port address(PHY address).
 * @param devAddr  The device address.
 * @param regAddr  The PHY register address.
 * @param data  The data written to PHY.
 * @return kStatus_Success  MDIO access succeeds.
 * @return kStatus_Timeout  MDIO access timeout.
 */
status_t ENET_MDIOC45Write(ENET_Type *base, uint8_t portAddr, uint8_t devAddr, uint16_t regAddr, uint16_t data)
{
    status_t result = kStatus_Success;
<<<<<<< HEAD

    /* Write the register address */
    ENET_ClearInterruptStatus(base, ENET_EIR_MII_MASK);
    ENET_StartExtC45SMIWriteReg(base, portAddr, devAddr, regAddr);
=======

    /* Write the register address */
    ENET_ClearInterruptStatus(base, ENET_EIR_MII_MASK);
    ENET_StartExtC45SMIWriteReg(base, portAddr, devAddr, regAddr);
    result = ENET_MDIOWaitTransferOver(base);
    if (result != kStatus_Success)
    {
        return result;
    }
    ENET_ClearInterruptStatus(base, ENET_EIR_MII_MASK);

    /* Write data to the specified register address */
    ENET_StartExtC45SMIWriteData(base, portAddr, devAddr, data);
>>>>>>> 16897e8a
    result = ENET_MDIOWaitTransferOver(base);
    if (result != kStatus_Success)
    {
        return result;
    }
    ENET_ClearInterruptStatus(base, ENET_EIR_MII_MASK);

<<<<<<< HEAD
    /* Write data to the specified register address */
    ENET_StartExtC45SMIWriteData(base, portAddr, devAddr, data);
    result = ENET_MDIOWaitTransferOver(base);
    if (result != kStatus_Success)
    {
        return result;
    }
    ENET_ClearInterruptStatus(base, ENET_EIR_MII_MASK);

=======
>>>>>>> 16897e8a
    return result;
}
/*!
 * @brief MDIO read with IEEE802.3 Clause 45 format.
 *
 * @param base  ENET peripheral base address.
 * @param portAddr  The MDIO port address(PHY address).
 * @param devAddr  The device address.
 * @param regAddr  The PHY register address.
 * @param pData  The data read from PHY.
 * @return kStatus_Success  MDIO access succeeds.
 * @return kStatus_Timeout  MDIO access timeout.
 */
status_t ENET_MDIOC45Read(ENET_Type *base, uint8_t portAddr, uint8_t devAddr, uint16_t regAddr, uint16_t *pData)
{
    assert(pData != NULL);

    status_t result = kStatus_Success;

    /* Write the register address */
    ENET_ClearInterruptStatus(base, ENET_EIR_MII_MASK);
    ENET_StartExtC45SMIWriteReg(base, portAddr, devAddr, regAddr);
    result = ENET_MDIOWaitTransferOver(base);
    if (result != kStatus_Success)
    {
        return result;
    }

    /* Read data from the specified register address */
    ENET_ClearInterruptStatus(base, ENET_EIR_MII_MASK);
    ENET_StartExtC45SMIReadData(base, portAddr, devAddr);
    result = ENET_MDIOWaitTransferOver(base);
    if (result != kStatus_Success)
    {
        return result;
    }
    ENET_ClearInterruptStatus(base, ENET_EIR_MII_MASK);
    *pData = (uint16_t)ENET_ReadSMIData(base);
    return result;
}
#endif /* FSL_FEATURE_ENET_HAS_EXTEND_MDIO */

static uint16_t ENET_IncreaseIndex(uint16_t index, uint16_t max)
{
    assert(index < max);

    /* Increase the index. */
    index++;
    if (index >= max)
    {
        index = 0;
    }
    return index;
}

static inline bool ENET_TxDirtyRingAvailable(enet_tx_dirty_ring_t *txDirtyRing)
{
    return !txDirtyRing->isFull;
}

/*!
 * brief Gets the error statistics of a received frame for ENET specified ring.
 *
 * This API must be called after the ENET_GetRxFrameSize and before the ENET_ReadFrame().
 * If the ENET_GetRxFrameSize returns kStatus_ENET_RxFrameError,
 * the ENET_GetRxErrBeforeReadFrame can be used to get the exact error statistics.
 * This is an example.
 * code
 *       status = ENET_GetRxFrameSize(&g_handle, &length, 0);
 *       if (status == kStatus_ENET_RxFrameError)
 *       {
 *           ENET_GetRxErrBeforeReadFrame(&g_handle, &eErrStatic, 0);
 *           ENET_ReadFrame(EXAMPLE_ENET, &g_handle, NULL, 0);
 *       }
 * endcode
 * param handle The ENET handler structure pointer. This is the same handler pointer used in the ENET_Init.
 * param eErrorStatic The error statistics structure pointer.
 * param ringId The ring index, range from 0 ~ (FSL_FEATURE_ENET_INSTANCE_QUEUEn(x) - 1).
 */
void ENET_GetRxErrBeforeReadFrame(enet_handle_t *handle, enet_data_error_stats_t *eErrorStatic, uint8_t ringId)
{
    assert(handle != NULL);
    assert(eErrorStatic != NULL);
    assert(ringId < (uint8_t)FSL_FEATURE_ENET_QUEUE);

    uint16_t control                             = 0;
    enet_rx_bd_ring_t *rxBdRing                  = &handle->rxBdRing[ringId];
    volatile enet_rx_bd_struct_t *curBuffDescrip = rxBdRing->rxBdBase + rxBdRing->rxGenIdx;
    volatile enet_rx_bd_struct_t *cmpBuffDescrip = curBuffDescrip;

    do
    {
        /* The last buffer descriptor of a frame. */
        if (0U != (curBuffDescrip->control & ENET_BUFFDESCRIPTOR_RX_LAST_MASK))
        {
            control = curBuffDescrip->control;
            if (0U != (control & ENET_BUFFDESCRIPTOR_RX_TRUNC_MASK))
            {
                /* The receive truncate error. */
                eErrorStatic->statsRxTruncateErr++;
            }
            if (0U != (control & ENET_BUFFDESCRIPTOR_RX_OVERRUN_MASK))
            {
                /* The receive over run error. */
                eErrorStatic->statsRxOverRunErr++;
            }
            if (0U != (control & ENET_BUFFDESCRIPTOR_RX_LENVLIOLATE_MASK))
            {
                /* The receive length violation error. */
                eErrorStatic->statsRxLenGreaterErr++;
            }
            if (0U != (control & ENET_BUFFDESCRIPTOR_RX_NOOCTET_MASK))
            {
                /* The receive alignment error. */
                eErrorStatic->statsRxAlignErr++;
            }
            if (0U != (control & ENET_BUFFDESCRIPTOR_RX_CRC_MASK))
            {
                /* The receive CRC error. */
                eErrorStatic->statsRxFcsErr++;
            }
#ifdef ENET_ENHANCEDBUFFERDESCRIPTOR_MODE
            uint16_t controlExt = curBuffDescrip->controlExtend1;
            if (0U != (controlExt & ENET_BUFFDESCRIPTOR_RX_MACERR_MASK))
            {
                /* The MAC error. */
                eErrorStatic->statsRxMacErr++;
            }
            if (0U != (controlExt & ENET_BUFFDESCRIPTOR_RX_PHYERR_MASK))
            {
                /* The PHY error. */
                eErrorStatic->statsRxPhyErr++;
            }
            if (0U != (controlExt & ENET_BUFFDESCRIPTOR_RX_COLLISION_MASK))
            {
                /* The receive collision error. */
                eErrorStatic->statsRxCollisionErr++;
            }
#endif /* ENET_ENHANCEDBUFFERDESCRIPTOR_MODE */

            break;
        }

        /* Increase the buffer descriptor, if it's the last one, increase to first one of the ring buffer. */
        if (0U != (curBuffDescrip->control & ENET_BUFFDESCRIPTOR_RX_WRAP_MASK))
        {
            curBuffDescrip = rxBdRing->rxBdBase;
        }
        else
        {
            curBuffDescrip++;
        }

    } while (curBuffDescrip != cmpBuffDescrip);
}

/*!
 * brief Gets statistical data in transfer.
 *
 * param base  ENET peripheral base address.
 * param statistics The statistics structure pointer.
 */
void ENET_GetStatistics(ENET_Type *base, enet_transfer_stats_t *statistics)
{
    /* Rx statistics */
    statistics->statsRxFrameCount      = base->RMON_R_PACKETS;
    statistics->statsRxFrameOk         = base->IEEE_R_FRAME_OK;
    statistics->statsRxCrcErr          = base->IEEE_R_CRC;
    statistics->statsRxAlignErr        = base->IEEE_R_ALIGN;
    statistics->statsRxDropInvalidSFD  = base->IEEE_R_DROP;
    statistics->statsRxFifoOverflowErr = base->IEEE_R_MACERR;

    /* Tx statistics */
    statistics->statsTxFrameCount      = base->RMON_T_PACKETS;
    statistics->statsTxFrameOk         = base->IEEE_T_FRAME_OK;
    statistics->statsTxCrcAlignErr     = base->RMON_T_CRC_ALIGN;
    statistics->statsTxFifoUnderRunErr = base->IEEE_T_MACERR;
}

/*!
 * brief Gets the size of the read frame for specified ring.
 *
 * This function gets a received frame size from the ENET buffer descriptors.
 * note The FCS of the frame is automatically removed by MAC and the size is the length without the FCS.
 * After calling ENET_GetRxFrameSize, ENET_ReadFrame() should be called to receive frame and update the BD
 * if the result is not "kStatus_ENET_RxFrameEmpty".
 *
 * param handle The ENET handler structure. This is the same handler pointer used in the ENET_Init.
 * param length The length of the valid frame received.
 * param ringId The ring index or ring number.
 * retval kStatus_ENET_RxFrameEmpty No frame received. Should not call ENET_ReadFrame to read frame.
 * retval kStatus_ENET_RxFrameError Data error happens. ENET_ReadFrame should be called with NULL data
 *         and NULL length to update the receive buffers.
 * retval kStatus_Success Receive a frame Successfully then the ENET_ReadFrame
 *         should be called with the right data buffer and the captured data length input.
 */
status_t ENET_GetRxFrameSize(enet_handle_t *handle, uint32_t *length, uint8_t ringId)
{
    assert(handle != NULL);
    assert(length != NULL);
    assert(ringId < (uint8_t)FSL_FEATURE_ENET_QUEUE);

    /* Reset the length to zero. */
    *length = 0;

    uint16_t validLastMask                       = ENET_BUFFDESCRIPTOR_RX_LAST_MASK | ENET_BUFFDESCRIPTOR_RX_EMPTY_MASK;
    enet_rx_bd_ring_t *rxBdRing                  = &handle->rxBdRing[ringId];
    volatile enet_rx_bd_struct_t *curBuffDescrip = rxBdRing->rxBdBase + rxBdRing->rxGenIdx;
    uint16_t index                               = rxBdRing->rxGenIdx;
    bool isReturn                                = false;
    status_t result                              = kStatus_Success;

    /* Check the current buffer descriptor's empty flag. If empty means there is no frame received. */
    if (0U != (curBuffDescrip->control & ENET_BUFFDESCRIPTOR_RX_EMPTY_MASK))
    {
        isReturn = true;
        result   = kStatus_ENET_RxFrameEmpty;
    }
    else
    {
        do
        {
            /* Add check for abnormal case. */
            if (curBuffDescrip->length == 0U)
            {
                isReturn = true;
                result   = kStatus_ENET_RxFrameError;
                break;
            }

            /* Find the last buffer descriptor. */
            if ((curBuffDescrip->control & validLastMask) == ENET_BUFFDESCRIPTOR_RX_LAST_MASK)
            {
                isReturn = true;
                /* The last buffer descriptor in the frame check the status of the received frame. */
                if (0U != (curBuffDescrip->control & ENET_BUFFDESCRIPTOR_RX_ERR_MASK))
                {
                    result = kStatus_ENET_RxFrameError;
                    break;
                }
#ifdef ENET_ENHANCEDBUFFERDESCRIPTOR_MODE
                if (0U != (curBuffDescrip->controlExtend1 & ENET_BUFFDESCRIPTOR_RX_EXT_ERR_MASK))
                {
                    result = kStatus_ENET_RxFrameError;
                    break;
                }
#endif /* ENET_ENHANCEDBUFFERDESCRIPTOR_MODE */

                /* FCS is removed by MAC. */
                *length = curBuffDescrip->length;
                break;
            }
            /* Increase the buffer descriptor, if it is the last one, increase to first one of the ring buffer. */
            index          = ENET_IncreaseIndex(index, rxBdRing->rxRingLen);
            curBuffDescrip = rxBdRing->rxBdBase + index;
        } while (index != rxBdRing->rxGenIdx);
    }

    if (isReturn == false)
    {
        /* The frame is on processing - set to empty status to make application to receive it next time. */
        result = kStatus_ENET_RxFrameEmpty;
    }

    return result;
}

/*!
 * brief Reads a frame from the ENET device.
 * This function reads a frame (both the data and the length) from the ENET buffer descriptors.
 * User can get timestamp through ts pointer if the ts is not NULL.
 * note It doesn't store the timestamp in the receive timestamp queue.
 * The ENET_GetRxFrameSize should be used to get the size of the prepared data buffer.
 * This API uses memcpy to copy data from DMA buffer to application buffer, 4 bytes aligned data buffer
 * in 32 bits platforms provided by user may let compiler use optimization instruction to reduce time
 * consumption.
 * This is an example:
 * code
 *       uint32_t length;
 *       enet_handle_t g_handle;
 *       Comments: Get the received frame size firstly.
 *       status = ENET_GetRxFrameSize(&g_handle, &length, 0);
 *       if (length != 0)
 *       {
 *           Comments: Allocate memory here with the size of "length"
 *           uint8_t *data = memory allocate interface;
 *           if (!data)
 *           {
 *               ENET_ReadFrame(ENET, &g_handle, NULL, 0, 0, NULL);
 *               Comments: Add the console warning log.
 *           }
 *           else
 *           {
 *               status = ENET_ReadFrame(ENET, &g_handle, data, length, 0, NULL);
 *               Comments: Call stack input API to deliver the data to stack
 *           }
 *       }
 *       else if (status == kStatus_ENET_RxFrameError)
 *       {
 *           Comments: Update the received buffer when a error frame is received.
 *           ENET_ReadFrame(ENET, &g_handle, NULL, 0, 0, NULL);
 *       }
 * endcode
 * param base  ENET peripheral base address.
 * param handle The ENET handler structure. This is the same handler pointer used in the ENET_Init.
 * param data The data buffer provided by user to store the frame which memory size should be at least "length".
 * param length The size of the data buffer which is still the length of the received frame.
 * param ringId The ring index or ring number.
 * param ts The timestamp address to store received timestamp.
 * return The execute status, successful or failure.
 */
status_t ENET_ReadFrame(
    ENET_Type *base, enet_handle_t *handle, uint8_t *data, uint32_t length, uint8_t ringId, uint32_t *ts)
{
    assert(handle != NULL);
    assert(FSL_FEATURE_ENET_INSTANCE_QUEUEn(base) != -1);
    assert(ringId < (uint8_t)FSL_FEATURE_ENET_INSTANCE_QUEUEn(base));

    uint32_t len    = 0;
    uint32_t offset = 0;
    uint16_t control;
    bool isLastBuff                              = false;
    enet_rx_bd_ring_t *rxBdRing                  = &handle->rxBdRing[ringId];
    volatile enet_rx_bd_struct_t *curBuffDescrip = rxBdRing->rxBdBase + rxBdRing->rxGenIdx;
    uint16_t index                               = rxBdRing->rxGenIdx;
    status_t result                              = kStatus_Success;
    uintptr_t address;
    uintptr_t dest;

    /* For data-NULL input, only update the buffer descriptor. */
    if (data == NULL)
    {
        do
        {
            /* Update the control flag. */
            control = curBuffDescrip->control;

            /* Updates the receive buffer descriptors. */
            ENET_UpdateReadBuffers(base, handle, ringId);

            /* Find the last buffer descriptor for the frame. */
            if (0U != (control & ENET_BUFFDESCRIPTOR_RX_LAST_MASK))
            {
                break;
            }
            curBuffDescrip = rxBdRing->rxBdBase + rxBdRing->rxGenIdx;
        } while (index != rxBdRing->rxGenIdx);
    }
    else
    {
        while (!isLastBuff)
        {
/* A frame on one buffer or several receive buffers are both considered. */
#if defined(FSL_FEATURE_MEMORY_HAS_ADDRESS_OFFSET) && FSL_FEATURE_MEMORY_HAS_ADDRESS_OFFSET
            address = MEMORY_ConvertMemoryMapAddress(curBuffDescrip->buffer, kMEMORY_DMA2Local);
#else
            address = curBuffDescrip->buffer;
#endif /* FSL_FEATURE_MEMORY_HAS_ADDRESS_OFFSET */
#if defined(FSL_SDK_ENABLE_DRIVER_CACHE_CONTROL) && FSL_SDK_ENABLE_DRIVER_CACHE_CONTROL
            if (handle->rxMaintainEnable[ringId])
            {
                /* Add the cache invalidate maintain. */
                DCACHE_InvalidateByRange(address, handle->rxBuffSizeAlign[ringId]);
            }
#endif /* FSL_SDK_ENABLE_DRIVER_CACHE_CONTROL */

            dest = (uintptr_t)data + offset;
            /* The last buffer descriptor of a frame. */
            if (0U != (curBuffDescrip->control & ENET_BUFFDESCRIPTOR_RX_LAST_MASK))
            {
                /* This is a valid frame. */
                isLastBuff = true;
                if (length == curBuffDescrip->length)
                {
                    /* Copy the frame to user's buffer without FCS. */
                    len = curBuffDescrip->length - offset;
                    (void)memcpy((void *)(uint8_t *)dest, (void *)(uint8_t *)address, len);
#ifdef ENET_ENHANCEDBUFFERDESCRIPTOR_MODE
                    /* Get the timestamp if the ts isn't NULL. */
                    if (ts != NULL)
                    {
                        *ts = curBuffDescrip->timestamp;
                    }
#endif /* ENET_ENHANCEDBUFFERDESCRIPTOR_MODE */

                    /* Updates the receive buffer descriptors. */
                    ENET_UpdateReadBuffers(base, handle, ringId);
                    break;
                }
                else
                {
                    /* Updates the receive buffer descriptors. */
                    ENET_UpdateReadBuffers(base, handle, ringId);
                }
            }
            else
            {
                /* Store a frame on several buffer descriptors. */
                isLastBuff = false;
                /* Length check. */
                if (offset >= length)
                {
                    result = kStatus_ENET_RxFrameFail;
                    break;
                }
                (void)memcpy((void *)(uint8_t *)dest, (void *)(uint8_t *)address, handle->rxBuffSizeAlign[ringId]);
                offset += handle->rxBuffSizeAlign[ringId];

                /* Updates the receive buffer descriptors. */
                ENET_UpdateReadBuffers(base, handle, ringId);
            }

            /* Get the current buffer descriptor. */
            curBuffDescrip = rxBdRing->rxBdBase + rxBdRing->rxGenIdx;
        }
    }

    return result;
}

static void ENET_UpdateReadBuffers(ENET_Type *base, enet_handle_t *handle, uint8_t ringId)
{
    assert(handle != NULL);
    assert(FSL_FEATURE_ENET_INSTANCE_QUEUEn(base) != -1);
    assert(ringId < (uint8_t)FSL_FEATURE_ENET_INSTANCE_QUEUEn(base));

    enet_rx_bd_ring_t *rxBdRing                  = &handle->rxBdRing[ringId];
    volatile enet_rx_bd_struct_t *curBuffDescrip = rxBdRing->rxBdBase + rxBdRing->rxGenIdx;

    /* Clears status. */
    curBuffDescrip->control &= ENET_BUFFDESCRIPTOR_RX_WRAP_MASK;
    /* Sets the receive buffer descriptor with the empty flag. */
    curBuffDescrip->control |= ENET_BUFFDESCRIPTOR_RX_EMPTY_MASK;

    /* Increase current buffer descriptor to the next one. */
    rxBdRing->rxGenIdx = ENET_IncreaseIndex(rxBdRing->rxGenIdx, rxBdRing->rxRingLen);

    ENET_ActiveReadRing(base, ringId);
}

/*!
 * brief Transmits an ENET frame for specified ring.
 * note The CRC is automatically appended to the data. Input the data to send without the CRC.
 * This API uses memcpy to copy data from DMA buffer to application buffer, 4 bytes aligned data buffer
 * in 32 bits platforms provided by user may let compiler use optimization instruction to reduce time
 * consumption.
 *
 *
 * param base  ENET peripheral base address.
 * param handle The ENET handler pointer. This is the same handler pointer used in the ENET_Init.
 * param data The data buffer provided by user to send.
 * param length The length of the data to send.
 * param ringId The ring index or ring number.
 * param tsFlag Timestamp enable flag.
 * param context Used by user to handle some events after transmit over.
 * retval kStatus_Success  Send frame succeed.
 * retval kStatus_ENET_TxFrameBusy  Transmit buffer descriptor is busy under transmission.
 *        The transmit busy happens when the data send rate is over the MAC capacity.
 *        The waiting mechanism is recommended to be added after each call return with
 *        kStatus_ENET_TxFrameBusy.
 */
status_t ENET_SendFrame(ENET_Type *base,
                        enet_handle_t *handle,
                        const uint8_t *data,
                        uint32_t length,
                        uint8_t ringId,
                        bool tsFlag,
                        void *context)
{
    assert(handle != NULL);
    assert(data != NULL);
    assert(FSL_FEATURE_ENET_INSTANCE_QUEUEn(base) != -1);
    assert(ringId < (uint8_t)FSL_FEATURE_ENET_INSTANCE_QUEUEn(base));

    volatile enet_tx_bd_struct_t *curBuffDescrip;
    enet_tx_bd_ring_t *txBdRing       = &handle->txBdRing[ringId];
    enet_tx_dirty_ring_t *txDirtyRing = &handle->txDirtyRing[ringId];
    enet_frame_info_t *txDirty        = NULL;
    uint32_t len                      = 0;
    uint32_t sizeleft                 = 0;
    uintptr_t address;
    status_t result = kStatus_Success;
    uintptr_t src;
    uint32_t configVal;
    bool isReturn = false;
    uint32_t primask;

    /* Check the frame length. */
    if (length > ENET_FRAME_TX_LEN_LIMITATION(base))
    {
        result = kStatus_ENET_TxFrameOverLen;
    }
    else
    {
        /* Check if the transmit buffer is ready. */
        curBuffDescrip = txBdRing->txBdBase + txBdRing->txGenIdx;
        if (0U != (curBuffDescrip->control & ENET_BUFFDESCRIPTOR_TX_READY_MASK))
        {
            result = kStatus_ENET_TxFrameBusy;
        }
        /* Check txDirtyRing if need frameinfo in tx interrupt callback. */
        else if ((handle->txReclaimEnable[ringId]) && !ENET_TxDirtyRingAvailable(txDirtyRing))
        {
            result = kStatus_ENET_TxFrameBusy;
        }
        else
        {
            /* One transmit buffer is enough for one frame. */
            if (handle->txBuffSizeAlign[ringId] >= length)
            {
                /* Copy data to the buffer for uDMA transfer. */
#if defined(FSL_FEATURE_MEMORY_HAS_ADDRESS_OFFSET) && FSL_FEATURE_MEMORY_HAS_ADDRESS_OFFSET
                address = MEMORY_ConvertMemoryMapAddress(curBuffDescrip->buffer, kMEMORY_DMA2Local);
#else
                address = curBuffDescrip->buffer;
#endif /* FSL_FEATURE_MEMORY_HAS_ADDRESS_OFFSET */
                (void)memcpy((void *)(uint8_t *)address, (const void *)data, length);
#if defined(FSL_SDK_ENABLE_DRIVER_CACHE_CONTROL) && FSL_SDK_ENABLE_DRIVER_CACHE_CONTROL
                if (handle->txMaintainEnable[ringId])
                {
                    DCACHE_CleanByRange(address, length);
                }
#endif /* FSL_SDK_ENABLE_DRIVER_CACHE_CONTROL */
                /* Set data length. */
                curBuffDescrip->length = (uint16_t)length;
#ifdef ENET_ENHANCEDBUFFERDESCRIPTOR_MODE
                /* For enable the timestamp. */
                if (tsFlag)
                {
                    curBuffDescrip->controlExtend1 |= ENET_BUFFDESCRIPTOR_TX_TIMESTAMP_MASK;
                }
                else
                {
                    curBuffDescrip->controlExtend1 &= (uint16_t)(~ENET_BUFFDESCRIPTOR_TX_TIMESTAMP_MASK);
                }

#endif /* ENET_ENHANCEDBUFFERDESCRIPTOR_MODE */
                curBuffDescrip->control |= (ENET_BUFFDESCRIPTOR_TX_READY_MASK | ENET_BUFFDESCRIPTOR_TX_LAST_MASK);

                /* Increase the buffer descriptor address. */
                txBdRing->txGenIdx = ENET_IncreaseIndex(txBdRing->txGenIdx, txBdRing->txRingLen);

                /* Add context to frame info ring */
                if (handle->txReclaimEnable[ringId])
                {
                    txDirty               = txDirtyRing->txDirtyBase + txDirtyRing->txGenIdx;
                    txDirty->context      = context;
                    txDirtyRing->txGenIdx = ENET_IncreaseIndex(txDirtyRing->txGenIdx, txDirtyRing->txRingLen);
                    if (txDirtyRing->txGenIdx == txDirtyRing->txConsumIdx)
                    {
                        txDirtyRing->isFull = true;
                    }
                    primask = DisableGlobalIRQ();
                    txBdRing->txDescUsed++;
                    EnableGlobalIRQ(primask);
                }

                /* Active the transmit buffer descriptor. */
                ENET_ActiveSendRing(base, ringId);
            }
            else
            {
                /* One frame requires more than one transmit buffers. */
                do
                {
#ifdef ENET_ENHANCEDBUFFERDESCRIPTOR_MODE
                    /* For enable the timestamp. */
                    if (tsFlag)
                    {
                        curBuffDescrip->controlExtend1 |= ENET_BUFFDESCRIPTOR_TX_TIMESTAMP_MASK;
                    }
                    else
                    {
                        curBuffDescrip->controlExtend1 &= (uint16_t)(~ENET_BUFFDESCRIPTOR_TX_TIMESTAMP_MASK);
                    }
#endif /* ENET_ENHANCEDBUFFERDESCRIPTOR_MODE */

                    /* Update the size left to be transmit. */
                    sizeleft = length - len;
#if defined(FSL_FEATURE_MEMORY_HAS_ADDRESS_OFFSET) && FSL_FEATURE_MEMORY_HAS_ADDRESS_OFFSET
                    address = MEMORY_ConvertMemoryMapAddress(curBuffDescrip->buffer, kMEMORY_DMA2Local);
#else
                    address = curBuffDescrip->buffer;
#endif /* FSL_FEATURE_MEMORY_HAS_ADDRESS_OFFSET */
                    src = (uintptr_t)data + len;

                    /* Increase the current software index of BD */
                    txBdRing->txGenIdx = ENET_IncreaseIndex(txBdRing->txGenIdx, txBdRing->txRingLen);

                    if (sizeleft > handle->txBuffSizeAlign[ringId])
                    {
                        /* Data copy. */
                        (void)memcpy((void *)(uint8_t *)address, (void *)(uint8_t *)src,
                                     handle->txBuffSizeAlign[ringId]);
#if defined(FSL_SDK_ENABLE_DRIVER_CACHE_CONTROL) && FSL_SDK_ENABLE_DRIVER_CACHE_CONTROL
                        if (handle->txMaintainEnable[ringId])
                        {
                            /* Add the cache clean maintain. */
                            DCACHE_CleanByRange(address, handle->txBuffSizeAlign[ringId]);
                        }
#endif /* FSL_SDK_ENABLE_DRIVER_CACHE_CONTROL */
                        /* Data length update. */
                        curBuffDescrip->length = handle->txBuffSizeAlign[ringId];
                        len += handle->txBuffSizeAlign[ringId];
                        /* Sets the control flag. */
                        configVal = (uint32_t)curBuffDescrip->control;
                        configVal &= ~ENET_BUFFDESCRIPTOR_TX_LAST_MASK;
                        configVal |= ENET_BUFFDESCRIPTOR_TX_READY_MASK;
                        curBuffDescrip->control = (uint16_t)configVal;

                        if (handle->txReclaimEnable[ringId])
                        {
                            primask = DisableGlobalIRQ();
                            txBdRing->txDescUsed++;
                            EnableGlobalIRQ(primask);
                        }

                        /* Active the transmit buffer descriptor*/
                        ENET_ActiveSendRing(base, ringId);
                    }
                    else
                    {
                        (void)memcpy((void *)(uint8_t *)address, (void *)(uint8_t *)src, sizeleft);
#if defined(FSL_SDK_ENABLE_DRIVER_CACHE_CONTROL) && FSL_SDK_ENABLE_DRIVER_CACHE_CONTROL
                        if (handle->txMaintainEnable[ringId])
                        {
                            /* Add the cache clean maintain. */
                            DCACHE_CleanByRange(address, sizeleft);
                        }
#endif /* FSL_SDK_ENABLE_DRIVER_CACHE_CONTROL */
                        curBuffDescrip->length = (uint16_t)sizeleft;
                        /* Set Last buffer wrap flag. */
                        curBuffDescrip->control |= ENET_BUFFDESCRIPTOR_TX_READY_MASK | ENET_BUFFDESCRIPTOR_TX_LAST_MASK;

                        if (handle->txReclaimEnable[ringId])
                        {
                            /* Add context to frame info ring */
                            txDirty               = txDirtyRing->txDirtyBase + txDirtyRing->txGenIdx;
                            txDirty->context      = context;
                            txDirtyRing->txGenIdx = ENET_IncreaseIndex(txDirtyRing->txGenIdx, txDirtyRing->txRingLen);
                            if (txDirtyRing->txGenIdx == txDirtyRing->txConsumIdx)
                            {
                                txDirtyRing->isFull = true;
                            }
                            primask = DisableGlobalIRQ();
                            txBdRing->txDescUsed++;
                            EnableGlobalIRQ(primask);
                        }

                        /* Active the transmit buffer descriptor. */
                        ENET_ActiveSendRing(base, ringId);
                        isReturn = true;
                        break;
                    }
                    /* Update the buffer descriptor address. */
                    curBuffDescrip = txBdRing->txBdBase + txBdRing->txGenIdx;
                } while (0U == (curBuffDescrip->control & ENET_BUFFDESCRIPTOR_TX_READY_MASK));

                if (isReturn == false)
                {
                    result = kStatus_ENET_TxFrameBusy;
                }
            }
        }
    }
    return result;
}

/*!
 * brief Enable or disable tx descriptors reclaim mechanism.
 * note This function must be called when no pending send frame action.
 * Set enable if you want to reclaim context or timestamp in interrupt.
 *
 * param handle The ENET handler pointer. This is the same handler pointer used in the ENET_Init.
 * param isEnable Enable or disable flag.
 * param ringId The ring index or ring number.
 * retval kStatus_Success  Succeed to enable/disable Tx reclaim.
 * retval kStatus_Fail  Fail to enable/disable Tx reclaim.
 */
status_t ENET_SetTxReclaim(enet_handle_t *handle, bool isEnable, uint8_t ringId)
{
    assert(handle != NULL);
    assert(ringId < (uint8_t)FSL_FEATURE_ENET_QUEUE);

    enet_tx_bd_ring_t *txBdRing       = &handle->txBdRing[ringId];
    enet_tx_dirty_ring_t *txDirtyRing = &handle->txDirtyRing[ringId];

    status_t result = kStatus_Success;

    /* If tx dirty ring is empty, can set this flag and reset txConsumIdx */
    if ((txDirtyRing->txGenIdx == txDirtyRing->txConsumIdx) && ENET_TxDirtyRingAvailable(txDirtyRing))
    {
        if (isEnable)
        {
            handle->txReclaimEnable[ringId] = true;
            txBdRing->txConsumIdx           = txBdRing->txGenIdx;
        }
        else
        {
            handle->txReclaimEnable[ringId] = false;
        }
    }
    else
    {
        result = kStatus_Fail;
    }
    return result;
}

/*!
 * brief Reclaim tx descriptors.
 * This function is used to update the tx descriptor status and
 * store the tx timestamp when the 1588 feature is enabled.
 * This is called by the transmit interupt IRQ handler after the
 * complete of a frame transmission.
 *
 * param base   ENET peripheral base address.
 * param handle The ENET handler pointer. This is the same handler pointer used in the ENET_Init.
 * param ringId The ring index or ring number.
 */
void ENET_ReclaimTxDescriptor(ENET_Type *base, enet_handle_t *handle, uint8_t ringId)
{
    assert(FSL_FEATURE_ENET_INSTANCE_QUEUEn(base) != -1);
    assert(ringId < (uint8_t)FSL_FEATURE_ENET_INSTANCE_QUEUEn(base));

    enet_tx_bd_ring_t *txBdRing                  = &handle->txBdRing[ringId];
    volatile enet_tx_bd_struct_t *curBuffDescrip = txBdRing->txBdBase + txBdRing->txConsumIdx;
    enet_tx_dirty_ring_t *txDirtyRing            = &handle->txDirtyRing[ringId];
    enet_frame_info_t *txDirty                   = NULL;
    uint32_t primask;

    /* Need to update the first index for transmit buffer free. */
    while ((0U == (curBuffDescrip->control & ENET_BUFFDESCRIPTOR_TX_READY_MASK)) && (txBdRing->txDescUsed > 0U))
    {
        if ((curBuffDescrip->control & ENET_BUFFDESCRIPTOR_TX_LAST_MASK) != 0U)
        {
            txDirty                  = txDirtyRing->txDirtyBase + txDirtyRing->txConsumIdx;
            txDirtyRing->txConsumIdx = ENET_IncreaseIndex(txDirtyRing->txConsumIdx, txDirtyRing->txRingLen);
            txDirtyRing->isFull      = false;

#ifdef ENET_ENHANCEDBUFFERDESCRIPTOR_MODE
            txDirty->isTsAvail = false;
            if ((curBuffDescrip->controlExtend1 & ENET_BUFFDESCRIPTOR_TX_TIMESTAMP_MASK) != 0U)
            {
                enet_ptp_time_t *ts = &txDirty->timeStamp;
                /* Get transmit time stamp second. */
                txDirty->isTsAvail = true;
                ts->second         = handle->msTimerSecond;
                ts->nanosecond     = curBuffDescrip->timestamp;
            }
#endif
            /* For tx buffer free or requeue for last descriptor.
             * The tx interrupt callback should free/requeue the tx buffer. */
            if (handle->callback != NULL)
            {
#if FSL_FEATURE_ENET_QUEUE > 1
                handle->callback(base, handle, ringId, kENET_TxEvent, txDirty, handle->userData);
#else
                handle->callback(base, handle, kENET_TxEvent, txDirty, handle->userData);
#endif /* FSL_FEATURE_ENET_QUEUE > 1 */
            }
        }

        primask = DisableGlobalIRQ();
        txBdRing->txDescUsed--;
        EnableGlobalIRQ(primask);

        /* Update the index. */
        txBdRing->txConsumIdx = ENET_IncreaseIndex(txBdRing->txConsumIdx, txBdRing->txRingLen);
        curBuffDescrip        = txBdRing->txBdBase + txBdRing->txConsumIdx;
    }
}

static inline status_t ENET_GetRxFrameErr(enet_rx_bd_struct_t *rxDesc, enet_rx_frame_error_t *rxFrameError)
{
    assert(rxDesc != NULL);
    assert(rxFrameError != NULL);

<<<<<<< HEAD
    enet_rx_bd_ring_t *rxBdRing                  = &handle->rxBdRing[ringId];
    volatile enet_rx_bd_struct_t *curBuffDescrip = rxBdRing->rxBdBase + rxBdRing->rxGenIdx;
    uintptr_t address;
=======
    status_t result  = kStatus_Success;
    uint16_t control = rxDesc->control;
#ifdef ENET_ENHANCEDBUFFERDESCRIPTOR_MODE
    uint16_t controlExtend1 = rxDesc->controlExtend1;
#endif /* ENET_ENHANCEDBUFFERDESCRIPTOR_MODE */

    union _frame_error
    {
        uint32_t data;
        enet_rx_frame_error_t frameError;
    };
    union _frame_error error;
>>>>>>> 16897e8a

    /* The last buffer descriptor in the frame check the status of the received frame. */
    if (0U != (control & ENET_BUFFDESCRIPTOR_RX_ERR_MASK))
    {
        result = kStatus_ENET_RxFrameError;
    }
#ifdef ENET_ENHANCEDBUFFERDESCRIPTOR_MODE
    else if (0U != (controlExtend1 & ENET_BUFFDESCRIPTOR_RX_EXT_ERR_MASK))
    {
        result = kStatus_ENET_RxFrameError;
    }
<<<<<<< HEAD

/* A frame on one buffer or several receive buffers are both considered. */
#if defined(FSL_FEATURE_MEMORY_HAS_ADDRESS_OFFSET) && FSL_FEATURE_MEMORY_HAS_ADDRESS_OFFSET
    address = MEMORY_ConvertMemoryMapAddress(curBuffDescrip->buffer, kMEMORY_DMA2Local);
#else
    address = curBuffDescrip->buffer;
#endif /* FSL_FEATURE_MEMORY_HAS_ADDRESS_OFFSET */
#if defined(FSL_SDK_ENABLE_DRIVER_CACHE_CONTROL) && FSL_SDK_ENABLE_DRIVER_CACHE_CONTROL
    if (handle->rxMaintainEnable[ringId])
=======
    else
>>>>>>> 16897e8a
    {
        /* Intentional empty */
    }
<<<<<<< HEAD
#endif /* FSL_SDK_ENABLE_DRIVER_CACHE_CONTROL */

    *buffer = (void *)(uint8_t *)address;
    *length = curBuffDescrip->length;
=======
#endif /* ENET_ENHANCEDBUFFERDESCRIPTOR_MODE */
>>>>>>> 16897e8a

    if (result != kStatus_Success)
    {
        error.data = control;
#ifdef ENET_ENHANCEDBUFFERDESCRIPTOR_MODE
        error.data |= ((uint32_t)controlExtend1 << 16U);
#endif /* ENET_ENHANCEDBUFFERDESCRIPTOR_MODE */
        *rxFrameError = error.frameError;
    }
    else
    {
        (void)memset((void *)rxFrameError, 0, sizeof(enet_rx_frame_error_t));
    }

    return result;
}

/*!
 * brief Receives one frame in specified BD ring with zero copy.
 *
 * This function uses the user-defined allocation and free callbacks. Every time application gets one frame through
 * this function, driver stores the buffer address(es) in enet_buffer_struct_t and allocate new buffer(s) for the BD(s).
 * If there's no memory buffer in the pool, this function drops current one frame to keep the Rx frame in BD ring is as
 * fresh as possible.
 * note Application must provide a memory pool including at least BD number + n buffers in order for this function to work
 * properly, because each BD must always take one buffer while driver is running, then other extra n buffer(s) can be taken
 * by application. Here n is the ceil(max_frame_length(set by RCR) / bd_rx_size(set by MRBR)). Application must also provide
 * an array structure in rxFrame->rxBuffArray with n index to receive one complete frame in any case.
 *
 * param base   ENET peripheral base address.
 * param handle The ENET handler pointer. This is the same handler pointer used in the ENET_Init.
 * param rxFrame The received frame information structure provided by user.
 * param ringId The ring index or ring number.
 * retval kStatus_Success  Succeed to get one frame and allocate new memory for Rx buffer.
 * retval kStatus_ENET_RxFrameEmpty  There's no Rx frame in the BD.
 * retval kStatus_ENET_RxFrameError  There's issue in this receiving.
 * retval kStatus_ENET_RxFrameDrop  There's no new buffer memory for BD, drop this frame.
 */
status_t ENET_GetRxFrame(ENET_Type *base, enet_handle_t *handle, enet_rx_frame_struct_t *rxFrame, uint8_t ringId)
{
    assert(handle != NULL);
    assert(ringId < (uint8_t)FSL_FEATURE_ENET_QUEUE);
    assert(handle->rxBdRing[ringId].rxBdBase != NULL);
    assert(rxFrame != NULL);
    assert(rxFrame->rxBuffArray != NULL);

<<<<<<< HEAD
    enet_rx_bd_ring_t *rxBdRing           = &handle->rxBdRing[ringId];
    enet_rx_bd_struct_t *ownBuffDescrip   = (enet_rx_bd_struct_t *)rxBdRing->rxBdBase;
    enet_rx_bd_struct_t *blockBuffDescrip = (enet_rx_bd_struct_t *)rxBdRing->rxBdBase + rxBdRing->rxGenIdx;
    enet_rx_bd_struct_t tempBuffDescrip;
    uint16_t index   = rxBdRing->rxGenIdx;
    bool isReleaseBd = false;

#if defined(FSL_FEATURE_MEMORY_HAS_ADDRESS_OFFSET) && FSL_FEATURE_MEMORY_HAS_ADDRESS_OFFSET
    buffer = (void *)(uint32_t *)MEMORY_ConvertMemoryMapAddress((uintptr_t)(uint8_t *)buffer, kMEMORY_Local2DMA);
#endif /* FSL_FEATURE_MEMORY_HAS_ADDRESS_OFFSET */

    do
    {
        /* Find the BD for releasing, do nothing if it's not owned by application. */
        if (buffer == (void *)(uint8_t *)ownBuffDescrip->buffer)
        {
            if (0U != (ownBuffDescrip->control & ENET_BUFFDESCRIPTOR_RX_SOFTOWNER1_MASK))
            {
                isReleaseBd = true;
                break;
            }
        }

        if (0U != (ownBuffDescrip->control & ENET_BUFFDESCRIPTOR_RX_WRAP_MASK))
        {
            break;
        }
        ownBuffDescrip++;
    } while (true);

    if (isReleaseBd)
    {
        /* Find the first BD owned by application after rxBdCurrent, isReleaseBd is true so there's at least one BD is
         * owned by application */
        do
        {
            if (0U != (blockBuffDescrip->control & ENET_BUFFDESCRIPTOR_RX_SOFTOWNER1_MASK))
            {
                break;
            }
            if (0U != (blockBuffDescrip->control & ENET_BUFFDESCRIPTOR_RX_WRAP_MASK))
            {
                blockBuffDescrip = (enet_rx_bd_struct_t *)(uint32_t)rxBdRing->rxBdBase;
            }
            else
            {
                blockBuffDescrip++;
            }
            index = ENET_IncreaseIndex(index, rxBdRing->rxRingLen);
        } while (index != rxBdRing->rxGenIdx);

        /* If the BD ready for releasing isn't the first BD owned by application after rxBdCurrent then exchange the two
         * BDs */
        if (blockBuffDescrip != ownBuffDescrip)
        {
            /* Exchange buffer descriptor content */
            tempBuffDescrip   = *ownBuffDescrip;
            *ownBuffDescrip   = *blockBuffDescrip;
            *blockBuffDescrip = tempBuffDescrip;

            /* Maintain the wrap flag */
            if (0U != (ownBuffDescrip->control & ENET_BUFFDESCRIPTOR_RX_WRAP_MASK))
            {
                ownBuffDescrip->control &= (uint16_t)(~ENET_BUFFDESCRIPTOR_RX_WRAP_MASK);
                blockBuffDescrip->control |= ENET_BUFFDESCRIPTOR_RX_WRAP_MASK;
            }
            else if (0U != (blockBuffDescrip->control & ENET_BUFFDESCRIPTOR_RX_WRAP_MASK))
            {
                blockBuffDescrip->control &= (uint16_t)(~ENET_BUFFDESCRIPTOR_RX_WRAP_MASK);
                ownBuffDescrip->control |= ENET_BUFFDESCRIPTOR_RX_WRAP_MASK;
            }
            else
            {
                /* Intentional empty */
            }

            /* Clears status including the owner flag. */
            blockBuffDescrip->control &= ENET_BUFFDESCRIPTOR_RX_WRAP_MASK;
            /* Sets the receive buffer descriptor with the empty flag. */
            blockBuffDescrip->control |= ENET_BUFFDESCRIPTOR_RX_EMPTY_MASK;
        }
        else
        {
            /* Clears status including the owner flag. */
            ownBuffDescrip->control &= ENET_BUFFDESCRIPTOR_RX_WRAP_MASK;
            /* Sets the receive buffer descriptor with the empty flag. */
            ownBuffDescrip->control |= ENET_BUFFDESCRIPTOR_RX_EMPTY_MASK;
        }

        ENET_ActiveReadRing(base, ringId);
    }
}

static inline status_t ENET_GetRxFrameErr(enet_rx_bd_struct_t *rxDesc, enet_rx_frame_error_t *rxFrameError)
{
    assert(rxDesc != NULL);
    assert(rxFrameError != NULL);

    status_t result  = kStatus_Success;
    uint16_t control = rxDesc->control;
#ifdef ENET_ENHANCEDBUFFERDESCRIPTOR_MODE
    uint16_t controlExtend1 = rxDesc->controlExtend1;
#endif /* ENET_ENHANCEDBUFFERDESCRIPTOR_MODE */

    union _frame_error
    {
        uint32_t data;
        enet_rx_frame_error_t frameError;
    };
    union _frame_error error;

    (void)memset((void *)&error.frameError, 0, sizeof(enet_rx_frame_error_t));

    /* The last buffer descriptor in the frame check the status of the received frame. */
    if (0U != (control & ENET_BUFFDESCRIPTOR_RX_ERR_MASK))
    {
        result = kStatus_ENET_RxFrameError;
    }
#ifdef ENET_ENHANCEDBUFFERDESCRIPTOR_MODE
    if (0U != (controlExtend1 & ENET_BUFFDESCRIPTOR_RX_EXT_ERR_MASK))
    {
        result = kStatus_ENET_RxFrameError;
    }
#endif /* ENET_ENHANCEDBUFFERDESCRIPTOR_MODE */

    if (result != kStatus_Success)
    {
        error.data = control;
#ifdef ENET_ENHANCEDBUFFERDESCRIPTOR_MODE
        error.data |= ((uint32_t)controlExtend1 << 16U);
#endif /* ENET_ENHANCEDBUFFERDESCRIPTOR_MODE */
    }

    *rxFrameError = error.frameError;

    return result;
}

/*!
 * brief Receives one frame in specified BD ring with zero copy.
 *
 * This function will use the user-defined allocate and free callback. Every time application gets one frame through
 * this function, driver will allocate new buffers for the BDs whose buffers have been taken by application.
 * note This function will drop current frame and update related BDs as available for DMA if new buffers allocating
 * fails. Application must provide a memory pool including at least BD number + 1 buffers to make this function work
 * normally. If user calls this function in Rx interrupt handler, be careful that this function makes Rx BD ready with
 * allocating new buffer(normal) or updating current BD(out of memory). If there's always new Rx frame input, Rx
 * interrupt will be triggered forever. Application need to disable Rx interrupt according to specific design in this
 * case.
 *
 * param base   ENET peripheral base address.
 * param handle The ENET handler pointer. This is the same handler pointer used in the ENET_Init.
 * param rxFrame The received frame information structure provided by user.
 * param ringId The ring index or ring number.
 * retval kStatus_Success  Succeed to get one frame and allocate new memory for Rx buffer.
 * retval kStatus_ENET_RxFrameEmpty  There's no Rx frame in the BD.
 * retval kStatus_ENET_RxFrameError  There's issue in this receiving.
 * retval kStatus_ENET_RxFrameDrop  There's no new buffer memory for BD, drop this frame.
 */
status_t ENET_GetRxFrame(ENET_Type *base, enet_handle_t *handle, enet_rx_frame_struct_t *rxFrame, uint8_t ringId)
{
    assert(handle != NULL);
    assert(ringId < (uint8_t)FSL_FEATURE_ENET_QUEUE);
    assert(handle->rxBdRing[ringId].rxBdBase != NULL);
    assert(rxFrame != NULL);
    assert(rxFrame->rxBuffArray != NULL);

    status_t result                              = kStatus_Success;
=======
    status_t result                              = kStatus_ENET_RxFrameEmpty;
>>>>>>> 16897e8a
    enet_rx_bd_ring_t *rxBdRing                  = &handle->rxBdRing[ringId];
    volatile enet_rx_bd_struct_t *curBuffDescrip = rxBdRing->rxBdBase + rxBdRing->rxGenIdx;
    bool isLastBuff                              = false;
    uintptr_t newBuff                            = 0;
    uint16_t buffLen                             = 0;
    enet_buffer_struct_t *rxBuffer;
    uintptr_t address;
    uintptr_t buffer;
    uint16_t index;

    /* Check the current buffer descriptor's empty flag. If empty means there is no frame received. */
    index = rxBdRing->rxGenIdx;
    while (0U == (curBuffDescrip->control & ENET_BUFFDESCRIPTOR_RX_EMPTY_MASK))
    {
        /* Find the last buffer descriptor. */
        if (0U != (curBuffDescrip->control & ENET_BUFFDESCRIPTOR_RX_LAST_MASK))
        {
            /* The last buffer descriptor stores the error status of this received frame. */
            result = ENET_GetRxFrameErr((enet_rx_bd_struct_t *)(uint32_t)curBuffDescrip, &rxFrame->rxFrameError);
            break;
        }

        /* Get feedback that no-empty BD takes frame length of 0. Probably an IP issue and drop this BD. */
        if (curBuffDescrip->length == 0U)
        {
            /* Set LAST bit manually to let following drop error frame operation drop this abnormal BD. */
            curBuffDescrip->control |= ENET_BUFFDESCRIPTOR_RX_LAST_MASK;
            result = kStatus_ENET_RxFrameError;
            break;
        }

        /* Can't find the last BD flag, no valid frame. */
        index          = ENET_IncreaseIndex(index, rxBdRing->rxRingLen);
        curBuffDescrip = rxBdRing->rxBdBase + index;
        if (index == rxBdRing->rxGenIdx)
        {
            /* kStatus_ENET_RxFrameEmpty. */
            break;
        }
    }

    /* Drop the error frame. */
    if (result == kStatus_ENET_RxFrameError)
    {
        curBuffDescrip = rxBdRing->rxBdBase + rxBdRing->rxGenIdx;
        do
        {
            /* The last buffer descriptor of a frame. */
            if (0U != (curBuffDescrip->control & ENET_BUFFDESCRIPTOR_RX_LAST_MASK))
            {
                isLastBuff = true;
            }

            /* Clears status including the owner flag. */
            curBuffDescrip->control &= ENET_BUFFDESCRIPTOR_RX_WRAP_MASK;
            /* Sets the receive buffer descriptor with the empty flag. */
            curBuffDescrip->control |= ENET_BUFFDESCRIPTOR_RX_EMPTY_MASK;

            /* Increase current buffer descriptor to the next one. */
            rxBdRing->rxGenIdx = ENET_IncreaseIndex(rxBdRing->rxGenIdx, rxBdRing->rxRingLen);
            curBuffDescrip     = rxBdRing->rxBdBase + rxBdRing->rxGenIdx;
        } while (!isLastBuff);

        ENET_ActiveReadRing(base, ringId);

        return result;
    }
    else if (result != kStatus_Success)
    {
        return result;
    }
    else
    {
        /* Intentional empty */
    }

    /* Get the valid frame */
    curBuffDescrip = rxBdRing->rxBdBase + rxBdRing->rxGenIdx;
    index          = 0;
    do
    {
        newBuff = (uintptr_t)(uint8_t *)handle->rxBuffAlloc(base, handle->userData, ringId);
        if (newBuff != 0U)
        {
            assert((uint64_t)newBuff + handle->rxBuffSizeAlign[ringId] - 1U <= UINT32_MAX);
            rxBuffer = &rxFrame->rxBuffArray[index];

#if defined(FSL_FEATURE_MEMORY_HAS_ADDRESS_OFFSET) && FSL_FEATURE_MEMORY_HAS_ADDRESS_OFFSET
            address = MEMORY_ConvertMemoryMapAddress(curBuffDescrip->buffer, kMEMORY_DMA2Local);
#else
            address = curBuffDescrip->buffer;
#endif /* FSL_FEATURE_MEMORY_HAS_ADDRESS_OFFSET */
#if defined(FSL_SDK_ENABLE_DRIVER_CACHE_CONTROL) && FSL_SDK_ENABLE_DRIVER_CACHE_CONTROL
            if (handle->rxMaintainEnable[ringId])
            {
                DCACHE_InvalidateByRange(address, handle->rxBuffSizeAlign[ringId]);
            }
#endif /* FSL_SDK_ENABLE_DRIVER_CACHE_CONTROL */

            rxBuffer->buffer = (void *)(uint8_t *)address;

            /* The last buffer descriptor of a frame. */
            if (0U != (curBuffDescrip->control & ENET_BUFFDESCRIPTOR_RX_LAST_MASK))
            {
                /* This is a valid frame. */
                isLastBuff       = true;
                rxFrame->totLen  = curBuffDescrip->length;
                rxBuffer->length = curBuffDescrip->length - buffLen;

                rxFrame->rxAttribute.promiscuous = false;
                if (0U != (base->RCR & ENET_RCR_PROM_MASK))
                {
                    if (0U != (curBuffDescrip->control & ENET_BUFFDESCRIPTOR_RX_MISS_MASK))
                    {
                        rxFrame->rxAttribute.promiscuous = true;
                    }
                }
#ifdef ENET_ENHANCEDBUFFERDESCRIPTOR_MODE
                rxFrame->rxAttribute.timestamp = curBuffDescrip->timestamp;
#endif /* ENET_ENHANCEDBUFFERDESCRIPTOR_MODE */
            }
            else
            {
                rxBuffer->length = curBuffDescrip->length;
                buffLen += rxBuffer->length;
            }

            /* Give new buffer from application to BD */

#if defined(FSL_FEATURE_MEMORY_HAS_ADDRESS_OFFSET) && FSL_FEATURE_MEMORY_HAS_ADDRESS_OFFSET
            buffer = MEMORY_ConvertMemoryMapAddress(newBuff, kMEMORY_Local2DMA);
#else
            buffer  = newBuff;
#endif /* FSL_FEATURE_MEMORY_HAS_ADDRESS_OFFSET */
#if defined(FSL_SDK_ENABLE_DRIVER_CACHE_CONTROL) && FSL_SDK_ENABLE_DRIVER_CACHE_CONTROL
            if (handle->rxMaintainEnable[ringId])
            {
                DCACHE_InvalidateByRange(buffer, handle->rxBuffSizeAlign[ringId]);
            }
#endif /* FSL_SDK_ENABLE_DRIVER_CACHE_CONTROL */

            curBuffDescrip->buffer = (uint32_t)buffer;

            /* Clears status including the owner flag. */
            curBuffDescrip->control &= ENET_BUFFDESCRIPTOR_RX_WRAP_MASK;
            /* Sets the receive buffer descriptor with the empty flag. */
            curBuffDescrip->control |= ENET_BUFFDESCRIPTOR_RX_EMPTY_MASK;

            /* Increase Rx array index and the buffer descriptor address. */
            index++;
            rxBdRing->rxGenIdx = ENET_IncreaseIndex(rxBdRing->rxGenIdx, rxBdRing->rxRingLen);
            curBuffDescrip     = rxBdRing->rxBdBase + rxBdRing->rxGenIdx;
        }
        else
        {
            /* Drop frame if there's no new buffer memory */

            /* Free the incomplete frame buffers. */
            while (index-- != 0U)
            {
                handle->rxBuffFree(base, &rxFrame->rxBuffArray[index].buffer, handle->userData, ringId);
            }

            /* Update left buffers as ready for next coming frame */
            do
            {
                /* The last buffer descriptor of a frame. */
                if (0U != (curBuffDescrip->control & ENET_BUFFDESCRIPTOR_RX_LAST_MASK))
                {
                    isLastBuff = true;
                }

                /* Clears status including the owner flag. */
                curBuffDescrip->control &= ENET_BUFFDESCRIPTOR_RX_WRAP_MASK;
                /* Sets the receive buffer descriptor with the empty flag. */
                curBuffDescrip->control |= ENET_BUFFDESCRIPTOR_RX_EMPTY_MASK;

                /* Increase current buffer descriptor to the next one. */
                rxBdRing->rxGenIdx = ENET_IncreaseIndex(rxBdRing->rxGenIdx, rxBdRing->rxRingLen);
                curBuffDescrip     = rxBdRing->rxBdBase + rxBdRing->rxGenIdx;
            } while (!isLastBuff);

            result = kStatus_ENET_RxFrameDrop;
            break;
        }
    } while (!isLastBuff);

    ENET_ActiveReadRing(base, ringId);

    return result;
}

#ifdef ENET_ENHANCEDBUFFERDESCRIPTOR_MODE
static inline void ENET_PrepareTxDesc(volatile enet_tx_bd_struct_t *txDesc, enet_tx_config_struct_t *txConfig)
{
    uint16_t controlExtend1 = 0U;

    /* For enable the timestamp. */
    if (txConfig->intEnable)
    {
        controlExtend1 |= ENET_BUFFDESCRIPTOR_TX_INTERRUPT_MASK;
    }
    if (txConfig->tsEnable)
    {
        controlExtend1 |= ENET_BUFFDESCRIPTOR_TX_TIMESTAMP_MASK;
    }
    if (txConfig->autoProtocolChecksum)
    {
        controlExtend1 |= ENET_BUFFDESCRIPTOR_TX_PROTOCHECKSUM_MASK;
    }
    if (txConfig->autoIPChecksum)
    {
        controlExtend1 |= ENET_BUFFDESCRIPTOR_TX_IPCHECKSUM_MASK;
    }
#if defined(FSL_FEATURE_ENET_HAS_AVB) && FSL_FEATURE_ENET_HAS_AVB
    if (txConfig->tltEnable)
    {
        controlExtend1 |= ENET_BUFFDESCRIPTOR_TX_USETXLAUNCHTIME_MASK;
        txDesc->txLaunchTimeLow |= txConfig->tltLow;
        txDesc->txLaunchTimeHigh |= txConfig->tltHigh;
    }
    controlExtend1 |= (uint16_t)ENET_BD_FTYPE(txConfig->AVBFrameType);
#endif /* FSL_FEATURE_ENET_HAS_AVB */

    txDesc->controlExtend1 = controlExtend1;
}
#endif /* ENET_ENHANCEDBUFFERDESCRIPTOR_MODE */

/*!
 * brief Sends one frame in specified BD ring with zero copy.
 *
 * This function supports scattered buffer transmit, user needs to provide the buffer array.
 * note Tx reclaim should be enabled to ensure the Tx buffer ownership can be given back to
 * application after Tx is over.
 *
 * param base   ENET peripheral base address.
 * param handle The ENET handler pointer. This is the same handler pointer used in the ENET_Init.
 * param txFrame The Tx frame structure.
 * param ringId The ring index or ring number.
 * retval kStatus_Success  Succeed to send one frame.
 * retval kStatus_ENET_TxFrameBusy  The BD is not ready for Tx or the reclaim operation still not finishs.
 * retval kStatus_ENET_TxFrameOverLen  The Tx frame length is over max ethernet frame length.
 */
status_t ENET_StartTxFrame(ENET_Type *base, enet_handle_t *handle, enet_tx_frame_struct_t *txFrame, uint8_t ringId)
{
    assert(handle != NULL);
    assert(ringId < (uint8_t)FSL_FEATURE_ENET_QUEUE);
    assert(txFrame->txBuffArray != NULL);
    assert(txFrame->txBuffNum != 0U);
    assert(handle->txReclaimEnable[ringId]);

    volatile enet_tx_bd_struct_t *curBuffDescrip;
    enet_tx_bd_ring_t *txBdRing       = &handle->txBdRing[ringId];
    enet_tx_dirty_ring_t *txDirtyRing = &handle->txDirtyRing[ringId];
    status_t result                   = kStatus_Success;
    enet_buffer_struct_t *txBuff      = txFrame->txBuffArray;
    uint32_t txBuffNum                = txFrame->txBuffNum;
    enet_frame_info_t *txDirty        = NULL;
    uint32_t frameLen                 = 0;
    uint32_t idleDescNum              = 0;
    uint16_t index                    = 0;
    uint32_t configVal;
    uint32_t primask;
    uintptr_t buffer;

    /* Calculate frame length and Tx data buffer number. */
    do
    {
        frameLen += txBuff->length;
        txBuff++;
    } while (--txBuffNum != 0U);
    txBuffNum = txFrame->txBuffNum;

    /* Check whether the available BD number is enough for Tx data buffer. */
    curBuffDescrip = txBdRing->txBdBase + txBdRing->txGenIdx;
    index          = txBdRing->txGenIdx;
    do
    {
        if (0U != (curBuffDescrip->control & ENET_BUFFDESCRIPTOR_TX_READY_MASK))
        {
            break;
        }

        /* Idle BD number is enough */
        if (++idleDescNum >= txBuffNum)
        {
            break;
        }
        index          = ENET_IncreaseIndex(index, txBdRing->txRingLen);
        curBuffDescrip = txBdRing->txBdBase + index;
    } while (index != txBdRing->txGenIdx);

    /* Check the frame length. */
    if (frameLen > ENET_FRAME_TX_LEN_LIMITATION(base))
    {
        result = kStatus_ENET_TxFrameOverLen;
    }
    /* Return busy if idle BD is not enough. */
    else if (txBuffNum > idleDescNum)
    {
        result = kStatus_ENET_TxFrameBusy;
    }
    /* Check txDirtyRing if need frameinfo in tx interrupt callback. */
    else if (!ENET_TxDirtyRingAvailable(txDirtyRing))
    {
        result = kStatus_ENET_TxFrameBusy;
    }
    else
    {
        txBuff = txFrame->txBuffArray;
        do
        {
            assert(txBuff->buffer != NULL);
            assert((uint64_t)(uintptr_t)(uint8_t *)txBuff->buffer + txBuff->length - 1U <= UINT32_MAX);

#if defined(FSL_SDK_ENABLE_DRIVER_CACHE_CONTROL) && FSL_SDK_ENABLE_DRIVER_CACHE_CONTROL
            if (handle->txMaintainEnable[ringId])
            {
                DCACHE_CleanByRange((uintptr_t)(uint8_t *)txBuff->buffer, txBuff->length);
            }
#endif /* FSL_SDK_ENABLE_DRIVER_CACHE_CONTROL */
#if defined(FSL_FEATURE_MEMORY_HAS_ADDRESS_OFFSET) && FSL_FEATURE_MEMORY_HAS_ADDRESS_OFFSET
            /* Map loacl memory address to DMA for special platform. */
            buffer = MEMORY_ConvertMemoryMapAddress((uintptr_t)(uint8_t *)txBuff->buffer, kMEMORY_Local2DMA);
#else
            buffer  = (uintptr_t)(uint8_t *)txBuff->buffer;
#endif /* FSL_FEATURE_MEMORY_HAS_ADDRESS_OFFSET */

            /* Set data buffer and length. */
            curBuffDescrip         = txBdRing->txBdBase + txBdRing->txGenIdx;
            curBuffDescrip->buffer = (uint32_t)buffer;
            curBuffDescrip->length = txBuff->length;

            /* Increase txBuffer array address and the buffer descriptor address. */
            txBuff++;
            txBdRing->txGenIdx = ENET_IncreaseIndex(txBdRing->txGenIdx, txBdRing->txRingLen);

#ifdef ENET_ENHANCEDBUFFERDESCRIPTOR_MODE
            ENET_PrepareTxDesc(curBuffDescrip, &txFrame->txConfig);
#endif /* ENET_ENHANCEDBUFFERDESCRIPTOR_MODE */

            /* Linked buffers */
            if (--txBuffNum != 0U)
            {
                /* Set BD ready flag and clean last BD flag. */
                configVal = (uint32_t)curBuffDescrip->control;
                configVal &= ~ENET_BUFFDESCRIPTOR_TX_LAST_MASK;
                configVal |= ENET_BUFFDESCRIPTOR_TX_READY_MASK;
                curBuffDescrip->control = (uint16_t)configVal;

                primask = DisableGlobalIRQ();
                txBdRing->txDescUsed++;
                EnableGlobalIRQ(primask);
            }
            else
            {
                curBuffDescrip->control |= (ENET_BUFFDESCRIPTOR_TX_READY_MASK | ENET_BUFFDESCRIPTOR_TX_LAST_MASK);

                /* Add context to frame info ring */
                txDirty               = txDirtyRing->txDirtyBase + txDirtyRing->txGenIdx;
                txDirty->context      = txFrame->context;
                txDirtyRing->txGenIdx = ENET_IncreaseIndex(txDirtyRing->txGenIdx, txDirtyRing->txRingLen);
                if (txDirtyRing->txGenIdx == txDirtyRing->txConsumIdx)
                {
                    txDirtyRing->isFull = true;
                }
                primask = DisableGlobalIRQ();
                txBdRing->txDescUsed++;
                EnableGlobalIRQ(primask);
            }
            /* Active Tx BD everytime to speed up transfer */
            ENET_ActiveSendRing(base, ringId);
        } while (txBuffNum != 0U);
    }
    return result;
}

/*!
<<<<<<< HEAD
 * deprecated Do not use this function. It has been superseded by @ref ENET_StartTxFrame.
 */
status_t ENET_SendFrameZeroCopy(ENET_Type *base,
                                enet_handle_t *handle,
                                const uint8_t *data,
                                uint32_t length,
                                uint8_t ringId,
                                bool tsFlag,
                                void *context)
{
    assert(handle != NULL);
    assert(data != NULL);
    assert(ringId < (uint8_t)FSL_FEATURE_ENET_QUEUE);

    volatile enet_tx_bd_struct_t *curBuffDescrip;
    enet_tx_bd_ring_t *txBdRing       = &handle->txBdRing[ringId];
    enet_tx_dirty_ring_t *txDirtyRing = &handle->txDirtyRing[ringId];
    enet_frame_info_t *txDirty        = NULL;
    uint32_t len                      = 0;
    uint32_t sizeleft                 = 0;
    status_t result                   = kStatus_Success;
    uintptr_t data_temp;
    uint32_t configVal;
    bool isReturn = false;
    uint32_t primask;

    /* Check the frame length. */
    if (length > ENET_FRAME_TX_LEN_LIMITATION(base))
    {
        result = kStatus_ENET_TxFrameOverLen;
    }
    else
    {
        /* Check if the transmit buffer is ready. */
        curBuffDescrip = txBdRing->txBdBase + txBdRing->txGenIdx;
        if (0U != (curBuffDescrip->control & ENET_BUFFDESCRIPTOR_TX_READY_MASK))
        {
            result = kStatus_ENET_TxFrameBusy;
        }
        /* Check txDirtyRing if need frameinfo in tx interrupt callback. */
        else if (handle->txReclaimEnable[ringId] && !ENET_TxDirtyRingAvailable(txDirtyRing))
        {
            result = kStatus_ENET_TxFrameBusy;
        }
        else
        {
            assert((uint64_t)(uintptr_t)data + length - 1U <= UINT32_MAX);
            /* One transmit buffer is enough for one frame. */
            if (handle->txBuffSizeAlign[ringId] >= length)
            {
                /* Copy data to the buffer for uDMA transfer. */
#if defined(FSL_FEATURE_MEMORY_HAS_ADDRESS_OFFSET) && FSL_FEATURE_MEMORY_HAS_ADDRESS_OFFSET
                data = (uint8_t *)MEMORY_ConvertMemoryMapAddress((uintptr_t)data, kMEMORY_Local2DMA);
#endif /* FSL_FEATURE_MEMORY_HAS_ADDRESS_OFFSET */
                curBuffDescrip->buffer = (uint32_t)(uintptr_t)data;
                /* Set data length. */
                curBuffDescrip->length = (uint16_t)length;
#ifdef ENET_ENHANCEDBUFFERDESCRIPTOR_MODE
                /* For enable the timestamp. */
                if (tsFlag)
                {
                    curBuffDescrip->controlExtend1 |= ENET_BUFFDESCRIPTOR_TX_TIMESTAMP_MASK;
                }
                else
                {
                    curBuffDescrip->controlExtend1 &= (uint16_t)(~ENET_BUFFDESCRIPTOR_TX_TIMESTAMP_MASK);
                }

#endif /* ENET_ENHANCEDBUFFERDESCRIPTOR_MODE */
                curBuffDescrip->control |= (ENET_BUFFDESCRIPTOR_TX_READY_MASK | ENET_BUFFDESCRIPTOR_TX_LAST_MASK);

                /* Increase the buffer descriptor address. */
                txBdRing->txGenIdx = ENET_IncreaseIndex(txBdRing->txGenIdx, txBdRing->txRingLen);

                /* Add context to frame info ring */
                if (handle->txReclaimEnable[ringId])
                {
                    txDirty               = txDirtyRing->txDirtyBase + txDirtyRing->txGenIdx;
                    txDirty->context      = context;
                    txDirtyRing->txGenIdx = ENET_IncreaseIndex(txDirtyRing->txGenIdx, txDirtyRing->txRingLen);
                    if (txDirtyRing->txGenIdx == txDirtyRing->txConsumIdx)
                    {
                        txDirtyRing->isFull = true;
                    }
                    primask = DisableGlobalIRQ();
                    txBdRing->txDescUsed++;
                    EnableGlobalIRQ(primask);
                }

                /* Active the transmit buffer descriptor. */
                ENET_ActiveSendRing(base, ringId);
            }
            else
            {
                /* One frame requires more than one transmit buffers. */
                do
                {
#ifdef ENET_ENHANCEDBUFFERDESCRIPTOR_MODE
                    /* For enable the timestamp. */
                    if (tsFlag)
                    {
                        curBuffDescrip->controlExtend1 |= ENET_BUFFDESCRIPTOR_TX_TIMESTAMP_MASK;
                    }
                    else
                    {
                        curBuffDescrip->controlExtend1 &= (uint16_t)(~ENET_BUFFDESCRIPTOR_TX_TIMESTAMP_MASK);
                    }
#endif /* ENET_ENHANCEDBUFFERDESCRIPTOR_MODE */

                    /* Update the size left to be transmit. */
                    sizeleft = length - len;
#if defined(FSL_FEATURE_MEMORY_HAS_ADDRESS_OFFSET) && FSL_FEATURE_MEMORY_HAS_ADDRESS_OFFSET
                    data = (uint8_t *)MEMORY_ConvertMemoryMapAddress((uintptr_t)data, kMEMORY_Local2DMA);
#endif /* FSL_FEATURE_MEMORY_HAS_ADDRESS_OFFSET */
                    data_temp = (uintptr_t)data + len;

                    /* Increase the current software index of BD */
                    txBdRing->txGenIdx = ENET_IncreaseIndex(txBdRing->txGenIdx, txBdRing->txRingLen);

                    if (sizeleft > handle->txBuffSizeAlign[ringId])
                    {
                        /* Set buffer. */
                        curBuffDescrip->buffer = (uint32_t)data_temp;
                        /* Data length update. */
                        curBuffDescrip->length = handle->txBuffSizeAlign[ringId];
                        len += handle->txBuffSizeAlign[ringId];
                        /* Sets the control flag. */
                        configVal = (uint32_t)curBuffDescrip->control;
                        configVal &= ~ENET_BUFFDESCRIPTOR_TX_LAST_MASK;
                        configVal |= ENET_BUFFDESCRIPTOR_TX_READY_MASK;
                        curBuffDescrip->control = (uint16_t)configVal;

                        if (handle->txReclaimEnable[ringId])
                        {
                            primask = DisableGlobalIRQ();
                            txBdRing->txDescUsed++;
                            EnableGlobalIRQ(primask);
                        }

                        /* Active the transmit buffer descriptor*/
                        ENET_ActiveSendRing(base, ringId);
                    }
                    else
                    {
                        curBuffDescrip->buffer = (uint32_t)data_temp;
                        curBuffDescrip->length = (uint16_t)sizeleft;
                        /* Set Last buffer wrap flag. */
                        curBuffDescrip->control |= ENET_BUFFDESCRIPTOR_TX_READY_MASK | ENET_BUFFDESCRIPTOR_TX_LAST_MASK;

                        if (handle->txReclaimEnable[ringId])
                        {
                            /* Add context to frame info ring */
                            txDirty               = txDirtyRing->txDirtyBase + txDirtyRing->txGenIdx;
                            txDirty->context      = context;
                            txDirtyRing->txGenIdx = ENET_IncreaseIndex(txDirtyRing->txGenIdx, txDirtyRing->txRingLen);
                            if (txDirtyRing->txGenIdx == txDirtyRing->txConsumIdx)
                            {
                                txDirtyRing->isFull = true;
                            }
                            primask = DisableGlobalIRQ();
                            txBdRing->txDescUsed++;
                            EnableGlobalIRQ(primask);
                        }

                        /* Active the transmit buffer descriptor. */
                        ENET_ActiveSendRing(base, ringId);
                        isReturn = true;
                        break;
                    }
                    /* Update buffer descriptor address. */
                    curBuffDescrip = txBdRing->txBdBase + txBdRing->txGenIdx;

                } while (0U == (curBuffDescrip->control & ENET_BUFFDESCRIPTOR_TX_READY_MASK));

                if (isReturn == false)
                {
                    result = kStatus_ENET_TxFrameBusy;
                }
            }
        }
    }
    return result;
}

/*!
=======
>>>>>>> 16897e8a
 * brief Adds the ENET device to a multicast group.
 *
 * param base    ENET peripheral base address.
 * param address The six-byte multicast group address which is provided by application.
 */
void ENET_AddMulticastGroup(ENET_Type *base, uint8_t *address)
{
    assert(address != NULL);

    enet_handle_t *handle = s_ENETHandle[ENET_GetInstance(base)];
    uint32_t crc          = 0xFFFFFFFFU;
    uint32_t count1       = 0;
    uint32_t count2       = 0;
    uint32_t configVal    = 0;

    /* Calculates the CRC-32 polynomial on the multicast group address. */
    for (count1 = 0; count1 < ENET_FRAME_MACLEN; count1++)
    {
        uint8_t c = address[count1];
        for (count2 = 0; count2 < 0x08U; count2++)
        {
            if (0U != ((c ^ crc) & 1U))
            {
                crc >>= 1U;
                c >>= 1U;
                crc ^= 0xEDB88320U;
            }
            else
            {
                crc >>= 1U;
                c >>= 1U;
            }
        }
    }

    crc = crc >> 26U;

    handle->multicastCount[crc]++;

    /* Enable a multicast group address. */
    configVal = ((uint32_t)1U << (crc & 0x1FU));

    if (0U != (crc & 0x20U))
    {
        base->GAUR |= configVal;
    }
    else
    {
        base->GALR |= configVal;
    }
}

/*!
 * brief Moves the ENET device from a multicast group.
 *
 * param base  ENET peripheral base address.
 * param address The six-byte multicast group address which is provided by application.
 */
void ENET_LeaveMulticastGroup(ENET_Type *base, uint8_t *address)
{
    assert(address != NULL);

    enet_handle_t *handle = s_ENETHandle[ENET_GetInstance(base)];
    uint32_t crc          = 0xFFFFFFFFU;
    uint32_t count1       = 0;
    uint32_t count2       = 0;
    uint32_t configVal    = 0;

    /* Calculates the CRC-32 polynomial on the multicast group address. */
    for (count1 = 0; count1 < ENET_FRAME_MACLEN; count1++)
    {
        uint8_t c = address[count1];
        for (count2 = 0; count2 < 0x08U; count2++)
        {
            if (0U != ((c ^ crc) & 1U))
            {
                crc >>= 1U;
                c >>= 1U;
                crc ^= 0xEDB88320U;
            }
            else
            {
                crc >>= 1U;
                c >>= 1U;
            }
        }
    }

    crc = crc >> 26U;

    handle->multicastCount[crc]--;

    /* Set the hash table if no collisions */
    if (0U == handle->multicastCount[crc])
    {
        configVal = ~((uint32_t)1U << (crc & 0x1FU));

        if (0U != (crc & 0x20U))
        {
            base->GAUR &= configVal;
        }
        else
        {
            base->GALR &= configVal;
        }
    }
}

#ifdef ENET_ENHANCEDBUFFERDESCRIPTOR_MODE
/*!
 * brief Gets the ENET transmit frame statistics after the data send for specified ring.
 *
 * This interface gets the error statistics of the transmit frame.
 * Because the error information is reported by the uDMA after the data delivery, this interface
 * should be called after the data transmit API. It is recommended to call this function on
 * transmit interrupt handler. After calling the ENET_SendFrame, the
 * transmit interrupt notifies the transmit completion.
 *
 * param handle The PTP handler pointer. This is the same handler pointer used in the ENET_Init.
 * param eErrorStatic The error statistics structure pointer.
 * param ringId The ring index, range from 0 ~ (FSL_FEATURE_ENET_INSTANCE_QUEUEn(x) - 1).
 * return The execute status.
 */
status_t ENET_GetTxErrAfterSendFrame(enet_handle_t *handle, enet_data_error_stats_t *eErrorStatic, uint8_t ringId)
{
    assert(handle != NULL);
    assert(eErrorStatic != NULL);
    assert(ringId < (uint8_t)FSL_FEATURE_ENET_QUEUE);

    uint16_t control                             = 0;
    uint16_t controlExt                          = 0;
    status_t result                              = kStatus_Success;
    bool isReturn                                = false;
    enet_tx_bd_ring_t *txBdRing                  = &handle->txBdRing[ringId];
    volatile enet_tx_bd_struct_t *curBuffDescrip = txBdRing->txBdBase + txBdRing->txGenIdx;

    do
    {
        /* Get the current dirty transmit buffer descriptor. */
        control    = handle->txBdDirtyStatic[ringId]->control;
        controlExt = handle->txBdDirtyStatic[ringId]->controlExtend0;

        /* Get the control status data, If the buffer descriptor has not been processed break out. */
        if (0U != (control & ENET_BUFFDESCRIPTOR_TX_READY_MASK))
        {
            result   = kStatus_ENET_TxFrameBusy;
            isReturn = true;
            break;
        }

        /* Increase the transmit dirty static pointer. */
        if (0U != (handle->txBdDirtyStatic[ringId]->control & ENET_BUFFDESCRIPTOR_TX_WRAP_MASK))
        {
            handle->txBdDirtyStatic[ringId] = txBdRing->txBdBase;
        }
        else
        {
            handle->txBdDirtyStatic[ringId]++;
        }

        /* If the transmit buffer descriptor is ready and the last buffer descriptor, store packet statistic. */
        if (0U != (control & ENET_BUFFDESCRIPTOR_TX_LAST_MASK))
        {
            if (0U != (controlExt & ENET_BUFFDESCRIPTOR_TX_ERR_MASK))
            {
                /* Transmit error. */
                eErrorStatic->statsTxErr++;
            }
            if (0U != (controlExt & ENET_BUFFDESCRIPTOR_TX_EXCCOLLISIONERR_MASK))
            {
                /* Transmit excess collision error. */
                eErrorStatic->statsTxExcessCollisionErr++;
            }
            if (0U != (controlExt & ENET_BUFFDESCRIPTOR_TX_LATECOLLISIONERR_MASK))
            {
                /* Transmit late collision error. */
                eErrorStatic->statsTxLateCollisionErr++;
            }
            if (0U != (controlExt & ENET_BUFFDESCRIPTOR_TX_UNDERFLOWERR_MASK))
            {
                /* Transmit under flow error. */
                eErrorStatic->statsTxUnderFlowErr++;
            }
            if (0U != (controlExt & ENET_BUFFDESCRIPTOR_TX_OVERFLOWERR_MASK))
            {
                /* Transmit over flow error. */
                eErrorStatic->statsTxOverFlowErr++;
            }
            isReturn = true;
            break;
        }

    } while (handle->txBdDirtyStatic[ringId] != curBuffDescrip);

    if (isReturn == false)
    {
        result = kStatus_ENET_TxFrameFail;
    }
    return result;
}

void ENET_Ptp1588ConfigureHandler(ENET_Type *base, enet_handle_t *handle, enet_ptp_config_t *ptpConfig)
{
    assert(handle != NULL);
    assert(ptpConfig != NULL);
    uint8_t count;

    uint32_t mask = (uint32_t)kENET_TxBufferInterrupt;
#if FSL_FEATURE_ENET_QUEUE > 1
    mask |= (uint32_t)kENET_TxBuffer1Interrupt | (uint32_t)kENET_TxBuffer2Interrupt;
#endif /* FSL_FEATURE_ENET_QUEUE > 1 */

    for (count = 0; count < handle->ringNum; count++)
    {
        handle->txBdDirtyStatic[count] = handle->txBdRing[count].txBdBase;
    }

    /* Setting the receive and transmit state for transaction. */
    handle->msTimerSecond = 0;

#if defined(FSL_FEATURE_ENET_TIMESTAMP_CAPTURE_BIT_INVALID) && FSL_FEATURE_ENET_TIMESTAMP_CAPTURE_BIT_INVALID
    uint32_t refClock;

    /* The minimum time is defined by the greater of either six register clock cycles or six ptp clock cycles. */
    if (handle->enetClock <= ptpConfig->ptp1588ClockSrc_Hz)
    {
        /* Caculate how many core cycles delay is needed. */
        /* In the cases with this IP design issue, core clock = enetClock */
        handle->tsDelayCount = 6U * handle->enetClock;
    }
    else
    {
        refClock = ptpConfig->ptp1588ClockSrc_Hz;

        /* Caculate how many core cycles delay is needed. */
        /* In the cases with this IP design issue, core clock = enetClock */
        handle->tsDelayCount = 6U * ((handle->enetClock + refClock - 1U) / refClock);
    }

#endif

    ENET_DisableInterrupts(base, mask);

    /* Set the IRQ handler when the interrupt is enabled. */
    ENET_SetTsISRHandler(base, ENET_TimeStampIRQHandler);
    ENET_SetTxISRHandler(base, ENET_TransmitIRQHandler);

    /* Enables the time stamp interrupt and transmit frame interrupt to
     * handle the time-stamp . */
    ENET_EnableInterrupts(base, (ENET_TS_INTERRUPT | ENET_TX_INTERRUPT));
}

/*!
 * brief Configures the ENET PTP IEEE 1588 feature with the basic configuration.
 * The function sets the clock for PTP 1588 timer and enables
 * time stamp interrupts and transmit interrupts for PTP 1588 features.
 * This API should be called when the 1588 feature is enabled
 * or the ENET_ENHANCEDBUFFERDESCRIPTOR_MODE is defined.
 * ENET_Init should be called before calling this API.
 *
 * note The PTP 1588 time-stamp second increase though time-stamp interrupt handler
 *  and the transmit time-stamp store is done through transmit interrupt handler.
 *  As a result, the TS interrupt and TX interrupt are enabled when you call this API.
 *
 * param base    ENET peripheral base address.
 * param handle  ENET handler pointer.
 * param ptpConfig The ENET PTP1588 configuration.
 */
void ENET_Ptp1588Configure(ENET_Type *base, enet_handle_t *handle, enet_ptp_config_t *ptpConfig)
{
    assert(handle != NULL);
    assert(ptpConfig != NULL);

    /* Start the 1588 timer. */
    ENET_Ptp1588StartTimer(base, ptpConfig->ptp1588ClockSrc_Hz);

    ENET_Ptp1588ConfigureHandler(base, handle, ptpConfig);
}

/*!
 * brief Starts the ENET PTP 1588 Timer.
 * This function is used to initialize the PTP timer. After the PTP starts,
 * the PTP timer starts running.
 *
 * param base  ENET peripheral base address.
 * param ptpClkSrc The clock source of the PTP timer.
 */
void ENET_Ptp1588StartTimer(ENET_Type *base, uint32_t ptpClkSrc)
{
    /* Restart PTP 1588 timer, master clock. */
    base->ATCR = ENET_ATCR_RESTART_MASK;

    /* Initializes PTP 1588 timer. */
    base->ATINC = ENET_ATINC_INC(ENET_NANOSECOND_ONE_SECOND / ptpClkSrc);
    base->ATPER = ENET_NANOSECOND_ONE_SECOND;
    /* Sets periodical event and the event signal output assertion and Actives PTP 1588 timer.  */
    base->ATCR = ENET_ATCR_PEREN_MASK | ENET_ATCR_PINPER_MASK | ENET_ATCR_EN_MASK;
}

/*!
 * brief Gets the current ENET time from the PTP 1588 timer.
 *       Interrupts are not disabled.
 *
 * param base  ENET peripheral base address.
 * param handle The ENET state pointer. This is the same state pointer used in the ENET_Init.
 * param ptpTime The PTP timer structure.
 */
void ENET_Ptp1588GetTimerNoIrqDisable(ENET_Type *base, enet_handle_t *handle, enet_ptp_time_t *ptpTime)
{
    /* Get the current PTP time. */
    ptpTime->second = handle->msTimerSecond;
    /* Get the nanosecond from the master timer. */
    base->ATCR |= ENET_ATCR_CAPTURE_MASK;

#if defined(FSL_FEATURE_ENET_TIMESTAMP_CAPTURE_BIT_INVALID) && FSL_FEATURE_ENET_TIMESTAMP_CAPTURE_BIT_INVALID
    /* The whole while loop includes at least three instructions(subs, nop and bne). */
    uint32_t count = (handle->tsDelayCount + 3U - 1U) / 3U;

    while (0U != (count--))
    {
        __NOP();
    }
#else
    /* Wait for capture over */
    while (0U != (base->ATCR & ENET_ATCR_CAPTURE_MASK))
    {
    }
#endif

    /* Get the captured time. */
    ptpTime->nanosecond = base->ATVR;
}

/*!
 * brief Gets the current ENET time from the PTP 1588 timer.
 *
 * param base  ENET peripheral base address.
 * param handle The ENET state pointer. This is the same state pointer used in the ENET_Init.
 * param ptpTime The PTP timer structure.
 */
void ENET_Ptp1588GetTimer(ENET_Type *base, enet_handle_t *handle, enet_ptp_time_t *ptpTime)
{
    assert(handle != NULL);
    assert(ptpTime != NULL);
    uint32_t primask;

    /* Disables the interrupt. */
    primask = DisableGlobalIRQ();

    ENET_Ptp1588GetTimerNoIrqDisable(base, handle, ptpTime);

    /* Get PTP timer wrap event. */
    if (0U != (base->EIR & (uint32_t)kENET_TsTimerInterrupt))
    {
        ptpTime->second++;
    }

    /* Enables the interrupt. */
    EnableGlobalIRQ(primask);
}

/*!
 * brief Sets the ENET PTP 1588 timer to the assigned time.
 *
 * param base  ENET peripheral base address.
 * param handle The ENET state pointer. This is the same state pointer used in the ENET_Init.
 * param ptpTime The timer to be set to the PTP timer.
 */
void ENET_Ptp1588SetTimer(ENET_Type *base, enet_handle_t *handle, enet_ptp_time_t *ptpTime)
{
    assert(handle != NULL);
    assert(ptpTime != NULL);

    uint32_t primask;

    /* Disables the interrupt. */
    primask = DisableGlobalIRQ();

    /* Sets PTP timer. */
    handle->msTimerSecond = ptpTime->second;
    base->ATVR            = ptpTime->nanosecond;

    /* Enables the interrupt. */
    EnableGlobalIRQ(primask);
}

/*!
 * brief Adjusts the ENET PTP 1588 timer.
 *
 * param base  ENET peripheral base address.
 * param corrIncrease The correction increment value. This value is added every time the correction
 *       timer expires. A value less than the PTP timer frequency(1/ptpClkSrc) slows down the timer,
 *        a value greater than the 1/ptpClkSrc speeds up the timer.
 * param corrPeriod The PTP timer correction counter wrap-around value. This defines after how
 *       many timer clock the correction counter should be reset and trigger a correction
 *       increment on the timer. A value of 0 disables the correction counter and no correction occurs.
 */
void ENET_Ptp1588AdjustTimer(ENET_Type *base, uint32_t corrIncrease, uint32_t corrPeriod)
{
    /* Set correction for PTP timer increment. */
    base->ATINC = (base->ATINC & ~ENET_ATINC_INC_CORR_MASK) | (corrIncrease << ENET_ATINC_INC_CORR_SHIFT);
    /* Set correction for PTP timer period. */
    base->ATCOR = (base->ATCOR & ~ENET_ATCOR_COR_MASK) | (corrPeriod << ENET_ATCOR_COR_SHIFT);
}

#if defined(FSL_FEATURE_ENET_HAS_AVB) && FSL_FEATURE_ENET_HAS_AVB
/*!
 * brief Sets the ENET AVB feature.
 *
 * ENET AVB feature configuration, set the Receive classification match and transmit
 * bandwidth. This API is called when the AVB feature is required.
 *
 * Note: The AVB frames transmission scheme is credit-based tx scheme and it's only supported
 * with the Enhanced buffer descriptors. so the AVB configuration should only done with
 * Enhanced buffer descriptor. so when the AVB feature is required, please make sure the
 * the "ENET_ENHANCEDBUFFERDESCRIPTOR_MODE" is defined.
 *
 * param base ENET peripheral base address.
 * param handle ENET handler pointer.
 * param config The ENET AVB feature configuration structure.
 */
void ENET_AVBConfigure(ENET_Type *base, enet_handle_t *handle, const enet_avb_config_t *config)
{
    assert(config != NULL);
    assert(FSL_FEATURE_ENET_INSTANCE_QUEUEn(base) != -1);

    uint8_t count = 0;

    for (count = 0; count < (uint8_t)FSL_FEATURE_ENET_INSTANCE_QUEUEn(base) - 1U; count++)
    {
        /* Set the AVB receive ring classification match when the match is not 0. */
        if (0U != (config->rxClassifyMatch[count]))
        {
            base->RCMR[count] = ((uint32_t)config->rxClassifyMatch[count] & 0xFFFFU) | ENET_RCMR_MATCHEN_MASK;
        }
        /* Set the dma controller for the extended ring. */
        base->DMACFG[count] |= ENET_DMACFG_IDLE_SLOPE(config->idleSlope[count]);
    }

    /* Shall use the credit-based scheme for avb. */
    base->QOS &= ~ENET_QOS_TX_SCHEME_MASK;
    base->QOS |= ENET_QOS_RX_FLUSH0_MASK;
}
#endif /* FSL_FEATURE_ENET_HAS_AVB */
#endif /* ENET_ENHANCEDBUFFERDESCRIPTOR_MODE */

#if FSL_FEATURE_ENET_QUEUE > 1
/*!
 * brief The transmit IRQ handler.
 *
 * param base  ENET peripheral base address.
 * param handle The ENET handler pointer.
 */
void ENET_TransmitIRQHandler(ENET_Type *base, enet_handle_t *handle, uint32_t ringId)
#else
/*!
 * brief The transmit IRQ handler.
 *
 * param base  ENET peripheral base address.
 * param handle The ENET handler pointer.
 */
void ENET_TransmitIRQHandler(ENET_Type *base, enet_handle_t *handle)
#endif /* FSL_FEATURE_ENET_QUEUE > 1 */
{
    assert(handle != NULL);
    uint32_t mask  = (uint32_t)kENET_TxBufferInterrupt | (uint32_t)kENET_TxFrameInterrupt;
    uint32_t index = 0;
    uint32_t irq;

/* Check if the transmit interrupt happen. */
#if FSL_FEATURE_ENET_QUEUE > 1
    switch (ringId)
    {
        case kENET_Ring1:
            mask = ((uint32_t)kENET_TxFrame1Interrupt | (uint32_t)kENET_TxBuffer1Interrupt);
            break;
        case kENET_Ring2:
            mask = ((uint32_t)kENET_TxFrame2Interrupt | (uint32_t)kENET_TxBuffer2Interrupt);
            break;
        default:
            mask = (uint32_t)kENET_TxBufferInterrupt | (uint32_t)kENET_TxFrameInterrupt;
            break;
    }
    index = ringId;
#endif /* FSL_FEATURE_ENET_QUEUE > 1 */

    while (0U != (mask & base->EIR))
    {
        irq = base->EIR;

        /* Clear the transmit interrupt event. */
        base->EIR = mask;

        /* Callback Handler. */
        if (handle->txReclaimEnable[index] && (0U != (irq & (uint32_t)kENET_TxFrameInterrupt)))
        {
            ENET_ReclaimTxDescriptor(base, handle, (uint8_t)index);
        }
        else
        {
            if (NULL != handle->callback)
            {
#if FSL_FEATURE_ENET_QUEUE > 1
                handle->callback(base, handle, index, kENET_TxEvent, NULL, handle->userData);
#else
                handle->callback(base, handle, kENET_TxEvent, NULL, handle->userData);
#endif /* FSL_FEATURE_ENET_QUEUE > 1 */
            }
        }
    }
}

/*!
 * brief The receive IRQ handler.
 *
 * param base  ENET peripheral base address.
 * param handle The ENET handler pointer.
 */
#if FSL_FEATURE_ENET_QUEUE > 1
void ENET_ReceiveIRQHandler(ENET_Type *base, enet_handle_t *handle, uint32_t ringId)
#else
void ENET_ReceiveIRQHandler(ENET_Type *base, enet_handle_t *handle)
#endif /* FSL_FEATURE_ENET_QUEUE > 1 */
{
    assert(handle != NULL);
    uint32_t mask = (uint32_t)kENET_RxFrameInterrupt | (uint32_t)kENET_RxBufferInterrupt;

/* Check if the receive interrupt happen. */
#if FSL_FEATURE_ENET_QUEUE > 1
    switch (ringId)
    {
        case kENET_Ring1:
            mask = ((uint32_t)kENET_RxFrame1Interrupt | (uint32_t)kENET_RxBuffer1Interrupt);
            break;
        case kENET_Ring2:
            mask = ((uint32_t)kENET_RxFrame2Interrupt | (uint32_t)kENET_RxBuffer2Interrupt);
            break;
        default:
            mask = (uint32_t)kENET_RxFrameInterrupt | (uint32_t)kENET_RxBufferInterrupt;
            break;
    }
#endif /* FSL_FEATURE_ENET_QUEUE > 1 */

    while (0U != (mask & base->EIR))
    {
        /* Clear the transmit interrupt event. */
        base->EIR = mask;

        /* Callback function. */
        if (NULL != handle->callback)
        {
#if FSL_FEATURE_ENET_QUEUE > 1
            handle->callback(base, handle, ringId, kENET_RxEvent, NULL, handle->userData);
#else
            handle->callback(base, handle, kENET_RxEvent, NULL, handle->userData);
#endif /* FSL_FEATURE_ENET_QUEUE > 1 */
        }
    }
}

/*!
 * brief Some special IRQ handler including the error, mii, wakeup irq handler.
 *
 * param base  ENET peripheral base address.
 * param handle The ENET handler pointer.
 */
void ENET_ErrorIRQHandler(ENET_Type *base, enet_handle_t *handle)
{
    assert(handle != NULL);

    uint32_t errMask = (uint32_t)kENET_BabrInterrupt | (uint32_t)kENET_BabtInterrupt | (uint32_t)kENET_EBusERInterrupt |
                       (uint32_t)kENET_PayloadRxInterrupt | (uint32_t)kENET_LateCollisionInterrupt |
                       (uint32_t)kENET_RetryLimitInterrupt | (uint32_t)kENET_UnderrunInterrupt;

    /* Check if the error interrupt happen. */
    if (0U != ((uint32_t)kENET_WakeupInterrupt & base->EIR))
    {
        /* Clear the wakeup interrupt. */
        base->EIR = (uint32_t)kENET_WakeupInterrupt;
        /* wake up and enter the normal mode. */
        ENET_EnableSleepMode(base, false);
        /* Callback function. */
        if (NULL != handle->callback)
        {
#if FSL_FEATURE_ENET_QUEUE > 1
            handle->callback(base, handle, 0, kENET_WakeUpEvent, NULL, handle->userData);
#else
            handle->callback(base, handle, kENET_WakeUpEvent, NULL, handle->userData);
#endif /* FSL_FEATURE_ENET_QUEUE > 1 */
        }
    }
    else
    {
        /* Clear the error interrupt event status. */
        errMask &= base->EIR;
        base->EIR = errMask;
        /* Callback function. */
        if (NULL != handle->callback)
        {
#if FSL_FEATURE_ENET_QUEUE > 1
            handle->callback(base, handle, 0, kENET_ErrEvent, NULL, handle->userData);
#else
            handle->callback(base, handle, kENET_ErrEvent, NULL, handle->userData);
#endif /* FSL_FEATURE_ENET_QUEUE > 1 */
        }
    }
}

#ifdef ENET_ENHANCEDBUFFERDESCRIPTOR_MODE
/*!
 * brief The IEEE 1588 PTP time stamp interrupt handler.
 *
 * param base  ENET peripheral base address.
 * param handle The ENET state pointer. This is the same state pointer used in the ENET_Init.
 */
void ENET_TimeStampIRQHandler(ENET_Type *base, enet_handle_t *handle)
{
    assert(handle != NULL);

    /* Check if the PTP time stamp interrupt happen. */
    if (0U != ((uint32_t)kENET_TsTimerInterrupt & base->EIR))
    {
        /* Clear the time stamp interrupt. */
        base->EIR = (uint32_t)kENET_TsTimerInterrupt;

        /* Increase timer second counter. */
        handle->msTimerSecond++;

        /* Callback function. */
        if (NULL != handle->callback)
        {
#if FSL_FEATURE_ENET_QUEUE > 1
            handle->callback(base, handle, 0, kENET_TimeStampEvent, NULL, handle->userData);
#else
            handle->callback(base, handle, kENET_TimeStampEvent, NULL, handle->userData);
#endif /* FSL_FEATURE_ENET_QUEUE > 1 */
        }
    }

    if (0U != ((uint32_t)kENET_TsAvailInterrupt & base->EIR))
    {
        /* Clear the time stamp interrupt. */
        base->EIR = (uint32_t)kENET_TsAvailInterrupt;
        /* Callback function. */
        if (NULL != handle->callback)
        {
#if FSL_FEATURE_ENET_QUEUE > 1
            handle->callback(base, handle, 0, kENET_TimeStampAvailEvent, NULL, handle->userData);
#else
            handle->callback(base, handle, kENET_TimeStampAvailEvent, NULL, handle->userData);
#endif /* FSL_FEATURE_ENET_QUEUE > 1 */
        }
    }
}
#endif /* ENET_ENHANCEDBUFFERDESCRIPTOR_MODE */

/*!
 * brief the common IRQ handler for the tx/rx/error etc irq handler.
 *
 * This is used for the combined tx/rx/error interrupt for single/mutli-ring (frame 0).
 *
 * param base  ENET peripheral base address.
 */
void ENET_CommonFrame0IRQHandler(ENET_Type *base)
{
    uint32_t event    = base->EIR;
    uint32_t instance = ENET_GetInstance(base);

    event &= base->EIMR;
    if (0U != (event & ((uint32_t)kENET_TxBufferInterrupt | (uint32_t)kENET_TxFrameInterrupt)))
    {
        if (s_enetTxIsr[instance] != NULL)
        {
#if FSL_FEATURE_ENET_QUEUE > 1
            s_enetTxIsr[instance](base, s_ENETHandle[instance], 0);
#else
            s_enetTxIsr[instance](base, s_ENETHandle[instance]);
#endif /* FSL_FEATURE_ENET_QUEUE > 1 */
        }
    }

    if (0U != (event & ((uint32_t)kENET_RxBufferInterrupt | (uint32_t)kENET_RxFrameInterrupt)))
    {
        if (s_enetRxIsr[instance] != NULL)
        {
#if FSL_FEATURE_ENET_QUEUE > 1
            s_enetRxIsr[instance](base, s_ENETHandle[instance], 0);
#else
            s_enetRxIsr[instance](base, s_ENETHandle[instance]);
#endif /* FSL_FEATURE_ENET_QUEUE > 1 */
        }
    }

    if (0U != (event & ENET_TS_INTERRUPT) && (NULL != s_enetTsIsr[instance]))
    {
        s_enetTsIsr[instance](base, s_ENETHandle[instance]);
    }
    if (0U != (event & ENET_ERR_INTERRUPT) && (NULL != s_enetErrIsr[instance]))
    {
        s_enetErrIsr[instance](base, s_ENETHandle[instance]);
    }
}

#if FSL_FEATURE_ENET_QUEUE > 1
/*!
 * brief the common IRQ handler for the tx/rx irq handler.
 *
 * This is used for the combined tx/rx interrupt for multi-ring (frame 1).
 *
 * param base  ENET peripheral base address.
 */
void ENET_CommonFrame1IRQHandler(ENET_Type *base)
{
    uint32_t event    = base->EIR;
    uint32_t instance = ENET_GetInstance(base);

    event &= base->EIMR;
    if (0U != (event & ((uint32_t)kENET_TxBuffer1Interrupt | (uint32_t)kENET_TxFrame1Interrupt)))
    {
        if (s_enetTxIsr[instance] != NULL)
        {
            s_enetTxIsr[instance](base, s_ENETHandle[instance], 1);
        }
    }

    if (0U != (event & ((uint32_t)kENET_RxBuffer1Interrupt | (uint32_t)kENET_RxFrame1Interrupt)))
    {
        if (s_enetRxIsr[instance] != NULL)
        {
            s_enetRxIsr[instance](base, s_ENETHandle[instance], 1);
        }
    }
}

/*!
 * brief the common IRQ handler for the tx/rx irq handler.
 *
 * This is used for the combined tx/rx interrupt for multi-ring (frame 2).
 *
 * param base  ENET peripheral base address.
 */
void ENET_CommonFrame2IRQHandler(ENET_Type *base)
{
    uint32_t event    = base->EIR;
    uint32_t instance = ENET_GetInstance(base);

    event &= base->EIMR;
    if (0U != (event & ((uint32_t)kENET_TxBuffer2Interrupt | (uint32_t)kENET_TxFrame2Interrupt)))
    {
        if (s_enetTxIsr[instance] != NULL)
        {
            s_enetTxIsr[instance](base, s_ENETHandle[instance], 2);
        }
    }

    if (0U != (event & ((uint32_t)kENET_RxBuffer2Interrupt | (uint32_t)kENET_RxFrame2Interrupt)))
    {
        if (s_enetRxIsr[instance] != NULL)
        {
            s_enetRxIsr[instance](base, s_ENETHandle[instance], 2);
        }
    }
}
#endif /* FSL_FEATURE_ENET_QUEUE > 1 */

void ENET_Ptp1588IRQHandler(ENET_Type *base)
{
    uint32_t instance = ENET_GetInstance(base);

#if defined(ENET_ENHANCEDBUFFERDESCRIPTOR_MODE) && ENET_ENHANCEDBUFFERDESCRIPTOR_MODE
    /* In some platforms, the 1588 event uses same irq with timestamp event. */
    if ((s_enetTsIrqId[instance] == s_enet1588TimerIrqId[instance]) && (s_enetTsIrqId[instance] != NotAvail_IRQn))
    {
        uint32_t event = base->EIR;
        event &= base->EIMR;
        if (0U != (event & ((uint32_t)kENET_TsTimerInterrupt | (uint32_t)kENET_TsAvailInterrupt)))
        {
            if (s_enetTsIsr[instance] != NULL)
            {
                s_enetTsIsr[instance](base, s_ENETHandle[instance]);
            }
        }
    }
#endif

    if (s_enet1588TimerIsr[instance] != NULL)
    {
        s_enet1588TimerIsr[instance](base, s_ENETHandle[instance]);
    }
}

#if defined(ENET)
#if FSL_FEATURE_ENET_QUEUE < 2
void ENET_TxIRQHandler(ENET_Type *base);
void ENET_TxIRQHandler(ENET_Type *base)
{
    uint32_t instance = ENET_GetInstance(base);

    if (s_enetTxIsr[instance] != NULL)
    {
        s_enetTxIsr[instance](base, s_ENETHandle[instance]);
    }
    SDK_ISR_EXIT_BARRIER;
}

void ENET_RxIRQHandler(ENET_Type *base);
void ENET_RxIRQHandler(ENET_Type *base)
{
    uint32_t instance = ENET_GetInstance(base);

    if (s_enetRxIsr[instance] != NULL)
    {
        s_enetRxIsr[instance](base, s_ENETHandle[instance]);
    }
}

void ENET_ErrIRQHandler(ENET_Type *base);
void ENET_ErrIRQHandler(ENET_Type *base)
{
    uint32_t instance = ENET_GetInstance(base);

    if (s_enetErrIsr[instance] != NULL)
    {
        s_enetErrIsr[instance](base, s_ENETHandle[instance]);
    }
}

void ENET_Transmit_DriverIRQHandler(void);
void ENET_Transmit_DriverIRQHandler(void)
{
    ENET_TxIRQHandler(ENET);
    SDK_ISR_EXIT_BARRIER;
}

void ENET_Receive_DriverIRQHandler(void);
void ENET_Receive_DriverIRQHandler(void)
{
    ENET_RxIRQHandler(ENET);
    SDK_ISR_EXIT_BARRIER;
}

void ENET_Error_DriverIRQHandler(void);
void ENET_Error_DriverIRQHandler(void)
{
    ENET_ErrIRQHandler(ENET);
    SDK_ISR_EXIT_BARRIER;
}
#else

void ENET_MAC0_Rx_Tx_Done1_DriverIRQHandler(void);
void ENET_MAC0_Rx_Tx_Done1_DriverIRQHandler(void)
{
    ENET_CommonFrame1IRQHandler(ENET);
    SDK_ISR_EXIT_BARRIER;
}
void ENET_MAC0_Rx_Tx_Done2_DriverIRQHandler(void);
void ENET_MAC0_Rx_Tx_Done2_DriverIRQHandler(void)
{
    ENET_CommonFrame2IRQHandler(ENET);
    SDK_ISR_EXIT_BARRIER;
}
#endif

void ENET_DriverIRQHandler(void);
void ENET_DriverIRQHandler(void)
{
    ENET_CommonFrame0IRQHandler(ENET);
    SDK_ISR_EXIT_BARRIER;
}

void ENET_1588_Timer_DriverIRQHandler(void);
void ENET_1588_Timer_DriverIRQHandler(void)
{
    ENET_Ptp1588IRQHandler(ENET);
    SDK_ISR_EXIT_BARRIER;
}

void ENET_TIMER_DriverIRQHandler(void);
void ENET_TIMER_DriverIRQHandler(void)
{
    ENET_Ptp1588IRQHandler(ENET);
    SDK_ISR_EXIT_BARRIER;
}
#endif /* ENET */

#if defined(ENET1)
void ENET1_DriverIRQHandler(void);
void ENET1_DriverIRQHandler(void)
{
    ENET_CommonFrame0IRQHandler(ENET1);
    SDK_ISR_EXIT_BARRIER;
}
#endif /* ENET1 */

#if defined(ENET2)
void ENET2_DriverIRQHandler(void);
void ENET2_DriverIRQHandler(void)
{
    ENET_CommonFrame0IRQHandler(ENET2);
    SDK_ISR_EXIT_BARRIER;
}

void ENET2_1588_Timer_DriverIRQHandler(void);
void ENET2_1588_Timer_DriverIRQHandler(void)
{
    ENET_Ptp1588IRQHandler(ENET2);
    SDK_ISR_EXIT_BARRIER;
}
#endif /* ENET2 */

#if defined(CONNECTIVITY__ENET0)
void CONNECTIVITY_ENET0_FRAME0_EVENT_INT_DriverIRQHandler(void);
void CONNECTIVITY_ENET0_FRAME0_EVENT_INT_DriverIRQHandler(void)
{
    ENET_CommonFrame0IRQHandler(CONNECTIVITY__ENET0);
    SDK_ISR_EXIT_BARRIER;
}
#if FSL_FEATURE_ENET_QUEUE > 1
void CONNECTIVITY_ENET0_FRAME1_INT_DriverIRQHandler(void);
void CONNECTIVITY_ENET0_FRAME1_INT_DriverIRQHandler(void)
{
    ENET_CommonFrame1IRQHandler(CONNECTIVITY__ENET0);
    SDK_ISR_EXIT_BARRIER;
}
void CONNECTIVITY_ENET0_FRAME2_INT_DriverIRQHandler(void);
void CONNECTIVITY_ENET0_FRAME2_INT_DriverIRQHandler(void)
{
    ENET_CommonFrame2IRQHandler(CONNECTIVITY__ENET0);
    SDK_ISR_EXIT_BARRIER;
}
void CONNECTIVITY_ENET0_TIMER_INT_DriverIRQHandler(void);
void CONNECTIVITY_ENET0_TIMER_INT_DriverIRQHandler(void)
{
    ENET_Ptp1588IRQHandler(CONNECTIVITY__ENET0);
    SDK_ISR_EXIT_BARRIER;
}
#endif /* FSL_FEATURE_ENET_QUEUE > 1 */
#endif /* CONNECTIVITY__ENET0 */
#if defined(CONNECTIVITY__ENET1)
void CONNECTIVITY_ENET1_FRAME0_EVENT_INT_DriverIRQHandler(void);
void CONNECTIVITY_ENET1_FRAME0_EVENT_INT_DriverIRQHandler(void)
{
    ENET_CommonFrame0IRQHandler(CONNECTIVITY__ENET1);
    SDK_ISR_EXIT_BARRIER;
}
#if FSL_FEATURE_ENET_QUEUE > 1
void CONNECTIVITY_ENET1_FRAME1_INT_DriverIRQHandler(void);
void CONNECTIVITY_ENET1_FRAME1_INT_DriverIRQHandler(void)
{
    ENET_CommonFrame1IRQHandler(CONNECTIVITY__ENET1);
    SDK_ISR_EXIT_BARRIER;
}
void CONNECTIVITY_ENET1_FRAME2_INT_DriverIRQHandler(void);
void CONNECTIVITY_ENET1_FRAME2_INT_DriverIRQHandler(void)
{
    ENET_CommonFrame2IRQHandler(CONNECTIVITY__ENET1);
    SDK_ISR_EXIT_BARRIER;
}
void CONNECTIVITY_ENET1_TIMER_INT_DriverIRQHandler(void);
void CONNECTIVITY_ENET1_TIMER_INT_DriverIRQHandler(void)
{
    ENET_Ptp1588IRQHandler(CONNECTIVITY__ENET1);
    SDK_ISR_EXIT_BARRIER;
}
#endif /* FSL_FEATURE_ENET_QUEUE > 1 */
#endif /* CONNECTIVITY__ENET1 */
#if FSL_FEATURE_ENET_QUEUE > 1
#if defined(ENET_1G)
void ENET_1G_DriverIRQHandler(void);
void ENET_1G_DriverIRQHandler(void)
{
    ENET_CommonFrame0IRQHandler(ENET_1G);
    SDK_ISR_EXIT_BARRIER;
}
void ENET_1G_MAC0_Tx_Rx_1_DriverIRQHandler(void);
void ENET_1G_MAC0_Tx_Rx_1_DriverIRQHandler(void)
{
    ENET_CommonFrame1IRQHandler(ENET_1G);
    SDK_ISR_EXIT_BARRIER;
}
void ENET_1G_MAC0_Tx_Rx_2_DriverIRQHandler(void);
void ENET_1G_MAC0_Tx_Rx_2_DriverIRQHandler(void)
{
    ENET_CommonFrame2IRQHandler(ENET_1G);
    SDK_ISR_EXIT_BARRIER;
}
void ENET_1G_1588_Timer_DriverIRQHandler(void);
void ENET_1G_1588_Timer_DriverIRQHandler(void)
{
    ENET_Ptp1588IRQHandler(ENET_1G);
    SDK_ISR_EXIT_BARRIER;
}
#endif /* ENET_1G */

#if defined(ENET1)
void ENET1_MAC0_Rx_Tx_Done1_DriverIRQHandler(void);
void ENET1_MAC0_Rx_Tx_Done1_DriverIRQHandler(void)
{
    ENET_CommonFrame1IRQHandler(ENET1);
    SDK_ISR_EXIT_BARRIER;
}
void ENET1_MAC0_Rx_Tx_Done2_DriverIRQHandler(void);
void ENET1_MAC0_Rx_Tx_Done2_DriverIRQHandler(void)
{
    ENET_CommonFrame2IRQHandler(ENET1);
    SDK_ISR_EXIT_BARRIER;
}
void ENET1_1588_Timer_DriverIRQHandler(void);
void ENET1_1588_Timer_DriverIRQHandler(void)
{
    ENET_Ptp1588IRQHandler(ENET1);
    SDK_ISR_EXIT_BARRIER;
}
#endif /* ENET1 */
#endif /* FSL_FEATURE_ENET_QUEUE > 1 */<|MERGE_RESOLUTION|>--- conflicted
+++ resolved
@@ -1,11 +1,6 @@
 /*
  * Copyright (c) 2015 - 2016, Freescale Semiconductor, Inc.
-<<<<<<< HEAD
- * Copyright 2016-2022 NXP
- * All rights reserved.
-=======
  * Copyright 2016-2023 NXP
->>>>>>> 16897e8a
  *
  * SPDX-License-Identifier: BSD-3-Clause
  */
@@ -764,12 +759,6 @@
 
 static void ENET_SetTxBufferDescriptors(const enet_config_t *config, const enet_buffer_config_t *bufferConfig)
 {
-<<<<<<< HEAD
-    assert(config != NULL);
-    assert(bufferConfig != NULL);
-
-=======
->>>>>>> 16897e8a
     const enet_buffer_config_t *buffCfg = bufferConfig;
     uintptr_t txBuffer                  = 0;
     uint32_t txBuffSizeAlign;
@@ -833,18 +822,8 @@
                                             const enet_config_t *config,
                                             const enet_buffer_config_t *bufferConfig)
 {
-<<<<<<< HEAD
-    assert(config != NULL);
-    assert(bufferConfig != NULL);
-
-    const enet_buffer_config_t *buffCfg = bufferConfig;
-    uint16_t rxBuffSizeAlign;
-    uint16_t rxBdNumber;
-    uintptr_t rxBuffer;
-=======
     const enet_buffer_config_t *buffCfg = bufferConfig;
     uintptr_t rxBuffer                  = 0;
->>>>>>> 16897e8a
     uint8_t ringNum;
     uint16_t count;
 
@@ -877,36 +856,12 @@
         if ((buffCfg->rxBdStartAddrAlign != NULL) && ((buffCfg->rxBufferAlign != NULL) || config->rxBuffAlloc != NULL))
         {
             volatile enet_rx_bd_struct_t *curBuffDescrip = buffCfg->rxBdStartAddrAlign;
-<<<<<<< HEAD
-            rxBuffSizeAlign                              = buffCfg->rxBuffSizeAlign;
-            rxBdNumber                                   = buffCfg->rxBdNumber;
-#if defined(FSL_FEATURE_MEMORY_HAS_ADDRESS_OFFSET) && FSL_FEATURE_MEMORY_HAS_ADDRESS_OFFSET
-            rxBuffer = MEMORY_ConvertMemoryMapAddress((uintptr_t)buffCfg->rxBufferAlign, kMEMORY_Local2DMA);
-#else
-            rxBuffer = (uintptr_t)buffCfg->rxBufferAlign;
-#endif
-            assert((uint64_t)rxBuffer + (uint64_t)rxBdNumber * rxBuffSizeAlign - 1U <= UINT32_MAX);
-
-#if defined(FSL_SDK_ENABLE_DRIVER_CACHE_CONTROL) && FSL_SDK_ENABLE_DRIVER_CACHE_CONTROL
-            if (buffCfg->rxMaintainEnable)
-            {
-                /* Invalidate rx buffers before DMA transfer data into them. */
-                DCACHE_InvalidateByRange(rxBuffer, ((uint32_t)rxBdNumber * rxBuffSizeAlign));
-            }
-#endif /* FSL_SDK_ENABLE_DRIVER_CACHE_CONTROL */
-=======
->>>>>>> 16897e8a
-
-            for (count = 0; count < rxBdNumber; count++)
+
+            for (count = 0; count < buffCfg->rxBdNumber; count++)
             {
                 /* If zero copy is enabled, used buffer from allocation. */
                 if (config->rxBuffAlloc == NULL)
                 {
-<<<<<<< HEAD
-                    curBuffDescrip->buffer = (uint32_t)(rxBuffer + (uintptr_t)count * rxBuffSizeAlign);
-                    /* Initializes the buffer descriptors with empty bit. */
-                    curBuffDescrip->control = ENET_BUFFDESCRIPTOR_RX_EMPTY_MASK;
-=======
                     rxBuffer = (uintptr_t)buffCfg->rxBufferAlign + (uintptr_t)count * buffCfg->rxBuffSizeAlign;
                 }
                 else
@@ -923,7 +878,6 @@
                 {
                     /* Invalidate rx buffers before DMA transfer data into them. */
                     DCACHE_InvalidateByRange(rxBuffer, (uint32_t)buffCfg->rxBuffSizeAlign);
->>>>>>> 16897e8a
                 }
 #endif /* FSL_SDK_ENABLE_DRIVER_CACHE_CONTROL */
 #if defined(FSL_FEATURE_MEMORY_HAS_ADDRESS_OFFSET) && FSL_FEATURE_MEMORY_HAS_ADDRESS_OFFSET
@@ -938,7 +892,7 @@
                 curBuffDescrip->control = ENET_BUFFDESCRIPTOR_RX_EMPTY_MASK;
 
                 /* Sets the last buffer descriptor with the wrap flag. */
-                if (count == (rxBdNumber - 1U))
+                if (count == (buffCfg->rxBdNumber - 1U))
                 {
                     curBuffDescrip->control |= ENET_BUFFDESCRIPTOR_RX_WRAP_MASK;
                 }
@@ -960,55 +914,6 @@
         }
         buffCfg++;
     }
-<<<<<<< HEAD
-}
-
-/*!
- * brief Allocates all Rx buffers in BDs.
- */
-static status_t ENET_RxBufferAllocAll(ENET_Type *base, enet_handle_t *handle)
-{
-    assert(handle->rxBuffAlloc != NULL);
-
-    volatile enet_rx_bd_struct_t *curBuffDescrip;
-    enet_rx_bd_ring_t *rxBdRing;
-    uintptr_t buffer;
-    uint16_t ringId;
-    uint16_t index;
-
-    /* Allocate memory for all empty buffers in buffer descriptor */
-    for (ringId = 0; ringId < handle->ringNum; ringId++)
-    {
-        assert(handle->rxBdRing[ringId].rxBdBase != NULL);
-
-        rxBdRing       = &handle->rxBdRing[ringId];
-        curBuffDescrip = rxBdRing->rxBdBase;
-        index          = 0;
-
-        do
-        {
-            buffer = (uintptr_t)(uint8_t *)handle->rxBuffAlloc(base, handle->userData, ringId);
-            if (buffer == 0U)
-            {
-                ENET_RxBufferFreeAll(base, handle);
-                return kStatus_ENET_InitMemoryFail;
-            }
-            assert((uint64_t)buffer + handle->rxBuffSizeAlign[ringId] - 1U <= UINT32_MAX);
-
-#if defined(FSL_SDK_ENABLE_DRIVER_CACHE_CONTROL) && FSL_SDK_ENABLE_DRIVER_CACHE_CONTROL
-            if (handle->rxMaintainEnable[ringId])
-            {
-                /* Invalidate cache in case any unfinished cache operation occurs. */
-                DCACHE_InvalidateByRange(buffer, handle->rxBuffSizeAlign[ringId]);
-            }
-#endif /* FSL_SDK_ENABLE_DRIVER_CACHE_CONTROL */
-#if defined(FSL_FEATURE_MEMORY_HAS_ADDRESS_OFFSET) && FSL_FEATURE_MEMORY_HAS_ADDRESS_OFFSET
-            buffer = MEMORY_ConvertMemoryMapAddress(buffer, kMEMORY_Local2DMA);
-#endif /* FSL_FEATURE_MEMORY_HAS_ADDRESS_OFFSET */
-            curBuffDescrip->buffer = (uint32_t)buffer;
-            curBuffDescrip->control |= ENET_BUFFDESCRIPTOR_RX_EMPTY_MASK;
-=======
->>>>>>> 16897e8a
 
     return kStatus_Success;
 }
@@ -1338,17 +1243,10 @@
     {
         return result;
     }
-<<<<<<< HEAD
 
     /* Clear the MDIO access complete event. */
     ENET_ClearInterruptStatus(base, ENET_EIR_MII_MASK);
 
-=======
-
-    /* Clear the MDIO access complete event. */
-    ENET_ClearInterruptStatus(base, ENET_EIR_MII_MASK);
-
->>>>>>> 16897e8a
     return result;
 }
 
@@ -1379,7 +1277,6 @@
     {
         return result;
     }
-<<<<<<< HEAD
 
     /* Get received data. */
     *pData = (uint16_t)ENET_ReadSMIData(base);
@@ -1387,15 +1284,6 @@
     /* Clear the MDIO access complete event. */
     ENET_ClearInterruptStatus(base, ENET_EIR_MII_MASK);
 
-=======
-
-    /* Get received data. */
-    *pData = (uint16_t)ENET_ReadSMIData(base);
-
-    /* Clear the MDIO access complete event. */
-    ENET_ClearInterruptStatus(base, ENET_EIR_MII_MASK);
-
->>>>>>> 16897e8a
     return result;
 }
 
@@ -1414,12 +1302,6 @@
 status_t ENET_MDIOC45Write(ENET_Type *base, uint8_t portAddr, uint8_t devAddr, uint16_t regAddr, uint16_t data)
 {
     status_t result = kStatus_Success;
-<<<<<<< HEAD
-
-    /* Write the register address */
-    ENET_ClearInterruptStatus(base, ENET_EIR_MII_MASK);
-    ENET_StartExtC45SMIWriteReg(base, portAddr, devAddr, regAddr);
-=======
 
     /* Write the register address */
     ENET_ClearInterruptStatus(base, ENET_EIR_MII_MASK);
@@ -1433,7 +1315,6 @@
 
     /* Write data to the specified register address */
     ENET_StartExtC45SMIWriteData(base, portAddr, devAddr, data);
->>>>>>> 16897e8a
     result = ENET_MDIOWaitTransferOver(base);
     if (result != kStatus_Success)
     {
@@ -1441,18 +1322,6 @@
     }
     ENET_ClearInterruptStatus(base, ENET_EIR_MII_MASK);
 
-<<<<<<< HEAD
-    /* Write data to the specified register address */
-    ENET_StartExtC45SMIWriteData(base, portAddr, devAddr, data);
-    result = ENET_MDIOWaitTransferOver(base);
-    if (result != kStatus_Success)
-    {
-        return result;
-    }
-    ENET_ClearInterruptStatus(base, ENET_EIR_MII_MASK);
-
-=======
->>>>>>> 16897e8a
     return result;
 }
 /*!
@@ -2231,11 +2100,6 @@
     assert(rxDesc != NULL);
     assert(rxFrameError != NULL);
 
-<<<<<<< HEAD
-    enet_rx_bd_ring_t *rxBdRing                  = &handle->rxBdRing[ringId];
-    volatile enet_rx_bd_struct_t *curBuffDescrip = rxBdRing->rxBdBase + rxBdRing->rxGenIdx;
-    uintptr_t address;
-=======
     status_t result  = kStatus_Success;
     uint16_t control = rxDesc->control;
 #ifdef ENET_ENHANCEDBUFFERDESCRIPTOR_MODE
@@ -2248,7 +2112,6 @@
         enet_rx_frame_error_t frameError;
     };
     union _frame_error error;
->>>>>>> 16897e8a
 
     /* The last buffer descriptor in the frame check the status of the received frame. */
     if (0U != (control & ENET_BUFFDESCRIPTOR_RX_ERR_MASK))
@@ -2260,30 +2123,11 @@
     {
         result = kStatus_ENET_RxFrameError;
     }
-<<<<<<< HEAD
-
-/* A frame on one buffer or several receive buffers are both considered. */
-#if defined(FSL_FEATURE_MEMORY_HAS_ADDRESS_OFFSET) && FSL_FEATURE_MEMORY_HAS_ADDRESS_OFFSET
-    address = MEMORY_ConvertMemoryMapAddress(curBuffDescrip->buffer, kMEMORY_DMA2Local);
-#else
-    address = curBuffDescrip->buffer;
-#endif /* FSL_FEATURE_MEMORY_HAS_ADDRESS_OFFSET */
-#if defined(FSL_SDK_ENABLE_DRIVER_CACHE_CONTROL) && FSL_SDK_ENABLE_DRIVER_CACHE_CONTROL
-    if (handle->rxMaintainEnable[ringId])
-=======
     else
->>>>>>> 16897e8a
     {
         /* Intentional empty */
     }
-<<<<<<< HEAD
-#endif /* FSL_SDK_ENABLE_DRIVER_CACHE_CONTROL */
-
-    *buffer = (void *)(uint8_t *)address;
-    *length = curBuffDescrip->length;
-=======
 #endif /* ENET_ENHANCEDBUFFERDESCRIPTOR_MODE */
->>>>>>> 16897e8a
 
     if (result != kStatus_Success)
     {
@@ -2330,178 +2174,7 @@
     assert(rxFrame != NULL);
     assert(rxFrame->rxBuffArray != NULL);
 
-<<<<<<< HEAD
-    enet_rx_bd_ring_t *rxBdRing           = &handle->rxBdRing[ringId];
-    enet_rx_bd_struct_t *ownBuffDescrip   = (enet_rx_bd_struct_t *)rxBdRing->rxBdBase;
-    enet_rx_bd_struct_t *blockBuffDescrip = (enet_rx_bd_struct_t *)rxBdRing->rxBdBase + rxBdRing->rxGenIdx;
-    enet_rx_bd_struct_t tempBuffDescrip;
-    uint16_t index   = rxBdRing->rxGenIdx;
-    bool isReleaseBd = false;
-
-#if defined(FSL_FEATURE_MEMORY_HAS_ADDRESS_OFFSET) && FSL_FEATURE_MEMORY_HAS_ADDRESS_OFFSET
-    buffer = (void *)(uint32_t *)MEMORY_ConvertMemoryMapAddress((uintptr_t)(uint8_t *)buffer, kMEMORY_Local2DMA);
-#endif /* FSL_FEATURE_MEMORY_HAS_ADDRESS_OFFSET */
-
-    do
-    {
-        /* Find the BD for releasing, do nothing if it's not owned by application. */
-        if (buffer == (void *)(uint8_t *)ownBuffDescrip->buffer)
-        {
-            if (0U != (ownBuffDescrip->control & ENET_BUFFDESCRIPTOR_RX_SOFTOWNER1_MASK))
-            {
-                isReleaseBd = true;
-                break;
-            }
-        }
-
-        if (0U != (ownBuffDescrip->control & ENET_BUFFDESCRIPTOR_RX_WRAP_MASK))
-        {
-            break;
-        }
-        ownBuffDescrip++;
-    } while (true);
-
-    if (isReleaseBd)
-    {
-        /* Find the first BD owned by application after rxBdCurrent, isReleaseBd is true so there's at least one BD is
-         * owned by application */
-        do
-        {
-            if (0U != (blockBuffDescrip->control & ENET_BUFFDESCRIPTOR_RX_SOFTOWNER1_MASK))
-            {
-                break;
-            }
-            if (0U != (blockBuffDescrip->control & ENET_BUFFDESCRIPTOR_RX_WRAP_MASK))
-            {
-                blockBuffDescrip = (enet_rx_bd_struct_t *)(uint32_t)rxBdRing->rxBdBase;
-            }
-            else
-            {
-                blockBuffDescrip++;
-            }
-            index = ENET_IncreaseIndex(index, rxBdRing->rxRingLen);
-        } while (index != rxBdRing->rxGenIdx);
-
-        /* If the BD ready for releasing isn't the first BD owned by application after rxBdCurrent then exchange the two
-         * BDs */
-        if (blockBuffDescrip != ownBuffDescrip)
-        {
-            /* Exchange buffer descriptor content */
-            tempBuffDescrip   = *ownBuffDescrip;
-            *ownBuffDescrip   = *blockBuffDescrip;
-            *blockBuffDescrip = tempBuffDescrip;
-
-            /* Maintain the wrap flag */
-            if (0U != (ownBuffDescrip->control & ENET_BUFFDESCRIPTOR_RX_WRAP_MASK))
-            {
-                ownBuffDescrip->control &= (uint16_t)(~ENET_BUFFDESCRIPTOR_RX_WRAP_MASK);
-                blockBuffDescrip->control |= ENET_BUFFDESCRIPTOR_RX_WRAP_MASK;
-            }
-            else if (0U != (blockBuffDescrip->control & ENET_BUFFDESCRIPTOR_RX_WRAP_MASK))
-            {
-                blockBuffDescrip->control &= (uint16_t)(~ENET_BUFFDESCRIPTOR_RX_WRAP_MASK);
-                ownBuffDescrip->control |= ENET_BUFFDESCRIPTOR_RX_WRAP_MASK;
-            }
-            else
-            {
-                /* Intentional empty */
-            }
-
-            /* Clears status including the owner flag. */
-            blockBuffDescrip->control &= ENET_BUFFDESCRIPTOR_RX_WRAP_MASK;
-            /* Sets the receive buffer descriptor with the empty flag. */
-            blockBuffDescrip->control |= ENET_BUFFDESCRIPTOR_RX_EMPTY_MASK;
-        }
-        else
-        {
-            /* Clears status including the owner flag. */
-            ownBuffDescrip->control &= ENET_BUFFDESCRIPTOR_RX_WRAP_MASK;
-            /* Sets the receive buffer descriptor with the empty flag. */
-            ownBuffDescrip->control |= ENET_BUFFDESCRIPTOR_RX_EMPTY_MASK;
-        }
-
-        ENET_ActiveReadRing(base, ringId);
-    }
-}
-
-static inline status_t ENET_GetRxFrameErr(enet_rx_bd_struct_t *rxDesc, enet_rx_frame_error_t *rxFrameError)
-{
-    assert(rxDesc != NULL);
-    assert(rxFrameError != NULL);
-
-    status_t result  = kStatus_Success;
-    uint16_t control = rxDesc->control;
-#ifdef ENET_ENHANCEDBUFFERDESCRIPTOR_MODE
-    uint16_t controlExtend1 = rxDesc->controlExtend1;
-#endif /* ENET_ENHANCEDBUFFERDESCRIPTOR_MODE */
-
-    union _frame_error
-    {
-        uint32_t data;
-        enet_rx_frame_error_t frameError;
-    };
-    union _frame_error error;
-
-    (void)memset((void *)&error.frameError, 0, sizeof(enet_rx_frame_error_t));
-
-    /* The last buffer descriptor in the frame check the status of the received frame. */
-    if (0U != (control & ENET_BUFFDESCRIPTOR_RX_ERR_MASK))
-    {
-        result = kStatus_ENET_RxFrameError;
-    }
-#ifdef ENET_ENHANCEDBUFFERDESCRIPTOR_MODE
-    if (0U != (controlExtend1 & ENET_BUFFDESCRIPTOR_RX_EXT_ERR_MASK))
-    {
-        result = kStatus_ENET_RxFrameError;
-    }
-#endif /* ENET_ENHANCEDBUFFERDESCRIPTOR_MODE */
-
-    if (result != kStatus_Success)
-    {
-        error.data = control;
-#ifdef ENET_ENHANCEDBUFFERDESCRIPTOR_MODE
-        error.data |= ((uint32_t)controlExtend1 << 16U);
-#endif /* ENET_ENHANCEDBUFFERDESCRIPTOR_MODE */
-    }
-
-    *rxFrameError = error.frameError;
-
-    return result;
-}
-
-/*!
- * brief Receives one frame in specified BD ring with zero copy.
- *
- * This function will use the user-defined allocate and free callback. Every time application gets one frame through
- * this function, driver will allocate new buffers for the BDs whose buffers have been taken by application.
- * note This function will drop current frame and update related BDs as available for DMA if new buffers allocating
- * fails. Application must provide a memory pool including at least BD number + 1 buffers to make this function work
- * normally. If user calls this function in Rx interrupt handler, be careful that this function makes Rx BD ready with
- * allocating new buffer(normal) or updating current BD(out of memory). If there's always new Rx frame input, Rx
- * interrupt will be triggered forever. Application need to disable Rx interrupt according to specific design in this
- * case.
- *
- * param base   ENET peripheral base address.
- * param handle The ENET handler pointer. This is the same handler pointer used in the ENET_Init.
- * param rxFrame The received frame information structure provided by user.
- * param ringId The ring index or ring number.
- * retval kStatus_Success  Succeed to get one frame and allocate new memory for Rx buffer.
- * retval kStatus_ENET_RxFrameEmpty  There's no Rx frame in the BD.
- * retval kStatus_ENET_RxFrameError  There's issue in this receiving.
- * retval kStatus_ENET_RxFrameDrop  There's no new buffer memory for BD, drop this frame.
- */
-status_t ENET_GetRxFrame(ENET_Type *base, enet_handle_t *handle, enet_rx_frame_struct_t *rxFrame, uint8_t ringId)
-{
-    assert(handle != NULL);
-    assert(ringId < (uint8_t)FSL_FEATURE_ENET_QUEUE);
-    assert(handle->rxBdRing[ringId].rxBdBase != NULL);
-    assert(rxFrame != NULL);
-    assert(rxFrame->rxBuffArray != NULL);
-
-    status_t result                              = kStatus_Success;
-=======
     status_t result                              = kStatus_ENET_RxFrameEmpty;
->>>>>>> 16897e8a
     enet_rx_bd_ring_t *rxBdRing                  = &handle->rxBdRing[ringId];
     volatile enet_rx_bd_struct_t *curBuffDescrip = rxBdRing->rxBdBase + rxBdRing->rxGenIdx;
     bool isLastBuff                              = false;
@@ -2520,7 +2193,7 @@
         if (0U != (curBuffDescrip->control & ENET_BUFFDESCRIPTOR_RX_LAST_MASK))
         {
             /* The last buffer descriptor stores the error status of this received frame. */
-            result = ENET_GetRxFrameErr((enet_rx_bd_struct_t *)(uint32_t)curBuffDescrip, &rxFrame->rxFrameError);
+            result = ENET_GetRxFrameErr((enet_rx_bd_struct_t *)(uintptr_t)curBuffDescrip, &rxFrame->rxFrameError);
             break;
         }
 
@@ -2880,194 +2553,6 @@
 }
 
 /*!
-<<<<<<< HEAD
- * deprecated Do not use this function. It has been superseded by @ref ENET_StartTxFrame.
- */
-status_t ENET_SendFrameZeroCopy(ENET_Type *base,
-                                enet_handle_t *handle,
-                                const uint8_t *data,
-                                uint32_t length,
-                                uint8_t ringId,
-                                bool tsFlag,
-                                void *context)
-{
-    assert(handle != NULL);
-    assert(data != NULL);
-    assert(ringId < (uint8_t)FSL_FEATURE_ENET_QUEUE);
-
-    volatile enet_tx_bd_struct_t *curBuffDescrip;
-    enet_tx_bd_ring_t *txBdRing       = &handle->txBdRing[ringId];
-    enet_tx_dirty_ring_t *txDirtyRing = &handle->txDirtyRing[ringId];
-    enet_frame_info_t *txDirty        = NULL;
-    uint32_t len                      = 0;
-    uint32_t sizeleft                 = 0;
-    status_t result                   = kStatus_Success;
-    uintptr_t data_temp;
-    uint32_t configVal;
-    bool isReturn = false;
-    uint32_t primask;
-
-    /* Check the frame length. */
-    if (length > ENET_FRAME_TX_LEN_LIMITATION(base))
-    {
-        result = kStatus_ENET_TxFrameOverLen;
-    }
-    else
-    {
-        /* Check if the transmit buffer is ready. */
-        curBuffDescrip = txBdRing->txBdBase + txBdRing->txGenIdx;
-        if (0U != (curBuffDescrip->control & ENET_BUFFDESCRIPTOR_TX_READY_MASK))
-        {
-            result = kStatus_ENET_TxFrameBusy;
-        }
-        /* Check txDirtyRing if need frameinfo in tx interrupt callback. */
-        else if (handle->txReclaimEnable[ringId] && !ENET_TxDirtyRingAvailable(txDirtyRing))
-        {
-            result = kStatus_ENET_TxFrameBusy;
-        }
-        else
-        {
-            assert((uint64_t)(uintptr_t)data + length - 1U <= UINT32_MAX);
-            /* One transmit buffer is enough for one frame. */
-            if (handle->txBuffSizeAlign[ringId] >= length)
-            {
-                /* Copy data to the buffer for uDMA transfer. */
-#if defined(FSL_FEATURE_MEMORY_HAS_ADDRESS_OFFSET) && FSL_FEATURE_MEMORY_HAS_ADDRESS_OFFSET
-                data = (uint8_t *)MEMORY_ConvertMemoryMapAddress((uintptr_t)data, kMEMORY_Local2DMA);
-#endif /* FSL_FEATURE_MEMORY_HAS_ADDRESS_OFFSET */
-                curBuffDescrip->buffer = (uint32_t)(uintptr_t)data;
-                /* Set data length. */
-                curBuffDescrip->length = (uint16_t)length;
-#ifdef ENET_ENHANCEDBUFFERDESCRIPTOR_MODE
-                /* For enable the timestamp. */
-                if (tsFlag)
-                {
-                    curBuffDescrip->controlExtend1 |= ENET_BUFFDESCRIPTOR_TX_TIMESTAMP_MASK;
-                }
-                else
-                {
-                    curBuffDescrip->controlExtend1 &= (uint16_t)(~ENET_BUFFDESCRIPTOR_TX_TIMESTAMP_MASK);
-                }
-
-#endif /* ENET_ENHANCEDBUFFERDESCRIPTOR_MODE */
-                curBuffDescrip->control |= (ENET_BUFFDESCRIPTOR_TX_READY_MASK | ENET_BUFFDESCRIPTOR_TX_LAST_MASK);
-
-                /* Increase the buffer descriptor address. */
-                txBdRing->txGenIdx = ENET_IncreaseIndex(txBdRing->txGenIdx, txBdRing->txRingLen);
-
-                /* Add context to frame info ring */
-                if (handle->txReclaimEnable[ringId])
-                {
-                    txDirty               = txDirtyRing->txDirtyBase + txDirtyRing->txGenIdx;
-                    txDirty->context      = context;
-                    txDirtyRing->txGenIdx = ENET_IncreaseIndex(txDirtyRing->txGenIdx, txDirtyRing->txRingLen);
-                    if (txDirtyRing->txGenIdx == txDirtyRing->txConsumIdx)
-                    {
-                        txDirtyRing->isFull = true;
-                    }
-                    primask = DisableGlobalIRQ();
-                    txBdRing->txDescUsed++;
-                    EnableGlobalIRQ(primask);
-                }
-
-                /* Active the transmit buffer descriptor. */
-                ENET_ActiveSendRing(base, ringId);
-            }
-            else
-            {
-                /* One frame requires more than one transmit buffers. */
-                do
-                {
-#ifdef ENET_ENHANCEDBUFFERDESCRIPTOR_MODE
-                    /* For enable the timestamp. */
-                    if (tsFlag)
-                    {
-                        curBuffDescrip->controlExtend1 |= ENET_BUFFDESCRIPTOR_TX_TIMESTAMP_MASK;
-                    }
-                    else
-                    {
-                        curBuffDescrip->controlExtend1 &= (uint16_t)(~ENET_BUFFDESCRIPTOR_TX_TIMESTAMP_MASK);
-                    }
-#endif /* ENET_ENHANCEDBUFFERDESCRIPTOR_MODE */
-
-                    /* Update the size left to be transmit. */
-                    sizeleft = length - len;
-#if defined(FSL_FEATURE_MEMORY_HAS_ADDRESS_OFFSET) && FSL_FEATURE_MEMORY_HAS_ADDRESS_OFFSET
-                    data = (uint8_t *)MEMORY_ConvertMemoryMapAddress((uintptr_t)data, kMEMORY_Local2DMA);
-#endif /* FSL_FEATURE_MEMORY_HAS_ADDRESS_OFFSET */
-                    data_temp = (uintptr_t)data + len;
-
-                    /* Increase the current software index of BD */
-                    txBdRing->txGenIdx = ENET_IncreaseIndex(txBdRing->txGenIdx, txBdRing->txRingLen);
-
-                    if (sizeleft > handle->txBuffSizeAlign[ringId])
-                    {
-                        /* Set buffer. */
-                        curBuffDescrip->buffer = (uint32_t)data_temp;
-                        /* Data length update. */
-                        curBuffDescrip->length = handle->txBuffSizeAlign[ringId];
-                        len += handle->txBuffSizeAlign[ringId];
-                        /* Sets the control flag. */
-                        configVal = (uint32_t)curBuffDescrip->control;
-                        configVal &= ~ENET_BUFFDESCRIPTOR_TX_LAST_MASK;
-                        configVal |= ENET_BUFFDESCRIPTOR_TX_READY_MASK;
-                        curBuffDescrip->control = (uint16_t)configVal;
-
-                        if (handle->txReclaimEnable[ringId])
-                        {
-                            primask = DisableGlobalIRQ();
-                            txBdRing->txDescUsed++;
-                            EnableGlobalIRQ(primask);
-                        }
-
-                        /* Active the transmit buffer descriptor*/
-                        ENET_ActiveSendRing(base, ringId);
-                    }
-                    else
-                    {
-                        curBuffDescrip->buffer = (uint32_t)data_temp;
-                        curBuffDescrip->length = (uint16_t)sizeleft;
-                        /* Set Last buffer wrap flag. */
-                        curBuffDescrip->control |= ENET_BUFFDESCRIPTOR_TX_READY_MASK | ENET_BUFFDESCRIPTOR_TX_LAST_MASK;
-
-                        if (handle->txReclaimEnable[ringId])
-                        {
-                            /* Add context to frame info ring */
-                            txDirty               = txDirtyRing->txDirtyBase + txDirtyRing->txGenIdx;
-                            txDirty->context      = context;
-                            txDirtyRing->txGenIdx = ENET_IncreaseIndex(txDirtyRing->txGenIdx, txDirtyRing->txRingLen);
-                            if (txDirtyRing->txGenIdx == txDirtyRing->txConsumIdx)
-                            {
-                                txDirtyRing->isFull = true;
-                            }
-                            primask = DisableGlobalIRQ();
-                            txBdRing->txDescUsed++;
-                            EnableGlobalIRQ(primask);
-                        }
-
-                        /* Active the transmit buffer descriptor. */
-                        ENET_ActiveSendRing(base, ringId);
-                        isReturn = true;
-                        break;
-                    }
-                    /* Update buffer descriptor address. */
-                    curBuffDescrip = txBdRing->txBdBase + txBdRing->txGenIdx;
-
-                } while (0U == (curBuffDescrip->control & ENET_BUFFDESCRIPTOR_TX_READY_MASK));
-
-                if (isReturn == false)
-                {
-                    result = kStatus_ENET_TxFrameBusy;
-                }
-            }
-        }
-    }
-    return result;
-}
-
-/*!
-=======
->>>>>>> 16897e8a
  * brief Adds the ENET device to a multicast group.
  *
  * param base    ENET peripheral base address.
