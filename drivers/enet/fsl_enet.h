/*
 * Copyright (c) 2015 - 2016, Freescale Semiconductor, Inc.
 * Copyright 2016-2024 NXP
 *
 * SPDX-License-Identifier: BSD-3-Clause
 */
#ifndef FSL_ENET_H_
#define FSL_ENET_H_

#include "fsl_common.h"
#if defined(FSL_FEATURE_MEMORY_HAS_ADDRESS_OFFSET) && FSL_FEATURE_MEMORY_HAS_ADDRESS_OFFSET
#include "fsl_memory.h"
#endif
/*!
 * @addtogroup enet
 * @{
 */

/*******************************************************************************
 * Definitions
 ******************************************************************************/

/*! @name Driver version */
/*! @{ */
/*! @brief Defines the driver version. */
<<<<<<< HEAD
#define FSL_ENET_DRIVER_VERSION (MAKE_VERSION(2, 9, 0))
=======
#define FSL_ENET_DRIVER_VERSION (MAKE_VERSION(2, 9, 1))
>>>>>>> 6f3fd257
/*! @} */

/*! @name ENET DESCRIPTOR QUEUE */
/*! @{ */
/*! @brief Defines the queue number. */
#ifndef FSL_FEATURE_ENET_QUEUE
#define FSL_FEATURE_ENET_QUEUE 1 /* Singal queue for previous IP. */
#endif
/*! @} */

/*! @name Control and status region bit masks of the receive buffer descriptor. */
/*! @{ */
#define ENET_BUFFDESCRIPTOR_RX_EMPTY_MASK       0x8000U /*!< Empty bit mask. */
#define ENET_BUFFDESCRIPTOR_RX_SOFTOWNER1_MASK  0x4000U /*!< Software owner one mask. */
#define ENET_BUFFDESCRIPTOR_RX_WRAP_MASK        0x2000U /*!< Next buffer descriptor is the start address. */
#define ENET_BUFFDESCRIPTOR_RX_SOFTOWNER2_Mask  0x1000U /*!< Software owner two mask. */
#define ENET_BUFFDESCRIPTOR_RX_LAST_MASK        0x0800U /*!< Last BD of the frame mask. */
#define ENET_BUFFDESCRIPTOR_RX_MISS_MASK        0x0100U /*!< Received because of the promiscuous mode. */
#define ENET_BUFFDESCRIPTOR_RX_BROADCAST_MASK   0x0080U /*!< Broadcast packet mask. */
#define ENET_BUFFDESCRIPTOR_RX_MULTICAST_MASK   0x0040U /*!< Multicast packet mask. */
#define ENET_BUFFDESCRIPTOR_RX_LENVLIOLATE_MASK 0x0020U /*!< Length violation mask. */
#define ENET_BUFFDESCRIPTOR_RX_NOOCTET_MASK     0x0010U /*!< Non-octet aligned frame mask. */
#define ENET_BUFFDESCRIPTOR_RX_CRC_MASK         0x0004U /*!< CRC error mask. */
#define ENET_BUFFDESCRIPTOR_RX_OVERRUN_MASK     0x0002U /*!< FIFO overrun mask. */
#define ENET_BUFFDESCRIPTOR_RX_TRUNC_MASK       0x0001U /*!< Frame is truncated mask. */
/*! @} */

/*! @name Control and status bit masks of the transmit buffer descriptor. */
/*! @{ */
#define ENET_BUFFDESCRIPTOR_TX_READY_MASK       0x8000U /*!< Ready bit mask. */
#define ENET_BUFFDESCRIPTOR_TX_SOFTOWENER1_MASK 0x4000U /*!< Software owner one mask. */
#define ENET_BUFFDESCRIPTOR_TX_WRAP_MASK        0x2000U /*!< Wrap buffer descriptor mask. */
#define ENET_BUFFDESCRIPTOR_TX_SOFTOWENER2_MASK 0x1000U /*!< Software owner two mask. */
#define ENET_BUFFDESCRIPTOR_TX_LAST_MASK        0x0800U /*!< Last BD of the frame mask. */
#define ENET_BUFFDESCRIPTOR_TX_TRANMITCRC_MASK  0x0400U /*!< Transmit CRC mask. */
/*! @} */

/* Extended control regions for enhanced buffer descriptors. */
#ifdef ENET_ENHANCEDBUFFERDESCRIPTOR_MODE
/*! @name First extended control region bit masks of the receive buffer descriptor. */
/*! @{ */
#define ENET_BUFFDESCRIPTOR_RX_IPV4_MASK             0x0001U /*!< Ipv4 frame mask. */
#define ENET_BUFFDESCRIPTOR_RX_IPV6_MASK             0x0002U /*!< Ipv6 frame mask. */
#define ENET_BUFFDESCRIPTOR_RX_VLAN_MASK             0x0004U /*!< VLAN frame mask. */
#define ENET_BUFFDESCRIPTOR_RX_PROTOCOLCHECKSUM_MASK 0x0010U /*!< Protocol checksum error mask. */
#define ENET_BUFFDESCRIPTOR_RX_IPHEADCHECKSUM_MASK   0x0020U /*!< IP header checksum error mask. */
/*! @} */

/*! @name Second extended control region bit masks of the receive buffer descriptor. */
/*! @{ */
#define ENET_BUFFDESCRIPTOR_RX_INTERRUPT_MASK 0x0080U /*!< BD interrupt mask. */
#define ENET_BUFFDESCRIPTOR_RX_UNICAST_MASK   0x0100U /*!< Unicast frame mask. */
#define ENET_BUFFDESCRIPTOR_RX_COLLISION_MASK 0x0200U /*!< BD collision mask. */
#define ENET_BUFFDESCRIPTOR_RX_PHYERR_MASK    0x0400U /*!< PHY error mask. */
#define ENET_BUFFDESCRIPTOR_RX_MACERR_MASK    0x8000U /*!< Mac error mask. */
/*! @} */

/*! @name First extended control region bit masks of the transmit buffer descriptor. */
/*! @{ */
#define ENET_BUFFDESCRIPTOR_TX_ERR_MASK              0x8000U /*!< Transmit error mask. */
#define ENET_BUFFDESCRIPTOR_TX_UNDERFLOWERR_MASK     0x2000U /*!< Underflow error mask. */
#define ENET_BUFFDESCRIPTOR_TX_EXCCOLLISIONERR_MASK  0x1000U /*!< Excess collision error mask. */
#define ENET_BUFFDESCRIPTOR_TX_FRAMEERR_MASK         0x0800U /*!< Frame error mask. */
#define ENET_BUFFDESCRIPTOR_TX_LATECOLLISIONERR_MASK 0x0400U /*!< Late collision error mask. */
#define ENET_BUFFDESCRIPTOR_TX_OVERFLOWERR_MASK      0x0200U /*!< Overflow error mask. */
#define ENET_BUFFDESCRIPTOR_TX_TIMESTAMPERR_MASK     0x0100U /*!< Timestamp error mask. */
/*! @} */

/*! @name Second extended control region bit masks of the transmit buffer descriptor. */
/*! @{ */
#define ENET_BUFFDESCRIPTOR_TX_INTERRUPT_MASK     0x4000U   /*!< Interrupt mask. */
#define ENET_BUFFDESCRIPTOR_TX_TIMESTAMP_MASK     0x2000U   /*!< Timestamp flag mask. */
#define ENET_BUFFDESCRIPTOR_TX_PROTOCHECKSUM_MASK 0x1000U   /*!< Protocal checksum mask. */
#define ENET_BUFFDESCRIPTOR_TX_IPCHECKSUM_MASK    0x0800U   /*!< IP header checksum flag mask. */
#if defined(FSL_FEATURE_ENET_HAS_AVB) && FSL_FEATURE_ENET_HAS_AVB
#define ENET_BUFFDESCRIPTOR_TX_USETXLAUNCHTIME_MASK 0x0100U /*!< Use the transmit launch time. */
#define ENET_BUFFDESCRIPTOR_TX_FRAMETYPE_MASK       0x00F0U /*!< Frame type mask. */
#define ENET_BUFFDESCRIPTOR_TX_FRAMETYPE_SHIFT      4U      /*!< Frame type shift. */
#define ENET_BD_FTYPE(n) \
    (((uint32_t)(n) << ENET_BUFFDESCRIPTOR_TX_FRAMETYPE_SHIFT) & ENET_BUFFDESCRIPTOR_TX_FRAMETYPE_MASK)
#endif /* FSL_FEATURE_ENET_HAS_AVB */
/*! @} */
#endif /* ENET_ENHANCEDBUFFERDESCRIPTOR_MODE */

/*! @brief Defines the receive error status flag mask. */
#define ENET_BUFFDESCRIPTOR_RX_ERR_MASK                                        \
    (ENET_BUFFDESCRIPTOR_RX_TRUNC_MASK | ENET_BUFFDESCRIPTOR_RX_OVERRUN_MASK | \
     ENET_BUFFDESCRIPTOR_RX_LENVLIOLATE_MASK | ENET_BUFFDESCRIPTOR_RX_NOOCTET_MASK | ENET_BUFFDESCRIPTOR_RX_CRC_MASK)
#ifdef ENET_ENHANCEDBUFFERDESCRIPTOR_MODE
#define ENET_BUFFDESCRIPTOR_RX_EXT_ERR_MASK \
    (ENET_BUFFDESCRIPTOR_RX_MACERR_MASK | ENET_BUFFDESCRIPTOR_RX_PHYERR_MASK | ENET_BUFFDESCRIPTOR_RX_COLLISION_MASK)
#endif

/*! @name Defines some Ethernet parameters. */
/*! @{ */
#define ENET_FRAME_MAX_FRAMELEN 1518U /*!< Default maximum Ethernet frame size without VLAN tag. */
#define ENET_FRAME_VLAN_TAGLEN  4U    /*!< Ethernet single VLAN tag size. */
#define ENET_FRAME_CRC_LEN      4U    /*!< CRC size in a frame. */
#define ENET_FRAME_TX_LEN_LIMITATION(x) \
    ((((x)->RCR & ENET_RCR_MAX_FL_MASK) >> ENET_RCR_MAX_FL_SHIFT) - ENET_FRAME_CRC_LEN)

#define ENET_FIFO_MIN_RX_FULL  5U                                        /*!< ENET minimum receive FIFO full. */
#define ENET_RX_MIN_BUFFERSIZE 256U                                      /*!< ENET minimum buffer size. */
#define ENET_PHY_MAXADDRESS    (ENET_MMFR_PA_MASK >> ENET_MMFR_PA_SHIFT) /*!< Maximum PHY address. */

#if FSL_FEATURE_ENET_QUEUE > 1
#define ENET_TX_INTERRUPT                                                                                       \
    ((uint32_t)kENET_TxFrameInterrupt | (uint32_t)kENET_TxBufferInterrupt | (uint32_t)kENET_TxFrame1Interrupt | \
     (uint32_t)kENET_TxBuffer1Interrupt | (uint32_t)kENET_TxFrame2Interrupt |                                   \
     (uint32_t)kENET_TxBuffer2Interrupt) /*!< Enet Tx interrupt flag. */
#define ENET_RX_INTERRUPT                                                                                       \
    ((uint32_t)kENET_RxFrameInterrupt | (uint32_t)kENET_RxBufferInterrupt | (uint32_t)kENET_RxFrame1Interrupt | \
     (uint32_t)kENET_RxBuffer1Interrupt | (uint32_t)kENET_RxFrame2Interrupt |                                   \
     (uint32_t)kENET_RxBuffer2Interrupt) /*!< Enet Rx interrupt flag. */
#else
#define ENET_TX_INTERRUPT \
    ((uint32_t)kENET_TxFrameInterrupt | (uint32_t)kENET_TxBufferInterrupt) /*!< Enet Tx interrupt flag. */
#define ENET_RX_INTERRUPT \
    ((uint32_t)kENET_RxFrameInterrupt | (uint32_t)kENET_RxBufferInterrupt) /*!< Enet Rx interrupt flag. */
#endif                                                                     /* FSL_FEATURE_ENET_QUEUE > 1 */
#define ENET_TS_INTERRUPT \
    ((uint32_t)kENET_TsTimerInterrupt | (uint32_t)kENET_TsAvailInterrupt)  /*!< Enet timestamp interrupt flag. */
#define ENET_ERR_INTERRUPT                                                                             \
    ((uint32_t)kENET_BabrInterrupt | (uint32_t)kENET_BabtInterrupt | (uint32_t)kENET_EBusERInterrupt | \
     (uint32_t)kENET_LateCollisionInterrupt | (uint32_t)kENET_RetryLimitInterrupt |                    \
     (uint32_t)kENET_UnderrunInterrupt | (uint32_t)kENET_PayloadRxInterrupt) /*!< Enet error interrupt flag. */
/*! @} */

/*! @brief Defines the status return codes for transaction. */
enum
{
    kStatus_ENET_InitMemoryFail =
        MAKE_STATUS(kStatusGroup_ENET, 0U), /*!< Init fails since buffer memory is not enough. */
    kStatus_ENET_RxFrameError = MAKE_STATUS(kStatusGroup_ENET, 1U), /*!< A frame received but data error happen. */
    kStatus_ENET_RxFrameFail  = MAKE_STATUS(kStatusGroup_ENET, 2U), /*!< Failed to receive a frame. */
    kStatus_ENET_RxFrameEmpty = MAKE_STATUS(kStatusGroup_ENET, 3U), /*!< No frame arrive. */
    kStatus_ENET_RxFrameDrop  = MAKE_STATUS(kStatusGroup_ENET, 4U), /*!< Rx frame is dropped since no buffer memory. */
    kStatus_ENET_TxFrameOverLen = MAKE_STATUS(kStatusGroup_ENET, 5U), /*!< Tx frame over length. */
    kStatus_ENET_TxFrameBusy    = MAKE_STATUS(kStatusGroup_ENET, 6U), /*!< Tx buffer descriptors are under process. */
    kStatus_ENET_TxFrameFail    = MAKE_STATUS(kStatusGroup_ENET, 7U), /*!< Transmit frame fail. */
};

/*! @brief Defines the MII/RMII/RGMII mode for data interface between the MAC and the PHY. */
typedef enum _enet_mii_mode
{
    kENET_MiiMode  = 0U, /*!< MII mode for data interface. */
    kENET_RmiiMode = 1U, /*!< RMII mode for data interface. */
#if defined(FSL_FEATURE_ENET_HAS_AVB) && FSL_FEATURE_ENET_HAS_AVB
    kENET_RgmiiMode = 2U /*!< RGMII mode for data interface.  */
#endif                   /* FSL_FEATURE_ENET_HAS_AVB */
} enet_mii_mode_t;

/*! @brief Defines the 10/100/1000 Mbps speed for the MII data interface.
 *
 * Notice: "kENET_MiiSpeed1000M" only supported when mii mode is "kENET_RgmiiMode".
 */
typedef enum _enet_mii_speed
{
    kENET_MiiSpeed10M  = 0U, /*!< Speed 10 Mbps. */
    kENET_MiiSpeed100M = 1U, /*!< Speed 100 Mbps. */
#if defined(FSL_FEATURE_ENET_HAS_AVB) && FSL_FEATURE_ENET_HAS_AVB
    kENET_MiiSpeed1000M = 2U /*!< Speed 1000M bps. */
#endif                       /* FSL_FEATURE_ENET_HAS_AVB */
} enet_mii_speed_t;

/*! @brief Defines the half or full duplex for the MII data interface. */
typedef enum _enet_mii_duplex
{
    kENET_MiiHalfDuplex = 0U, /*!< Half duplex mode. */
    kENET_MiiFullDuplex       /*!< Full duplex mode. */
} enet_mii_duplex_t;

/*! @brief Define the MII opcode for normal MDIO_CLAUSES_22 Frame. */
typedef enum _enet_mii_write
{
    kENET_MiiWriteNoCompliant = 0U, /*!< Write frame operation, but not MII-compliant. */
    kENET_MiiWriteValidFrame        /*!< Write frame operation for a valid MII management frame. */
} enet_mii_write_t;

/*! @brief Defines the read operation for the MII management frame. */
typedef enum _enet_mii_read
{
    kENET_MiiReadValidFrame  = 2U, /*!< Read frame operation for a valid MII management frame. */
    kENET_MiiReadNoCompliant = 3U  /*!< Read frame operation, but not MII-compliant. */
} enet_mii_read_t;

#if defined(FSL_FEATURE_ENET_HAS_EXTEND_MDIO) && FSL_FEATURE_ENET_HAS_EXTEND_MDIO
/*! @brief Define the MII opcode for extended MDIO_CLAUSES_45 Frame. */
typedef enum _enet_mii_extend_opcode
{
    kENET_MiiAddrWrite_C45  = 0U, /*!< Address Write operation. */
    kENET_MiiWriteFrame_C45 = 1U, /*!< Write frame operation for a valid MII management frame. */
    kENET_MiiReadFrame_C45  = 3U  /*!< Read frame operation for a valid MII management frame. */
} enet_mii_extend_opcode;
#endif                            /* FSL_FEATURE_ENET_HAS_EXTEND_MDIO */

/*! @brief Defines a special configuration for ENET MAC controller.
 *
 * These control flags are provided for special user requirements.
 * Normally, these control flags are unused for ENET initialization.
 * For special requirements, set the flags to
 * macSpecialConfig in the enet_config_t.
 * The kENET_ControlStoreAndFwdDisable is used to disable the FIFO store
 * and forward. FIFO store and forward means that the FIFO read/send is started
 * when a complete frame is stored in TX/RX FIFO. If this flag is set,
 * configure rxFifoFullThreshold and txFifoWatermark
 * in the enet_config_t.
 */
typedef enum _enet_special_control_flag
{
    kENET_ControlFlowControlEnable       = 0x0001U, /*!< Enable ENET flow control: pause frame. */
    kENET_ControlRxPayloadCheckEnable    = 0x0002U, /*!< Enable ENET receive payload length check. */
    kENET_ControlRxPadRemoveEnable       = 0x0004U, /*!< Padding is removed from received frames. */
    kENET_ControlRxBroadCastRejectEnable = 0x0008U, /*!< Enable broadcast frame reject. */
    kENET_ControlMacAddrInsert           = 0x0010U, /*!< Enable MAC address insert. */
    kENET_ControlStoreAndFwdDisable      = 0x0020U, /*!< Enable FIFO store and forward. */
    kENET_ControlSMIPreambleDisable      = 0x0040U, /*!< Enable SMI preamble. */
    kENET_ControlPromiscuousEnable       = 0x0080U, /*!< Enable promiscuous mode. */
    kENET_ControlMIILoopEnable           = 0x0100U, /*!< Enable ENET MII loop back. */
    kENET_ControlVLANTagEnable           = 0x0200U, /*!< Enable normal VLAN (single vlan tag). */
#if defined(FSL_FEATURE_ENET_HAS_AVB) && FSL_FEATURE_ENET_HAS_AVB
    kENET_ControlSVLANEnable      = 0x0400U,        /*!< Enable S-VLAN. */
    kENET_ControlVLANUseSecondTag = 0x0800U /*!< Enable extracting the second vlan tag for further processing. */
#endif                                      /* FSL_FEATURE_ENET_HAS_AVB */
} enet_special_control_flag_t;

/*! @brief List of interrupts supported by the peripheral. This
 * enumeration uses one-bit encoding to allow a logical OR of multiple
 * members. Members usually map to interrupt enable bits in one or more
 * peripheral registers.
 */
typedef enum _enet_interrupt_enable
{
    kENET_BabrInterrupt          = ENET_EIR_BABR_MASK,   /*!< Babbling receive error interrupt source */
    kENET_BabtInterrupt          = ENET_EIR_BABT_MASK,   /*!< Babbling transmit error interrupt source */
    kENET_GraceStopInterrupt     = ENET_EIR_GRA_MASK,    /*!< Graceful stop complete interrupt source */
    kENET_TxFrameInterrupt       = ENET_EIR_TXF_MASK,    /*!< TX FRAME interrupt source */
    kENET_TxBufferInterrupt      = ENET_EIR_TXB_MASK,    /*!< TX BUFFER interrupt source */
    kENET_RxFrameInterrupt       = ENET_EIR_RXF_MASK,    /*!< RX FRAME interrupt source */
    kENET_RxBufferInterrupt      = ENET_EIR_RXB_MASK,    /*!< RX BUFFER interrupt source */
    kENET_MiiInterrupt           = ENET_EIR_MII_MASK,    /*!< MII interrupt source */
    kENET_EBusERInterrupt        = ENET_EIR_EBERR_MASK,  /*!< Ethernet bus error interrupt source */
    kENET_LateCollisionInterrupt = ENET_EIR_LC_MASK,     /*!< Late collision interrupt source */
    kENET_RetryLimitInterrupt    = ENET_EIR_RL_MASK,     /*!< Collision Retry Limit interrupt source */
    kENET_UnderrunInterrupt      = ENET_EIR_UN_MASK,     /*!< Transmit FIFO underrun interrupt source */
    kENET_PayloadRxInterrupt     = ENET_EIR_PLR_MASK,    /*!< Payload Receive error interrupt source */
    kENET_WakeupInterrupt        = ENET_EIR_WAKEUP_MASK, /*!< WAKEUP interrupt source */
#if FSL_FEATURE_ENET_QUEUE > 1
    kENET_RxFlush2Interrupt  = ENET_EIR_RXFLUSH_2_MASK,  /*!< Rx DMA ring2 flush indication. */
    kENET_RxFlush1Interrupt  = ENET_EIR_RXFLUSH_1_MASK,  /*!< Rx DMA ring1 flush indication. */
    kENET_RxFlush0Interrupt  = ENET_EIR_RXFLUSH_0_MASK,  /*!< RX DMA ring0 flush indication. */
    kENET_TxFrame2Interrupt  = ENET_EIR_TXF2_MASK,       /*!< Tx frame interrupt for Tx ring/class 2. */
    kENET_TxBuffer2Interrupt = ENET_EIR_TXB2_MASK,       /*!< Tx buffer interrupt for Tx ring/class 2. */
    kENET_RxFrame2Interrupt  = ENET_EIR_RXF2_MASK,       /*!< Rx frame interrupt for Rx ring/class 2. */
    kENET_RxBuffer2Interrupt = ENET_EIR_RXB2_MASK,       /*!< Rx buffer interrupt for Rx ring/class 2. */
    kENET_TxFrame1Interrupt  = ENET_EIR_TXF1_MASK,       /*!< Tx frame interrupt for Tx ring/class 1. */
    kENET_TxBuffer1Interrupt = ENET_EIR_TXB1_MASK,       /*!< Tx buffer interrupt for Tx ring/class 1. */
    kENET_RxFrame1Interrupt  = ENET_EIR_RXF1_MASK,       /*!< Rx frame interrupt for Rx ring/class 1. */
    kENET_RxBuffer1Interrupt = ENET_EIR_RXB1_MASK,       /*!< Rx buffer interrupt for Rx ring/class 1. */
#endif                                                   /* FSL_FEATURE_ENET_QUEUE > 1 */
    kENET_TsAvailInterrupt = ENET_EIR_TS_AVAIL_MASK,     /*!< TS AVAIL interrupt source for PTP */
    kENET_TsTimerInterrupt = ENET_EIR_TS_TIMER_MASK      /*!< TS WRAP interrupt source for PTP */
} enet_interrupt_enable_t;

/*! @brief Defines the common interrupt event for callback use. */
typedef enum _enet_event
{
    kENET_RxEvent,            /*!< Receive event. */
    kENET_TxEvent,            /*!< Transmit event. */
    kENET_ErrEvent,           /*!< Error event: BABR/BABT/EBERR/LC/RL/UN/PLR . */
    kENET_WakeUpEvent,        /*!< Wake up from sleep mode event. */
    kENET_TimeStampEvent,     /*!< Time stamp event. */
    kENET_TimeStampAvailEvent /*!< Time stamp available event.*/
} enet_event_t;

#if defined(FSL_FEATURE_ENET_HAS_AVB) && FSL_FEATURE_ENET_HAS_AVB
/*! @brief Defines certain idle slope for bandwidth fraction. */
typedef enum _enet_idle_slope
{
    kENET_IdleSlope1    = 1U,    /*!< The bandwidth fraction is about 0.002. */
    kENET_IdleSlope2    = 2U,    /*!< The bandwidth fraction is about 0.003. */
    kENET_IdleSlope4    = 4U,    /*!< The bandwidth fraction is about 0.008. */
    kENET_IdleSlope8    = 8U,    /*!< The bandwidth fraction is about 0.02. */
    kENET_IdleSlope16   = 16U,   /*!< The bandwidth fraction is about 0.03. */
    kENET_IdleSlope32   = 32U,   /*!< The bandwidth fraction is about 0.06. */
    kENET_IdleSlope64   = 64U,   /*!< The bandwidth fraction is about 0.11. */
    kENET_IdleSlope128  = 128U,  /*!< The bandwidth fraction is about 0.20. */
    kENET_IdleSlope256  = 256U,  /*!< The bandwidth fraction is about 0.33. */
    kENET_IdleSlope384  = 384U,  /*!< The bandwidth fraction is about 0.43. */
    kENET_IdleSlope512  = 512U,  /*!< The bandwidth fraction is about 0.50. */
    kENET_IdleSlope640  = 640U,  /*!< The bandwidth fraction is about 0.56. */
    kENET_IdleSlope768  = 768U,  /*!< The bandwidth fraction is about 0.60. */
    kENET_IdleSlope896  = 896U,  /*!< The bandwidth fraction is about 0.64. */
    kENET_IdleSlope1024 = 1024U, /*!< The bandwidth fraction is about 0.67. */
    kENET_IdleSlope1152 = 1152U, /*!< The bandwidth fraction is about 0.69. */
    kENET_IdleSlope1280 = 1280U, /*!< The bandwidth fraction is about 0.71. */
    kENET_IdleSlope1408 = 1408U, /*!< The bandwidth fraction is about 0.73. */
    kENET_IdleSlope1536 = 1536U  /*!< The bandwidth fraction is about 0.75. */
} enet_idle_slope_t;
#endif                           /* FSL_FEATURE_ENET_HAS_AVB */

/*! @brief Defines the transmit accelerator configuration. */
typedef enum _enet_tx_accelerator
{
    kENET_TxAccelIsShift16Enabled  = ENET_TACC_SHIFT16_MASK, /*!< Transmit FIFO shift-16. */
    kENET_TxAccelIpCheckEnabled    = ENET_TACC_IPCHK_MASK,   /*!< Insert IP header checksum. */
    kENET_TxAccelProtoCheckEnabled = ENET_TACC_PROCHK_MASK   /*!< Insert protocol checksum. */
} enet_tx_accelerator_t;

/*! @brief Defines the receive accelerator configuration. */
typedef enum _enet_rx_accelerator
{
    kENET_RxAccelPadRemoveEnabled  = ENET_RACC_PADREM_MASK,  /*!< Padding removal for short IP frames. */
    kENET_RxAccelIpCheckEnabled    = ENET_RACC_IPDIS_MASK,   /*!< Discard with wrong IP header checksum. */
    kENET_RxAccelProtoCheckEnabled = ENET_RACC_PRODIS_MASK,  /*!< Discard with wrong protocol checksum. */
    kENET_RxAccelMacCheckEnabled   = ENET_RACC_LINEDIS_MASK, /*!< Discard with Mac layer errors. */
    kENET_RxAccelisShift16Enabled  = ENET_RACC_SHIFT16_MASK  /*!< Receive FIFO shift-16. */
} enet_rx_accelerator_t;

#ifdef ENET_ENHANCEDBUFFERDESCRIPTOR_MODE
/*! @brief Defines the ENET PTP message related constant. */
typedef enum _enet_ptp_event_type
{
    kENET_PtpEventMsgType = 3U,   /*!< PTP event message type. */
    kENET_PtpSrcPortIdLen = 10U,  /*!< PTP message sequence id length. */
    kENET_PtpEventPort    = 319U, /*!< PTP event port number. */
    kENET_PtpGnrlPort     = 320U  /*!< PTP general port number. */
} enet_ptp_event_type_t;

/*! @brief Defines the IEEE 1588 PTP timer channel numbers. */
typedef enum _enet_ptp_timer_channel
{
    kENET_PtpTimerChannel1 = 0U, /*!< IEEE 1588 PTP timer Channel 1. */
    kENET_PtpTimerChannel2,      /*!< IEEE 1588 PTP timer Channel 2. */
    kENET_PtpTimerChannel3,      /*!< IEEE 1588 PTP timer Channel 3. */
    kENET_PtpTimerChannel4       /*!< IEEE 1588 PTP timer Channel 4. */
} enet_ptp_timer_channel_t;

/*! @brief Defines the capture or compare mode for IEEE 1588 PTP timer channels. */
typedef enum _enet_ptp_timer_channel_mode
{
    kENET_PtpChannelDisable                 = 0U,  /*!< Disable timer channel. */
    kENET_PtpChannelRisingCapture           = 1U,  /*!< Input capture on rising edge. */
    kENET_PtpChannelFallingCapture          = 2U,  /*!< Input capture on falling edge. */
    kENET_PtpChannelBothCapture             = 3U,  /*!< Input capture on both edges. */
    kENET_PtpChannelSoftCompare             = 4U,  /*!< Output compare software only. */
    kENET_PtpChannelToggleCompare           = 5U,  /*!< Toggle output on compare. */
    kENET_PtpChannelClearCompare            = 6U,  /*!< Clear output on compare. */
    kENET_PtpChannelSetCompare              = 7U,  /*!< Set output on compare. */
    kENET_PtpChannelClearCompareSetOverflow = 10U, /*!< Clear output on compare, set output on overflow. */
    kENET_PtpChannelSetCompareClearOverflow = 11U, /*!< Set output on compare, clear output on overflow. */
    kENET_PtpChannelPulseLowonCompare       = 14U, /*!< Pulse output low on compare for one IEEE 1588 clock cycle. */
    kENET_PtpChannelPulseHighonCompare      = 15U  /*!< Pulse output high on compare for one IEEE 1588 clock cycle. */
} enet_ptp_timer_channel_mode_t;
#endif                                             /* ENET_ENHANCEDBUFFERDESCRIPTOR_MODE */

/*! @brief Defines the receive buffer descriptor structure for the little endian system.*/
typedef struct _enet_rx_bd_struct
{
    uint16_t length;          /*!< Buffer descriptor data length. */
    uint16_t control;         /*!< Buffer descriptor control and status. */
    uint32_t buffer;          /*!< Data buffer pointer. */
#ifdef ENET_ENHANCEDBUFFERDESCRIPTOR_MODE
    uint16_t controlExtend0;  /*!< Extend buffer descriptor control0. */
    uint16_t controlExtend1;  /*!< Extend buffer descriptor control1. */
    uint16_t payloadCheckSum; /*!< Internal payload checksum. */
    uint8_t headerLength;     /*!< Header length. */
    uint8_t protocolTyte;     /*!< Protocol type. */
    uint16_t reserved0;
    uint16_t controlExtend2;  /*!< Extend buffer descriptor control2. */
    uint32_t timestamp;       /*!< Timestamp. */
    uint16_t reserved1;
    uint16_t reserved2;
    uint16_t reserved3;
    uint16_t reserved4;
#endif /* ENET_ENHANCEDBUFFERDESCRIPTOR_MODE */
} enet_rx_bd_struct_t;

/*! @brief Defines the enhanced transmit buffer descriptor structure for the little endian system. */
typedef struct _enet_tx_bd_struct
{
    uint16_t length;           /*!< Buffer descriptor data length. */
    uint16_t control;          /*!< Buffer descriptor control and status. */
    uint32_t buffer;           /*!< Data buffer pointer. */
#ifdef ENET_ENHANCEDBUFFERDESCRIPTOR_MODE
    uint16_t controlExtend0;   /*!< Extend buffer descriptor control0. */
    uint16_t controlExtend1;   /*!< Extend buffer descriptor control1. */
#if defined(FSL_FEATURE_ENET_HAS_AVB) && FSL_FEATURE_ENET_HAS_AVB
    uint16_t txLaunchTimeLow;  /*!< Low 16-bits of transmit launch time. */
    uint16_t txLaunchTimeHigh; /*!< High 16-bits of transmit launch time. */
#else
    uint16_t reserved0;
    uint16_t reserved1;
#endif                         /* FSL_FEATURE_ENET_HAS_AVB */
    uint16_t reserved2;
    uint16_t controlExtend2;   /*!< Extend buffer descriptor control2. */
    uint32_t timestamp;        /*!< Timestamp. */
    uint16_t reserved3;
    uint16_t reserved4;
    uint16_t reserved5;
    uint16_t reserved6;
#endif /* ENET_ENHANCEDBUFFERDESCRIPTOR_MODE */
} enet_tx_bd_struct_t;

/*! @brief Defines the ENET data error statistics structure. */
typedef struct _enet_data_error_stats
{
    uint32_t statsRxLenGreaterErr;       /*!< Receive length greater than RCR[MAX_FL]. */
    uint32_t statsRxAlignErr;            /*!< Receive non-octet alignment/ */
    uint32_t statsRxFcsErr;              /*!< Receive CRC error. */
    uint32_t statsRxOverRunErr;          /*!< Receive over run. */
    uint32_t statsRxTruncateErr;         /*!< Receive truncate. */
#ifdef ENET_ENHANCEDBUFFERDESCRIPTOR_MODE
    uint32_t statsRxProtocolChecksumErr; /*!< Receive protocol checksum error. */
    uint32_t statsRxIpHeadChecksumErr;   /*!< Receive IP header checksum error. */
    uint32_t statsRxMacErr;              /*!< Receive Mac error. */
    uint32_t statsRxPhyErr;              /*!< Receive PHY error. */
    uint32_t statsRxCollisionErr;        /*!< Receive collision. */
    uint32_t statsTxErr;                 /*!< The error happen when transmit the frame. */
    uint32_t statsTxFrameErr;            /*!< The transmit frame is error. */
    uint32_t statsTxOverFlowErr;         /*!< Transmit overflow. */
    uint32_t statsTxLateCollisionErr;    /*!< Transmit late collision. */
    uint32_t statsTxExcessCollisionErr;  /*!< Transmit excess collision.*/
    uint32_t statsTxUnderFlowErr;        /*!< Transmit under flow error. */
    uint32_t statsTxTsErr;               /*!< Transmit time stamp error. */
#endif                                   /* ENET_ENHANCEDBUFFERDESCRIPTOR_MODE */
} enet_data_error_stats_t;

/*! @brief Defines the Rx frame error structure. */
typedef struct _enet_rx_frame_error
{
    bool statsRxTruncateErr : 1;   /*!< Receive truncate. */
    bool statsRxOverRunErr : 1;    /*!< Receive over run. */
    bool statsRxFcsErr : 1;        /*!< Receive CRC error. */
    bool : 1;
    bool statsRxAlignErr : 1;      /*!< Receive non-octet alignment. */
    bool statsRxLenGreaterErr : 1; /*!< Receive length greater than RCR[MAX_FL]. */
    uint32_t : 19;
#ifdef ENET_ENHANCEDBUFFERDESCRIPTOR_MODE
    bool statsRxCollisionErr : 1; /*!< Receive collision. */
    bool statsRxPhyErr : 1;       /*!< Receive PHY error. */
    uint8_t : 4;
    bool statsRxMacErr : 1;       /*!< Receive Mac error. */
#endif                            /* ENET_ENHANCEDBUFFERDESCRIPTOR_MODE */
} enet_rx_frame_error_t;

/*! @brief Defines the ENET transfer statistics structure. */
typedef struct _enet_transfer_stats
{
    uint32_t statsRxFrameCount;      /*!< Rx frame number. */
    uint32_t statsRxFrameOk;         /*!< Good Rx frame number. */
    uint32_t statsRxCrcErr;          /*!< Rx frame number with CRC error. */
    uint32_t statsRxAlignErr;        /*!< Rx frame number with alignment error. */
    uint32_t statsRxDropInvalidSFD;  /*!< Dropped frame number due to invalid SFD. */
    uint32_t statsRxFifoOverflowErr; /*!< Rx FIFO overflow count. */
    uint32_t statsTxFrameCount;      /*!< Tx frame number. */
    uint32_t statsTxFrameOk;         /*!< Good Tx frame number. */
    uint32_t statsTxCrcAlignErr;     /*!< The transmit frame is error. */
    uint32_t statsTxFifoUnderRunErr; /*!< Tx FIFO underrun count. */
} enet_transfer_stats_t;

#ifdef ENET_ENHANCEDBUFFERDESCRIPTOR_MODE
/*! @brief Defines the ENET PTP time stamp structure. */
typedef struct _enet_ptp_time
{
    uint64_t second;     /*!< Second. */
    uint32_t nanosecond; /*!< Nanosecond. */
} enet_ptp_time_t;

/*! @brief Defines the structure for the ENET PTP message data and timestamp data.*/
typedef struct _enet_ptp_time_data
{
    uint8_t version;                             /*!< PTP version. */
    uint8_t sourcePortId[kENET_PtpSrcPortIdLen]; /*!< PTP source port ID. */
    uint16_t sequenceId;                         /*!< PTP sequence ID. */
    uint8_t messageType;                         /*!< PTP message type. */
    enet_ptp_time_t timeStamp;                   /*!< PTP timestamp. */
} enet_ptp_time_data_t;

/*! @brief Defines the ENET PTP configuration structure. */
typedef struct _enet_ptp_config
{
    enet_ptp_timer_channel_t channel; /*!< Used for ERRATA_2579: the PTP 1588 timer channel for time interrupt. */
    uint32_t ptp1588ClockSrc_Hz;      /*!< The clock source of the PTP 1588 timer. */
} enet_ptp_config_t;
#endif                                /* ENET_ENHANCEDBUFFERDESCRIPTOR_MODE */

/*! @brief Defines the frame info structure. */
typedef struct enet_frame_info
{
    void *context;             /*!< User specified data */
#ifdef ENET_ENHANCEDBUFFERDESCRIPTOR_MODE
    bool isTsAvail;            /*!< Flag indicates timestamp available status */
    enet_ptp_time_t timeStamp; /*!< Timestamp of frame */
#endif
} enet_frame_info_t;

/*! @brief Defines the ENET transmit dirty addresses ring/queue structure. */
typedef struct _enet_tx_dirty_ring
{
    enet_frame_info_t *txDirtyBase; /*!< Dirty buffer descriptor base address pointer. */
    uint16_t txGenIdx;              /*!< tx generate index. */
    uint16_t txConsumIdx;           /*!< tx consume index. */
    uint16_t txRingLen;             /*!< tx ring length. */
    bool isFull;                    /*!< tx ring is full flag. */
} enet_tx_dirty_ring_t;

/*! @brief Defines the ENET Rx memory buffer alloc function pointer. */
typedef void *(*enet_rx_alloc_callback_t)(ENET_Type *base, void *userData, uint8_t ringId);

/*! @brief Defines the ENET Rx memory buffer free function pointer. */
typedef void (*enet_rx_free_callback_t)(ENET_Type *base, void *buffer, void *userData, uint8_t ringId);

/*! @brief Defines the receive buffer descriptor configuration structure.
 *
 * Note that for the internal DMA requirements, the buffers have a corresponding alignment requirements.
 * 1. The aligned receive and transmit buffer size must be evenly divisible by ENET_BUFF_ALIGNMENT.
 *    when the data buffers are in cacheable region when cache is enabled, all those size should be
 *    aligned to the maximum value of "ENET_BUFF_ALIGNMENT" and the cache line size.
 * 2. The aligned transmit and receive buffer descriptor start address must be at
 *    least 64 bit aligned. However, it's recommended to be evenly divisible by ENET_BUFF_ALIGNMENT.
 *    buffer descriptors should be put in non-cacheable region when cache is enabled.
 * 3. The aligned transmit and receive data buffer start address must be evenly divisible by ENET_BUFF_ALIGNMENT.
 *    Receive buffers should be continuous with the total size equal to "rxBdNumber * rxBuffSizeAlign".
 *    Transmit buffers should be continuous with the total size equal to "txBdNumber * txBuffSizeAlign".
 *    when the data buffers are in cacheable region when cache is enabled, all those size should be
 *    aligned to the maximum value of "ENET_BUFF_ALIGNMENT" and the cache line size.
 */
typedef struct _enet_buffer_config
{
    uint16_t rxBdNumber;            /*!< Receive buffer descriptor number. */
    uint16_t txBdNumber;            /*!< Transmit buffer descriptor number. */
    uint16_t rxBuffSizeAlign;       /*!< Aligned receive data buffer size. */
    uint16_t txBuffSizeAlign;       /*!< Aligned transmit data buffer size. */
    volatile enet_rx_bd_struct_t
        *rxBdStartAddrAlign;        /*!< Aligned receive buffer descriptor start address: should be non-cacheable. */
    volatile enet_tx_bd_struct_t
        *txBdStartAddrAlign;        /*!< Aligned transmit buffer descriptor start address: should be non-cacheable. */
    uint8_t *rxBufferAlign;         /*!< Receive data buffer start address. */
    uint8_t *txBufferAlign;         /*!< Transmit data buffer start address. */
    bool rxMaintainEnable;          /*!< Receive buffer cache maintain. */
    bool txMaintainEnable;          /*!< Transmit buffer cache maintain. */
    enet_frame_info_t *txFrameInfo; /*!< Transmit frame information start address. */
} enet_buffer_config_t;

#if defined(FSL_FEATURE_ENET_HAS_INTERRUPT_COALESCE) && FSL_FEATURE_ENET_HAS_INTERRUPT_COALESCE
/*! @brief Defines the interrupt coalescing configure structure. */
typedef struct _enet_intcoalesce_config
{
    uint8_t txCoalesceFrameCount[FSL_FEATURE_ENET_QUEUE]; /*!< Transmit interrupt coalescing frame count threshold. */
    uint16_t txCoalesceTimeCount[FSL_FEATURE_ENET_QUEUE]; /*!< Transmit interrupt coalescing timer count threshold. */
    uint8_t rxCoalesceFrameCount[FSL_FEATURE_ENET_QUEUE]; /*!< Receive interrupt coalescing frame count threshold. */
    uint16_t rxCoalesceTimeCount[FSL_FEATURE_ENET_QUEUE]; /*!< Receive interrupt coalescing timer count threshold. */
} enet_intcoalesce_config_t;
#endif                                                    /* FSL_FEATURE_ENET_HAS_INTERRUPT_COALESCE */

#if defined(FSL_FEATURE_ENET_HAS_AVB) && FSL_FEATURE_ENET_HAS_AVB
/*! @brief Defines the ENET AVB Configure structure.
 *
 * This is used for to configure the extended ring 1 and ring 2.
 * 1. The classification match format is (CMP3 << 12) | (CMP2 << 8) | (CMP1 << 4) | CMP0.
 * composed of four 3-bit compared VLAN priority field cmp0~cmp3, cm0 ~ cmp3 are used in parallel.
 *
 * If CMP1,2,3 are not unused, please set them to the same value as CMP0.
 * 2. The idleSlope is used to calculate the Band Width fraction, BW fraction = 1 / (1 + 512/idleSlope).
 * For avb configuration, the BW fraction of Class 1 and Class 2 combined must not exceed 0.75.
 */
typedef struct _enet_avb_config
{
    uint16_t rxClassifyMatch[FSL_FEATURE_ENET_QUEUE - 1];    /*!< The classification match value for the ring. */
    enet_idle_slope_t idleSlope[FSL_FEATURE_ENET_QUEUE - 1]; /*!< The idle slope for certian bandwidth fraction. */
} enet_avb_config_t;
#endif                                                       /* FSL_FEATURE_ENET_HAS_AVB */

/* Forward declaration of the handle typedef. */
typedef struct _enet_handle enet_handle_t;

/*! @brief ENET callback function. */
typedef void (*enet_callback_t)(ENET_Type *base,
                                enet_handle_t *handle,
#if FSL_FEATURE_ENET_QUEUE > 1
                                uint32_t ringId,
#endif /* FSL_FEATURE_ENET_QUEUE > 1 */
                                enet_event_t event,
                                enet_frame_info_t *frameInfo,
                                void *userData);

/*! @brief Defines the basic configuration structure for the ENET device.
 *
 * Note:
 *  1. macSpecialConfig is used for a special control configuration, A logical OR of
 *  "enet_special_control_flag_t". For a special configuration for MAC,
 *  set this parameter to 0.
 *  2. txWatermark is used for a cut-through operation. It is in steps of 64 bytes:
 *  0/1  - 64 bytes written to TX FIFO before transmission of a frame begins.
 *  2    - 128 bytes written to TX FIFO ....
 *  3    - 192 bytes written to TX FIFO ....
 *  The maximum of txWatermark is 0x2F   - 4032 bytes written to TX FIFO ....
 *  txWatermark allows minimizing the transmit latency to set the txWatermark to 0 or 1
 *  or for larger bus access latency 3 or larger due to contention for the system bus.
 *  3. rxFifoFullThreshold is similar to the txWatermark for cut-through operation in RX.
 *  It is in 64-bit words. The minimum is ENET_FIFO_MIN_RX_FULL and the maximum is 0xFF.
 *  If the end of the frame is stored in FIFO and the frame size if smaller than the
 *  txWatermark, the frame is still transmitted. The rule  is the
 *  same for rxFifoFullThreshold in the receive direction.
 *  4. When "kENET_ControlFlowControlEnable" is set in the macSpecialConfig, ensure
 *  that the pauseDuration, rxFifoEmptyThreshold, and rxFifoStatEmptyThreshold
 *  are set for flow control enabled case.
 *  5. When "kENET_ControlStoreAndFwdDisabled" is set in the macSpecialConfig, ensure
 *  that the rxFifoFullThreshold and txFifoWatermark are set for store and forward disable.
 *  6. The rxAccelerConfig and txAccelerConfig default setting with 0 - accelerator
 *  are disabled. The "enet_tx_accelerator_t" and "enet_rx_accelerator_t" are
 *  recommended to be used to enable the transmit and receive accelerator.
 *  After the accelerators are enabled, the store and forward feature should be enabled.
 *  As a result, kENET_ControlStoreAndFwdDisabled should not be set.
 *  7. The intCoalesceCfg can be used in the rx or tx enabled cases to decrese the CPU loading.
 */
typedef struct _enet_config
{
    uint32_t macSpecialConfig;        /*!< Mac special configuration. A logical OR of "enet_special_control_flag_t". */
    uint32_t interrupt;               /*!< Mac interrupt source. A logical OR of "enet_interrupt_enable_t". */
    uint16_t rxMaxFrameLen;           /*!< Receive maximum frame length. */
    enet_mii_mode_t miiMode;          /*!< MII mode. */
    enet_mii_speed_t miiSpeed;        /*!< MII Speed. */
    enet_mii_duplex_t miiDuplex;      /*!< MII duplex. */
    uint8_t rxAccelerConfig;          /*!< Receive accelerator, A logical OR of "enet_rx_accelerator_t". */
    uint8_t txAccelerConfig;          /*!< Transmit accelerator, A logical OR of "enet_rx_accelerator_t". */
    uint16_t pauseDuration;           /*!< For flow control enabled case: Pause duration. */
    uint8_t rxFifoEmptyThreshold;     /*!< For flow control enabled case:  when RX FIFO level reaches this value,
                                         it makes MAC generate XOFF pause frame. */
#if defined(FSL_FEATURE_ENET_HAS_RECEIVE_STATUS_THRESHOLD) && FSL_FEATURE_ENET_HAS_RECEIVE_STATUS_THRESHOLD
    uint8_t rxFifoStatEmptyThreshold; /*!< For flow control enabled case: number of frames in the receive FIFO,
                                    independent of size, that can be accept. If the limit is reached, reception
                                    continues and a pause frame is triggered. */
#endif                                /* FSL_FEATURE_ENET_HAS_RECEIVE_STATUS_THRESHOLD */
    uint8_t rxFifoFullThreshold;      /*!< For store and forward disable case, the data required in RX FIFO to notify
                                      the MAC receive ready status. */
    uint8_t txFifoWatermark;          /*!< For store and forward disable case, the data required in TX FIFO
                                      before a frame transmit start. */
#if defined(FSL_FEATURE_ENET_HAS_INTERRUPT_COALESCE) && FSL_FEATURE_ENET_HAS_INTERRUPT_COALESCE
    enet_intcoalesce_config_t *intCoalesceCfg; /*!< If the interrupt coalsecence is not required in the ring n(0,1,2),
                                         please set to NULL. */
#endif                                         /* FSL_FEATURE_ENET_HAS_INTERRUPT_COALESCE */
    uint8_t ringNum;                           /*!< Number of used rings. default with 1 -- single ring. */
    enet_rx_alloc_callback_t rxBuffAlloc; /*!< Callback function to alloc memory, must be provided for zero-copy Rx. */
    enet_rx_free_callback_t rxBuffFree;   /*!< Callback function to free memory, must be provided for zero-copy Rx. */
    enet_callback_t callback;             /*!< General callback function. */
    void *userData;                       /*!< Callback function parameter.*/
} enet_config_t;

/*! @brief Defines the ENET transmit buffer descriptor ring/queue structure. */
typedef struct _enet_tx_bd_ring
{
    volatile enet_tx_bd_struct_t *txBdBase; /*!< Buffer descriptor base address pointer. */
    uint16_t txGenIdx;                      /*!< The current available transmit buffer descriptor pointer. */
    uint16_t txConsumIdx;                   /*!< Transmit consume index. */
    volatile uint16_t txDescUsed;           /*!< Transmit descriptor used number. */
    uint16_t txRingLen;                     /*!< Transmit ring length. */
} enet_tx_bd_ring_t;

/*! @brief Defines the ENET receive buffer descriptor ring/queue structure. */
typedef struct _enet_rx_bd_ring
{
    volatile enet_rx_bd_struct_t *rxBdBase; /*!< Buffer descriptor base address pointer. */
    uint16_t rxGenIdx;                      /*!< The current available receive buffer descriptor pointer. */
    uint16_t rxRingLen;                     /*!< Receive ring length. */
} enet_rx_bd_ring_t;

/*! @brief Defines the ENET handler structure. */
struct _enet_handle
{
    enet_rx_bd_ring_t rxBdRing[FSL_FEATURE_ENET_QUEUE];       /*!< Receive buffer descriptor. */
    enet_tx_bd_ring_t txBdRing[FSL_FEATURE_ENET_QUEUE];       /*!< Transmit buffer descriptor. */
    uint16_t rxBuffSizeAlign[FSL_FEATURE_ENET_QUEUE];         /*!< Receive buffer size alignment. */
    uint16_t txBuffSizeAlign[FSL_FEATURE_ENET_QUEUE];         /*!< Transmit buffer size alignment. */
    bool rxMaintainEnable[FSL_FEATURE_ENET_QUEUE];            /*!< Receive buffer cache maintain. */
    bool txMaintainEnable[FSL_FEATURE_ENET_QUEUE];            /*!< Transmit buffer cache maintain. */
    uint8_t ringNum;                                          /*!< Number of used rings. */
    enet_callback_t callback;                                 /*!< Callback function. */
    void *userData;                                           /*!< Callback function parameter.*/
    enet_tx_dirty_ring_t txDirtyRing[FSL_FEATURE_ENET_QUEUE]; /*!< Ring to store tx frame information.*/
    bool txReclaimEnable[FSL_FEATURE_ENET_QUEUE];             /*!< Tx reclaim enable flag.*/
    enet_rx_alloc_callback_t rxBuffAlloc; /*!< Callback function to alloc memory for zero copy Rx. */
    enet_rx_free_callback_t rxBuffFree;   /*!< Callback function to free memory for zero copy Rx. */
#ifdef ENET_ENHANCEDBUFFERDESCRIPTOR_MODE
    volatile enet_tx_bd_struct_t
        *txBdDirtyStatic[FSL_FEATURE_ENET_QUEUE]; /*!< The dirty transmit buffer descriptor for error static update. */
    uint64_t msTimerSecond;                       /*!< The second for Master PTP timer. */
#endif
    uint8_t multicastCount[64];                   /*!< Multicast collisions counter */
#if defined(FSL_FEATURE_ENET_TIMESTAMP_CAPTURE_BIT_INVALID) && FSL_FEATURE_ENET_TIMESTAMP_CAPTURE_BIT_INVALID
    uint32_t enetClock;    /*!< The clock of enet peripheral, to caculate core cycles for PTP timestamp.*/
    uint32_t tsDelayCount; /*!< The count of core cycles for PTP timestamp capture delay.*/
#endif
};

typedef struct _enet_buffer_struct
{
    void *buffer;    /*!< The buffer store the whole or partial frame. */
    uint16_t length; /*!< The byte length of this buffer. */
} enet_buffer_struct_t;

typedef struct _enet_rx_frame_attribute_struct
{
    bool promiscuous;   /*!< This frame is received because of promiscuous mode. */
#ifdef ENET_ENHANCEDBUFFERDESCRIPTOR_MODE
    uint32_t timestamp; /*!< The nanosecond part timestamp of this Rx frame. */
#endif
} enet_rx_frame_attribute_t;

typedef struct _enet_rx_frame_struct
{
    enet_buffer_struct_t *rxBuffArray;     /*!< Rx frame buffer structure. */
    uint16_t totLen;                       /*!< Rx frame total length. */
    enet_rx_frame_attribute_t rxAttribute; /*!< Rx frame attribute structure. */
    enet_rx_frame_error_t rxFrameError;    /*!< Rx frame error. */
} enet_rx_frame_struct_t;

#ifdef ENET_ENHANCEDBUFFERDESCRIPTOR_MODE
typedef struct _enet_tx_config_struct
{
    bool intEnable : 1;
    bool tsEnable : 1;
    bool autoProtocolChecksum : 1;
    bool autoIPChecksum : 1;
    uint8_t AVBFrameType : 4; /*!< AVB class type. */
    bool tltEnable : 1;       /*!< Transmit launch time enable. */
    uint16_t tltLow;          /*!< Specifies when frame can be transmitted. */
    uint16_t tltHigh;         /*!< Specifies when frame can be transmitted. */
} enet_tx_config_struct_t;
#endif

typedef struct _enet_tx_frame_struct
{
    enet_buffer_struct_t *txBuffArray; /*!< Tx frame buffer structure. */
    uint32_t txBuffNum;                /*!< Buffer number of this Tx frame. */
#ifdef ENET_ENHANCEDBUFFERDESCRIPTOR_MODE
    enet_tx_config_struct_t txConfig;  /*!< Tx extra configuation. */
#endif
    void *context; /*!< Driver reclaims and gives it in Tx over callback, usually store network packet header. */
} enet_tx_frame_struct_t;

/*! @brief Define interrupt IRQ handler. */
#if FSL_FEATURE_ENET_QUEUE > 1
typedef void (*enet_isr_ring_t)(ENET_Type *base, enet_handle_t *handle, uint32_t ringId);
#endif /* FSL_FEATURE_ENET_QUEUE > 1 */
typedef void (*enet_isr_t)(ENET_Type *base, enet_handle_t *handle);

/*! @brief Pointers to enet clocks for each instance. */
#if !(defined(FSL_SDK_DISABLE_DRIVER_CLOCK_CONTROL) && FSL_SDK_DISABLE_DRIVER_CLOCK_CONTROL)
extern const clock_ip_name_t s_enetClock[];
#if defined(FSL_FEATURE_ENET_HAS_EXTRA_CLOCK_GATE) && FSL_FEATURE_ENET_HAS_EXTRA_CLOCK_GATE
extern const clock_ip_name_t s_enetExtraClock[];
#endif
#endif /* FSL_SDK_DISABLE_DRIVER_CLOCK_CONTROL */

/*******************************************************************************
 * API
 ******************************************************************************/

#if defined(__cplusplus)
extern "C" {
#endif

/*!
 * @brief Get the ENET instance from peripheral base address.
 *
 * @param base ENET peripheral base address.
 * @return ENET instance.
 */
uint32_t ENET_GetInstance(ENET_Type *base);

/*!
 * @name Initialization and De-initialization
 * @{
 */

/*!
 * @brief Gets the ENET default configuration structure.
 *
 * The purpose of this API is to get the default ENET MAC controller
 * configure structure for ENET_Init(). User may use the initialized
 * structure unchanged in ENET_Init(), or modify some fields of the
 * structure before calling ENET_Init().
 * Example:
   @code
   enet_config_t config;
   ENET_GetDefaultConfig(&config);
   @endcode
 * @param config The ENET mac controller configuration structure pointer.
 */
void ENET_GetDefaultConfig(enet_config_t *config);

/*!
 * @brief Initializes the ENET module.
 *
 * This function initializes the module with the ENET configuration.
 * @note ENET has two buffer descriptors legacy buffer descriptors and
 * enhanced IEEE 1588 buffer descriptors. The legacy descriptor is used by default. To
 * use the IEEE 1588 feature, use the enhanced IEEE 1588 buffer descriptor
 * by defining "ENET_ENHANCEDBUFFERDESCRIPTOR_MODE" and calling ENET_Ptp1588Configure()
 * to configure the 1588 feature and related buffers after calling ENET_Up().
 *
 * @param base    ENET peripheral base address.
 * @param handle  ENET handler pointer.
 * @param config  ENET mac configuration structure pointer.
 *        The "enet_config_t" type mac configuration return from ENET_GetDefaultConfig
 *        can be used directly. It is also possible to verify the Mac configuration using other methods.
 * @param bufferConfig  ENET buffer configuration structure pointer.
 *        The buffer configuration should be prepared for ENET Initialization.
 *        It is the start address of "ringNum" enet_buffer_config structures.
 *        To support added multi-ring features in some soc and compatible with the previous
 *        enet driver version. For single ring supported, this bufferConfig is a buffer
 *        configure structure pointer, for multi-ring supported and used case, this bufferConfig
 *        pointer should be a buffer configure structure array pointer.
 * @param macAddr  ENET mac address of Ethernet device. This MAC address should be
 *        provided.
 * @param srcClock_Hz The internal module clock source for MII clock.
 * @retval kStatus_Success  Succeed to initialize the ethernet driver.
 * @retval kStatus_ENET_InitMemoryFail  Init fails since buffer memory is not enough.
 *
 */
status_t ENET_Up(ENET_Type *base,
                 enet_handle_t *handle,
                 const enet_config_t *config,
                 const enet_buffer_config_t *bufferConfig,
                 uint8_t *macAddr,
                 uint32_t srcClock_Hz);

/*!
 * @brief Initializes the ENET module.
 *
 * This function ungates the module clock and initializes it with the ENET configuration.
 * @note ENET has two buffer descriptors legacy buffer descriptors and
 * enhanced IEEE 1588 buffer descriptors. The legacy descriptor is used by default. To
 * use the IEEE 1588 feature, use the enhanced IEEE 1588 buffer descriptor
 * by defining "ENET_ENHANCEDBUFFERDESCRIPTOR_MODE" and calling ENET_Ptp1588Configure()
 * to configure the 1588 feature and related buffers after calling ENET_Init().
 *
 * @param base    ENET peripheral base address.
 * @param handle  ENET handler pointer.
 * @param config  ENET mac configuration structure pointer.
 *        The "enet_config_t" type mac configuration return from ENET_GetDefaultConfig
 *        can be used directly. It is also possible to verify the Mac configuration using other methods.
 * @param bufferConfig  ENET buffer configuration structure pointer.
 *        The buffer configuration should be prepared for ENET Initialization.
 *        It is the start address of "ringNum" enet_buffer_config structures.
 *        To support added multi-ring features in some soc and compatible with the previous
 *        enet driver version. For single ring supported, this bufferConfig is a buffer
 *        configure structure pointer, for multi-ring supported and used case, this bufferConfig
 *        pointer should be a buffer configure structure array pointer.
 * @param macAddr  ENET mac address of Ethernet device. This MAC address should be
 *        provided.
 * @param srcClock_Hz The internal module clock source for MII clock.
 * @retval kStatus_Success  Succeed to initialize the ethernet driver.
 * @retval kStatus_ENET_InitMemoryFail  Init fails since buffer memory is not enough.
 */
status_t ENET_Init(ENET_Type *base,
                   enet_handle_t *handle,
                   const enet_config_t *config,
                   const enet_buffer_config_t *bufferConfig,
                   uint8_t *macAddr,
                   uint32_t srcClock_Hz);

/*!
 * @brief Stops the ENET module.

 * This function disables the ENET module.
 *
 * @param base  ENET peripheral base address.
 */
void ENET_Down(ENET_Type *base);

/*!
 * @brief Deinitializes the ENET module.

 * This function gates the module clock, clears ENET interrupts, and disables the ENET module.
 *
 * @param base  ENET peripheral base address.
 */
void ENET_Deinit(ENET_Type *base);

/*!
 * @brief Resets the ENET module.
 *
 * This function restores the ENET module to reset state.
 * Note that this function sets all registers to
 * reset state. As a result, the ENET module can't work after calling this function.
 *
 * @param base  ENET peripheral base address.
 */
static inline void ENET_Reset(ENET_Type *base)
{
    base->ECR |= ENET_ECR_RESET_MASK;
}

#if defined(FSL_FEATURE_ENET_HAS_RSTCTL) && (FSL_FEATURE_ENET_HAS_RSTCTL > 0)
/*!
 * @brief Resets the ENET hardware.
 *
 * This function resets ENET related resources in the hardware.
 */
void ENET_ResetHardware(void);
#endif

/*! @} */

/*!
 * @name MII interface operation
 * @{
 */

/*!
 * @brief Sets the ENET MII speed and duplex.
 *
 * This API is provided to dynamically change the speed and dulpex for MAC.
 *
 * @param base  ENET peripheral base address.
 * @param speed The speed of the RMII mode.
 * @param duplex The duplex of the RMII mode.
 */
void ENET_SetMII(ENET_Type *base, enet_mii_speed_t speed, enet_mii_duplex_t duplex);

/*!
 * @brief Sets the ENET SMI(serial management interface)- MII management interface.
 *
 * @param base  ENET peripheral base address.
 * @param srcClock_Hz This is the ENET module clock frequency. See clock distribution.
 * @param isPreambleDisabled The preamble disable flag.
 *        - true   Enables the preamble.
 *        - false  Disables the preamble.
 */
void ENET_SetSMI(ENET_Type *base, uint32_t srcClock_Hz, bool isPreambleDisabled);

/*!
 * @brief Gets the ENET SMI- MII management interface configuration.
 *
 * This API is used to get the SMI configuration to check whether the MII management
 * interface has been set.
 *
 * @param base  ENET peripheral base address.
 * @return The SMI setup status true or false.
 */
static inline bool ENET_GetSMI(ENET_Type *base)
{
    return (0U != (base->MSCR & 0x7EU));
}

/*!
 * @brief Reads data from the PHY register through an SMI interface.
 *
 * @param base  ENET peripheral base address.
 * @return The data read from PHY
 */
static inline uint32_t ENET_ReadSMIData(ENET_Type *base)
{
    return (uint32_t)((base->MMFR & ENET_MMFR_DATA_MASK) >> ENET_MMFR_DATA_SHIFT);
}

/*!
 * @brief Sends the MDIO IEEE802.3 Clause 22 format write command.
 *
 * After calling this function, need to check whether the transmission is over then do next MDIO operation.
 * For ease of use, encapsulated ENET_MDIOWrite() can be called. For customized requirements, implement
 * with combining separated APIs.
 *
 * @param base  ENET peripheral base address.
 * @param phyAddr The PHY address. Range from 0 ~ 31.
 * @param regAddr The PHY register address. Range from 0 ~ 31.
 * @param operation The write operation.
 * @param data The data written to PHY.
 */
static inline void ENET_StartSMIWrite(
    ENET_Type *base, uint8_t phyAddr, uint8_t regAddr, enet_mii_write_t operation, uint16_t data)
{
    base->MMFR = ENET_MMFR_ST(1U) | ENET_MMFR_OP(operation) | ENET_MMFR_PA(phyAddr) | ENET_MMFR_RA(regAddr) |
                 ENET_MMFR_TA(2U) | data;
}

/*!
 * @brief Sends the MDIO IEEE802.3 Clause 22 format read command.
 *
 * After calling this function, need to check whether the transmission is over then do next MDIO operation.
 * For ease of use, encapsulated ENET_MDIORead() can be called. For customized requirements, implement
 * with combining separated APIs.
 *
 * @param base  ENET peripheral base address.
 * @param phyAddr The PHY address. Range from 0 ~ 31.
 * @param regAddr The PHY register address. Range from 0 ~ 31.
 * @param operation The read operation.
 */
static inline void ENET_StartSMIRead(ENET_Type *base, uint8_t phyAddr, uint8_t regAddr, enet_mii_read_t operation)
{
    base->MMFR =
        ENET_MMFR_ST(1U) | ENET_MMFR_OP(operation) | ENET_MMFR_PA(phyAddr) | ENET_MMFR_RA(regAddr) | ENET_MMFR_TA(2U);
}

/*!
 * @brief MDIO write with IEEE802.3 Clause 22 format.
 *
 * @param base  ENET peripheral base address.
 * @param phyAddr  The PHY address. Range from 0 ~ 31.
 * @param regAddr  The PHY register. Range from 0 ~ 31.
 * @param data  The data written to PHY.
 * @return kStatus_Success  MDIO access succeeds.
 * @return kStatus_Timeout  MDIO access timeout.
 */
status_t ENET_MDIOWrite(ENET_Type *base, uint8_t phyAddr, uint8_t regAddr, uint16_t data);

/*!
 * @brief MDIO read with IEEE802.3 Clause 22 format.
 *
 * @param base  ENET peripheral base address.
 * @param phyAddr  The PHY address. Range from 0 ~ 31.
 * @param regAddr  The PHY register. Range from 0 ~ 31.
 * @param pData  The data read from PHY.
 * @return kStatus_Success  MDIO access succeeds.
 * @return kStatus_Timeout  MDIO access timeout.
 */
status_t ENET_MDIORead(ENET_Type *base, uint8_t phyAddr, uint8_t regAddr, uint16_t *pData);

#if defined(FSL_FEATURE_ENET_HAS_EXTEND_MDIO) && FSL_FEATURE_ENET_HAS_EXTEND_MDIO
/*!
 * @brief Sends the MDIO IEEE802.3 Clause 45 format write register command.
 *
 * After calling this function, need to check whether the transmission is over then do next MDIO operation.
 * For ease of use, encapsulated ENET_MDIOC45Write()/ENET_MDIOC45Read() can be called. For customized
 * requirements, implement with combining separated APIs.
 *
 * @param base  ENET peripheral base address.
 * @param portAddr  The MDIO port address(PHY address).
 * @param devAddr  The device address.
 * @param regAddr  The PHY register address.
 */
static inline void ENET_StartExtC45SMIWriteReg(ENET_Type *base, uint8_t portAddr, uint8_t devAddr, uint16_t regAddr)
{
    base->MMFR = ENET_MMFR_ST(0) | ENET_MMFR_OP(kENET_MiiAddrWrite_C45) | ENET_MMFR_PA(portAddr) |
                 ENET_MMFR_RA(devAddr) | ENET_MMFR_TA(2) | ENET_MMFR_DATA(regAddr);
}

/*!
 * @brief Sends the MDIO IEEE802.3 Clause 45 format write data command.
 *
 * After calling this function, need to check whether the transmission is over then do next MDIO operation.
 * For ease of use, encapsulated ENET_MDIOC45Write() can be called. For customized requirements, implement
 * with combining separated APIs.
 *
 * @param base  ENET peripheral base address.
 * @param portAddr  The MDIO port address(PHY address).
 * @param devAddr  The device address.
 * @param data  The data written to PHY.
 */
static inline void ENET_StartExtC45SMIWriteData(ENET_Type *base, uint8_t portAddr, uint8_t devAddr, uint16_t data)
{
    base->MMFR = ENET_MMFR_ST(0) | ENET_MMFR_OP(kENET_MiiWriteFrame_C45) | ENET_MMFR_PA(portAddr) |
                 ENET_MMFR_RA(devAddr) | ENET_MMFR_TA(2) | ENET_MMFR_DATA(data);
}

/*!
 * @brief Sends the MDIO IEEE802.3 Clause 45 format read data command.
 *
 * After calling this function, need to check whether the transmission is over then do next MDIO operation.
 * For ease of use, encapsulated ENET_MDIOC45Read() can be called. For customized requirements, implement
 * with combining separated APIs.
 *
 * @param base  ENET peripheral base address.
 * @param portAddr  The MDIO port address(PHY address).
 * @param devAddr  The device address.
 */
static inline void ENET_StartExtC45SMIReadData(ENET_Type *base, uint8_t portAddr, uint8_t devAddr)
{
    base->MMFR = ENET_MMFR_ST(0) | ENET_MMFR_OP(kENET_MiiReadFrame_C45) | ENET_MMFR_PA(portAddr) |
                 ENET_MMFR_RA(devAddr) | ENET_MMFR_TA(2);
}

/*!
 * @brief MDIO write with IEEE802.3 Clause 45 format.
 *
 * @param base  ENET peripheral base address.
 * @param portAddr  The MDIO port address(PHY address).
 * @param devAddr  The device address.
 * @param regAddr  The PHY register address.
 * @param data  The data written to PHY.
 * @return kStatus_Success  MDIO access succeeds.
 * @return kStatus_Timeout  MDIO access timeout.
 */
status_t ENET_MDIOC45Write(ENET_Type *base, uint8_t portAddr, uint8_t devAddr, uint16_t regAddr, uint16_t data);

/*!
 * @brief MDIO read with IEEE802.3 Clause 45 format.
 *
 * @param base  ENET peripheral base address.
 * @param portAddr  The MDIO port address(PHY address).
 * @param devAddr  The device address.
 * @param regAddr  The PHY register address.
 * @param pData  The data read from PHY.
 * @return kStatus_Success  MDIO access succeeds.
 * @return kStatus_Timeout  MDIO access timeout.
 */
status_t ENET_MDIOC45Read(ENET_Type *base, uint8_t portAddr, uint8_t devAddr, uint16_t regAddr, uint16_t *pData);
#endif /* FSL_FEATURE_ENET_HAS_EXTEND_MDIO */

#if ((defined(FSL_FEATURE_ENET_HAS_RGMII_TXC_DELAY) && FSL_FEATURE_ENET_HAS_RGMII_TXC_DELAY) || \
     (defined(FSL_FEATURE_ENET_HAS_RGMII_RXC_DELAY) && FSL_FEATURE_ENET_HAS_RGMII_RXC_DELAY))
/*!
 * @brief Control the usage of the delayed tx/rx RGMII clock.
 *
 * @param base  ENET peripheral base address.
 * @param txEnabled  Enable or disable to generate the delayed version of RGMII_TXC.
 * @param rxEnabled  Enable or disable to use the delayed version of RGMII_RXC.
 */
static inline void ENET_SetRGMIIClockDelay(ENET_Type *base, bool txEnabled, bool rxEnabled)
{
    uint32_t ecrReg = base->ECR;

#if defined(FSL_FEATURE_ENET_HAS_RGMII_TXC_DELAY) && FSL_FEATURE_ENET_HAS_RGMII_TXC_DELAY
    /* Set for transmit clock delay. */
    if (txEnabled)
    {
        ecrReg |= ENET_ECR_TXC_DLY_MASK;
    }
    else
    {
        ecrReg &= ~ENET_ECR_TXC_DLY_MASK;
    }
#endif /* FSL_FEATURE_ENET_HAS_RGMII_TXC_DELAY */

#if defined(FSL_FEATURE_ENET_HAS_RGMII_RXC_DELAY) && FSL_FEATURE_ENET_HAS_RGMII_RXC_DELAY
    /* Set for receive clock delay. */
    if (rxEnabled)
    {
        ecrReg |= ENET_ECR_RXC_DLY_MASK;
    }
    else
    {
        ecrReg &= ~ENET_ECR_RXC_DLY_MASK;
    }
#endif /* FSL_FEATURE_ENET_HAS_RGMII_RXC_DELAY */
    base->ECR = ecrReg;
}
#endif

/*! @} */

/*!
 * @name MAC Address Filter
 * @{
 */

/*!
 * @brief Sets the ENET module Mac address.
 *
 * @param base  ENET peripheral base address.
 * @param macAddr The six-byte Mac address pointer.
 *        The pointer is allocated by application and input into the API.
 */
void ENET_SetMacAddr(ENET_Type *base, uint8_t *macAddr);

/*!
 * @brief Gets the ENET module Mac address.
 *
 * @param base  ENET peripheral base address.
 * @param macAddr The six-byte Mac address pointer.
 *        The pointer is allocated by application and input into the API.
 */
void ENET_GetMacAddr(ENET_Type *base, uint8_t *macAddr);

/*!
 * @brief Adds the ENET device to a multicast group.
 *
 * @param base    ENET peripheral base address.
 * @param address The six-byte multicast group address which is provided by application.
 */
void ENET_AddMulticastGroup(ENET_Type *base, uint8_t *address);

/*!
 * @brief Moves the ENET device from a multicast group.
 *
 * @param base  ENET peripheral base address.
 * @param address The six-byte multicast group address which is provided by application.
 */
void ENET_LeaveMulticastGroup(ENET_Type *base, uint8_t *address);

/*! @} */

/*!
 * @name Other basic operation
 * @{
 */

#ifdef ENET_ENHANCEDBUFFERDESCRIPTOR_MODE
#if defined(FSL_FEATURE_ENET_HAS_AVB) && FSL_FEATURE_ENET_HAS_AVB
/*!
 * @brief Sets the ENET AVB feature.
 *
 * ENET AVB feature configuration, set the Receive classification match and transmit
 * bandwidth. This API is called when the AVB feature is required.
 *
 * Note: The AVB frames transmission scheme is credit-based tx scheme and it's only supported
 * with the Enhanced buffer descriptors. so the AVB configuration should only done with
 * Enhanced buffer descriptor. so when the AVB feature is required, please make sure the
 * the "ENET_ENHANCEDBUFFERDESCRIPTOR_MODE" is defined.
 *
 * @param base ENET peripheral base address.
 * @param handle ENET handler pointer.
 * @param config The ENET AVB feature configuration structure.
 */
void ENET_AVBConfigure(ENET_Type *base, enet_handle_t *handle, const enet_avb_config_t *config);
#endif /* FSL_FEATURE_ENET_HAS_AVB */
#endif /* ENET_ENHANCEDBUFFERDESCRIPTOR_MODE  */

/*!
 * @brief Activates frame reception for multiple rings.
 *
 * This function is to active the enet read process.
 * @note This must be called after the MAC configuration and
 * state are ready. It must be called after the ENET_Init().
 * This should be called when the frame reception is required.
 *
 * @param base  ENET peripheral base address.
 */
static inline void ENET_ActiveRead(ENET_Type *base)
{
    base->RDAR = ENET_RDAR_RDAR_MASK;
#if FSL_FEATURE_ENET_QUEUE > 1
    if (FSL_FEATURE_ENET_INSTANCE_QUEUEn(base) > 1)
    {
        base->RDAR1 = ENET_RDAR1_RDAR_MASK;
        base->RDAR2 = ENET_RDAR2_RDAR_MASK;
    }
#endif /* FSL_FEATURE_ENET_QUEUE > 1 */
}

/*!
 * @brief Enables/disables the MAC to enter sleep mode.
 * This function is used to set the MAC enter sleep mode.
 * When entering sleep mode, the magic frame wakeup interrupt should be enabled
 * to wake up MAC from the sleep mode and reset it to normal mode.
 *
 * @param base    ENET peripheral base address.
 * @param enable  True enable sleep mode, false disable sleep mode.
 */
static inline void ENET_EnableSleepMode(ENET_Type *base, bool enable)
{
    if (enable)
    {
        /* When this field is set, MAC enters sleep mode. */
        base->ECR |= ENET_ECR_SLEEP_MASK | ENET_ECR_MAGICEN_MASK;
    }
    else
    { /* MAC exits sleep mode. */
        base->ECR &= ~(ENET_ECR_SLEEP_MASK | ENET_ECR_MAGICEN_MASK);
    }
}

/*!
 * @brief Gets ENET transmit and receive accelerator functions from MAC controller.
 *
 * @param base  ENET peripheral base address.
 * @param txAccelOption The transmit accelerator option. The "enet_tx_accelerator_t" is
 *         recommended to be used to as the mask to get the exact the accelerator option.
 * @param rxAccelOption The receive accelerator option. The "enet_rx_accelerator_t" is
 *         recommended to be used to as the mask to get the exact the accelerator option.
 */
static inline void ENET_GetAccelFunction(ENET_Type *base, uint32_t *txAccelOption, uint32_t *rxAccelOption)
{
    assert(txAccelOption != NULL);
    assert(txAccelOption != NULL);

    *txAccelOption = base->TACC;
    *rxAccelOption = base->RACC;
}

/*! @} */

/*!
 * @name Interrupts.
 * @{
 */

/*!
 * @brief Enables the ENET interrupt.
 *
 * This function enables the ENET interrupt according to the provided mask. The mask
 * is a logical OR of enumeration members. See ::enet_interrupt_enable_t.
 * For example, to enable the TX frame interrupt and RX frame interrupt, do the following.
 * @code
 *     ENET_EnableInterrupts(ENET, kENET_TxFrameInterrupt | kENET_RxFrameInterrupt);
 * @endcode
 *
 * @param base  ENET peripheral base address.
 * @param mask  ENET interrupts to enable. This is a logical OR of the
 *              enumeration ::enet_interrupt_enable_t.
 */
static inline void ENET_EnableInterrupts(ENET_Type *base, uint32_t mask)
{
    base->EIMR |= mask;
}

/*!
 * @brief Disables the ENET interrupt.
 *
 * This function disables the ENET interrupts according to the provided mask. The mask
 * is a logical OR of enumeration members. See ::enet_interrupt_enable_t.
 * For example, to disable the TX frame interrupt and RX frame interrupt, do the following.
 * @code
 *     ENET_DisableInterrupts(ENET, kENET_TxFrameInterrupt | kENET_RxFrameInterrupt);
 * @endcode
 *
 * @param base  ENET peripheral base address.
 * @param mask  ENET interrupts to disable. This is a logical OR of the
 *              enumeration ::enet_interrupt_enable_t.
 */
static inline void ENET_DisableInterrupts(ENET_Type *base, uint32_t mask)
{
    base->EIMR &= ~mask;
}

/*!
 * @brief Gets the ENET interrupt status flag.
 *
 * @param base  ENET peripheral base address.
 * @return The event status of the interrupt source. This is the logical OR of members
 *         of the enumeration ::enet_interrupt_enable_t.
 */
static inline uint32_t ENET_GetInterruptStatus(ENET_Type *base)
{
    return base->EIR;
}

/*!
 * @brief Clears the ENET interrupt events status flag.
 *
 * This function clears enabled ENET interrupts according to the provided mask. The mask
 * is a logical OR of enumeration members. See the ::enet_interrupt_enable_t.
 * For example, to clear the TX frame interrupt and RX frame interrupt, do the following.
 * @code
 *     ENET_ClearInterruptStatus(ENET, kENET_TxFrameInterrupt | kENET_RxFrameInterrupt);
 * @endcode
 *
 * @param base  ENET peripheral base address.
 * @param mask  ENET interrupt source to be cleared.
 * This is the logical OR of members of the enumeration ::enet_interrupt_enable_t.
 */
static inline void ENET_ClearInterruptStatus(ENET_Type *base, uint32_t mask)
{
    base->EIR = mask;
}

#if FSL_FEATURE_ENET_QUEUE > 1
/*!
 * @brief Set the second level Rx IRQ handler
 *
 * @param base ENET peripheral base address.
 * @param ISRHandler  The handler to install.
 */
void ENET_SetRxISRHandler(ENET_Type *base, enet_isr_ring_t ISRHandler);

/*!
 * @brief Set the second level Tx IRQ handler
 *
 * @param base ENET peripheral base address.
 * @param ISRHandler  The handler to install.
 */
void ENET_SetTxISRHandler(ENET_Type *base, enet_isr_ring_t ISRHandler);

#else
/*!
 * @brief Set the second level Rx IRQ handler
 *
 * @param base ENET peripheral base address.
 * @param ISRHandler  The handler to install.
 */
void ENET_SetRxISRHandler(ENET_Type *base, enet_isr_t ISRHandler);

/*!
 * @brief Set the second level Tx IRQ handler
 *
 * @param base ENET peripheral base address.
 * @param ISRHandler  The handler to install.
 */
void ENET_SetTxISRHandler(ENET_Type *base, enet_isr_t ISRHandler);
#endif /* FSL_FEATURE_ENET_QUEUE > 1 */

/*!
 * @brief Set the second level Err IRQ handler
 *
 * @param base ENET peripheral base address.
 * @param ISRHandler  The handler to install.
 */
void ENET_SetErrISRHandler(ENET_Type *base, enet_isr_t ISRHandler);

#ifdef ENET_ENHANCEDBUFFERDESCRIPTOR_MODE
/*!
 * @brief Set the second level Ts IRQ handler
 *
 * @param ISRHandler  The handler to install.
 */
void ENET_SetTsISRHandler(ENET_Type *base, enet_isr_t ISRHandler);

/*!
 * @brief Set the second level 1588 Timer IRQ handler
 *
 * @param ISRHandler  The handler to install.
 */
void ENET_Set1588TimerISRHandler(ENET_Type *base, enet_isr_t ISRHandler);
#endif /* ENET_ENHANCEDBUFFERDESCRIPTOR_MODE */

/*! @} */

/*!
 * @name Transactional operation
 * @{
 */

/*!
 * @brief Gets the error statistics of a received frame for ENET specified ring.
 *
 * This API must be called after the ENET_GetRxFrameSize and before the ENET_ReadFrame().
 * If the ENET_GetRxFrameSize returns kStatus_ENET_RxFrameError,
 * the ENET_GetRxErrBeforeReadFrame can be used to get the exact error statistics.
 * This is an example.
 * @code
 *       status = ENET_GetRxFrameSize(&g_handle, &length, 0);
 *       if (status == kStatus_ENET_RxFrameError)
 *       {
 *           Comments: Get the error information of the received frame.
 *           ENET_GetRxErrBeforeReadFrame(&g_handle, &eErrStatic, 0);
 *           Comments: update the receive buffer.
 *           ENET_ReadFrame(EXAMPLE_ENET, &g_handle, NULL, 0);
 *       }
 * @endcode
 * @param handle The ENET handler structure pointer. This is the same handler pointer used in the ENET_Init.
 * @param eErrorStatic The error statistics structure pointer.
 * @param ringId The ring index, range from 0 ~ (FSL_FEATURE_ENET_INSTANCE_QUEUEn(x) - 1).
 */
void ENET_GetRxErrBeforeReadFrame(enet_handle_t *handle, enet_data_error_stats_t *eErrorStatic, uint8_t ringId);

#ifdef ENET_ENHANCEDBUFFERDESCRIPTOR_MODE
/*!
 * @brief Gets the ENET transmit frame statistics after the data send for specified ring.
 *
 * This interface gets the error statistics of the transmit frame.
 * Because the error information is reported by the uDMA after the data delivery, this interface
 * should be called after the data transmit API. It is recommended to call this function on
 * transmit interrupt handler. After calling the ENET_SendFrame, the
 * transmit interrupt notifies the transmit completion.
 *
 * @param handle The PTP handler pointer. This is the same handler pointer used in the ENET_Init.
 * @param eErrorStatic The error statistics structure pointer.
 * @param ringId The ring index, range from 0 ~ (FSL_FEATURE_ENET_INSTANCE_QUEUEn(x) - 1).
 * @return The execute status.
 */
status_t ENET_GetTxErrAfterSendFrame(enet_handle_t *handle, enet_data_error_stats_t *eErrorStatic, uint8_t ringId);
#endif /* ENET_ENHANCEDBUFFERDESCRIPTOR_MODE */

/*!
 * @brief Enables/disables collection of transfer statistics.
 *
 * Note that this function does not reset any of the already collected data,
 * use the function ENET_ResetStatistics to clear the transfer statistics if needed.
 *
 * @param base   ENET peripheral base address.
 * @param enable True enable statistics collection, false disable statistics collection.
 */
void ENET_EnableStatistics(ENET_Type *base, bool enable);

/*!
 * @brief Gets transfer statistics.
 *
 * Copies the actual value of hardware counters into the provided structure.
 * Calling this function does not reset the counters in hardware.
 *
 * @param base  ENET peripheral base address.
 * @param statistics The statistics structure pointer.
 */
void ENET_GetStatistics(ENET_Type *base, enet_transfer_stats_t *statistics);

/*!
 * @brief Resets transfer statistics.
 *
 * Sets the value of hardware transfer counters to zero.
 *
 * @param base ENET peripheral base address.
 */
void ENET_ResetStatistics(ENET_Type *base);

/*!
 * @brief Gets the size of the read frame for specified ring.
 *
 * This function gets a received frame size from the ENET buffer descriptors.
 * @note The FCS of the frame is automatically removed by MAC and the size is the length without the FCS.
 * After calling ENET_GetRxFrameSize, ENET_ReadFrame() should be called to receive frame and update the BD
 * if the result is not "kStatus_ENET_RxFrameEmpty".
 *
 * @param handle The ENET handler structure. This is the same handler pointer used in the ENET_Init.
 * @param length The length of the valid frame received.
 * @param ringId The ring index or ring number.
 * @retval kStatus_ENET_RxFrameEmpty No frame received. Should not call ENET_ReadFrame to read frame.
 * @retval kStatus_ENET_RxFrameError Data error happens. ENET_ReadFrame should be called with NULL data
 *         and NULL length to update the receive buffers.
 * @retval kStatus_Success Receive a frame Successfully then the ENET_ReadFrame
 *         should be called with the right data buffer and the captured data length input.
 */
status_t ENET_GetRxFrameSize(enet_handle_t *handle, uint32_t *length, uint8_t ringId);

/*!
 * @brief Reads a frame from the ENET device.
 * This function reads a frame (both the data and the length) from the ENET buffer descriptors.
 * User can get timestamp through ts pointer if the ts is not NULL.
 * @note It doesn't store the timestamp in the receive timestamp queue.
 * The ENET_GetRxFrameSize should be used to get the size of the prepared data buffer.
 * This API uses memcpy to copy data from DMA buffer to application buffer, 4 bytes aligned data buffer
 * in 32 bits platforms provided by user may let compiler use optimization instruction to reduce time
 * consumption.
 * This is an example:
 * @code
 *       uint32_t length;
 *       enet_handle_t g_handle;
 *       Comments: Get the received frame size firstly.
 *       status = ENET_GetRxFrameSize(&g_handle, &length, 0);
 *       if (length != 0)
 *       {
 *           Comments: Allocate memory here with the size of "length"
 *           uint8_t *data = memory allocate interface;
 *           if (!data)
 *           {
 *               ENET_ReadFrame(ENET, &g_handle, NULL, 0, 0, NULL);
 *               Comments: Add the console warning log.
 *           }
 *           else
 *           {
 *               status = ENET_ReadFrame(ENET, &g_handle, data, length, 0, NULL);
 *               Comments: Call stack input API to deliver the data to stack
 *           }
 *       }
 *       else if (status == kStatus_ENET_RxFrameError)
 *       {
 *           Comments: Update the received buffer when a error frame is received.
 *           ENET_ReadFrame(ENET, &g_handle, NULL, 0, 0, NULL);
 *       }
 * @endcode
 * @param base  ENET peripheral base address.
 * @param handle The ENET handler structure. This is the same handler pointer used in the ENET_Init.
 * @param data The data buffer provided by user to store the frame which memory size should be at least "length".
 * @param length The size of the data buffer which is still the length of the received frame.
 * @param ringId The ring index or ring number.
 * @param ts The timestamp address to store received timestamp.
 * @return The execute status, successful or failure.
 */
status_t ENET_ReadFrame(
    ENET_Type *base, enet_handle_t *handle, uint8_t *data, uint32_t length, uint8_t ringId, uint32_t *ts);

/*!
 * @brief Transmits an ENET frame for specified ring.
 * @note The CRC is automatically appended to the data. Input the data to send without the CRC.
 * This API uses memcpy to copy data from DMA buffer to application buffer, 4 bytes aligned data buffer
 * in 32 bits platforms provided by user may let compiler use optimization instruction to reduce time
 * consumption.
 *
 *
 * @param base  ENET peripheral base address.
 * @param handle The ENET handler pointer. This is the same handler pointer used in the ENET_Init.
 * @param data The data buffer provided by user to send.
 * @param length The length of the data to send.
 * @param ringId The ring index or ring number.
 * @param tsFlag Timestamp enable flag.
 * @param context Used by user to handle some events after transmit over.
 * @retval kStatus_Success  Send frame succeed.
 * @retval kStatus_ENET_TxFrameBusy  Transmit buffer descriptor is busy under transmission.
 *         The transmit busy happens when the data send rate is over the MAC capacity.
 *         The waiting mechanism is recommended to be added after each call return with
 *         kStatus_ENET_TxFrameBusy.
 */
status_t ENET_SendFrame(ENET_Type *base,
                        enet_handle_t *handle,
                        const uint8_t *data,
                        uint32_t length,
                        uint8_t ringId,
                        bool tsFlag,
                        void *context);

/*!
 * @brief Enable or disable tx descriptors reclaim mechanism.
 * @note This function must be called when no pending send frame action.
 * Set enable if you want to reclaim context or timestamp in interrupt.
 *
 * @param handle The ENET handler pointer. This is the same handler pointer used in the ENET_Init.
 * @param isEnable Enable or disable flag.
 * @param ringId The ring index or ring number.
 * @retval kStatus_Success  Succeed to enable/disable Tx reclaim.
 * @retval kStatus_Fail  Fail to enable/disable Tx reclaim.
 */
status_t ENET_SetTxReclaim(enet_handle_t *handle, bool isEnable, uint8_t ringId);

/*!
 * @brief Reclaim tx descriptors.
 * This function is used to update the tx descriptor status and
 * store the tx timestamp when the 1588 feature is enabled.
 * This is called by the transmit interupt IRQ handler after the
 * complete of a frame transmission.
 *
 * @param base   ENET peripheral base address.
 * @param handle The ENET handler pointer. This is the same handler pointer used in the ENET_Init.
 * @param ringId The ring index or ring number.
 */
void ENET_ReclaimTxDescriptor(ENET_Type *base, enet_handle_t *handle, uint8_t ringId);

/*!
 * @brief Receives one frame in specified BD ring with zero copy.
 *
 * This function uses the user-defined allocation and free callbacks. Every time application gets one frame through
 * this function, driver stores the buffer address(es) in enet_buffer_struct_t and allocate new buffer(s) for the BD(s).
 * If there's no memory buffer in the pool, this function drops current one frame to keep the Rx frame in BD ring is as
 * fresh as possible.
 * @note Application must provide a memory pool including at least BD number + n buffers in order for this function to
 * work properly, because each BD must always take one buffer while driver is running, then other extra n buffer(s) can
 * be taken by application. Here n is the ceil(max_frame_length(set by RCR) / bd_rx_size(set by MRBR)). Application must
 * also provide an array structure in rxFrame->rxBuffArray with n index to receive one complete frame in any case.
 *
 * @param base   ENET peripheral base address.
 * @param handle The ENET handler pointer. This is the same handler pointer used in the ENET_Init.
 * @param rxFrame The received frame information structure provided by user.
 * @param ringId The ring index or ring number.
 * @retval kStatus_Success  Succeed to get one frame and allocate new memory for Rx buffer.
 * @retval kStatus_ENET_RxFrameEmpty  There's no Rx frame in the BD.
 * @retval kStatus_ENET_RxFrameError  There's issue in this receiving.
 * @retval kStatus_ENET_RxFrameDrop  There's no new buffer memory for BD, drop this frame.
 */
status_t ENET_GetRxFrame(ENET_Type *base, enet_handle_t *handle, enet_rx_frame_struct_t *rxFrame, uint8_t ringId);

/*!
 * @brief Sends one frame in specified BD ring with zero copy.
 *
 * This function supports scattered buffer transmit, user needs to provide the buffer array.
 * @note Tx reclaim should be enabled to ensure the Tx buffer ownership can be given back to
 * application after Tx is over.
 *
 * @param base   ENET peripheral base address.
 * @param handle The ENET handler pointer. This is the same handler pointer used in the ENET_Init.
 * @param txFrame The Tx frame structure.
 * @param ringId The ring index or ring number.
 * @retval kStatus_Success  Succeed to send one frame.
 * @retval kStatus_ENET_TxFrameBusy  The BD is not ready for Tx or the reclaim operation still not finishs.
 * @retval kStatus_ENET_TxFrameOverLen  The Tx frame length is over max ethernet frame length.
 */
status_t ENET_StartTxFrame(ENET_Type *base, enet_handle_t *handle, enet_tx_frame_struct_t *txFrame, uint8_t ringId);

#if FSL_FEATURE_ENET_QUEUE > 1
/*!
 * @brief The transmit IRQ handler.
 *
 * @param base  ENET peripheral base address.
 * @param handle The ENET handler pointer.
 * @param ringId The ring id or ring number.
 */
void ENET_TransmitIRQHandler(ENET_Type *base, enet_handle_t *handle, uint32_t ringId);

/*!
 * @brief The receive IRQ handler.
 *
 * @param base  ENET peripheral base address.
 * @param handle The ENET handler pointer.
 * @param ringId The ring id or ring number.
 */
void ENET_ReceiveIRQHandler(ENET_Type *base, enet_handle_t *handle, uint32_t ringId);

/*!
 * @brief the common IRQ handler for the tx/rx irq handler.
 *
 * This is used for the combined tx/rx interrupt for multi-ring (frame 1).
 *
 * @param base  ENET peripheral base address.
 */
void ENET_CommonFrame1IRQHandler(ENET_Type *base);

/*!
 * @brief the common IRQ handler for the tx/rx irq handler.
 *
 * This is used for the combined tx/rx interrupt for multi-ring (frame 2).
 *
 * @param base  ENET peripheral base address.
 */
void ENET_CommonFrame2IRQHandler(ENET_Type *base);
#else
/*!
 * @brief The transmit IRQ handler.
 *
 * @param base  ENET peripheral base address.
 * @param handle The ENET handler pointer.
 */
void ENET_TransmitIRQHandler(ENET_Type *base, enet_handle_t *handle);

/*!
 * @brief The receive IRQ handler.
 *
 * @param base  ENET peripheral base address.
 * @param handle The ENET handler pointer.
 */
void ENET_ReceiveIRQHandler(ENET_Type *base, enet_handle_t *handle);
#endif /* FSL_FEATURE_ENET_QUEUE > 1 */

/*!
 * @brief Some special IRQ handler including the error, mii, wakeup irq handler.
 *
 * @param base  ENET peripheral base address.
 * @param handle The ENET handler pointer.
 */
void ENET_ErrorIRQHandler(ENET_Type *base, enet_handle_t *handle);

/*!
 * @brief the common IRQ handler for the 1588 irq handler.
 *
 * This is used for the 1588 timer interrupt.
 *
 * @param base  ENET peripheral base address.
 */
void ENET_Ptp1588IRQHandler(ENET_Type *base);

/*!
 * @brief the common IRQ handler for the tx/rx/error etc irq handler.
 *
 * This is used for the combined tx/rx/error interrupt for single/mutli-ring (frame 0).
 *
 * @param base  ENET peripheral base address.
 */
void ENET_CommonFrame0IRQHandler(ENET_Type *base);
/*! @} */

#ifdef ENET_ENHANCEDBUFFERDESCRIPTOR_MODE
/*!
 * @name ENET PTP 1588 function operation
 * @{
 */
void ENET_Ptp1588ConfigureHandler(ENET_Type *base, enet_handle_t *handle, enet_ptp_config_t *ptpConfig);

/*!
 * @brief Configures the ENET PTP IEEE 1588 feature with the basic configuration.
 * The function sets the clock for PTP 1588 timer and enables
 * time stamp interrupts and transmit interrupts for PTP 1588 features.
 * This API should be called when the 1588 feature is enabled
 * or the ENET_ENHANCEDBUFFERDESCRIPTOR_MODE is defined.
 * ENET_Init should be called before calling this API.
 *
 * @note The PTP 1588 time-stamp second increase though time-stamp interrupt handler
 *  and the transmit time-stamp store is done through transmit interrupt handler.
 *  As a result, the TS interrupt and TX interrupt are enabled when you call this API.
 *
 * @param base    ENET peripheral base address.
 * @param handle  ENET handler pointer.
 * @param ptpConfig The ENET PTP1588 configuration.
 */
void ENET_Ptp1588Configure(ENET_Type *base, enet_handle_t *handle, enet_ptp_config_t *ptpConfig);

/*!
 * @brief Starts the ENET PTP 1588 Timer.
 * This function is used to initialize the PTP timer. After the PTP starts,
 * the PTP timer starts running.
 *
 * @param base  ENET peripheral base address.
 * @param ptpClkSrc The clock source of the PTP timer.
 */
void ENET_Ptp1588StartTimer(ENET_Type *base, uint32_t ptpClkSrc);

/*!
 * @brief Stops the ENET PTP 1588 Timer.
 * This function is used to stops the ENET PTP timer.
 *
 * @param base  ENET peripheral base address.
 */
static inline void ENET_Ptp1588StopTimer(ENET_Type *base)
{
    /* Disable PTP timer and reset the timer. */
    base->ATCR &= ~ENET_ATCR_EN_MASK;
    base->ATCR |= ENET_ATCR_RESTART_MASK;
}

/*!
 * @brief Adjusts the ENET PTP 1588 timer.
 *
 * @param base  ENET peripheral base address.
 * @param corrIncrease The correction increment value. This value is added every time the correction
 *       timer expires. A value less than the PTP timer frequency(1/ptpClkSrc) slows down the timer,
 *        a value greater than the 1/ptpClkSrc speeds up the timer.
 * @param corrPeriod The PTP timer correction counter wrap-around value. This defines after how
 *       many timer clock the correction counter should be reset and trigger a correction
 *       increment on the timer. A value of 0 disables the correction counter and no correction occurs.
 */
void ENET_Ptp1588AdjustTimer(ENET_Type *base, uint32_t corrIncrease, uint32_t corrPeriod);

/*!
 * @brief Sets the ENET PTP 1588 timer channel mode.
 *
 * @param base  ENET peripheral base address.
 * @param channel The ENET PTP timer channel number.
 * @param mode The PTP timer channel mode, see "enet_ptp_timer_channel_mode_t".
 * @param intEnable Enables or disables the interrupt.
 */
static inline void ENET_Ptp1588SetChannelMode(ENET_Type *base,
                                              enet_ptp_timer_channel_t channel,
                                              enet_ptp_timer_channel_mode_t mode,
                                              bool intEnable)
{
    uint32_t tcrReg = 0;

    tcrReg = ENET_TCSR_TMODE(mode) | (intEnable ? ENET_TCSR_TIE_MASK : 0U);

    /* Disable channel mode first. */
    base->CHANNEL[channel].TCSR = 0;
    base->CHANNEL[channel].TCSR = tcrReg;
}

#if defined(FSL_FEATURE_ENET_HAS_TIMER_PWCONTROL) && FSL_FEATURE_ENET_HAS_TIMER_PWCONTROL
/*!
 * @brief Sets ENET PTP 1588 timer channel mode pulse width.
 *
 * For the input "mode" in ENET_Ptp1588SetChannelMode, the kENET_PtpChannelPulseLowonCompare
 * kENET_PtpChannelPulseHighonCompare only support the pulse width for one 1588 clock.
 * this function is extended for control the pulse width from 1 to 32 1588 clock cycles.
 * so call this function if you need to set the timer channel mode for
 * kENET_PtpChannelPulseLowonCompare or kENET_PtpChannelPulseHighonCompare
 * with pulse width more than one 1588 clock,
 *
 * @param base  ENET peripheral base address.
 * @param channel The ENET PTP timer channel number.
 * @param isOutputLow  True --- timer channel is configured for output compare
 *                              pulse output low.
 *                     false --- timer channel is configured for output compare
 *                              pulse output high.
 * @param pulseWidth  The pulse width control value, range from 0 ~ 31.
 *                     0  --- pulse width is one 1588 clock cycle.
 *                     31 --- pulse width is thirty two 1588 clock cycles.
 * @param intEnable Enables or disables the interrupt.
 */
static inline void ENET_Ptp1588SetChannelOutputPulseWidth(
    ENET_Type *base, enet_ptp_timer_channel_t channel, bool isOutputLow, uint8_t pulseWidth, bool intEnable)
{
    uint32_t tcrReg;

    tcrReg = ENET_TCSR_TIE(intEnable) | ENET_TCSR_TPWC(pulseWidth);

    if (isOutputLow)
    {
        tcrReg |= ENET_TCSR_TMODE(kENET_PtpChannelPulseLowonCompare);
    }
    else
    {
        tcrReg |= ENET_TCSR_TMODE(kENET_PtpChannelPulseHighonCompare);
    }

    /* Disable channel mode first. */
    base->CHANNEL[channel].TCSR = 0;
    base->CHANNEL[channel].TCSR = tcrReg;
}
#endif /* FSL_FEATURE_ENET_HAS_TIMER_PWCONTROL */

/*!
 * @brief Sets the ENET PTP 1588 timer channel comparison value.
 *
 * @param base  ENET peripheral base address.
 * @param channel The PTP timer channel, see "enet_ptp_timer_channel_t".
 * @param cmpValue The compare value for the compare setting.
 */
static inline void ENET_Ptp1588SetChannelCmpValue(ENET_Type *base, enet_ptp_timer_channel_t channel, uint32_t cmpValue)
{
    base->CHANNEL[channel].TCCR = cmpValue;
}

/*!
 * @brief Gets the ENET PTP 1588 timer channel status.
 *
 * @param base  ENET peripheral base address.
 * @param channel The IEEE 1588 timer channel number.
 * @return True or false, Compare or capture operation status
 */
static inline bool ENET_Ptp1588GetChannelStatus(ENET_Type *base, enet_ptp_timer_channel_t channel)
{
    return (0U != (base->CHANNEL[channel].TCSR & ENET_TCSR_TF_MASK));
}

/*!
 * @brief Clears the ENET PTP 1588 timer channel status.
 *
 * @param base  ENET peripheral base address.
 * @param channel The IEEE 1588 timer channel number.
 */
static inline void ENET_Ptp1588ClearChannelStatus(ENET_Type *base, enet_ptp_timer_channel_t channel)
{
    base->CHANNEL[channel].TCSR |= ENET_TCSR_TF_MASK;
    base->TGSR = (1UL << (uint32_t)channel);
}

/*!
 * @brief Get the ENET PTP 1588 timer global status.
 *
 * @param base  ENET peripheral base address.
 */
static inline uint32_t ENET_Ptp1588GetGlobalStatus(ENET_Type *base)
{
    return base->TGSR;
}

/*!
 * @brief Gets the current ENET time from the PTP 1588 timer.
 *        A variant of ENET_Ptp1588GetTimer() which does not disable interrupts.
 *
 * @param base  ENET peripheral base address.
 * @param handle The ENET state pointer. This is the same state pointer used in the ENET_Init.
 * @param ptpTime The PTP timer structure.
 */
void ENET_Ptp1588GetTimerNoIrqDisable(ENET_Type *base, enet_handle_t *handle, enet_ptp_time_t *ptpTime);

/*!
 * @brief Gets the current ENET time from the PTP 1588 timer.
 *
 * @param base  ENET peripheral base address.
 * @param handle The ENET state pointer. This is the same state pointer used in the ENET_Init.
 * @param ptpTime The PTP timer structure.
 */
void ENET_Ptp1588GetTimer(ENET_Type *base, enet_handle_t *handle, enet_ptp_time_t *ptpTime);

/*!
 * @brief Sets the ENET PTP 1588 timer to the assigned time.
 *
 * @param base  ENET peripheral base address.
 * @param handle The ENET state pointer. This is the same state pointer used in the ENET_Init.
 * @param ptpTime The timer to be set to the PTP timer.
 */
void ENET_Ptp1588SetTimer(ENET_Type *base, enet_handle_t *handle, enet_ptp_time_t *ptpTime);

/*!
 * @brief The IEEE 1588 PTP time stamp interrupt handler.
 *
 * @param base  ENET peripheral base address.
 * @param handle The ENET state pointer. This is the same state pointer used in the ENET_Init.
 */
void ENET_TimeStampIRQHandler(ENET_Type *base, enet_handle_t *handle);

/*! @} */

#endif /* ENET_ENHANCEDBUFFERDESCRIPTOR_MODE */

#if defined(__cplusplus)
}
#endif

/*! @}*/

#endif /* FSL_ENET_H_ */<|MERGE_RESOLUTION|>--- conflicted
+++ resolved
@@ -23,11 +23,7 @@
 /*! @name Driver version */
 /*! @{ */
 /*! @brief Defines the driver version. */
-<<<<<<< HEAD
-#define FSL_ENET_DRIVER_VERSION (MAKE_VERSION(2, 9, 0))
-=======
 #define FSL_ENET_DRIVER_VERSION (MAKE_VERSION(2, 9, 1))
->>>>>>> 6f3fd257
 /*! @} */
 
 /*! @name ENET DESCRIPTOR QUEUE */
