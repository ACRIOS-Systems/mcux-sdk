/*
 * Copyright (c) 2015 - 2016, Freescale Semiconductor, Inc.
<<<<<<< HEAD
 * Copyright 2016-2022 NXP
 * All rights reserved.
=======
 * Copyright 2016-2023 NXP
>>>>>>> 16897e8a
 *
 * SPDX-License-Identifier: BSD-3-Clause
 */
#ifndef _FSL_ENET_H_
#define _FSL_ENET_H_

#include "fsl_common.h"
#if defined(FSL_FEATURE_MEMORY_HAS_ADDRESS_OFFSET) && FSL_FEATURE_MEMORY_HAS_ADDRESS_OFFSET
#include "fsl_memory.h"
#endif
/*!
 * @addtogroup enet
 * @{
 */

/*******************************************************************************
 * Definitions
 ******************************************************************************/

/*! @name Driver version */
/*@{*/
/*! @brief Defines the driver version. */
<<<<<<< HEAD
#define FSL_ENET_DRIVER_VERSION (MAKE_VERSION(2, 6, 3))
=======
#define FSL_ENET_DRIVER_VERSION (MAKE_VERSION(2, 7, 0))
>>>>>>> 16897e8a
/*@}*/

/*! @name ENET DESCRIPTOR QUEUE */
/*@{*/
/*! @brief Defines the queue number. */
#ifndef FSL_FEATURE_ENET_QUEUE
#define FSL_FEATURE_ENET_QUEUE 1 /* Singal queue for previous IP. */
#endif
/*@}*/

/*! @name Control and status region bit masks of the receive buffer descriptor. */
/*@{*/
#define ENET_BUFFDESCRIPTOR_RX_EMPTY_MASK       0x8000U /*!< Empty bit mask. */
#define ENET_BUFFDESCRIPTOR_RX_SOFTOWNER1_MASK  0x4000U /*!< Software owner one mask. */
#define ENET_BUFFDESCRIPTOR_RX_WRAP_MASK        0x2000U /*!< Next buffer descriptor is the start address. */
#define ENET_BUFFDESCRIPTOR_RX_SOFTOWNER2_Mask  0x1000U /*!< Software owner two mask. */
#define ENET_BUFFDESCRIPTOR_RX_LAST_MASK        0x0800U /*!< Last BD of the frame mask. */
#define ENET_BUFFDESCRIPTOR_RX_MISS_MASK        0x0100U /*!< Received because of the promiscuous mode. */
#define ENET_BUFFDESCRIPTOR_RX_BROADCAST_MASK   0x0080U /*!< Broadcast packet mask. */
#define ENET_BUFFDESCRIPTOR_RX_MULTICAST_MASK   0x0040U /*!< Multicast packet mask. */
#define ENET_BUFFDESCRIPTOR_RX_LENVLIOLATE_MASK 0x0020U /*!< Length violation mask. */
#define ENET_BUFFDESCRIPTOR_RX_NOOCTET_MASK     0x0010U /*!< Non-octet aligned frame mask. */
#define ENET_BUFFDESCRIPTOR_RX_CRC_MASK         0x0004U /*!< CRC error mask. */
#define ENET_BUFFDESCRIPTOR_RX_OVERRUN_MASK     0x0002U /*!< FIFO overrun mask. */
#define ENET_BUFFDESCRIPTOR_RX_TRUNC_MASK       0x0001U /*!< Frame is truncated mask. */
/*@}*/

/*! @name Control and status bit masks of the transmit buffer descriptor. */
/*@{*/
#define ENET_BUFFDESCRIPTOR_TX_READY_MASK       0x8000U /*!< Ready bit mask. */
#define ENET_BUFFDESCRIPTOR_TX_SOFTOWENER1_MASK 0x4000U /*!< Software owner one mask. */
#define ENET_BUFFDESCRIPTOR_TX_WRAP_MASK        0x2000U /*!< Wrap buffer descriptor mask. */
#define ENET_BUFFDESCRIPTOR_TX_SOFTOWENER2_MASK 0x1000U /*!< Software owner two mask. */
#define ENET_BUFFDESCRIPTOR_TX_LAST_MASK        0x0800U /*!< Last BD of the frame mask. */
#define ENET_BUFFDESCRIPTOR_TX_TRANMITCRC_MASK  0x0400U /*!< Transmit CRC mask. */
/*@}*/

/* Extended control regions for enhanced buffer descriptors. */
#ifdef ENET_ENHANCEDBUFFERDESCRIPTOR_MODE
/*! @name First extended control region bit masks of the receive buffer descriptor. */
/*@{*/
#define ENET_BUFFDESCRIPTOR_RX_IPV4_MASK             0x0001U /*!< Ipv4 frame mask. */
#define ENET_BUFFDESCRIPTOR_RX_IPV6_MASK             0x0002U /*!< Ipv6 frame mask. */
#define ENET_BUFFDESCRIPTOR_RX_VLAN_MASK             0x0004U /*!< VLAN frame mask. */
#define ENET_BUFFDESCRIPTOR_RX_PROTOCOLCHECKSUM_MASK 0x0010U /*!< Protocol checksum error mask. */
#define ENET_BUFFDESCRIPTOR_RX_IPHEADCHECKSUM_MASK   0x0020U /*!< IP header checksum error mask. */
/*@}*/

/*! @name Second extended control region bit masks of the receive buffer descriptor. */
/*@{*/
#define ENET_BUFFDESCRIPTOR_RX_INTERRUPT_MASK 0x0080U /*!< BD interrupt mask. */
#define ENET_BUFFDESCRIPTOR_RX_UNICAST_MASK   0x0100U /*!< Unicast frame mask. */
#define ENET_BUFFDESCRIPTOR_RX_COLLISION_MASK 0x0200U /*!< BD collision mask. */
#define ENET_BUFFDESCRIPTOR_RX_PHYERR_MASK    0x0400U /*!< PHY error mask. */
#define ENET_BUFFDESCRIPTOR_RX_MACERR_MASK    0x8000U /*!< Mac error mask. */
/*@}*/

/*! @name First extended control region bit masks of the transmit buffer descriptor. */
/*@{*/
#define ENET_BUFFDESCRIPTOR_TX_ERR_MASK              0x8000U /*!< Transmit error mask. */
#define ENET_BUFFDESCRIPTOR_TX_UNDERFLOWERR_MASK     0x2000U /*!< Underflow error mask. */
#define ENET_BUFFDESCRIPTOR_TX_EXCCOLLISIONERR_MASK  0x1000U /*!< Excess collision error mask. */
#define ENET_BUFFDESCRIPTOR_TX_FRAMEERR_MASK         0x0800U /*!< Frame error mask. */
#define ENET_BUFFDESCRIPTOR_TX_LATECOLLISIONERR_MASK 0x0400U /*!< Late collision error mask. */
#define ENET_BUFFDESCRIPTOR_TX_OVERFLOWERR_MASK      0x0200U /*!< Overflow error mask. */
#define ENET_BUFFDESCRIPTOR_TX_TIMESTAMPERR_MASK     0x0100U /*!< Timestamp error mask. */
/*@}*/

/*! @name Second extended control region bit masks of the transmit buffer descriptor. */
/*@{*/
#define ENET_BUFFDESCRIPTOR_TX_INTERRUPT_MASK     0x4000U /*!< Interrupt mask. */
#define ENET_BUFFDESCRIPTOR_TX_TIMESTAMP_MASK     0x2000U /*!< Timestamp flag mask. */
#define ENET_BUFFDESCRIPTOR_TX_PROTOCHECKSUM_MASK 0x1000U /*!< Protocal checksum mask. */
#define ENET_BUFFDESCRIPTOR_TX_IPCHECKSUM_MASK    0x0800U /*!< IP header checksum flag mask. */
#if defined(FSL_FEATURE_ENET_HAS_AVB) && FSL_FEATURE_ENET_HAS_AVB
#define ENET_BUFFDESCRIPTOR_TX_USETXLAUNCHTIME_MASK 0x0100U /*!< Use the transmit launch time. */
#define ENET_BUFFDESCRIPTOR_TX_FRAMETYPE_MASK       0x00F0U /*!< Frame type mask. */
#define ENET_BUFFDESCRIPTOR_TX_FRAMETYPE_SHIFT      4U      /*!< Frame type shift. */
#define ENET_BD_FTYPE(n) \
    (((uint32_t)(n) << ENET_BUFFDESCRIPTOR_TX_FRAMETYPE_SHIFT) & ENET_BUFFDESCRIPTOR_TX_FRAMETYPE_MASK)
#endif /* FSL_FEATURE_ENET_HAS_AVB */
/*@}*/
#endif /* ENET_ENHANCEDBUFFERDESCRIPTOR_MODE */

/*! @brief Defines the receive error status flag mask. */
#define ENET_BUFFDESCRIPTOR_RX_ERR_MASK                                        \
    (ENET_BUFFDESCRIPTOR_RX_TRUNC_MASK | ENET_BUFFDESCRIPTOR_RX_OVERRUN_MASK | \
     ENET_BUFFDESCRIPTOR_RX_LENVLIOLATE_MASK | ENET_BUFFDESCRIPTOR_RX_NOOCTET_MASK | ENET_BUFFDESCRIPTOR_RX_CRC_MASK)
#ifdef ENET_ENHANCEDBUFFERDESCRIPTOR_MODE
#define ENET_BUFFDESCRIPTOR_RX_EXT_ERR_MASK \
    (ENET_BUFFDESCRIPTOR_RX_MACERR_MASK | ENET_BUFFDESCRIPTOR_RX_PHYERR_MASK | ENET_BUFFDESCRIPTOR_RX_COLLISION_MASK)
#endif

/*! @name Defines some Ethernet parameters. */
/*@{*/
#define ENET_FRAME_MAX_FRAMELEN 1518U /*!< Default maximum Ethernet frame size without VLAN tag. */
#define ENET_FRAME_VLAN_TAGLEN  4U    /*!< Ethernet single VLAN tag size. */
#define ENET_FRAME_CRC_LEN      4U    /*!< CRC size in a frame. */
#define ENET_FRAME_TX_LEN_LIMITATION(x) \
    ((((x)->RCR & ENET_RCR_MAX_FL_MASK) >> ENET_RCR_MAX_FL_SHIFT) - ENET_FRAME_CRC_LEN)

#define ENET_FIFO_MIN_RX_FULL  5U                                        /*!< ENET minimum receive FIFO full. */
#define ENET_RX_MIN_BUFFERSIZE 256U                                      /*!< ENET minimum buffer size. */
#define ENET_PHY_MAXADDRESS    (ENET_MMFR_PA_MASK >> ENET_MMFR_PA_SHIFT) /*!< Maximum PHY address. */

#if FSL_FEATURE_ENET_QUEUE > 1
#define ENET_TX_INTERRUPT                                                                                       \
    ((uint32_t)kENET_TxFrameInterrupt | (uint32_t)kENET_TxBufferInterrupt | (uint32_t)kENET_TxFrame1Interrupt | \
     (uint32_t)kENET_TxBuffer1Interrupt | (uint32_t)kENET_TxFrame2Interrupt |                                   \
     (uint32_t)kENET_TxBuffer2Interrupt) /*!< Enet Tx interrupt flag. */
#define ENET_RX_INTERRUPT                                                                                       \
    ((uint32_t)kENET_RxFrameInterrupt | (uint32_t)kENET_RxBufferInterrupt | (uint32_t)kENET_RxFrame1Interrupt | \
     (uint32_t)kENET_RxBuffer1Interrupt | (uint32_t)kENET_RxFrame2Interrupt |                                   \
     (uint32_t)kENET_RxBuffer2Interrupt) /*!< Enet Rx interrupt flag. */
#else
#define ENET_TX_INTERRUPT \
    ((uint32_t)kENET_TxFrameInterrupt | (uint32_t)kENET_TxBufferInterrupt) /*!< Enet Tx interrupt flag. */
#define ENET_RX_INTERRUPT \
    ((uint32_t)kENET_RxFrameInterrupt | (uint32_t)kENET_RxBufferInterrupt) /*!< Enet Rx interrupt flag. */
#endif                                                                     /* FSL_FEATURE_ENET_QUEUE > 1 */
#define ENET_TS_INTERRUPT \
    ((uint32_t)kENET_TsTimerInterrupt | (uint32_t)kENET_TsAvailInterrupt) /*!< Enet timestamp interrupt flag. */
#define ENET_ERR_INTERRUPT                                                                             \
    ((uint32_t)kENET_BabrInterrupt | (uint32_t)kENET_BabtInterrupt | (uint32_t)kENET_EBusERInterrupt | \
     (uint32_t)kENET_LateCollisionInterrupt | (uint32_t)kENET_RetryLimitInterrupt |                    \
     (uint32_t)kENET_UnderrunInterrupt | (uint32_t)kENET_PayloadRxInterrupt) /*!< Enet error interrupt flag. */
/*@}*/

/*! @brief Defines the status return codes for transaction. */
enum
{
    kStatus_ENET_InitMemoryFail =
        MAKE_STATUS(kStatusGroup_ENET, 0U), /*!< Init fails since buffer memory is not enough. */
    kStatus_ENET_RxFrameError = MAKE_STATUS(kStatusGroup_ENET, 1U), /*!< A frame received but data error happen. */
    kStatus_ENET_RxFrameFail  = MAKE_STATUS(kStatusGroup_ENET, 2U), /*!< Failed to receive a frame. */
    kStatus_ENET_RxFrameEmpty = MAKE_STATUS(kStatusGroup_ENET, 3U), /*!< No frame arrive. */
    kStatus_ENET_RxFrameDrop  = MAKE_STATUS(kStatusGroup_ENET, 4U), /*!< Rx frame is dropped since no buffer memory. */
    kStatus_ENET_TxFrameOverLen = MAKE_STATUS(kStatusGroup_ENET, 5U), /*!< Tx frame over length. */
    kStatus_ENET_TxFrameBusy    = MAKE_STATUS(kStatusGroup_ENET, 6U), /*!< Tx buffer descriptors are under process. */
    kStatus_ENET_TxFrameFail    = MAKE_STATUS(kStatusGroup_ENET, 7U), /*!< Transmit frame fail. */
};

/*! @brief Defines the MII/RMII/RGMII mode for data interface between the MAC and the PHY. */
typedef enum _enet_mii_mode
{
    kENET_MiiMode  = 0U, /*!< MII mode for data interface. */
    kENET_RmiiMode = 1U, /*!< RMII mode for data interface. */
#if defined(FSL_FEATURE_ENET_HAS_AVB) && FSL_FEATURE_ENET_HAS_AVB
    kENET_RgmiiMode = 2U /*!< RGMII mode for data interface.  */
#endif                   /* FSL_FEATURE_ENET_HAS_AVB */
} enet_mii_mode_t;

/*! @brief Defines the 10/100/1000 Mbps speed for the MII data interface.
 *
 * Notice: "kENET_MiiSpeed1000M" only supported when mii mode is "kENET_RgmiiMode".
 */
typedef enum _enet_mii_speed
{
    kENET_MiiSpeed10M  = 0U, /*!< Speed 10 Mbps. */
    kENET_MiiSpeed100M = 1U, /*!< Speed 100 Mbps. */
#if defined(FSL_FEATURE_ENET_HAS_AVB) && FSL_FEATURE_ENET_HAS_AVB
    kENET_MiiSpeed1000M = 2U /*!< Speed 1000M bps. */
#endif                       /* FSL_FEATURE_ENET_HAS_AVB */
} enet_mii_speed_t;

/*! @brief Defines the half or full duplex for the MII data interface. */
typedef enum _enet_mii_duplex
{
    kENET_MiiHalfDuplex = 0U, /*!< Half duplex mode. */
    kENET_MiiFullDuplex       /*!< Full duplex mode. */
} enet_mii_duplex_t;

/*! @brief Define the MII opcode for normal MDIO_CLAUSES_22 Frame. */
typedef enum _enet_mii_write
{
    kENET_MiiWriteNoCompliant = 0U, /*!< Write frame operation, but not MII-compliant. */
    kENET_MiiWriteValidFrame        /*!< Write frame operation for a valid MII management frame. */
} enet_mii_write_t;

/*! @brief Defines the read operation for the MII management frame. */
typedef enum _enet_mii_read
{
    kENET_MiiReadValidFrame  = 2U, /*!< Read frame operation for a valid MII management frame. */
    kENET_MiiReadNoCompliant = 3U  /*!< Read frame operation, but not MII-compliant. */
} enet_mii_read_t;

#if defined(FSL_FEATURE_ENET_HAS_EXTEND_MDIO) && FSL_FEATURE_ENET_HAS_EXTEND_MDIO
/*! @brief Define the MII opcode for extended MDIO_CLAUSES_45 Frame. */
typedef enum _enet_mii_extend_opcode
{
    kENET_MiiAddrWrite_C45  = 0U, /*!< Address Write operation. */
    kENET_MiiWriteFrame_C45 = 1U, /*!< Write frame operation for a valid MII management frame. */
    kENET_MiiReadFrame_C45  = 3U  /*!< Read frame operation for a valid MII management frame. */
} enet_mii_extend_opcode;
#endif /* FSL_FEATURE_ENET_HAS_EXTEND_MDIO */

/*! @brief Defines a special configuration for ENET MAC controller.
 *
 * These control flags are provided for special user requirements.
 * Normally, these control flags are unused for ENET initialization.
 * For special requirements, set the flags to
 * macSpecialConfig in the enet_config_t.
 * The kENET_ControlStoreAndFwdDisable is used to disable the FIFO store
 * and forward. FIFO store and forward means that the FIFO read/send is started
 * when a complete frame is stored in TX/RX FIFO. If this flag is set,
 * configure rxFifoFullThreshold and txFifoWatermark
 * in the enet_config_t.
 */
typedef enum _enet_special_control_flag
{
    kENET_ControlFlowControlEnable       = 0x0001U, /*!< Enable ENET flow control: pause frame. */
    kENET_ControlRxPayloadCheckEnable    = 0x0002U, /*!< Enable ENET receive payload length check. */
    kENET_ControlRxPadRemoveEnable       = 0x0004U, /*!< Padding is removed from received frames. */
    kENET_ControlRxBroadCastRejectEnable = 0x0008U, /*!< Enable broadcast frame reject. */
    kENET_ControlMacAddrInsert           = 0x0010U, /*!< Enable MAC address insert. */
    kENET_ControlStoreAndFwdDisable      = 0x0020U, /*!< Enable FIFO store and forward. */
    kENET_ControlSMIPreambleDisable      = 0x0040U, /*!< Enable SMI preamble. */
    kENET_ControlPromiscuousEnable       = 0x0080U, /*!< Enable promiscuous mode. */
    kENET_ControlMIILoopEnable           = 0x0100U, /*!< Enable ENET MII loop back. */
    kENET_ControlVLANTagEnable           = 0x0200U, /*!< Enable normal VLAN (single vlan tag). */
#if defined(FSL_FEATURE_ENET_HAS_AVB) && FSL_FEATURE_ENET_HAS_AVB
    kENET_ControlSVLANEnable      = 0x0400U, /*!< Enable S-VLAN. */
    kENET_ControlVLANUseSecondTag = 0x0800U  /*!< Enable extracting the second vlan tag for further processing. */
#endif                                       /* FSL_FEATURE_ENET_HAS_AVB */
} enet_special_control_flag_t;

/*! @brief List of interrupts supported by the peripheral. This
 * enumeration uses one-bit encoding to allow a logical OR of multiple
 * members. Members usually map to interrupt enable bits in one or more
 * peripheral registers.
 */
typedef enum _enet_interrupt_enable
{
    kENET_BabrInterrupt          = ENET_EIR_BABR_MASK,   /*!< Babbling receive error interrupt source */
    kENET_BabtInterrupt          = ENET_EIR_BABT_MASK,   /*!< Babbling transmit error interrupt source */
    kENET_GraceStopInterrupt     = ENET_EIR_GRA_MASK,    /*!< Graceful stop complete interrupt source */
    kENET_TxFrameInterrupt       = ENET_EIR_TXF_MASK,    /*!< TX FRAME interrupt source */
    kENET_TxBufferInterrupt      = ENET_EIR_TXB_MASK,    /*!< TX BUFFER interrupt source */
    kENET_RxFrameInterrupt       = ENET_EIR_RXF_MASK,    /*!< RX FRAME interrupt source */
    kENET_RxBufferInterrupt      = ENET_EIR_RXB_MASK,    /*!< RX BUFFER interrupt source */
    kENET_MiiInterrupt           = ENET_EIR_MII_MASK,    /*!< MII interrupt source */
    kENET_EBusERInterrupt        = ENET_EIR_EBERR_MASK,  /*!< Ethernet bus error interrupt source */
    kENET_LateCollisionInterrupt = ENET_EIR_LC_MASK,     /*!< Late collision interrupt source */
    kENET_RetryLimitInterrupt    = ENET_EIR_RL_MASK,     /*!< Collision Retry Limit interrupt source */
    kENET_UnderrunInterrupt      = ENET_EIR_UN_MASK,     /*!< Transmit FIFO underrun interrupt source */
    kENET_PayloadRxInterrupt     = ENET_EIR_PLR_MASK,    /*!< Payload Receive error interrupt source */
    kENET_WakeupInterrupt        = ENET_EIR_WAKEUP_MASK, /*!< WAKEUP interrupt source */
#if FSL_FEATURE_ENET_QUEUE > 1
    kENET_RxFlush2Interrupt  = ENET_EIR_RXFLUSH_2_MASK, /*!< Rx DMA ring2 flush indication. */
    kENET_RxFlush1Interrupt  = ENET_EIR_RXFLUSH_1_MASK, /*!< Rx DMA ring1 flush indication. */
    kENET_RxFlush0Interrupt  = ENET_EIR_RXFLUSH_0_MASK, /*!< RX DMA ring0 flush indication. */
    kENET_TxFrame2Interrupt  = ENET_EIR_TXF2_MASK,      /*!< Tx frame interrupt for Tx ring/class 2. */
    kENET_TxBuffer2Interrupt = ENET_EIR_TXB2_MASK,      /*!< Tx buffer interrupt for Tx ring/class 2. */
    kENET_RxFrame2Interrupt  = ENET_EIR_RXF2_MASK,      /*!< Rx frame interrupt for Rx ring/class 2. */
    kENET_RxBuffer2Interrupt = ENET_EIR_RXB2_MASK,      /*!< Rx buffer interrupt for Rx ring/class 2. */
    kENET_TxFrame1Interrupt  = ENET_EIR_TXF1_MASK,      /*!< Tx frame interrupt for Tx ring/class 1. */
    kENET_TxBuffer1Interrupt = ENET_EIR_TXB1_MASK,      /*!< Tx buffer interrupt for Tx ring/class 1. */
    kENET_RxFrame1Interrupt  = ENET_EIR_RXF1_MASK,      /*!< Rx frame interrupt for Rx ring/class 1. */
    kENET_RxBuffer1Interrupt = ENET_EIR_RXB1_MASK,      /*!< Rx buffer interrupt for Rx ring/class 1. */
#endif                                                  /* FSL_FEATURE_ENET_QUEUE > 1 */
    kENET_TsAvailInterrupt = ENET_EIR_TS_AVAIL_MASK,    /*!< TS AVAIL interrupt source for PTP */
    kENET_TsTimerInterrupt = ENET_EIR_TS_TIMER_MASK     /*!< TS WRAP interrupt source for PTP */
} enet_interrupt_enable_t;

/*! @brief Defines the common interrupt event for callback use. */
typedef enum _enet_event
{
    kENET_RxEvent,            /*!< Receive event. */
    kENET_TxEvent,            /*!< Transmit event. */
    kENET_ErrEvent,           /*!< Error event: BABR/BABT/EBERR/LC/RL/UN/PLR . */
    kENET_WakeUpEvent,        /*!< Wake up from sleep mode event. */
    kENET_TimeStampEvent,     /*!< Time stamp event. */
    kENET_TimeStampAvailEvent /*!< Time stamp available event.*/
} enet_event_t;

#if defined(FSL_FEATURE_ENET_HAS_AVB) && FSL_FEATURE_ENET_HAS_AVB
/*! @brief Defines certain idle slope for bandwidth fraction. */
typedef enum _enet_idle_slope
{
    kENET_IdleSlope1    = 1U,    /*!< The bandwidth fraction is about 0.002. */
    kENET_IdleSlope2    = 2U,    /*!< The bandwidth fraction is about 0.003. */
    kENET_IdleSlope4    = 4U,    /*!< The bandwidth fraction is about 0.008. */
    kENET_IdleSlope8    = 8U,    /*!< The bandwidth fraction is about 0.02. */
    kENET_IdleSlope16   = 16U,   /*!< The bandwidth fraction is about 0.03. */
    kENET_IdleSlope32   = 32U,   /*!< The bandwidth fraction is about 0.06. */
    kENET_IdleSlope64   = 64U,   /*!< The bandwidth fraction is about 0.11. */
    kENET_IdleSlope128  = 128U,  /*!< The bandwidth fraction is about 0.20. */
    kENET_IdleSlope256  = 256U,  /*!< The bandwidth fraction is about 0.33. */
    kENET_IdleSlope384  = 384U,  /*!< The bandwidth fraction is about 0.43. */
    kENET_IdleSlope512  = 512U,  /*!< The bandwidth fraction is about 0.50. */
    kENET_IdleSlope640  = 640U,  /*!< The bandwidth fraction is about 0.56. */
    kENET_IdleSlope768  = 768U,  /*!< The bandwidth fraction is about 0.60. */
    kENET_IdleSlope896  = 896U,  /*!< The bandwidth fraction is about 0.64. */
    kENET_IdleSlope1024 = 1024U, /*!< The bandwidth fraction is about 0.67. */
    kENET_IdleSlope1152 = 1152U, /*!< The bandwidth fraction is about 0.69. */
    kENET_IdleSlope1280 = 1280U, /*!< The bandwidth fraction is about 0.71. */
    kENET_IdleSlope1408 = 1408U, /*!< The bandwidth fraction is about 0.73. */
    kENET_IdleSlope1536 = 1536U  /*!< The bandwidth fraction is about 0.75. */
} enet_idle_slope_t;
#endif /* FSL_FEATURE_ENET_HAS_AVB */

/*! @brief Defines the transmit accelerator configuration. */
typedef enum _enet_tx_accelerator
{
    kENET_TxAccelIsShift16Enabled  = ENET_TACC_SHIFT16_MASK, /*!< Transmit FIFO shift-16. */
    kENET_TxAccelIpCheckEnabled    = ENET_TACC_IPCHK_MASK,   /*!< Insert IP header checksum. */
    kENET_TxAccelProtoCheckEnabled = ENET_TACC_PROCHK_MASK   /*!< Insert protocol checksum. */
} enet_tx_accelerator_t;

/*! @brief Defines the receive accelerator configuration. */
typedef enum _enet_rx_accelerator
{
    kENET_RxAccelPadRemoveEnabled  = ENET_RACC_PADREM_MASK,  /*!< Padding removal for short IP frames. */
    kENET_RxAccelIpCheckEnabled    = ENET_RACC_IPDIS_MASK,   /*!< Discard with wrong IP header checksum. */
    kENET_RxAccelProtoCheckEnabled = ENET_RACC_PRODIS_MASK,  /*!< Discard with wrong protocol checksum. */
    kENET_RxAccelMacCheckEnabled   = ENET_RACC_LINEDIS_MASK, /*!< Discard with Mac layer errors. */
    kENET_RxAccelisShift16Enabled  = ENET_RACC_SHIFT16_MASK  /*!< Receive FIFO shift-16. */
} enet_rx_accelerator_t;

#ifdef ENET_ENHANCEDBUFFERDESCRIPTOR_MODE
/*! @brief Defines the ENET PTP message related constant. */
typedef enum _enet_ptp_event_type
{
    kENET_PtpEventMsgType = 3U,   /*!< PTP event message type. */
    kENET_PtpSrcPortIdLen = 10U,  /*!< PTP message sequence id length. */
    kENET_PtpEventPort    = 319U, /*!< PTP event port number. */
    kENET_PtpGnrlPort     = 320U  /*!< PTP general port number. */
} enet_ptp_event_type_t;

/*! @brief Defines the IEEE 1588 PTP timer channel numbers. */
typedef enum _enet_ptp_timer_channel
{
    kENET_PtpTimerChannel1 = 0U, /*!< IEEE 1588 PTP timer Channel 1. */
    kENET_PtpTimerChannel2,      /*!< IEEE 1588 PTP timer Channel 2. */
    kENET_PtpTimerChannel3,      /*!< IEEE 1588 PTP timer Channel 3. */
    kENET_PtpTimerChannel4       /*!< IEEE 1588 PTP timer Channel 4. */
} enet_ptp_timer_channel_t;

/*! @brief Defines the capture or compare mode for IEEE 1588 PTP timer channels. */
typedef enum _enet_ptp_timer_channel_mode
{
    kENET_PtpChannelDisable                 = 0U,  /*!< Disable timer channel. */
    kENET_PtpChannelRisingCapture           = 1U,  /*!< Input capture on rising edge. */
    kENET_PtpChannelFallingCapture          = 2U,  /*!< Input capture on falling edge. */
    kENET_PtpChannelBothCapture             = 3U,  /*!< Input capture on both edges. */
    kENET_PtpChannelSoftCompare             = 4U,  /*!< Output compare software only. */
    kENET_PtpChannelToggleCompare           = 5U,  /*!< Toggle output on compare. */
    kENET_PtpChannelClearCompare            = 6U,  /*!< Clear output on compare. */
    kENET_PtpChannelSetCompare              = 7U,  /*!< Set output on compare. */
    kENET_PtpChannelClearCompareSetOverflow = 10U, /*!< Clear output on compare, set output on overflow. */
    kENET_PtpChannelSetCompareClearOverflow = 11U, /*!< Set output on compare, clear output on overflow. */
    kENET_PtpChannelPulseLowonCompare       = 14U, /*!< Pulse output low on compare for one IEEE 1588 clock cycle. */
    kENET_PtpChannelPulseHighonCompare      = 15U  /*!< Pulse output high on compare for one IEEE 1588 clock cycle. */
} enet_ptp_timer_channel_mode_t;
#endif /* ENET_ENHANCEDBUFFERDESCRIPTOR_MODE */

/*! @brief Defines the receive buffer descriptor structure for the little endian system.*/
typedef struct _enet_rx_bd_struct
{
    uint16_t length;  /*!< Buffer descriptor data length. */
    uint16_t control; /*!< Buffer descriptor control and status. */
    uint32_t buffer;  /*!< Data buffer pointer. */
#ifdef ENET_ENHANCEDBUFFERDESCRIPTOR_MODE
    uint16_t controlExtend0;  /*!< Extend buffer descriptor control0. */
    uint16_t controlExtend1;  /*!< Extend buffer descriptor control1. */
    uint16_t payloadCheckSum; /*!< Internal payload checksum. */
    uint8_t headerLength;     /*!< Header length. */
    uint8_t protocolTyte;     /*!< Protocol type. */
    uint16_t reserved0;
    uint16_t controlExtend2; /*!< Extend buffer descriptor control2. */
    uint32_t timestamp;      /*!< Timestamp. */
    uint16_t reserved1;
    uint16_t reserved2;
    uint16_t reserved3;
    uint16_t reserved4;
#endif /* ENET_ENHANCEDBUFFERDESCRIPTOR_MODE */
} enet_rx_bd_struct_t;

/*! @brief Defines the enhanced transmit buffer descriptor structure for the little endian system. */
typedef struct _enet_tx_bd_struct
{
    uint16_t length;  /*!< Buffer descriptor data length. */
    uint16_t control; /*!< Buffer descriptor control and status. */
    uint32_t buffer;  /*!< Data buffer pointer. */
#ifdef ENET_ENHANCEDBUFFERDESCRIPTOR_MODE
    uint16_t controlExtend0; /*!< Extend buffer descriptor control0. */
    uint16_t controlExtend1; /*!< Extend buffer descriptor control1. */
#if defined(FSL_FEATURE_ENET_HAS_AVB) && FSL_FEATURE_ENET_HAS_AVB
    uint16_t txLaunchTimeLow;  /*!< Low 16-bits of transmit launch time. */
    uint16_t txLaunchTimeHigh; /*!< High 16-bits of transmit launch time. */
#else
    uint16_t reserved0;
    uint16_t reserved1;
#endif /* FSL_FEATURE_ENET_HAS_AVB */
    uint16_t reserved2;
    uint16_t controlExtend2; /*!< Extend buffer descriptor control2. */
    uint32_t timestamp;      /*!< Timestamp. */
    uint16_t reserved3;
    uint16_t reserved4;
    uint16_t reserved5;
    uint16_t reserved6;
#endif /* ENET_ENHANCEDBUFFERDESCRIPTOR_MODE */
} enet_tx_bd_struct_t;

/*! @brief Defines the ENET data error statistics structure. */
typedef struct _enet_data_error_stats
{
    uint32_t statsRxLenGreaterErr; /*!< Receive length greater than RCR[MAX_FL]. */
    uint32_t statsRxAlignErr;      /*!< Receive non-octet alignment/ */
    uint32_t statsRxFcsErr;        /*!< Receive CRC error. */
    uint32_t statsRxOverRunErr;    /*!< Receive over run. */
    uint32_t statsRxTruncateErr;   /*!< Receive truncate. */
#ifdef ENET_ENHANCEDBUFFERDESCRIPTOR_MODE
    uint32_t statsRxProtocolChecksumErr; /*!< Receive protocol checksum error. */
    uint32_t statsRxIpHeadChecksumErr;   /*!< Receive IP header checksum error. */
    uint32_t statsRxMacErr;              /*!< Receive Mac error. */
    uint32_t statsRxPhyErr;              /*!< Receive PHY error. */
    uint32_t statsRxCollisionErr;        /*!< Receive collision. */
    uint32_t statsTxErr;                 /*!< The error happen when transmit the frame. */
    uint32_t statsTxFrameErr;            /*!< The transmit frame is error. */
    uint32_t statsTxOverFlowErr;         /*!< Transmit overflow. */
    uint32_t statsTxLateCollisionErr;    /*!< Transmit late collision. */
    uint32_t statsTxExcessCollisionErr;  /*!< Transmit excess collision.*/
    uint32_t statsTxUnderFlowErr;        /*!< Transmit under flow error. */
    uint32_t statsTxTsErr;               /*!< Transmit time stamp error. */
#endif                                   /* ENET_ENHANCEDBUFFERDESCRIPTOR_MODE */
} enet_data_error_stats_t;

/*! @brief Defines the Rx frame error structure. */
typedef struct _enet_rx_frame_error
{
    bool statsRxTruncateErr : 1; /*!< Receive truncate. */
    bool statsRxOverRunErr : 1;  /*!< Receive over run. */
    bool statsRxFcsErr : 1;      /*!< Receive CRC error. */
    bool : 1;
    bool statsRxAlignErr : 1;      /*!< Receive non-octet alignment. */
    bool statsRxLenGreaterErr : 1; /*!< Receive length greater than RCR[MAX_FL]. */
    uint32_t : 19;
#ifdef ENET_ENHANCEDBUFFERDESCRIPTOR_MODE
    bool statsRxCollisionErr : 1; /*!< Receive collision. */
    bool statsRxPhyErr : 1;       /*!< Receive PHY error. */
    uint8_t : 4;
    bool statsRxMacErr : 1; /*!< Receive Mac error. */
#endif                      /* ENET_ENHANCEDBUFFERDESCRIPTOR_MODE */
} enet_rx_frame_error_t;

/*! @brief Defines the ENET transfer statistics structure. */
typedef struct _enet_transfer_stats
{
    uint32_t statsRxFrameCount;      /*!< Rx frame number. */
    uint32_t statsRxFrameOk;         /*!< Good Rx frame number. */
    uint32_t statsRxCrcErr;          /*!< Rx frame number with CRC error. */
    uint32_t statsRxAlignErr;        /*!< Rx frame number with alignment error. */
    uint32_t statsRxDropInvalidSFD;  /*!< Dropped frame number due to invalid SFD. */
    uint32_t statsRxFifoOverflowErr; /*!< Rx FIFO overflow count. */
    uint32_t statsTxFrameCount;      /*!< Tx frame number. */
    uint32_t statsTxFrameOk;         /*!< Good Tx frame number. */
    uint32_t statsTxCrcAlignErr;     /*!< The transmit frame is error. */
    uint32_t statsTxFifoUnderRunErr; /*!< Tx FIFO underrun count. */
} enet_transfer_stats_t;

#ifdef ENET_ENHANCEDBUFFERDESCRIPTOR_MODE
/*! @brief Defines the ENET PTP time stamp structure. */
typedef struct _enet_ptp_time
{
    uint64_t second;     /*!< Second. */
    uint32_t nanosecond; /*!< Nanosecond. */
} enet_ptp_time_t;

/*! @brief Defines the structure for the ENET PTP message data and timestamp data.*/
typedef struct _enet_ptp_time_data
{
    uint8_t version;                             /*!< PTP version. */
    uint8_t sourcePortId[kENET_PtpSrcPortIdLen]; /*!< PTP source port ID. */
    uint16_t sequenceId;                         /*!< PTP sequence ID. */
    uint8_t messageType;                         /*!< PTP message type. */
    enet_ptp_time_t timeStamp;                   /*!< PTP timestamp. */
} enet_ptp_time_data_t;

/*! @brief Defines the ENET PTP configuration structure. */
typedef struct _enet_ptp_config
{
    enet_ptp_timer_channel_t channel; /*!< Used for ERRATA_2579: the PTP 1588 timer channel for time interrupt. */
    uint32_t ptp1588ClockSrc_Hz;      /*!< The clock source of the PTP 1588 timer. */
} enet_ptp_config_t;
#endif /* ENET_ENHANCEDBUFFERDESCRIPTOR_MODE */

/*! @brief Defines the frame info structure. */
typedef struct enet_frame_info
{
    void *context; /*!< User specified data */
#ifdef ENET_ENHANCEDBUFFERDESCRIPTOR_MODE
    bool isTsAvail;            /*!< Flag indicates timestamp available status */
    enet_ptp_time_t timeStamp; /*!< Timestamp of frame */
#endif
} enet_frame_info_t;

/*! @brief Defines the ENET transmit dirty addresses ring/queue structure. */
typedef struct _enet_tx_dirty_ring
{
    enet_frame_info_t *txDirtyBase; /*!< Dirty buffer descriptor base address pointer. */
    uint16_t txGenIdx;              /*!< tx generate index. */
    uint16_t txConsumIdx;           /*!< tx consume index. */
    uint16_t txRingLen;             /*!< tx ring length. */
    bool isFull;                    /*!< tx ring is full flag. */
} enet_tx_dirty_ring_t;

/*! @brief Defines the ENET Rx memory buffer alloc function pointer. */
typedef void *(*enet_rx_alloc_callback_t)(ENET_Type *base, void *userData, uint8_t ringId);

/*! @brief Defines the ENET Rx memory buffer free function pointer. */
typedef void (*enet_rx_free_callback_t)(ENET_Type *base, void *buffer, void *userData, uint8_t ringId);

/*! @brief Defines the receive buffer descriptor configuration structure.
 *
 * Note that for the internal DMA requirements, the buffers have a corresponding alignment requirements.
 * 1. The aligned receive and transmit buffer size must be evenly divisible by ENET_BUFF_ALIGNMENT.
 *    when the data buffers are in cacheable region when cache is enabled, all those size should be
 *    aligned to the maximum value of "ENET_BUFF_ALIGNMENT" and the cache line size.
 * 2. The aligned transmit and receive buffer descriptor start address must be at
 *    least 64 bit aligned. However, it's recommended to be evenly divisible by ENET_BUFF_ALIGNMENT.
 *    buffer descriptors should be put in non-cacheable region when cache is enabled.
 * 3. The aligned transmit and receive data buffer start address must be evenly divisible by ENET_BUFF_ALIGNMENT.
 *    Receive buffers should be continuous with the total size equal to "rxBdNumber * rxBuffSizeAlign".
 *    Transmit buffers should be continuous with the total size equal to "txBdNumber * txBuffSizeAlign".
 *    when the data buffers are in cacheable region when cache is enabled, all those size should be
 *    aligned to the maximum value of "ENET_BUFF_ALIGNMENT" and the cache line size.
 */
typedef struct _enet_buffer_config
{
    uint16_t rxBdNumber;      /*!< Receive buffer descriptor number. */
    uint16_t txBdNumber;      /*!< Transmit buffer descriptor number. */
    uint16_t rxBuffSizeAlign; /*!< Aligned receive data buffer size. */
    uint16_t txBuffSizeAlign; /*!< Aligned transmit data buffer size. */
    volatile enet_rx_bd_struct_t
        *rxBdStartAddrAlign; /*!< Aligned receive buffer descriptor start address: should be non-cacheable. */
    volatile enet_tx_bd_struct_t
        *txBdStartAddrAlign;        /*!< Aligned transmit buffer descriptor start address: should be non-cacheable. */
    uint8_t *rxBufferAlign;         /*!< Receive data buffer start address. */
    uint8_t *txBufferAlign;         /*!< Transmit data buffer start address. */
    bool rxMaintainEnable;          /*!< Receive buffer cache maintain. */
    bool txMaintainEnable;          /*!< Transmit buffer cache maintain. */
    enet_frame_info_t *txFrameInfo; /*!< Transmit frame information start address. */
} enet_buffer_config_t;

#if defined(FSL_FEATURE_ENET_HAS_INTERRUPT_COALESCE) && FSL_FEATURE_ENET_HAS_INTERRUPT_COALESCE
/*! @brief Defines the interrupt coalescing configure structure. */
typedef struct _enet_intcoalesce_config
{
    uint8_t txCoalesceFrameCount[FSL_FEATURE_ENET_QUEUE]; /*!< Transmit interrupt coalescing frame count threshold. */
    uint16_t txCoalesceTimeCount[FSL_FEATURE_ENET_QUEUE]; /*!< Transmit interrupt coalescing timer count threshold. */
    uint8_t rxCoalesceFrameCount[FSL_FEATURE_ENET_QUEUE]; /*!< Receive interrupt coalescing frame count threshold. */
    uint16_t rxCoalesceTimeCount[FSL_FEATURE_ENET_QUEUE]; /*!< Receive interrupt coalescing timer count threshold. */
} enet_intcoalesce_config_t;
#endif /* FSL_FEATURE_ENET_HAS_INTERRUPT_COALESCE */

#if defined(FSL_FEATURE_ENET_HAS_AVB) && FSL_FEATURE_ENET_HAS_AVB
/*! @brief Defines the ENET AVB Configure structure.
 *
 * This is used for to configure the extended ring 1 and ring 2.
 * 1. The classification match format is (CMP3 << 12) | (CMP2 << 8) | (CMP1 << 4) | CMP0.
 * composed of four 3-bit compared VLAN priority field cmp0~cmp3, cm0 ~ cmp3 are used in parallel.
 *
 * If CMP1,2,3 are not unused, please set them to the same value as CMP0.
 * 2. The idleSlope is used to calculate the Band Width fraction, BW fraction = 1 / (1 + 512/idleSlope).
 * For avb configuration, the BW fraction of Class 1 and Class 2 combined must not exceed 0.75.
 */
typedef struct _enet_avb_config
{
    uint16_t rxClassifyMatch[FSL_FEATURE_ENET_QUEUE - 1];    /*!< The classification match value for the ring. */
    enet_idle_slope_t idleSlope[FSL_FEATURE_ENET_QUEUE - 1]; /*!< The idle slope for certian bandwidth fraction. */
} enet_avb_config_t;
#endif /* FSL_FEATURE_ENET_HAS_AVB */

/* Forward declaration of the handle typedef. */
typedef struct _enet_handle enet_handle_t;

/*! @brief ENET callback function. */
typedef void (*enet_callback_t)(ENET_Type *base,
                                enet_handle_t *handle,
#if FSL_FEATURE_ENET_QUEUE > 1
                                uint32_t ringId,
#endif /* FSL_FEATURE_ENET_QUEUE > 1 */
                                enet_event_t event,
                                enet_frame_info_t *frameInfo,
                                void *userData);

/*! @brief Defines the basic configuration structure for the ENET device.
 *
 * Note:
 *  1. macSpecialConfig is used for a special control configuration, A logical OR of
 *  "enet_special_control_flag_t". For a special configuration for MAC,
 *  set this parameter to 0.
 *  2. txWatermark is used for a cut-through operation. It is in steps of 64 bytes:
 *  0/1  - 64 bytes written to TX FIFO before transmission of a frame begins.
 *  2    - 128 bytes written to TX FIFO ....
 *  3    - 192 bytes written to TX FIFO ....
 *  The maximum of txWatermark is 0x2F   - 4032 bytes written to TX FIFO ....
 *  txWatermark allows minimizing the transmit latency to set the txWatermark to 0 or 1
 *  or for larger bus access latency 3 or larger due to contention for the system bus.
 *  3. rxFifoFullThreshold is similar to the txWatermark for cut-through operation in RX.
 *  It is in 64-bit words. The minimum is ENET_FIFO_MIN_RX_FULL and the maximum is 0xFF.
 *  If the end of the frame is stored in FIFO and the frame size if smaller than the
 *  txWatermark, the frame is still transmitted. The rule  is the
 *  same for rxFifoFullThreshold in the receive direction.
 *  4. When "kENET_ControlFlowControlEnable" is set in the macSpecialConfig, ensure
 *  that the pauseDuration, rxFifoEmptyThreshold, and rxFifoStatEmptyThreshold
 *  are set for flow control enabled case.
 *  5. When "kENET_ControlStoreAndFwdDisabled" is set in the macSpecialConfig, ensure
 *  that the rxFifoFullThreshold and txFifoWatermark are set for store and forward disable.
 *  6. The rxAccelerConfig and txAccelerConfig default setting with 0 - accelerator
 *  are disabled. The "enet_tx_accelerator_t" and "enet_rx_accelerator_t" are
 *  recommended to be used to enable the transmit and receive accelerator.
 *  After the accelerators are enabled, the store and forward feature should be enabled.
 *  As a result, kENET_ControlStoreAndFwdDisabled should not be set.
 *  7. The intCoalesceCfg can be used in the rx or tx enabled cases to decrese the CPU loading.
 */
typedef struct _enet_config
{
    uint32_t macSpecialConfig;    /*!< Mac special configuration. A logical OR of "enet_special_control_flag_t". */
    uint32_t interrupt;           /*!< Mac interrupt source. A logical OR of "enet_interrupt_enable_t". */
    uint16_t rxMaxFrameLen;       /*!< Receive maximum frame length. */
    enet_mii_mode_t miiMode;      /*!< MII mode. */
    enet_mii_speed_t miiSpeed;    /*!< MII Speed. */
    enet_mii_duplex_t miiDuplex;  /*!< MII duplex. */
    uint8_t rxAccelerConfig;      /*!< Receive accelerator, A logical OR of "enet_rx_accelerator_t". */
    uint8_t txAccelerConfig;      /*!< Transmit accelerator, A logical OR of "enet_rx_accelerator_t". */
    uint16_t pauseDuration;       /*!< For flow control enabled case: Pause duration. */
    uint8_t rxFifoEmptyThreshold; /*!< For flow control enabled case:  when RX FIFO level reaches this value,
                                     it makes MAC generate XOFF pause frame. */
#if defined(FSL_FEATURE_ENET_HAS_RECEIVE_STATUS_THRESHOLD) && FSL_FEATURE_ENET_HAS_RECEIVE_STATUS_THRESHOLD
    uint8_t rxFifoStatEmptyThreshold; /*!< For flow control enabled case: number of frames in the receive FIFO,
                                    independent of size, that can be accept. If the limit is reached, reception
                                    continues and a pause frame is triggered. */
#endif                                /* FSL_FEATURE_ENET_HAS_RECEIVE_STATUS_THRESHOLD */
    uint8_t rxFifoFullThreshold;      /*!< For store and forward disable case, the data required in RX FIFO to notify
                                      the MAC receive ready status. */
    uint8_t txFifoWatermark;          /*!< For store and forward disable case, the data required in TX FIFO
                                      before a frame transmit start. */
#if defined(FSL_FEATURE_ENET_HAS_INTERRUPT_COALESCE) && FSL_FEATURE_ENET_HAS_INTERRUPT_COALESCE
    enet_intcoalesce_config_t *intCoalesceCfg; /*!< If the interrupt coalsecence is not required in the ring n(0,1,2),
                                         please set to NULL. */
#endif                                         /* FSL_FEATURE_ENET_HAS_INTERRUPT_COALESCE */
    uint8_t ringNum;                           /*!< Number of used rings. default with 1 -- single ring. */
    enet_rx_alloc_callback_t rxBuffAlloc; /*!< Callback function to alloc memory, must be provided for zero-copy Rx. */
    enet_rx_free_callback_t rxBuffFree;   /*!< Callback function to free memory, must be provided for zero-copy Rx. */
    enet_callback_t callback;             /*!< General callback function. */
    void *userData;                       /*!< Callback function parameter.*/
} enet_config_t;

/*! @brief Defines the ENET transmit buffer descriptor ring/queue structure. */
typedef struct _enet_tx_bd_ring
{
    volatile enet_tx_bd_struct_t *txBdBase; /*!< Buffer descriptor base address pointer. */
    uint16_t txGenIdx;                      /*!< The current available transmit buffer descriptor pointer. */
    uint16_t txConsumIdx;                   /*!< Transmit consume index. */
    volatile uint16_t txDescUsed;           /*!< Transmit descriptor used number. */
    uint16_t txRingLen;                     /*!< Transmit ring length. */
} enet_tx_bd_ring_t;

/*! @brief Defines the ENET receive buffer descriptor ring/queue structure. */
typedef struct _enet_rx_bd_ring
{
    volatile enet_rx_bd_struct_t *rxBdBase; /*!< Buffer descriptor base address pointer. */
    uint16_t rxGenIdx;                      /*!< The current available receive buffer descriptor pointer. */
    uint16_t rxRingLen;                     /*!< Receive ring length. */
} enet_rx_bd_ring_t;

/*! @brief Defines the ENET handler structure. */
struct _enet_handle
{
    enet_rx_bd_ring_t rxBdRing[FSL_FEATURE_ENET_QUEUE];       /*!< Receive buffer descriptor. */
    enet_tx_bd_ring_t txBdRing[FSL_FEATURE_ENET_QUEUE];       /*!< Transmit buffer descriptor. */
    uint16_t rxBuffSizeAlign[FSL_FEATURE_ENET_QUEUE];         /*!< Receive buffer size alignment. */
    uint16_t txBuffSizeAlign[FSL_FEATURE_ENET_QUEUE];         /*!< Transmit buffer size alignment. */
    bool rxMaintainEnable[FSL_FEATURE_ENET_QUEUE];            /*!< Receive buffer cache maintain. */
    bool txMaintainEnable[FSL_FEATURE_ENET_QUEUE];            /*!< Transmit buffer cache maintain. */
    uint8_t ringNum;                                          /*!< Number of used rings. */
    enet_callback_t callback;                                 /*!< Callback function. */
    void *userData;                                           /*!< Callback function parameter.*/
    enet_tx_dirty_ring_t txDirtyRing[FSL_FEATURE_ENET_QUEUE]; /*!< Ring to store tx frame information.*/
    bool txReclaimEnable[FSL_FEATURE_ENET_QUEUE];             /*!< Tx reclaim enable flag.*/
    enet_rx_alloc_callback_t rxBuffAlloc; /*!< Callback function to alloc memory for zero copy Rx. */
    enet_rx_free_callback_t rxBuffFree;   /*!< Callback function to free memory for zero copy Rx. */
#ifdef ENET_ENHANCEDBUFFERDESCRIPTOR_MODE
    volatile enet_tx_bd_struct_t
        *txBdDirtyStatic[FSL_FEATURE_ENET_QUEUE]; /*!< The dirty transmit buffer descriptor for error static update. */
    uint64_t msTimerSecond;                       /*!< The second for Master PTP timer. */
#endif
    uint8_t multicastCount[64]; /*!< Multicast collisions counter */
#if defined(FSL_FEATURE_ENET_TIMESTAMP_CAPTURE_BIT_INVALID) && FSL_FEATURE_ENET_TIMESTAMP_CAPTURE_BIT_INVALID
    uint32_t enetClock;    /*!< The clock of enet peripheral, to caculate core cycles for PTP timestamp.*/
    uint32_t tsDelayCount; /*!< The count of core cycles for PTP timestamp capture delay.*/
#endif
};

typedef struct _enet_buffer_struct
{
    void *buffer;    /*!< The buffer store the whole or partial frame. */
    uint16_t length; /*!< The byte length of this buffer. */
} enet_buffer_struct_t;

typedef struct _enet_rx_frame_attribute_struct
{
    bool promiscuous; /*!< This frame is received because of promiscuous mode. */
#ifdef ENET_ENHANCEDBUFFERDESCRIPTOR_MODE
    uint32_t timestamp; /*!< The nanosecond part timestamp of this Rx frame. */
#endif
} enet_rx_frame_attribute_t;

typedef struct _enet_rx_frame_struct
{
    enet_buffer_struct_t *rxBuffArray;     /*!< Rx frame buffer structure. */
    uint16_t totLen;                       /*!< Rx frame total length. */
    enet_rx_frame_attribute_t rxAttribute; /*!< Rx frame attribute structure. */
    enet_rx_frame_error_t rxFrameError;    /*!< Rx frame error. */
} enet_rx_frame_struct_t;

#ifdef ENET_ENHANCEDBUFFERDESCRIPTOR_MODE
typedef struct _enet_tx_config_struct
{
    bool intEnable : 1;
    bool tsEnable : 1;
    bool autoProtocolChecksum : 1;
    bool autoIPChecksum : 1;
    uint8_t AVBFrameType : 4; /*!< AVB class type. */
    bool tltEnable : 1;       /*!< Transmit launch time enable. */
    uint16_t tltLow;          /*!< Specifies when frame can be transmitted. */
    uint16_t tltHigh;         /*!< Specifies when frame can be transmitted. */
} enet_tx_config_struct_t;
#endif

typedef struct _enet_tx_frame_struct
{
    enet_buffer_struct_t *txBuffArray; /*!< Tx frame buffer structure. */
    uint32_t txBuffNum;                /*!< Buffer number of this Tx frame. */
#ifdef ENET_ENHANCEDBUFFERDESCRIPTOR_MODE
    enet_tx_config_struct_t txConfig; /*!< Tx extra configuation. */
#endif
    void *context; /*!< Driver reclaims and gives it in Tx over callback, usually store network packet header. */
} enet_tx_frame_struct_t;

/*! @brief Define interrupt IRQ handler. */
#if FSL_FEATURE_ENET_QUEUE > 1
typedef void (*enet_isr_ring_t)(ENET_Type *base, enet_handle_t *handle, uint32_t ringId);
#endif /* FSL_FEATURE_ENET_QUEUE > 1 */
typedef void (*enet_isr_t)(ENET_Type *base, enet_handle_t *handle);

/*! @brief Pointers to enet clocks for each instance. */
#if !(defined(FSL_SDK_DISABLE_DRIVER_CLOCK_CONTROL) && FSL_SDK_DISABLE_DRIVER_CLOCK_CONTROL)
extern const clock_ip_name_t s_enetClock[];
#if defined(FSL_FEATURE_ENET_HAS_EXTRA_CLOCK_GATE) && FSL_FEATURE_ENET_HAS_EXTRA_CLOCK_GATE
extern const clock_ip_name_t s_enetExtraClock[];
#endif
#endif /* FSL_SDK_DISABLE_DRIVER_CLOCK_CONTROL */

/*******************************************************************************
 * API
 ******************************************************************************/

#if defined(__cplusplus)
extern "C" {
#endif

/*!
 * @brief Get the ENET instance from peripheral base address.
 *
 * @param base ENET peripheral base address.
 * @return ENET instance.
 */
uint32_t ENET_GetInstance(ENET_Type *base);

/*!
 * @name Initialization and De-initialization
 * @{
 */

/*!
 * @brief Gets the ENET default configuration structure.
 *
 * The purpose of this API is to get the default ENET MAC controller
 * configure structure for ENET_Init(). User may use the initialized
 * structure unchanged in ENET_Init(), or modify some fields of the
 * structure before calling ENET_Init().
 * Example:
   @code
   enet_config_t config;
   ENET_GetDefaultConfig(&config);
   @endcode
 * @param config The ENET mac controller configuration structure pointer.
 */
void ENET_GetDefaultConfig(enet_config_t *config);

/*!
 * @brief Initializes the ENET module.
 *
 * This function initializes the module with the ENET configuration.
 * @note ENET has two buffer descriptors legacy buffer descriptors and
 * enhanced IEEE 1588 buffer descriptors. The legacy descriptor is used by default. To
 * use the IEEE 1588 feature, use the enhanced IEEE 1588 buffer descriptor
 * by defining "ENET_ENHANCEDBUFFERDESCRIPTOR_MODE" and calling ENET_Ptp1588Configure()
 * to configure the 1588 feature and related buffers after calling ENET_Up().
 *
 * @param base    ENET peripheral base address.
 * @param handle  ENET handler pointer.
 * @param config  ENET mac configuration structure pointer.
 *        The "enet_config_t" type mac configuration return from ENET_GetDefaultConfig
 *        can be used directly. It is also possible to verify the Mac configuration using other methods.
 * @param bufferConfig  ENET buffer configuration structure pointer.
 *        The buffer configuration should be prepared for ENET Initialization.
 *        It is the start address of "ringNum" enet_buffer_config structures.
 *        To support added multi-ring features in some soc and compatible with the previous
 *        enet driver version. For single ring supported, this bufferConfig is a buffer
 *        configure structure pointer, for multi-ring supported and used case, this bufferConfig
 *        pointer should be a buffer configure structure array pointer.
 * @param macAddr  ENET mac address of Ethernet device. This MAC address should be
 *        provided.
 * @param srcClock_Hz The internal module clock source for MII clock.
 * @retval kStatus_Success  Succeed to initialize the ethernet driver.
 * @retval kStatus_ENET_InitMemoryFail  Init fails since buffer memory is not enough.
 *
 */
status_t ENET_Up(ENET_Type *base,
                 enet_handle_t *handle,
                 const enet_config_t *config,
                 const enet_buffer_config_t *bufferConfig,
                 uint8_t *macAddr,
                 uint32_t srcClock_Hz);

/*!
 * @brief Initializes the ENET module.
 *
 * This function ungates the module clock and initializes it with the ENET configuration.
 * @note ENET has two buffer descriptors legacy buffer descriptors and
 * enhanced IEEE 1588 buffer descriptors. The legacy descriptor is used by default. To
 * use the IEEE 1588 feature, use the enhanced IEEE 1588 buffer descriptor
 * by defining "ENET_ENHANCEDBUFFERDESCRIPTOR_MODE" and calling ENET_Ptp1588Configure()
 * to configure the 1588 feature and related buffers after calling ENET_Init().
 *
 * @param base    ENET peripheral base address.
 * @param handle  ENET handler pointer.
 * @param config  ENET mac configuration structure pointer.
 *        The "enet_config_t" type mac configuration return from ENET_GetDefaultConfig
 *        can be used directly. It is also possible to verify the Mac configuration using other methods.
 * @param bufferConfig  ENET buffer configuration structure pointer.
 *        The buffer configuration should be prepared for ENET Initialization.
 *        It is the start address of "ringNum" enet_buffer_config structures.
 *        To support added multi-ring features in some soc and compatible with the previous
 *        enet driver version. For single ring supported, this bufferConfig is a buffer
 *        configure structure pointer, for multi-ring supported and used case, this bufferConfig
 *        pointer should be a buffer configure structure array pointer.
 * @param macAddr  ENET mac address of Ethernet device. This MAC address should be
 *        provided.
 * @param srcClock_Hz The internal module clock source for MII clock.
 * @retval kStatus_Success  Succeed to initialize the ethernet driver.
 * @retval kStatus_ENET_InitMemoryFail  Init fails since buffer memory is not enough.
 */
status_t ENET_Init(ENET_Type *base,
                   enet_handle_t *handle,
                   const enet_config_t *config,
                   const enet_buffer_config_t *bufferConfig,
                   uint8_t *macAddr,
                   uint32_t srcClock_Hz);

/*!
 * @brief Stops the ENET module.

 * This function disables the ENET module.
 *
 * @param base  ENET peripheral base address.
 */
void ENET_Down(ENET_Type *base);

/*!
 * @brief Deinitializes the ENET module.

 * This function gates the module clock, clears ENET interrupts, and disables the ENET module.
 *
 * @param base  ENET peripheral base address.
 */
void ENET_Deinit(ENET_Type *base);

/*!
 * @brief Resets the ENET module.
 *
 * This function restores the ENET module to reset state.
 * Note that this function sets all registers to
 * reset state. As a result, the ENET module can't work after calling this function.
 *
 * @param base  ENET peripheral base address.
 */
static inline void ENET_Reset(ENET_Type *base)
{
    base->ECR |= ENET_ECR_RESET_MASK;
}

/* @} */

/*!
 * @name MII interface operation
 * @{
 */

/*!
 * @brief Sets the ENET MII speed and duplex.
 *
 * This API is provided to dynamically change the speed and dulpex for MAC.
 *
 * @param base  ENET peripheral base address.
 * @param speed The speed of the RMII mode.
 * @param duplex The duplex of the RMII mode.
 */
void ENET_SetMII(ENET_Type *base, enet_mii_speed_t speed, enet_mii_duplex_t duplex);

/*!
 * @brief Sets the ENET SMI(serial management interface)- MII management interface.
 *
 * @param base  ENET peripheral base address.
 * @param srcClock_Hz This is the ENET module clock frequency. See clock distribution.
 * @param isPreambleDisabled The preamble disable flag.
 *        - true   Enables the preamble.
 *        - false  Disables the preamble.
 */
void ENET_SetSMI(ENET_Type *base, uint32_t srcClock_Hz, bool isPreambleDisabled);

/*!
 * @brief Gets the ENET SMI- MII management interface configuration.
 *
 * This API is used to get the SMI configuration to check whether the MII management
 * interface has been set.
 *
 * @param base  ENET peripheral base address.
 * @return The SMI setup status true or false.
 */
static inline bool ENET_GetSMI(ENET_Type *base)
{
    return (0U != (base->MSCR & 0x7EU));
}

/*!
 * @brief Reads data from the PHY register through an SMI interface.
 *
 * @param base  ENET peripheral base address.
 * @return The data read from PHY
 */
static inline uint32_t ENET_ReadSMIData(ENET_Type *base)
{
    return (uint32_t)((base->MMFR & ENET_MMFR_DATA_MASK) >> ENET_MMFR_DATA_SHIFT);
}

/*!
 * @brief Sends the MDIO IEEE802.3 Clause 22 format write command.
 *
 * After calling this function, need to check whether the transmission is over then do next MDIO operation.
 * For ease of use, encapsulated ENET_MDIOWrite() can be called. For customized requirements, implement
 * with combining separated APIs.
 *
 * @param base  ENET peripheral base address.
 * @param phyAddr The PHY address. Range from 0 ~ 31.
 * @param regAddr The PHY register address. Range from 0 ~ 31.
 * @param operation The write operation.
 * @param data The data written to PHY.
 */
static inline void ENET_StartSMIWrite(
    ENET_Type *base, uint8_t phyAddr, uint8_t regAddr, enet_mii_write_t operation, uint16_t data)
{
    base->MMFR = ENET_MMFR_ST(1U) | ENET_MMFR_OP(operation) | ENET_MMFR_PA(phyAddr) | ENET_MMFR_RA(regAddr) |
                 ENET_MMFR_TA(2U) | data;
}

/*!
 * @brief Sends the MDIO IEEE802.3 Clause 22 format read command.
 *
 * After calling this function, need to check whether the transmission is over then do next MDIO operation.
 * For ease of use, encapsulated ENET_MDIORead() can be called. For customized requirements, implement
 * with combining separated APIs.
 *
 * @param base  ENET peripheral base address.
 * @param phyAddr The PHY address. Range from 0 ~ 31.
 * @param regAddr The PHY register address. Range from 0 ~ 31.
 * @param operation The read operation.
 */
static inline void ENET_StartSMIRead(ENET_Type *base, uint8_t phyAddr, uint8_t regAddr, enet_mii_read_t operation)
{
    base->MMFR =
        ENET_MMFR_ST(1U) | ENET_MMFR_OP(operation) | ENET_MMFR_PA(phyAddr) | ENET_MMFR_RA(regAddr) | ENET_MMFR_TA(2U);
}

/*!
 * @brief MDIO write with IEEE802.3 Clause 22 format.
 *
 * @param base  ENET peripheral base address.
 * @param phyAddr  The PHY address. Range from 0 ~ 31.
 * @param regAddr  The PHY register. Range from 0 ~ 31.
 * @param data  The data written to PHY.
 * @return kStatus_Success  MDIO access succeeds.
 * @return kStatus_Timeout  MDIO access timeout.
 */
status_t ENET_MDIOWrite(ENET_Type *base, uint8_t phyAddr, uint8_t regAddr, uint16_t data);

/*!
 * @brief MDIO read with IEEE802.3 Clause 22 format.
 *
 * @param base  ENET peripheral base address.
 * @param phyAddr  The PHY address. Range from 0 ~ 31.
 * @param regAddr  The PHY register. Range from 0 ~ 31.
 * @param pData  The data read from PHY.
 * @return kStatus_Success  MDIO access succeeds.
 * @return kStatus_Timeout  MDIO access timeout.
 */
status_t ENET_MDIORead(ENET_Type *base, uint8_t phyAddr, uint8_t regAddr, uint16_t *pData);

#if defined(FSL_FEATURE_ENET_HAS_EXTEND_MDIO) && FSL_FEATURE_ENET_HAS_EXTEND_MDIO
/*!
 * @brief Sends the MDIO IEEE802.3 Clause 45 format write register command.
 *
 * After calling this function, need to check whether the transmission is over then do next MDIO operation.
 * For ease of use, encapsulated ENET_MDIOC45Write()/ENET_MDIOC45Read() can be called. For customized
 * requirements, implement with combining separated APIs.
 *
 * @param base  ENET peripheral base address.
 * @param portAddr  The MDIO port address(PHY address).
 * @param devAddr  The device address.
 * @param regAddr  The PHY register address.
 */
static inline void ENET_StartExtC45SMIWriteReg(ENET_Type *base, uint8_t portAddr, uint8_t devAddr, uint16_t regAddr)
{
    base->MMFR = ENET_MMFR_ST(0) | ENET_MMFR_OP(kENET_MiiAddrWrite_C45) | ENET_MMFR_PA(portAddr) |
                 ENET_MMFR_RA(devAddr) | ENET_MMFR_TA(2) | ENET_MMFR_DATA(regAddr);
}

/*!
 * @brief Sends the MDIO IEEE802.3 Clause 45 format write data command.
 *
 * After calling this function, need to check whether the transmission is over then do next MDIO operation.
 * For ease of use, encapsulated ENET_MDIOC45Write() can be called. For customized requirements, implement
 * with combining separated APIs.
 *
 * @param base  ENET peripheral base address.
 * @param portAddr  The MDIO port address(PHY address).
 * @param devAddr  The device address.
 * @param data  The data written to PHY.
 */
static inline void ENET_StartExtC45SMIWriteData(ENET_Type *base, uint8_t portAddr, uint8_t devAddr, uint16_t data)
{
    base->MMFR = ENET_MMFR_ST(0) | ENET_MMFR_OP(kENET_MiiWriteFrame_C45) | ENET_MMFR_PA(portAddr) |
                 ENET_MMFR_RA(devAddr) | ENET_MMFR_TA(2) | ENET_MMFR_DATA(data);
}

/*!
 * @brief Sends the MDIO IEEE802.3 Clause 45 format read data command.
 *
 * After calling this function, need to check whether the transmission is over then do next MDIO operation.
 * For ease of use, encapsulated ENET_MDIOC45Read() can be called. For customized requirements, implement
 * with combining separated APIs.
<<<<<<< HEAD
 *
 * @param base  ENET peripheral base address.
 * @param portAddr  The MDIO port address(PHY address).
 * @param devAddr  The device address.
 */
static inline void ENET_StartExtC45SMIReadData(ENET_Type *base, uint8_t portAddr, uint8_t devAddr)
{
    base->MMFR = ENET_MMFR_ST(0) | ENET_MMFR_OP(kENET_MiiReadFrame_C45) | ENET_MMFR_PA(portAddr) |
                 ENET_MMFR_RA(devAddr) | ENET_MMFR_TA(2);
}

/*!
 * @brief MDIO write with IEEE802.3 Clause 45 format.
=======
>>>>>>> 16897e8a
 *
 * @param base  ENET peripheral base address.
 * @param portAddr  The MDIO port address(PHY address).
 * @param devAddr  The device address.
<<<<<<< HEAD
 * @param regAddr  The PHY register address.
 * @param data  The data written to PHY.
 * @return kStatus_Success  MDIO access succeeds.
 * @return kStatus_Timeout  MDIO access timeout.
 */
=======
 */
static inline void ENET_StartExtC45SMIReadData(ENET_Type *base, uint8_t portAddr, uint8_t devAddr)
{
    base->MMFR = ENET_MMFR_ST(0) | ENET_MMFR_OP(kENET_MiiReadFrame_C45) | ENET_MMFR_PA(portAddr) |
                 ENET_MMFR_RA(devAddr) | ENET_MMFR_TA(2);
}

/*!
 * @brief MDIO write with IEEE802.3 Clause 45 format.
 *
 * @param base  ENET peripheral base address.
 * @param portAddr  The MDIO port address(PHY address).
 * @param devAddr  The device address.
 * @param regAddr  The PHY register address.
 * @param data  The data written to PHY.
 * @return kStatus_Success  MDIO access succeeds.
 * @return kStatus_Timeout  MDIO access timeout.
 */
>>>>>>> 16897e8a
status_t ENET_MDIOC45Write(ENET_Type *base, uint8_t portAddr, uint8_t devAddr, uint16_t regAddr, uint16_t data);

/*!
 * @brief MDIO read with IEEE802.3 Clause 45 format.
 *
 * @param base  ENET peripheral base address.
 * @param portAddr  The MDIO port address(PHY address).
 * @param devAddr  The device address.
 * @param regAddr  The PHY register address.
 * @param pData  The data read from PHY.
 * @return kStatus_Success  MDIO access succeeds.
 * @return kStatus_Timeout  MDIO access timeout.
 */
status_t ENET_MDIOC45Read(ENET_Type *base, uint8_t portAddr, uint8_t devAddr, uint16_t regAddr, uint16_t *pData);
#endif /* FSL_FEATURE_ENET_HAS_EXTEND_MDIO */

#if ((defined(FSL_FEATURE_ENET_HAS_RGMII_TXC_DELAY) && FSL_FEATURE_ENET_HAS_RGMII_TXC_DELAY) || \
     (defined(FSL_FEATURE_ENET_HAS_RGMII_RXC_DELAY) && FSL_FEATURE_ENET_HAS_RGMII_RXC_DELAY))
/*!
 * @brief Control the usage of the delayed tx/rx RGMII clock.
 *
 * @param base  ENET peripheral base address.
 * @param txEnabled  Enable or disable to generate the delayed version of RGMII_TXC.
 * @param rxEnabled  Enable or disable to use the delayed version of RGMII_RXC.
 */
static inline void ENET_SetRGMIIClockDelay(ENET_Type *base, bool txEnabled, bool rxEnabled)
{
    uint32_t ecrReg = base->ECR;

#if defined(FSL_FEATURE_ENET_HAS_RGMII_TXC_DELAY) && FSL_FEATURE_ENET_HAS_RGMII_TXC_DELAY
    /* Set for transmit clock delay. */
    if (txEnabled)
    {
        ecrReg |= ENET_ECR_TXC_DLY_MASK;
    }
    else
    {
        ecrReg &= ~ENET_ECR_TXC_DLY_MASK;
    }
#endif /* FSL_FEATURE_ENET_HAS_RGMII_TXC_DELAY */

#if defined(FSL_FEATURE_ENET_HAS_RGMII_RXC_DELAY) && FSL_FEATURE_ENET_HAS_RGMII_RXC_DELAY
    /* Set for receive clock delay. */
    if (rxEnabled)
    {
        ecrReg |= ENET_ECR_RXC_DLY_MASK;
    }
    else
    {
        ecrReg &= ~ENET_ECR_RXC_DLY_MASK;
    }
#endif /* FSL_FEATURE_ENET_HAS_RGMII_RXC_DELAY */
    base->ECR = ecrReg;
}
#endif

/* @} */

/*!
 * @name MAC Address Filter
 * @{
 */

/*!
 * @brief Sets the ENET module Mac address.
 *
 * @param base  ENET peripheral base address.
 * @param macAddr The six-byte Mac address pointer.
 *        The pointer is allocated by application and input into the API.
 */
void ENET_SetMacAddr(ENET_Type *base, uint8_t *macAddr);

/*!
 * @brief Gets the ENET module Mac address.
 *
 * @param base  ENET peripheral base address.
 * @param macAddr The six-byte Mac address pointer.
 *        The pointer is allocated by application and input into the API.
 */
void ENET_GetMacAddr(ENET_Type *base, uint8_t *macAddr);

/*!
 * @brief Adds the ENET device to a multicast group.
 *
 * @param base    ENET peripheral base address.
 * @param address The six-byte multicast group address which is provided by application.
 */
void ENET_AddMulticastGroup(ENET_Type *base, uint8_t *address);

/*!
 * @brief Moves the ENET device from a multicast group.
 *
 * @param base  ENET peripheral base address.
 * @param address The six-byte multicast group address which is provided by application.
 */
void ENET_LeaveMulticastGroup(ENET_Type *base, uint8_t *address);

/* @} */

/*!
 * @name Other basic operation
 * @{
 */

#ifdef ENET_ENHANCEDBUFFERDESCRIPTOR_MODE
#if defined(FSL_FEATURE_ENET_HAS_AVB) && FSL_FEATURE_ENET_HAS_AVB
/*!
 * @brief Sets the ENET AVB feature.
 *
 * ENET AVB feature configuration, set the Receive classification match and transmit
 * bandwidth. This API is called when the AVB feature is required.
 *
 * Note: The AVB frames transmission scheme is credit-based tx scheme and it's only supported
 * with the Enhanced buffer descriptors. so the AVB configuration should only done with
 * Enhanced buffer descriptor. so when the AVB feature is required, please make sure the
 * the "ENET_ENHANCEDBUFFERDESCRIPTOR_MODE" is defined.
 *
 * @param base ENET peripheral base address.
 * @param handle ENET handler pointer.
 * @param config The ENET AVB feature configuration structure.
 */
void ENET_AVBConfigure(ENET_Type *base, enet_handle_t *handle, const enet_avb_config_t *config);
#endif /* FSL_FEATURE_ENET_HAS_AVB */
#endif /* ENET_ENHANCEDBUFFERDESCRIPTOR_MODE  */

/*!
 * @brief Activates frame reception for multiple rings.
 *
 * This function is to active the enet read process.
 * @note This must be called after the MAC configuration and
 * state are ready. It must be called after the ENET_Init().
 * This should be called when the frame reception is required.
 *
 * @param base  ENET peripheral base address.
 */
static inline void ENET_ActiveRead(ENET_Type *base)
{
    base->RDAR = ENET_RDAR_RDAR_MASK;
#if FSL_FEATURE_ENET_QUEUE > 1
    if (FSL_FEATURE_ENET_INSTANCE_QUEUEn(base) > 1)
    {
        base->RDAR1 = ENET_RDAR1_RDAR_MASK;
        base->RDAR2 = ENET_RDAR2_RDAR_MASK;
    }
#endif /* FSL_FEATURE_ENET_QUEUE > 1 */
}

/*!
 * @brief Enables/disables the MAC to enter sleep mode.
 * This function is used to set the MAC enter sleep mode.
 * When entering sleep mode, the magic frame wakeup interrupt should be enabled
 * to wake up MAC from the sleep mode and reset it to normal mode.
 *
 * @param base    ENET peripheral base address.
 * @param enable  True enable sleep mode, false disable sleep mode.
 */
static inline void ENET_EnableSleepMode(ENET_Type *base, bool enable)
{
    if (enable)
    {
        /* When this field is set, MAC enters sleep mode. */
        base->ECR |= ENET_ECR_SLEEP_MASK | ENET_ECR_MAGICEN_MASK;
    }
    else
    { /* MAC exits sleep mode. */
        base->ECR &= ~(ENET_ECR_SLEEP_MASK | ENET_ECR_MAGICEN_MASK);
    }
}

/*!
 * @brief Gets ENET transmit and receive accelerator functions from MAC controller.
 *
 * @param base  ENET peripheral base address.
 * @param txAccelOption The transmit accelerator option. The "enet_tx_accelerator_t" is
 *         recommended to be used to as the mask to get the exact the accelerator option.
 * @param rxAccelOption The receive accelerator option. The "enet_rx_accelerator_t" is
 *         recommended to be used to as the mask to get the exact the accelerator option.
 */
static inline void ENET_GetAccelFunction(ENET_Type *base, uint32_t *txAccelOption, uint32_t *rxAccelOption)
{
    assert(txAccelOption != NULL);
    assert(txAccelOption != NULL);

    *txAccelOption = base->TACC;
    *rxAccelOption = base->RACC;
}

/* @} */

/*!
 * @name Interrupts.
 * @{
 */

/*!
 * @brief Enables the ENET interrupt.
 *
 * This function enables the ENET interrupt according to the provided mask. The mask
 * is a logical OR of enumeration members. See ::enet_interrupt_enable_t.
 * For example, to enable the TX frame interrupt and RX frame interrupt, do the following.
 * @code
 *     ENET_EnableInterrupts(ENET, kENET_TxFrameInterrupt | kENET_RxFrameInterrupt);
 * @endcode
 *
 * @param base  ENET peripheral base address.
 * @param mask  ENET interrupts to enable. This is a logical OR of the
 *              enumeration ::enet_interrupt_enable_t.
 */
static inline void ENET_EnableInterrupts(ENET_Type *base, uint32_t mask)
{
    base->EIMR |= mask;
}

/*!
 * @brief Disables the ENET interrupt.
 *
 * This function disables the ENET interrupts according to the provided mask. The mask
 * is a logical OR of enumeration members. See ::enet_interrupt_enable_t.
 * For example, to disable the TX frame interrupt and RX frame interrupt, do the following.
 * @code
 *     ENET_DisableInterrupts(ENET, kENET_TxFrameInterrupt | kENET_RxFrameInterrupt);
 * @endcode
 *
 * @param base  ENET peripheral base address.
 * @param mask  ENET interrupts to disable. This is a logical OR of the
 *              enumeration ::enet_interrupt_enable_t.
 */
static inline void ENET_DisableInterrupts(ENET_Type *base, uint32_t mask)
{
    base->EIMR &= ~mask;
}

/*!
 * @brief Gets the ENET interrupt status flag.
 *
 * @param base  ENET peripheral base address.
 * @return The event status of the interrupt source. This is the logical OR of members
 *         of the enumeration ::enet_interrupt_enable_t.
 */
static inline uint32_t ENET_GetInterruptStatus(ENET_Type *base)
{
    return base->EIR;
}

/*!
 * @brief Clears the ENET interrupt events status flag.
 *
 * This function clears enabled ENET interrupts according to the provided mask. The mask
 * is a logical OR of enumeration members. See the ::enet_interrupt_enable_t.
 * For example, to clear the TX frame interrupt and RX frame interrupt, do the following.
 * @code
 *     ENET_ClearInterruptStatus(ENET, kENET_TxFrameInterrupt | kENET_RxFrameInterrupt);
 * @endcode
 *
 * @param base  ENET peripheral base address.
 * @param mask  ENET interrupt source to be cleared.
 * This is the logical OR of members of the enumeration ::enet_interrupt_enable_t.
 */
static inline void ENET_ClearInterruptStatus(ENET_Type *base, uint32_t mask)
{
    base->EIR = mask;
}

#if FSL_FEATURE_ENET_QUEUE > 1
/*!
 * @brief Set the second level Rx IRQ handler
 *
 * @param base ENET peripheral base address.
 * @param ISRHandler  The handler to install.
 */
void ENET_SetRxISRHandler(ENET_Type *base, enet_isr_ring_t ISRHandler);

/*!
 * @brief Set the second level Tx IRQ handler
 *
 * @param base ENET peripheral base address.
 * @param ISRHandler  The handler to install.
 */
void ENET_SetTxISRHandler(ENET_Type *base, enet_isr_ring_t ISRHandler);

#else
/*!
 * @brief Set the second level Rx IRQ handler
 *
 * @param base ENET peripheral base address.
 * @param ISRHandler  The handler to install.
 */
void ENET_SetRxISRHandler(ENET_Type *base, enet_isr_t ISRHandler);

/*!
 * @brief Set the second level Tx IRQ handler
 *
 * @param base ENET peripheral base address.
 * @param ISRHandler  The handler to install.
 */
void ENET_SetTxISRHandler(ENET_Type *base, enet_isr_t ISRHandler);
#endif /* FSL_FEATURE_ENET_QUEUE > 1 */

/*!
 * @brief Set the second level Err IRQ handler
 *
 * @param base ENET peripheral base address.
 * @param ISRHandler  The handler to install.
 */
void ENET_SetErrISRHandler(ENET_Type *base, enet_isr_t ISRHandler);

#ifdef ENET_ENHANCEDBUFFERDESCRIPTOR_MODE
/*!
 * @brief Set the second level Ts IRQ handler
 *
 * @param ISRHandler  The handler to install.
 */
void ENET_SetTsISRHandler(ENET_Type *base, enet_isr_t ISRHandler);

/*!
 * @brief Set the second level 1588 Timer IRQ handler
 *
 * @param ISRHandler  The handler to install.
 */
void ENET_Set1588TimerISRHandler(ENET_Type *base, enet_isr_t ISRHandler);
#endif /* ENET_ENHANCEDBUFFERDESCRIPTOR_MODE */

/* @} */

/*!
 * @name Transactional operation
 * @{
 */

/*!
 * @brief Gets the error statistics of a received frame for ENET specified ring.
 *
 * This API must be called after the ENET_GetRxFrameSize and before the ENET_ReadFrame().
 * If the ENET_GetRxFrameSize returns kStatus_ENET_RxFrameError,
 * the ENET_GetRxErrBeforeReadFrame can be used to get the exact error statistics.
 * This is an example.
 * @code
 *       status = ENET_GetRxFrameSize(&g_handle, &length, 0);
 *       if (status == kStatus_ENET_RxFrameError)
 *       {
 *           Comments: Get the error information of the received frame.
 *           ENET_GetRxErrBeforeReadFrame(&g_handle, &eErrStatic, 0);
 *           Comments: update the receive buffer.
 *           ENET_ReadFrame(EXAMPLE_ENET, &g_handle, NULL, 0);
 *       }
 * @endcode
 * @param handle The ENET handler structure pointer. This is the same handler pointer used in the ENET_Init.
 * @param eErrorStatic The error statistics structure pointer.
 * @param ringId The ring index, range from 0 ~ (FSL_FEATURE_ENET_INSTANCE_QUEUEn(x) - 1).
 */
void ENET_GetRxErrBeforeReadFrame(enet_handle_t *handle, enet_data_error_stats_t *eErrorStatic, uint8_t ringId);

#ifdef ENET_ENHANCEDBUFFERDESCRIPTOR_MODE
/*!
 * @brief Gets the ENET transmit frame statistics after the data send for specified ring.
 *
 * This interface gets the error statistics of the transmit frame.
 * Because the error information is reported by the uDMA after the data delivery, this interface
 * should be called after the data transmit API. It is recommended to call this function on
 * transmit interrupt handler. After calling the ENET_SendFrame, the
 * transmit interrupt notifies the transmit completion.
 *
 * @param handle The PTP handler pointer. This is the same handler pointer used in the ENET_Init.
 * @param eErrorStatic The error statistics structure pointer.
 * @param ringId The ring index, range from 0 ~ (FSL_FEATURE_ENET_INSTANCE_QUEUEn(x) - 1).
 * @return The execute status.
 */
status_t ENET_GetTxErrAfterSendFrame(enet_handle_t *handle, enet_data_error_stats_t *eErrorStatic, uint8_t ringId);
#endif /* ENET_ENHANCEDBUFFERDESCRIPTOR_MODE */

/*!
 * @brief Gets statistical data in transfer.
 *
 * @param base  ENET peripheral base address.
 * @param statistics The statistics structure pointer.
 */
void ENET_GetStatistics(ENET_Type *base, enet_transfer_stats_t *statistics);

/*!
 * @brief Gets the size of the read frame for specified ring.
 *
 * This function gets a received frame size from the ENET buffer descriptors.
 * @note The FCS of the frame is automatically removed by MAC and the size is the length without the FCS.
 * After calling ENET_GetRxFrameSize, ENET_ReadFrame() should be called to receive frame and update the BD
 * if the result is not "kStatus_ENET_RxFrameEmpty".
 *
 * @param handle The ENET handler structure. This is the same handler pointer used in the ENET_Init.
 * @param length The length of the valid frame received.
 * @param ringId The ring index or ring number.
 * @retval kStatus_ENET_RxFrameEmpty No frame received. Should not call ENET_ReadFrame to read frame.
 * @retval kStatus_ENET_RxFrameError Data error happens. ENET_ReadFrame should be called with NULL data
 *         and NULL length to update the receive buffers.
 * @retval kStatus_Success Receive a frame Successfully then the ENET_ReadFrame
 *         should be called with the right data buffer and the captured data length input.
 */
status_t ENET_GetRxFrameSize(enet_handle_t *handle, uint32_t *length, uint8_t ringId);

/*!
 * @brief Reads a frame from the ENET device.
 * This function reads a frame (both the data and the length) from the ENET buffer descriptors.
 * User can get timestamp through ts pointer if the ts is not NULL.
 * @note It doesn't store the timestamp in the receive timestamp queue.
 * The ENET_GetRxFrameSize should be used to get the size of the prepared data buffer.
 * This API uses memcpy to copy data from DMA buffer to application buffer, 4 bytes aligned data buffer
 * in 32 bits platforms provided by user may let compiler use optimization instruction to reduce time
 * consumption.
 * This is an example:
 * @code
 *       uint32_t length;
 *       enet_handle_t g_handle;
 *       Comments: Get the received frame size firstly.
 *       status = ENET_GetRxFrameSize(&g_handle, &length, 0);
 *       if (length != 0)
 *       {
 *           Comments: Allocate memory here with the size of "length"
 *           uint8_t *data = memory allocate interface;
 *           if (!data)
 *           {
 *               ENET_ReadFrame(ENET, &g_handle, NULL, 0, 0, NULL);
 *               Comments: Add the console warning log.
 *           }
 *           else
 *           {
 *               status = ENET_ReadFrame(ENET, &g_handle, data, length, 0, NULL);
 *               Comments: Call stack input API to deliver the data to stack
 *           }
 *       }
 *       else if (status == kStatus_ENET_RxFrameError)
 *       {
 *           Comments: Update the received buffer when a error frame is received.
 *           ENET_ReadFrame(ENET, &g_handle, NULL, 0, 0, NULL);
 *       }
 * @endcode
 * @param base  ENET peripheral base address.
 * @param handle The ENET handler structure. This is the same handler pointer used in the ENET_Init.
 * @param data The data buffer provided by user to store the frame which memory size should be at least "length".
 * @param length The size of the data buffer which is still the length of the received frame.
 * @param ringId The ring index or ring number.
 * @param ts The timestamp address to store received timestamp.
 * @return The execute status, successful or failure.
 */
status_t ENET_ReadFrame(
    ENET_Type *base, enet_handle_t *handle, uint8_t *data, uint32_t length, uint8_t ringId, uint32_t *ts);

/*!
 * @brief Transmits an ENET frame for specified ring.
 * @note The CRC is automatically appended to the data. Input the data to send without the CRC.
 * This API uses memcpy to copy data from DMA buffer to application buffer, 4 bytes aligned data buffer
 * in 32 bits platforms provided by user may let compiler use optimization instruction to reduce time
 * consumption.
 *
 *
 * @param base  ENET peripheral base address.
 * @param handle The ENET handler pointer. This is the same handler pointer used in the ENET_Init.
 * @param data The data buffer provided by user to send.
 * @param length The length of the data to send.
 * @param ringId The ring index or ring number.
 * @param tsFlag Timestamp enable flag.
 * @param context Used by user to handle some events after transmit over.
 * @retval kStatus_Success  Send frame succeed.
 * @retval kStatus_ENET_TxFrameBusy  Transmit buffer descriptor is busy under transmission.
 *         The transmit busy happens when the data send rate is over the MAC capacity.
 *         The waiting mechanism is recommended to be added after each call return with
 *         kStatus_ENET_TxFrameBusy.
 */
status_t ENET_SendFrame(ENET_Type *base,
                        enet_handle_t *handle,
                        const uint8_t *data,
                        uint32_t length,
                        uint8_t ringId,
                        bool tsFlag,
                        void *context);

/*!
 * @brief Enable or disable tx descriptors reclaim mechanism.
 * @note This function must be called when no pending send frame action.
 * Set enable if you want to reclaim context or timestamp in interrupt.
 *
 * @param handle The ENET handler pointer. This is the same handler pointer used in the ENET_Init.
 * @param isEnable Enable or disable flag.
 * @param ringId The ring index or ring number.
 * @retval kStatus_Success  Succeed to enable/disable Tx reclaim.
 * @retval kStatus_Fail  Fail to enable/disable Tx reclaim.
 */
status_t ENET_SetTxReclaim(enet_handle_t *handle, bool isEnable, uint8_t ringId);

/*!
 * @brief Reclaim tx descriptors.
 * This function is used to update the tx descriptor status and
 * store the tx timestamp when the 1588 feature is enabled.
 * This is called by the transmit interupt IRQ handler after the
 * complete of a frame transmission.
 *
 * @param base   ENET peripheral base address.
 * @param handle The ENET handler pointer. This is the same handler pointer used in the ENET_Init.
 * @param ringId The ring index or ring number.
 */
void ENET_ReclaimTxDescriptor(ENET_Type *base, enet_handle_t *handle, uint8_t ringId);

/*!
 * @brief Receives one frame in specified BD ring with zero copy.
 *
 * This function uses the user-defined allocation and free callbacks. Every time application gets one frame through
 * this function, driver stores the buffer address(es) in enet_buffer_struct_t and allocate new buffer(s) for the BD(s).
 * If there's no memory buffer in the pool, this function drops current one frame to keep the Rx frame in BD ring is as
 * fresh as possible.
 * @note Application must provide a memory pool including at least BD number + n buffers in order for this function to work
 * properly, because each BD must always take one buffer while driver is running, then other extra n buffer(s) can be taken
 * by application. Here n is the ceil(max_frame_length(set by RCR) / bd_rx_size(set by MRBR)). Application must also provide
 * an array structure in rxFrame->rxBuffArray with n index to receive one complete frame in any case.
 *
 * @param base   ENET peripheral base address.
 * @param handle The ENET handler pointer. This is the same handler pointer used in the ENET_Init.
 * @param rxFrame The received frame information structure provided by user.
 * @param ringId The ring index or ring number.
 * @retval kStatus_Success  Succeed to get one frame and allocate new memory for Rx buffer.
 * @retval kStatus_ENET_RxFrameEmpty  There's no Rx frame in the BD.
 * @retval kStatus_ENET_RxFrameError  There's issue in this receiving.
 * @retval kStatus_ENET_RxFrameDrop  There's no new buffer memory for BD, drop this frame.
 */
status_t ENET_GetRxFrame(ENET_Type *base, enet_handle_t *handle, enet_rx_frame_struct_t *rxFrame, uint8_t ringId);

/*!
 * @brief Sends one frame in specified BD ring with zero copy.
 *
 * This function supports scattered buffer transmit, user needs to provide the buffer array.
 * @note Tx reclaim should be enabled to ensure the Tx buffer ownership can be given back to
 * application after Tx is over.
 *
 * @param base   ENET peripheral base address.
 * @param handle The ENET handler pointer. This is the same handler pointer used in the ENET_Init.
 * @param txFrame The Tx frame structure.
 * @param ringId The ring index or ring number.
 * @retval kStatus_Success  Succeed to send one frame.
 * @retval kStatus_ENET_TxFrameBusy  The BD is not ready for Tx or the reclaim operation still not finishs.
 * @retval kStatus_ENET_TxFrameOverLen  The Tx frame length is over max ethernet frame length.
 */
status_t ENET_StartTxFrame(ENET_Type *base, enet_handle_t *handle, enet_tx_frame_struct_t *txFrame, uint8_t ringId);

#if FSL_FEATURE_ENET_QUEUE > 1
/*!
 * @brief The transmit IRQ handler.
 *
 * @param base  ENET peripheral base address.
 * @param handle The ENET handler pointer.
 * @param ringId The ring id or ring number.
 */
void ENET_TransmitIRQHandler(ENET_Type *base, enet_handle_t *handle, uint32_t ringId);

/*!
 * @brief The receive IRQ handler.
 *
 * @param base  ENET peripheral base address.
 * @param handle The ENET handler pointer.
 * @param ringId The ring id or ring number.
 */
void ENET_ReceiveIRQHandler(ENET_Type *base, enet_handle_t *handle, uint32_t ringId);

/*!
 * @brief the common IRQ handler for the tx/rx irq handler.
 *
 * This is used for the combined tx/rx interrupt for multi-ring (frame 1).
 *
 * @param base  ENET peripheral base address.
 */
void ENET_CommonFrame1IRQHandler(ENET_Type *base);

/*!
 * @brief the common IRQ handler for the tx/rx irq handler.
 *
 * This is used for the combined tx/rx interrupt for multi-ring (frame 2).
 *
 * @param base  ENET peripheral base address.
 */
void ENET_CommonFrame2IRQHandler(ENET_Type *base);
#else
/*!
 * @brief The transmit IRQ handler.
 *
 * @param base  ENET peripheral base address.
 * @param handle The ENET handler pointer.
 */
void ENET_TransmitIRQHandler(ENET_Type *base, enet_handle_t *handle);

/*!
 * @brief The receive IRQ handler.
 *
 * @param base  ENET peripheral base address.
 * @param handle The ENET handler pointer.
 */
void ENET_ReceiveIRQHandler(ENET_Type *base, enet_handle_t *handle);
#endif /* FSL_FEATURE_ENET_QUEUE > 1 */

/*!
 * @brief Some special IRQ handler including the error, mii, wakeup irq handler.
 *
 * @param base  ENET peripheral base address.
 * @param handle The ENET handler pointer.
 */
void ENET_ErrorIRQHandler(ENET_Type *base, enet_handle_t *handle);

/*!
 * @brief the common IRQ handler for the 1588 irq handler.
 *
 * This is used for the 1588 timer interrupt.
 *
 * @param base  ENET peripheral base address.
 */
void ENET_Ptp1588IRQHandler(ENET_Type *base);

/*!
 * @brief the common IRQ handler for the tx/rx/error etc irq handler.
 *
 * This is used for the combined tx/rx/error interrupt for single/mutli-ring (frame 0).
 *
 * @param base  ENET peripheral base address.
 */
void ENET_CommonFrame0IRQHandler(ENET_Type *base);
/* @} */

#ifdef ENET_ENHANCEDBUFFERDESCRIPTOR_MODE
/*!
 * @name ENET PTP 1588 function operation
 * @{
 */
void ENET_Ptp1588ConfigureHandler(ENET_Type *base, enet_handle_t *handle, enet_ptp_config_t *ptpConfig);

/*!
 * @brief Configures the ENET PTP IEEE 1588 feature with the basic configuration.
 * The function sets the clock for PTP 1588 timer and enables
 * time stamp interrupts and transmit interrupts for PTP 1588 features.
 * This API should be called when the 1588 feature is enabled
 * or the ENET_ENHANCEDBUFFERDESCRIPTOR_MODE is defined.
 * ENET_Init should be called before calling this API.
 *
 * @note The PTP 1588 time-stamp second increase though time-stamp interrupt handler
 *  and the transmit time-stamp store is done through transmit interrupt handler.
 *  As a result, the TS interrupt and TX interrupt are enabled when you call this API.
 *
 * @param base    ENET peripheral base address.
 * @param handle  ENET handler pointer.
 * @param ptpConfig The ENET PTP1588 configuration.
 */
void ENET_Ptp1588Configure(ENET_Type *base, enet_handle_t *handle, enet_ptp_config_t *ptpConfig);

/*!
 * @brief Starts the ENET PTP 1588 Timer.
 * This function is used to initialize the PTP timer. After the PTP starts,
 * the PTP timer starts running.
 *
 * @param base  ENET peripheral base address.
 * @param ptpClkSrc The clock source of the PTP timer.
 */
void ENET_Ptp1588StartTimer(ENET_Type *base, uint32_t ptpClkSrc);

/*!
 * @brief Stops the ENET PTP 1588 Timer.
 * This function is used to stops the ENET PTP timer.
 *
 * @param base  ENET peripheral base address.
 */
static inline void ENET_Ptp1588StopTimer(ENET_Type *base)
{
    /* Disable PTP timer and reset the timer. */
    base->ATCR &= ~ENET_ATCR_EN_MASK;
    base->ATCR |= ENET_ATCR_RESTART_MASK;
}

/*!
 * @brief Adjusts the ENET PTP 1588 timer.
 *
 * @param base  ENET peripheral base address.
 * @param corrIncrease The correction increment value. This value is added every time the correction
 *       timer expires. A value less than the PTP timer frequency(1/ptpClkSrc) slows down the timer,
 *        a value greater than the 1/ptpClkSrc speeds up the timer.
 * @param corrPeriod The PTP timer correction counter wrap-around value. This defines after how
 *       many timer clock the correction counter should be reset and trigger a correction
 *       increment on the timer. A value of 0 disables the correction counter and no correction occurs.
 */
void ENET_Ptp1588AdjustTimer(ENET_Type *base, uint32_t corrIncrease, uint32_t corrPeriod);

/*!
 * @brief Sets the ENET PTP 1588 timer channel mode.
 *
 * @param base  ENET peripheral base address.
 * @param channel The ENET PTP timer channel number.
 * @param mode The PTP timer channel mode, see "enet_ptp_timer_channel_mode_t".
 * @param intEnable Enables or disables the interrupt.
 */
static inline void ENET_Ptp1588SetChannelMode(ENET_Type *base,
                                              enet_ptp_timer_channel_t channel,
                                              enet_ptp_timer_channel_mode_t mode,
                                              bool intEnable)
{
    uint32_t tcrReg = 0;

    tcrReg = ENET_TCSR_TMODE(mode) | (intEnable ? ENET_TCSR_TIE_MASK : 0U);

    /* Disable channel mode first. */
    base->CHANNEL[channel].TCSR = 0;
    base->CHANNEL[channel].TCSR = tcrReg;
}

#if defined(FSL_FEATURE_ENET_HAS_TIMER_PWCONTROL) && FSL_FEATURE_ENET_HAS_TIMER_PWCONTROL
/*!
 * @brief Sets ENET PTP 1588 timer channel mode pulse width.
 *
 * For the input "mode" in ENET_Ptp1588SetChannelMode, the kENET_PtpChannelPulseLowonCompare
 * kENET_PtpChannelPulseHighonCompare only support the pulse width for one 1588 clock.
 * this function is extended for control the pulse width from 1 to 32 1588 clock cycles.
 * so call this function if you need to set the timer channel mode for
 * kENET_PtpChannelPulseLowonCompare or kENET_PtpChannelPulseHighonCompare
 * with pulse width more than one 1588 clock,
 *
 * @param base  ENET peripheral base address.
 * @param channel The ENET PTP timer channel number.
 * @param isOutputLow  True --- timer channel is configured for output compare
 *                              pulse output low.
 *                     false --- timer channel is configured for output compare
 *                              pulse output high.
 * @param pulseWidth  The pulse width control value, range from 0 ~ 31.
 *                     0  --- pulse width is one 1588 clock cycle.
 *                     31 --- pulse width is thirty two 1588 clock cycles.
 * @param intEnable Enables or disables the interrupt.
 */
static inline void ENET_Ptp1588SetChannelOutputPulseWidth(
    ENET_Type *base, enet_ptp_timer_channel_t channel, bool isOutputLow, uint8_t pulseWidth, bool intEnable)
{
    uint32_t tcrReg;

    tcrReg = ENET_TCSR_TIE(intEnable) | ENET_TCSR_TPWC(pulseWidth);

    if (isOutputLow)
    {
        tcrReg |= ENET_TCSR_TMODE(kENET_PtpChannelPulseLowonCompare);
    }
    else
    {
        tcrReg |= ENET_TCSR_TMODE(kENET_PtpChannelPulseHighonCompare);
    }

    /* Disable channel mode first. */
    base->CHANNEL[channel].TCSR = 0;
    base->CHANNEL[channel].TCSR = tcrReg;
}
#endif /* FSL_FEATURE_ENET_HAS_TIMER_PWCONTROL */

/*!
 * @brief Sets the ENET PTP 1588 timer channel comparison value.
 *
 * @param base  ENET peripheral base address.
 * @param channel The PTP timer channel, see "enet_ptp_timer_channel_t".
 * @param cmpValue The compare value for the compare setting.
 */
static inline void ENET_Ptp1588SetChannelCmpValue(ENET_Type *base, enet_ptp_timer_channel_t channel, uint32_t cmpValue)
{
    base->CHANNEL[channel].TCCR = cmpValue;
}

/*!
 * @brief Gets the ENET PTP 1588 timer channel status.
 *
 * @param base  ENET peripheral base address.
 * @param channel The IEEE 1588 timer channel number.
 * @return True or false, Compare or capture operation status
 */
static inline bool ENET_Ptp1588GetChannelStatus(ENET_Type *base, enet_ptp_timer_channel_t channel)
{
    return (0U != (base->CHANNEL[channel].TCSR & ENET_TCSR_TF_MASK));
}

/*!
 * @brief Clears the ENET PTP 1588 timer channel status.
 *
 * @param base  ENET peripheral base address.
 * @param channel The IEEE 1588 timer channel number.
 */
static inline void ENET_Ptp1588ClearChannelStatus(ENET_Type *base, enet_ptp_timer_channel_t channel)
{
    base->CHANNEL[channel].TCSR |= ENET_TCSR_TF_MASK;
    base->TGSR = (1UL << (uint32_t)channel);
}

/*!
 * @brief Get the ENET PTP 1588 timer global status.
 *
 * @param base  ENET peripheral base address.
 */
static inline uint32_t ENET_Ptp1588GetGlobalStatus(ENET_Type *base)
{
    return base->TGSR;
}

/*!
 * @brief Gets the current ENET time from the PTP 1588 timer.
 *        A variant of ENET_Ptp1588GetTimer() which does not disable interrupts.
 *
 * @param base  ENET peripheral base address.
 * @param handle The ENET state pointer. This is the same state pointer used in the ENET_Init.
 * @param ptpTime The PTP timer structure.
 */
void ENET_Ptp1588GetTimerNoIrqDisable(ENET_Type *base, enet_handle_t *handle, enet_ptp_time_t *ptpTime);

/*!
 * @brief Gets the current ENET time from the PTP 1588 timer.
 *
 * @param base  ENET peripheral base address.
 * @param handle The ENET state pointer. This is the same state pointer used in the ENET_Init.
 * @param ptpTime The PTP timer structure.
 */
void ENET_Ptp1588GetTimer(ENET_Type *base, enet_handle_t *handle, enet_ptp_time_t *ptpTime);

/*!
 * @brief Sets the ENET PTP 1588 timer to the assigned time.
 *
 * @param base  ENET peripheral base address.
 * @param handle The ENET state pointer. This is the same state pointer used in the ENET_Init.
 * @param ptpTime The timer to be set to the PTP timer.
 */
void ENET_Ptp1588SetTimer(ENET_Type *base, enet_handle_t *handle, enet_ptp_time_t *ptpTime);

/*!
 * @brief The IEEE 1588 PTP time stamp interrupt handler.
 *
 * @param base  ENET peripheral base address.
 * @param handle The ENET state pointer. This is the same state pointer used in the ENET_Init.
 */
void ENET_TimeStampIRQHandler(ENET_Type *base, enet_handle_t *handle);

/* @} */

#endif /* ENET_ENHANCEDBUFFERDESCRIPTOR_MODE */

#if defined(__cplusplus)
}
#endif

/*! @}*/

#endif /* _FSL_ENET_H_ */<|MERGE_RESOLUTION|>--- conflicted
+++ resolved
@@ -1,11 +1,6 @@
 /*
  * Copyright (c) 2015 - 2016, Freescale Semiconductor, Inc.
-<<<<<<< HEAD
- * Copyright 2016-2022 NXP
- * All rights reserved.
-=======
  * Copyright 2016-2023 NXP
->>>>>>> 16897e8a
  *
  * SPDX-License-Identifier: BSD-3-Clause
  */
@@ -28,11 +23,7 @@
 /*! @name Driver version */
 /*@{*/
 /*! @brief Defines the driver version. */
-<<<<<<< HEAD
-#define FSL_ENET_DRIVER_VERSION (MAKE_VERSION(2, 6, 3))
-=======
 #define FSL_ENET_DRIVER_VERSION (MAKE_VERSION(2, 7, 0))
->>>>>>> 16897e8a
 /*@}*/
 
 /*! @name ENET DESCRIPTOR QUEUE */
@@ -1088,33 +1079,10 @@
  * After calling this function, need to check whether the transmission is over then do next MDIO operation.
  * For ease of use, encapsulated ENET_MDIOC45Read() can be called. For customized requirements, implement
  * with combining separated APIs.
-<<<<<<< HEAD
  *
  * @param base  ENET peripheral base address.
  * @param portAddr  The MDIO port address(PHY address).
  * @param devAddr  The device address.
- */
-static inline void ENET_StartExtC45SMIReadData(ENET_Type *base, uint8_t portAddr, uint8_t devAddr)
-{
-    base->MMFR = ENET_MMFR_ST(0) | ENET_MMFR_OP(kENET_MiiReadFrame_C45) | ENET_MMFR_PA(portAddr) |
-                 ENET_MMFR_RA(devAddr) | ENET_MMFR_TA(2);
-}
-
-/*!
- * @brief MDIO write with IEEE802.3 Clause 45 format.
-=======
->>>>>>> 16897e8a
- *
- * @param base  ENET peripheral base address.
- * @param portAddr  The MDIO port address(PHY address).
- * @param devAddr  The device address.
-<<<<<<< HEAD
- * @param regAddr  The PHY register address.
- * @param data  The data written to PHY.
- * @return kStatus_Success  MDIO access succeeds.
- * @return kStatus_Timeout  MDIO access timeout.
- */
-=======
  */
 static inline void ENET_StartExtC45SMIReadData(ENET_Type *base, uint8_t portAddr, uint8_t devAddr)
 {
@@ -1133,7 +1101,6 @@
  * @return kStatus_Success  MDIO access succeeds.
  * @return kStatus_Timeout  MDIO access timeout.
  */
->>>>>>> 16897e8a
 status_t ENET_MDIOC45Write(ENET_Type *base, uint8_t portAddr, uint8_t devAddr, uint16_t regAddr, uint16_t data);
 
 /*!
