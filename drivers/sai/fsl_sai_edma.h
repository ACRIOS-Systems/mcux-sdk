--- conflicted
+++ resolved
@@ -38,10 +38,7 @@
     uint8_t nbytes;               /*!< eDMA minor byte transfer count initially configured. */
     uint8_t bytesPerFrame;        /*!< Bytes in a frame */
     uint8_t channelMask;          /*!< Enabled channel mask value, reference _sai_channel_mask */
-<<<<<<< HEAD
-=======
     uint8_t channelNums;          /*!< total enabled channel nums */
->>>>>>> c84411fd
     uint8_t channel;              /*!< Which data channel */
     uint8_t count;                /*!< The transfer data count in a DMA request */
     uint32_t state;               /*!< Internal state for SAI eDMA transfer */
@@ -154,19 +151,6 @@
  * @brief Configures the SAI Tx.
  *
  * @note SAI eDMA supports data transfer in a multiple SAI channels if the FIFO Combine feature is supported.
-<<<<<<< HEAD
- * To activate the multi-channel transfer enable SAI channels by filling the channelMask 
- * of sai_transceiver_t with the corresponding values of _sai_channel_mask enum, enable the FIFO Combine 
- * mode by assigning kSAI_FifoCombineModeEnabledOnWrite to the fifoCombine member of sai_fifo_combine_t 
- * which is a member of sai_transceiver_t.
- * This is an example of multi-channel data transfer configuration step.
-   @code
-    sai_transceiver_t config;
-    SAI_GetClassicI2SConfig(&config, kSAI_WordWidth16bits, kSAI_Stereo, kSAI_Channel0Mask|kSAI_Channel1Mask);
-    config.fifo.fifoCombine = kSAI_FifoCombineModeEnabledOnWrite;
-    SAI_TransferTxSetConfigEDMA(I2S0, &edmaHandle, &config);
-   @endcode
-=======
  * To activate the multi-channel transfer enable SAI channels by filling the channelMask
  * of sai_transceiver_t with the corresponding values of _sai_channel_mask enum, enable the FIFO Combine
  * mode by assigning kSAI_FifoCombineModeEnabledOnWrite to the fifoCombine member of sai_fifo_combine_t
@@ -178,7 +162,6 @@
  *   config.fifo.fifoCombine = kSAI_FifoCombineModeEnabledOnWrite;
  *   SAI_TransferTxSetConfigEDMA(I2S0, &edmaHandle, &config);
  *  @endcode
->>>>>>> c84411fd
  *
  * @param base SAI base pointer.
  * @param handle SAI eDMA handle pointer.
@@ -190,20 +173,6 @@
  * @brief Configures the SAI Rx.
  *
  * @note SAI eDMA supports data transfer in a multiple SAI channels if the FIFO Combine feature is supported.
-<<<<<<< HEAD
- * To activate the multi-channel transfer enable SAI channels by filling the channelMask 
- * of sai_transceiver_t with the corresponding values of _sai_channel_mask enum, enable the FIFO Combine 
- * mode by assigning kSAI_FifoCombineModeEnabledOnRead to the fifoCombine member of sai_fifo_combine_t 
- * which is a member of sai_transceiver_t.
- * This is an example of multi-channel data transfer configuration step.
-   @code
-    sai_transceiver_t config;
-    SAI_GetClassicI2SConfig(&config, kSAI_WordWidth16bits, kSAI_Stereo, kSAI_Channel0Mask|kSAI_Channel1Mask);
-    config.fifo.fifoCombine = kSAI_FifoCombineModeEnabledOnRead;
-    SAI_TransferRxSetConfigEDMA(I2S0, &edmaHandle, &config);
-   @endcode
- *
-=======
  * To activate the multi-channel transfer enable SAI channels by filling the channelMask
  * of sai_transceiver_t with the corresponding values of _sai_channel_mask enum, enable the FIFO Combine
  * mode by assigning kSAI_FifoCombineModeEnabledOnRead to the fifoCombine member of sai_fifo_combine_t
@@ -215,7 +184,6 @@
  *   config.fifo.fifoCombine = kSAI_FifoCombineModeEnabledOnRead;
  *   SAI_TransferRxSetConfigEDMA(I2S0, &edmaHandle, &config);
  *  @endcode
->>>>>>> c84411fd
  * @param base SAI base pointer.
  * @param handle SAI eDMA handle pointer.
  * @param saiConfig sai configurations.
