--- conflicted
+++ resolved
@@ -134,11 +134,7 @@
     return instance;
 }
 
-<<<<<<< HEAD
-static void ECSPI_WriteNonBlocking(ECSPI_Type *base,const uint32_t *buffer, size_t size)
-=======
 static void ECSPI_WriteNonBlocking(ECSPI_Type *base, const uint32_t *buffer, size_t size)
->>>>>>> 6f3fd257
 {
     size_t i = 0U;
 
