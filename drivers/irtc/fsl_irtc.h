/*
 * Copyright (c) 2015, Freescale Semiconductor, Inc.
 * Copyright 2016-2019, 2022 NXP
 * All rights reserved.
 *
 * SPDX-License-Identifier: BSD-3-Clause
 */
#ifndef _FSL_IRTC_H_
#define _FSL_IRTC_H_

#include "fsl_common.h"

/*!
 * @addtogroup irtc
 * @{
 */

/*******************************************************************************
 * Definitions
 ******************************************************************************/

/*! @name Driver version */
/*@{*/
<<<<<<< HEAD
#define FSL_IRTC_DRIVER_VERSION (MAKE_VERSION(2, 1, 3)) /*!< Version. */
=======
#define FSL_IRTC_DRIVER_VERSION (MAKE_VERSION(2, 2, 3)) /*!< Version. */
>>>>>>> 16897e8a
/*@}*/

#if defined(FSL_FEATURE_RTC_HAS_CLOCK_SELECT) && FSL_FEATURE_RTC_HAS_CLOCK_SELECT
/*! @brief IRTC clock select. */
typedef enum _irtc_clock_select
{
    kIRTC_Clk16K = 0x0U, /*!< 16.384 kHz clock is selected.*/
    kIRTC_Clk32K = 0x1U, /*!< 32.768 kHz clock is selected.*/
} irtc_clock_select_t;
#endif

#if !defined(FSL_FEATURE_RTC_HAS_NO_TAMPER_FEATURE) || (!FSL_FEATURE_RTC_HAS_NO_TAMPER_FEATURE)
/*! @brief IRTC filter clock source options. */
typedef enum _irtc_filter_clock_source
{
    kIRTC_32K = 0x0U, /*!< Use 32 kHz clock source for the tamper filter.*/
    kIRTC_512 = 0x1U, /*!< Use 512 Hz clock source for the tamper filter.*/
    kIRTC_128 = 0x2U, /*!< Use 128 Hz clock source for the tamper filter.*/
    kIRTC_64  = 0x3U, /*!< Use 64 Hz clock source for the tamper filter.*/
    kIRTC_16  = 0x4U, /*!< Use 16 Hz clock source for the tamper filter.*/
    kIRTC_8   = 0x5U, /*!< Use 8 Hz clock source for the tamper filter.*/
    kIRTC_4   = 0x6U, /*!< Use 4 Hz clock source for the tamper filter.*/
    kIRTC_2   = 0x7U  /*!< Use 2 Hz clock source for the tamper filter.*/
} irtc_filter_clock_source_t;

/*! @brief IRTC Tamper pins. */
typedef enum _irtc_tamper_pins
{
    kIRTC_Tamper_0 = 0U, /*!< External Tamper 0 */
    kIRTC_Tamper_1,      /*!< External Tamper 1 */
    kIRTC_Tamper_2,      /*!< External Tamper 2 */
    kIRTC_Tamper_3       /*!< Internal tamper, does not have filter configuration */
} irtc_tamper_pins_t;
#endif

/*! @brief List of IRTC interrupts */
typedef enum _irtc_interrupt_enable
{
#if !defined(FSL_FEATURE_RTC_HAS_NO_TAMPER_FEATURE) || (!FSL_FEATURE_RTC_HAS_NO_TAMPER_FEATURE)
    kIRTC_TamperInterruptEnable = RTC_IER_TAMPER_IE_MASK, /*!< Tamper Interrupt Enable */
#endif
    kIRTC_AlarmInterruptEnable = RTC_IER_ALM_IE_MASK,   /*!< Alarm Interrupt Enable */
    kIRTC_DayInterruptEnable   = RTC_IER_DAY_IE_MASK,   /*!< Days Interrupt Enable */
    kIRTC_HourInterruptEnable  = RTC_IER_HOUR_IE_MASK,  /*!< Hours Interrupt Enable */
    kIRTC_MinInterruptEnable   = RTC_IER_MIN_IE_MASK,   /*!< Minutes Interrupt Enable */
    kIRTC_1hzInterruptEnable   = RTC_IER_IE_1HZ_MASK,   /*!< 1 Hz interval Interrupt Enable */
    kIRTC_2hzInterruptEnable   = RTC_IER_IE_2HZ_MASK,   /*!< 2 Hz interval Interrupt Enable */
    kIRTC_4hzInterruptEnable   = RTC_IER_IE_4HZ_MASK,   /*!< 4 Hz interval Interrupt Enable */
    kIRTC_8hzInterruptEnable   = RTC_IER_IE_8HZ_MASK,   /*!< 8 Hz interval Interrupt Enable */
    kIRTC_16hzInterruptEnable  = RTC_IER_IE_16HZ_MASK,  /*!< 16 Hz interval Interrupt Enable */
    kIRTC_32hzInterruptEnable  = RTC_IER_IE_32HZ_MASK,  /*!< 32 Hz interval Interrupt Enable */
    kIRTC_64hzInterruptEnable  = RTC_IER_IE_64HZ_MASK,  /*!< 64 Hz interval Interrupt Enable */
    kIRTC_128hzInterruptEnable = RTC_IER_IE_128HZ_MASK, /*!< 128 Hz interval Interrupt Enable */
    kIRTC_256hzInterruptEnable = RTC_IER_IE_256HZ_MASK, /*!< 256 Hz interval Interrupt Enable */
    kIRTC_512hzInterruptEnable = RTC_IER_IE_512HZ_MASK, /*!< 512 Hz interval Interrupt Enable */
#if defined(FSL_FEATURE_RTC_HAS_SUBSYSTEM) && FSL_FEATURE_RTC_HAS_SUBSYSTEM
    kIRTC_WakeTimerInterruptEnable = (RTC_WAKE_TIMER_CTRL_INTR_EN_MASK << 16U), /*!< Wake timer Interrupt Enable */
#endif
#if defined(FSL_FEATURE_RTC_HAS_TAMPER_QUEUE) && FSL_FEATURE_RTC_HAS_TAMPER_QUEUE
    kIRTC_TamperQueueFullInterruptEnable =
        (RTC_TAMPER_QSCR_Q_FULL_INT_EN_MASK << 24U), /*!< Tamper queue full Interrupt Enable */
#endif
} irtc_interrupt_enable_t;

/*! @brief List of IRTC flags */
typedef enum _irtc_status_flags
{
#if !defined(FSL_FEATURE_RTC_HAS_NO_TAMPER_FEATURE) || (!FSL_FEATURE_RTC_HAS_NO_TAMPER_FEATURE)
    kIRTC_TamperFlag = RTC_ISR_TAMPER_IS_MASK, /*!< Tamper Status flag*/
#endif
    kIRTC_AlarmFlag     = RTC_ISR_ALM_IS_MASK,                    /*!< Alarm Status flag */
    kIRTC_DayFlag       = RTC_ISR_DAY_IS_MASK,                    /*!< Days Status flag */
    kIRTC_HourFlag      = RTC_ISR_HOUR_IS_MASK,                   /*!< Hour Status flag */
    kIRTC_MinFlag       = RTC_ISR_MIN_IS_MASK,                    /*!< Minutes Status flag */
    kIRTC_1hzFlag       = RTC_ISR_IS_1HZ_MASK,                    /*!< 1 Hz interval status flag */
    kIRTC_2hzFlag       = RTC_ISR_IS_2HZ_MASK,                    /*!< 2 Hz interval status flag*/
    kIRTC_4hzFlag       = RTC_ISR_IS_4HZ_MASK,                    /*!< 4 Hz interval status flag*/
    kIRTC_8hzFlag       = RTC_ISR_IS_8HZ_MASK,                    /*!< 8 Hz interval status flag*/
    kIRTC_16hzFlag      = RTC_ISR_IS_16HZ_MASK,                   /*!< 16 Hz interval status flag*/
    kIRTC_32hzFlag      = RTC_ISR_IS_32HZ_MASK,                   /*!< 32 Hz interval status flag*/
    kIRTC_64hzFlag      = RTC_ISR_IS_64HZ_MASK,                   /*!< 64 Hz interval status flag*/
    kIRTC_128hzFlag     = RTC_ISR_IS_128HZ_MASK,                  /*!< 128 Hz interval status flag*/
    kIRTC_256hzFlag     = RTC_ISR_IS_256HZ_MASK,                  /*!< 256 Hz interval status flag*/
    kIRTC_512hzFlag     = RTC_ISR_IS_512HZ_MASK,                  /*!< 512 Hz interval status flag*/
    kIRTC_InvalidFlag   = (RTC_STATUS_INVAL_BIT_MASK << 16U),     /*!< Indicates if time/date counters are invalid */
    kIRTC_WriteProtFlag = (RTC_STATUS_WRITE_PROT_EN_MASK << 16U), /*!< Write protect enable status flag */
#if !defined(FSL_FEATURE_RTC_HAS_NO_CPU_LOW_VOLT_FLAG) || (!FSL_FEATURE_RTC_HAS_NO_CPU_LOW_VOLT_FLAG)
    kIRTC_CpuLowVoltFlag = (RTC_STATUS_CPU_LOW_VOLT_MASK << 16U), /*!< CPU low voltage warning flag */
#endif
#if !defined(FSL_FEATURE_RTC_HAS_NO_RST_SRC_FLAG) || (!FSL_FEATURE_RTC_HAS_NO_RST_SRC_FLAG)
    kIRTC_ResetSrcFlag = (RTC_STATUS_RST_SRC_MASK << 16U), /*!< Reset source flag */
#endif
    kIRTC_CmpIntFlag  = (RTC_STATUS_CMP_INT_MASK << 16U),  /*!< Compensation interval status flag */
    kIRTC_BusErrFlag  = (RTC_STATUS_BUS_ERR_MASK << 16U),  /*!< Bus error flag */
    kIRTC_CmpDoneFlag = (RTC_STATUS_CMP_DONE_MASK << 16U), /*!< Compensation done flag */
#if defined(FSL_FEATURE_RTC_HAS_SUBSYSTEM) && FSL_FEATURE_RTC_HAS_SUBSYSTEM
    kIRTC_WakeTimerFlag = (RTC_WAKE_TIMER_CTRL_WAKE_FLAG_MASK << 28U) /*!< Wake timer status flag */
#endif
} irtc_status_flags_t;

/*! @brief IRTC alarm match options */
typedef enum _irtc_alarm_match
{
    kRTC_MatchSecMinHr          = 0U, /*!< Only match second, minute and hour */
    kRTC_MatchSecMinHrDay       = 1U, /*!< Only match second, minute, hour and day */
    kRTC_MatchSecMinHrDayMnth   = 2U, /*!< Only match second, minute, hour, day and month */
    kRTC_MatchSecMinHrDayMnthYr = 3U  /*!< Only match second, minute, hour, day, month and year */
} irtc_alarm_match_t;

#if !defined(FSL_FEATURE_RTC_HAS_NO_GP_DATA_REG) || (!FSL_FEATURE_RTC_HAS_NO_GP_DATA_REG)
/*! @brief List of RTC Oscillator capacitor load settings */
typedef enum _irtc_osc_cap_load
{
    kIRTC_Capacitor2p  = (1U << 1U), /*!< 2pF capacitor load */
    kIRTC_Capacitor4p  = (1U << 2U), /*!< 4pF capacitor load */
    kIRTC_Capacitor8p  = (1U << 3U), /*!< 8pF capacitor load */
    kIRTC_Capacitor16p = (1U << 4U)  /*!< 16pF capacitor load */
} irtc_osc_cap_load_t;
#endif

/*! @brief IRTC clockout select. */
typedef enum _irtc_clockout_sel
{
    kIRTC_ClkoutNo = 0U,  /*!< No clock out */
    kIRTC_ClkoutFine1Hz,  /*!< clock out fine 1Hz */
    kIRTC_Clkout32kHz,    /*!< clock out 32.768kHz */
    kIRTC_ClkoutCoarse1Hz /*!< clock out coarse 1Hz */
} irtc_clockout_sel_t;

/*! @brief Structure is used to hold the date and time */
typedef struct _irtc_datetime
{
    uint16_t year;   /*!< Range from 1984 to 2239.*/
    uint8_t month;   /*!< Range from 1 to 12.*/
    uint8_t day;     /*!< Range from 1 to 31 (depending on month).*/
    uint8_t weekDay; /*!< Range from 0(Sunday) to 6(Saturday). */
    uint8_t hour;    /*!< Range from 0 to 23.*/
    uint8_t minute;  /*!< Range from 0 to 59.*/
    uint8_t second;  /*!< Range from 0 to 59.*/
} irtc_datetime_t;

/*! @brief Structure is used to hold the daylight saving time */
typedef struct _irtc_daylight_time
{
    uint8_t startMonth; /*!< Range from 1 to 12 */
    uint8_t endMonth;   /*!< Range from 1 to 12 */
    uint8_t startDay;   /*!< Range from 1 to 31 (depending on month) */
    uint8_t endDay;     /*!< Range from 1 to 31 (depending on month) */
    uint8_t startHour;  /*!< Range from 0 to 23 */
    uint8_t endHour;    /*!< Range from 0 to 23 */
} irtc_daylight_time_t;

#if !defined(FSL_FEATURE_RTC_HAS_NO_TAMPER_FEATURE) || (!FSL_FEATURE_RTC_HAS_NO_TAMPER_FEATURE)
/*! @brief Structure is used to define the parameters to configure a RTC tamper event. */
typedef struct _irtc_tamper_config
{
#if FSL_FEATURE_RTC_HAS_TAMPER_DIRECTION
    bool activePassive; /*!< true: configure tamper as active; false: passive tamper */
    bool direction;     /*!< true: configure tamper direction as output; false: configure as input;
                             this is only used if a tamper pin is defined as active */
#endif
    bool pinPolarity;                     /*!< true: tamper has active low polarity;
                                               false: active high polarity */
    irtc_filter_clock_source_t filterClk; /*!< Clock source for the tamper filter */
    uint8_t filterDuration;               /*!< Tamper filter duration.*/
} irtc_tamper_config_t;
#endif

/*!
 * @brief RTC config structure
 *
 * This structure holds the configuration settings for the RTC peripheral. To initialize this
 * structure to reasonable defaults, call the IRTC_GetDefaultConfig() function and pass a
 * pointer to your config structure instance.
 *
 * The config struct can be made const so it resides in flash
 */
typedef struct _irtc_config
{
#if !defined(FSL_FEATURE_RTC_HAS_NO_CTRL2_WAKEUP_MODE) || (!FSL_FEATURE_RTC_HAS_NO_CTRL2_WAKEUP_MODE)
    bool wakeupSelect; /*!< true: Tamper pin 0 is used to wakeup the chip;
                            false: Tamper pin 0 is used as the tamper pin */
#endif
#if !defined(FSL_FEATURE_RTC_HAS_NO_TIMER_STB_MASK) || (!FSL_FEATURE_RTC_HAS_NO_TIMER_STB_MASK)
    bool timerStdMask; /*!< true: Sampling clocks gated in standby mode;
                            false: Sampling clocks not gated */
#endif
    irtc_alarm_match_t alrmMatch; /*!< Pick one option from enumeration :: irtc_alarm_match_t */
#if defined(FSL_FEATURE_RTC_HAS_CLOCK_SELECT) && FSL_FEATURE_RTC_HAS_CLOCK_SELECT
    irtc_clock_select_t clockSelect; /*!< Pick one option from enumeration :: irtc_clock_select_t */
#endif
#if defined(FSL_FEATURE_RTC_HAS_CLOCK_OUTPUT_DISABLE) && FSL_FEATURE_RTC_HAS_CLOCK_OUTPUT_DISABLE
    bool disableClockOutput; /*!< true: The selected clock is not output to other peripherals;
                                  false: The selected clock is output to other peripherals */
#endif
} irtc_config_t;

/*******************************************************************************
 * API
 ******************************************************************************/

#if defined(__cplusplus)
extern "C" {
#endif

/*!
 * @name Initialization and deinitialization
 * @{
 */

/*!
 * @brief Ungates the IRTC clock and configures the peripheral for basic operation.
 *
 * This function initiates a soft-reset of the IRTC module, this has not effect on DST,
 * calendaring, standby time and tamper detect registers.
 *
 * @note This API should be called at the beginning of the application using the IRTC driver.
 *
 * @param base   IRTC peripheral base address
 * @param config Pointer to user's IRTC config structure.
 *
 * @return kStatus_Fail if we cannot disable register write protection
 */
status_t IRTC_Init(RTC_Type *base, const irtc_config_t *config);

/*!
 * @brief Gate the IRTC clock
 *
 * @param base IRTC peripheral base address
 */
static inline void IRTC_Deinit(RTC_Type *base)
{
#if !(defined(FSL_SDK_DISABLE_DRIVER_CLOCK_CONTROL) && FSL_SDK_DISABLE_DRIVER_CLOCK_CONTROL)
    CLOCK_DisableClock(kCLOCK_Rtc0);
#endif /* FSL_SDK_DISABLE_DRIVER_CLOCK_CONTROL */
}

/*!
 * @brief Fill in the IRTC config struct with the default settings
 *
 * The default values are:
 * @code
 *    config->wakeupSelect = true;
 *    config->timerStdMask = false;
 *    config->alrmMatch = kRTC_MatchSecMinHr;
 * @endcode
 * @param config Pointer to user's IRTC config structure.
 */
void IRTC_GetDefaultConfig(irtc_config_t *config);

/*! @}*/

/*!
 * @name Current Time & Alarm
 * @{
 */

/*!
 * @brief Sets the IRTC date and time according to the given time structure.
 *
 * The IRTC counter is started after the time is set.
 *
 * @param base     IRTC peripheral base address
 * @param datetime Pointer to structure where the date and time details to set are stored
 *
 * @return kStatus_Success: success in setting the time and starting the IRTC
 *         kStatus_InvalidArgument: failure. An error occurs because the datetime format is incorrect.
 */
status_t IRTC_SetDatetime(RTC_Type *base, const irtc_datetime_t *datetime);

/*!
 * @brief Gets the IRTC time and stores it in the given time structure.
 *
 * @param base     IRTC peripheral base address
 * @param datetime Pointer to structure where the date and time details are stored.
 */
void IRTC_GetDatetime(RTC_Type *base, irtc_datetime_t *datetime);

/*!
 * @brief Sets the IRTC alarm time
 *
 * @param base      RTC peripheral base address
 * @param alarmTime Pointer to structure where the alarm time is stored.
 *
 * @note weekDay field of alarmTime is not used during alarm match and should be set to 0
 *
 * @return kStatus_Success: success in setting the alarm
 *         kStatus_InvalidArgument: error in setting the alarm. Error occurs because the alarm
 *                                  datetime format is incorrect.
 */
status_t IRTC_SetAlarm(RTC_Type *base, const irtc_datetime_t *alarmTime);

/*!
 * @brief Returns the IRTC alarm time.
 *
 * @param base     RTC peripheral base address
 * @param datetime Pointer to structure where the alarm date and time details are stored.
 */
void IRTC_GetAlarm(RTC_Type *base, irtc_datetime_t *datetime);
/*! @}*/

/*!
 * @name Interrupt Interface
 * @{
 */

/*!
 * @brief Enables the selected IRTC interrupts.
 *
 * @param base IRTC peripheral base address
 * @param mask The interrupts to enable. This is a logical OR of members of the
 *             enumeration ::irtc_interrupt_enable_t
 */
static inline void IRTC_EnableInterrupts(RTC_Type *base, uint32_t mask)
{
    base->IER |= (uint16_t)mask;
#if defined(FSL_FEATURE_RTC_HAS_SUBSYSTEM) && FSL_FEATURE_RTC_HAS_SUBSYSTEM
    if (0U != (mask & (uint32_t)kIRTC_WakeTimerInterruptEnable))
    {
        base->WAKE_TIMER_CTRL |= RTC_WAKE_TIMER_CTRL_INTR_EN_MASK;
    }
#endif
#if !defined(FSL_FEATURE_RTC_HAS_NO_TAMPER_FEATURE) || (!FSL_FEATURE_RTC_HAS_NO_TAMPER_FEATURE)
#if defined(FSL_FEATURE_RTC_HAS_TAMPER_QUEUE) && (FSL_FEATURE_RTC_HAS_TAMPER_QUEUE)
    if (0U != (mask & kIRTC_TamperQueueFullInterruptEnable))
    {
        base->TAMPER_QSCR |= RTC_TAMPER_QSCR_Q_FULL_INT_EN_MASK;
    }
#endif
#endif
}

/*!
 * @brief Disables the selected IRTC interrupts.
 *
 * @param base IRTC peripheral base address
 * @param mask The interrupts to enable. This is a logical OR of members of the
 *             enumeration ::irtc_interrupt_enable_t
 */
static inline void IRTC_DisableInterrupts(RTC_Type *base, uint32_t mask)
{
    base->IER &= ~(uint16_t)mask;
#if defined(FSL_FEATURE_RTC_HAS_SUBSYSTEM) && FSL_FEATURE_RTC_HAS_SUBSYSTEM
    if (0U != (mask & (uint32_t)kIRTC_WakeTimerInterruptEnable))
    {
        base->WAKE_TIMER_CTRL &= ~RTC_WAKE_TIMER_CTRL_INTR_EN_MASK;
    }
#endif
#if !defined(FSL_FEATURE_RTC_HAS_NO_TAMPER_FEATURE) || (!FSL_FEATURE_RTC_HAS_NO_TAMPER_FEATURE)
#if defined(FSL_FEATURE_RTC_HAS_TAMPER_QUEUE) && (FSL_FEATURE_RTC_HAS_TAMPER_QUEUE)
    if (0U != (mask & kIRTC_TamperQueueFullInterruptEnable))
    {
        base->TAMPER_QSCR &= ~RTC_TAMPER_QSCR_Q_FULL_INT_EN_MASK;
    }
#endif
#endif
}

/*!
 * @brief Gets the enabled IRTC interrupts.
 *
 * @param base IRTC peripheral base address
 *
 * @return The enabled interrupts. This is the logical OR of members of the
 *         enumeration ::irtc_interrupt_enable_t
 */
static inline uint32_t IRTC_GetEnabledInterrupts(RTC_Type *base)
{
    uint32_t intsEnabled = base->IER;
#if defined(FSL_FEATURE_RTC_HAS_SUBSYSTEM) && FSL_FEATURE_RTC_HAS_SUBSYSTEM
    intsEnabled |= (base->WAKE_TIMER_CTRL & RTC_WAKE_TIMER_CTRL_INTR_EN_MASK) << 16U;
#endif
#if !defined(FSL_FEATURE_RTC_HAS_NO_TAMPER_FEATURE) || (!FSL_FEATURE_RTC_HAS_NO_TAMPER_FEATURE)
#if defined(FSL_FEATURE_RTC_HAS_TAMPER_QUEUE) && (FSL_FEATURE_RTC_HAS_TAMPER_QUEUE)
    intsEnabled |= (base->TAMPER_QSCR & RTC_TAMPER_QSCR_Q_FULL_INT_EN_MASK) << 24U;
#endif
#endif

    return intsEnabled;
}

/*! @}*/

/*!
 * @name Status Interface
 * @{
 */

/*!
 * @brief Gets the IRTC status flags
 *
 * @param base IRTC peripheral base address
 *
 * @return The status flags. This is the logical OR of members of the
 *         enumeration ::irtc_status_flags_t
 */
static inline uint32_t IRTC_GetStatusFlags(RTC_Type *base)
{
#if defined(FSL_FEATURE_RTC_HAS_SUBSYSTEM) && FSL_FEATURE_RTC_HAS_SUBSYSTEM
    return (base->ISR | ((uint32_t)base->STATUS << 16U) | ((uint32_t)base->WAKE_TIMER_CTRL << 28U));
#else
    return (base->ISR | ((uint32_t)base->STATUS << 16U));
#endif
}

/*!
 * @brief Clears the IRTC status flags.
 *
 * @param base IRTC peripheral base address
 * @param mask The status flags to clear. This is a logical OR of members of the
 *             enumeration ::irtc_status_flags_t
 */
static inline void IRTC_ClearStatusFlags(RTC_Type *base, uint32_t mask)
{
    base->ISR    = (uint16_t)mask;
    base->STATUS = (base->STATUS & ~((uint16_t)RTC_STATUS_BUS_ERR_MASK | (uint16_t)RTC_STATUS_CMP_DONE_MASK)) |
                   ((uint16_t)(mask >> 16U));
<<<<<<< HEAD
=======
#if !defined(FSL_FEATURE_RTC_HAS_NO_TAMPER_FEATURE) || (!FSL_FEATURE_RTC_HAS_NO_TAMPER_FEATURE)
>>>>>>> 16897e8a
    /* TAMPER flag need clear TAMPER_SCR[TMPR_STS] filed */
    if (0U != (mask & (uint32_t)kIRTC_TamperFlag))
    {
        base->TAMPER_SCR |= RTC_TAMPER_SCR_TMPR_STS_MASK;
    }
<<<<<<< HEAD
=======
#endif
>>>>>>> 16897e8a
#if defined(FSL_FEATURE_RTC_HAS_SUBSYSTEM) && FSL_FEATURE_RTC_HAS_SUBSYSTEM
    if (0U != (mask & (uint32_t)kIRTC_WakeTimerFlag))
    {
        base->WAKE_TIMER_CTRL |= RTC_WAKE_TIMER_CTRL_WAKE_FLAG_MASK;
    }
#endif
}

/*! @}*/

#if !defined(FSL_FEATURE_RTC_HAS_NO_GP_DATA_REG) || (!FSL_FEATURE_RTC_HAS_NO_GP_DATA_REG)

/*!
 * @brief This function sets the specified capacitor configuration for the RTC oscillator.
 *
 * @param base    IRTC peripheral base address
 * @param capLoad Oscillator loads to enable. This is a logical OR of members of the
 *                enumeration ::irtc_osc_cap_load_t
 */
static inline void IRTC_SetOscCapLoad(RTC_Type *base, uint16_t capLoad)
{
    uint16_t reg = base->GP_DATA_REG;

    reg &= ~((uint16_t)kIRTC_Capacitor2p | (uint16_t)kIRTC_Capacitor4p | (uint16_t)kIRTC_Capacitor8p |
             (uint16_t)kIRTC_Capacitor16p);
    reg |= capLoad;

    base->GP_DATA_REG = reg;
}

#endif

/*!
 * @brief Locks or unlocks IRTC registers for write access.
 *
 * @note When the registers are unlocked, they remain in unlocked state for
 * 2 seconds, after which they are locked automatically. After
 * power-on-reset, the registers come out unlocked and they are locked
 * automatically 15 seconds after power on.
 *
 * @param base IRTC peripheral base address
 * @param lock true: Lock IRTC registers; false: Unlock IRTC registers.
 *
 * @return kStatus_Success: if lock or unlock operation is successful
 *         kStatus_Fail: if lock or unlock operation fails even after multiple retry attempts
 */
status_t IRTC_SetWriteProtection(RTC_Type *base, bool lock);

/*!
 * @brief Performs a software reset on the IRTC module.
 *
 * Clears contents of alarm, interrupt (status and enable except tamper interrupt enable bit)
 * registers, STATUS[CMP_DONE] and STATUS[BUS_ERR]. This has no effect on DST, calendaring, standby time
 * and tamper detect registers.
 *
 * @param base IRTC peripheral base address
 */
static inline void IRTC_Reset(RTC_Type *base)
{
    base->CTRL |= RTC_CTRL_SWR_MASK;
}

#if !defined(FSL_FEATURE_RTC_HAS_NO_GP_DATA_REG) || (!FSL_FEATURE_RTC_HAS_NO_GP_DATA_REG)

/*!
 * @brief Enable/disable 32 kHz RTC OSC clock during RTC register write
 *
 * @param base IRTC peripheral base address
 * @param enable Enable/disable 32 kHz RTC OSC clock.
 *               - true: Enables the oscillator.
 *               - false: Disables the oscillator.
 *
 */
static inline void IRTC_Enable32kClkDuringRegisterWrite(RTC_Type *base, bool enable)
{
    uint16_t mask = RTC_GP_DATA_REG_CFG0_MASK;
    if (enable)
    {
        base->GP_DATA_REG &= ~mask;
    }
    else
    {
        base->GP_DATA_REG |= mask;
    }
}

#endif

/*!
 * @brief Select which clock to output from RTC.
 *
 * Select which clock to output from RTC for other modules to use inside SoC, for example,
 * RTC subsystem needs RTC to output 1HZ clock for sub-second counter.
 *
 * @param base IRTC peripheral base address
 * @param cloOut select clock to use for output,
 */
void IRTC_ConfigClockOut(RTC_Type *base, irtc_clockout_sel_t clkOut);

#if defined(FSL_FEATURE_RTC_HAS_CLOCK_SELECT) && FSL_FEATURE_RTC_HAS_CLOCK_SELECT

/*!
 * @brief Select which clock is used by RTC.
 *
 * Select which clock is used by RTC to output to the peripheral
 * and divided to generate a 512 Hz clock and a 1 Hz clock.
 *
 * @param base IRTC peripheral base address
 * @param clkSelect select clock used by RTC
 */
void IRTC_ConfigClockSelect(RTC_Type *base, irtc_clock_select_t clkSelect);

#endif /* FSL_FEATURE_RTC_HAS_CLOCK_SELECT */

#if defined(FSL_FEATURE_RTC_HAS_CLOCK_OUTPUT_DISABLE) && FSL_FEATURE_RTC_HAS_CLOCK_OUTPUT_DISABLE

/*!
 * @brief Determines whether the selected clock is output to other peripherals.
 *
 * Determines whether the selected clock is output to other peripherals.
 *
 * @param base IRTC peripheral base address
 * @param enable determine whether the selected clock is output to other peripherals
 */
static inline void IRTC_EnableClockOutputToPeripheral(RTC_Type *base, bool enable)
{
    if (enable)
    {
        base->CTRL &= ~(uint16_t)RTC_CTRL_CLKO_DIS_MASK;
    }
    else
    {
        base->CTRL |= RTC_CTRL_CLKO_DIS_MASK;
    }
}

#endif /* FSL_FEATURE_RTC_HAS_CLOCK_OUTPUT_DISABLE */

#if !defined(FSL_FEATURE_RTC_HAS_NO_TAMPER_FEATURE) || (!FSL_FEATURE_RTC_HAS_NO_TAMPER_FEATURE)

/*!
 * @brief Gets the IRTC Tamper status flags
 *
 * @param base IRTC peripheral base address
 *
 * @return The Tamper status value.
 */
static inline uint8_t IRTC_GetTamperStatusFlag(RTC_Type *base)
{
    return (uint8_t)((base->TAMPER_SCR & RTC_TAMPER_SCR_TMPR_STS_MASK) >> RTC_TAMPER_SCR_TMPR_STS_SHIFT);
}

/*!
 * @brief Gets the IRTC Tamper status flags
 *
 * @param base IRTC peripheral base address
 *
 */
static inline void IRTC_ClearTamperStatusFlag(RTC_Type *base)
{
    /* Writing '1' to this field clears the tamper status.*/
    base->TAMPER_SCR |= RTC_TAMPER_SCR_TMPR_STS_MASK;
}

/*!
 * @brief Set tamper configuration over
 *
 * Note that this API is neeeded after call IRTC_SetTamperParams to configure tamper events to
 * notify IRTC module that tamper configuration process is over.
 *
 * @param base IRTC peripheral base address
 *
 */
static inline void IRTC_SetTamperConfigurationOver(RTC_Type *base)
{
    /* Set tamper configuration over.*/
    base->CTRL2 |= RTC_CTRL2_TAMP_CFG_OVER_MASK;
}

#endif

/*!
 * @name Daylight Savings Interface
 * @{
 */

/*!
 * @brief Sets the IRTC daylight savings start and stop date and time.
 *
 * It also enables the daylight saving bit in the IRTC control register
 *
 * @param base     IRTC peripheral base address
 * @param datetime Pointer to a structure where the date and time details are stored.
 */
void IRTC_SetDaylightTime(RTC_Type *base, const irtc_daylight_time_t *datetime);

/*!
 * @brief Gets the IRTC daylight savings time and stores it in the given time structure.
 *
 * @param base     IRTC peripheral base address
 * @param datetime Pointer to a structure where the date and time details are stored.
 */
void IRTC_GetDaylightTime(RTC_Type *base, irtc_daylight_time_t *datetime);

/*! @}*/

/*!
 * @name Time Compensation Interface
 * @{
 */

/*!
 * @brief Enables the coarse compensation and sets the value in the IRTC compensation register.
 *
 * @param base                 IRTC peripheral base address
 * @param compensationValue    Compensation value is a 2's complement value.
 * @param compensationInterval Compensation interval.
 */
void IRTC_SetCoarseCompensation(RTC_Type *base, uint8_t compensationValue, uint8_t compensationInterval);

/*!
 * @brief Enables the fine compensation and sets the value in the IRTC compensation register.
 *
 * @param base                 The IRTC peripheral base address
 * @param integralValue        Compensation integral value; twos complement value of the integer part
 * @param fractionValue        Compensation fraction value expressed as number of clock cycles of a
 *                             fixed 4.194304Mhz clock that have to be added.
 * @param accumulateFractional Flag indicating if we want to add to previous fractional part;
 *                             true: Add to previously accumulated fractional part,
 *                             false: Start afresh and overwrite current value
 */
void IRTC_SetFineCompensation(RTC_Type *base, uint8_t integralValue, uint8_t fractionValue, bool accumulateFractional);

/*! @}*/

#if !defined(FSL_FEATURE_RTC_HAS_NO_TAMPER_FEATURE) || (!FSL_FEATURE_RTC_HAS_NO_TAMPER_FEATURE)

/*!
 * @name Tamper Interface
 * @{
 */

/*!
 * @brief This function allows configuring the four tamper inputs.
 *
 * The function configures the filter properties for the three external tampers.
 * It also sets up active/passive and direction of the tamper bits, which are not available
 * on all platforms.
 * @note This function programs the tamper filter parameters. The user must gate the 32K clock to
 * the RTC before calling this function. It is assumed that the time and date are set after this
 * and the tamper parameters do not require to be changed again later.
 *
 * @param base         The IRTC peripheral base address
 * @param tamperNumber The IRTC tamper input to configure
 * @param tamperConfig The IRTC tamper properties
 */
void IRTC_SetTamperParams(RTC_Type *base, irtc_tamper_pins_t tamperNumber, const irtc_tamper_config_t *tamperConfig);

#if defined(FSL_FEATURE_RTC_HAS_TAMPER_QUEUE) && (FSL_FEATURE_RTC_HAS_TAMPER_QUEUE)

/*!
 * @brief This function reads the tamper timestamp and returns the associated tamper pin.
 *
 * The tamper timestamp has month, day, hour, minutes, and seconds. Ignore the year field as this
 * information is not available in the tamper queue. The user should look at the RTC_YEARMON register
 * for this because the expectation is that the queue is read at least once a year.
 * Return the tamper pin number associated with the timestamp.
 *
 * @param base             The IRTC peripheral base address
 * @param tamperTimestamp  The tamper timestamp
 *
 * @return The tamper pin number
 */
uint8_t IRTC_ReadTamperQueue(RTC_Type *base, irtc_datetime_t *tamperTimestamp);

/*!
 * @brief Gets the IRTC Tamper queue full status
 *
 * @param base IRTC peripheral base address
 *
 * @retval true Tamper queue is full.
 * @retval false Tamper queue is not full.
 */
static inline bool IRTC_GetTamperQueueFullStatus(RTC_Type *base)
{
    return ((0U != (base->TAMPER_SCR & RTC_TAMPER_QSCR_Q_FULL_MASK)) ? true : false);
}

/*!
 * @brief Clear the IRTC Tamper queue full status
 *
 * @param base IRTC peripheral base address
 *
 */
static inline void IRTC_ClearTamperQueueFullStatus(RTC_Type *base)
{
    base->TAMPER_QSCR |= RTC_TAMPER_QSCR_Q_CLEAR_MASK;
}
#endif /* FSL_FEATURE_RTC_HAS_TAMPER_QUEUE */

/*! @}*/

#endif

#if defined(FSL_FEATURE_RTC_HAS_SUBSYSTEM) && FSL_FEATURE_RTC_HAS_SUBSYSTEM
/*!
 * @name RTC subsystem Interface
 * @{
 */

/*!
 * @brief Enable the RTC wake-up timer.
 *
 * 1HZ clock out selected via call to API IRTC_ConfigClockOut in order for the subsecond
 * counter to synchronize with the RTC_SECONDS counter.
 *
 * @param base   RTC peripheral base address
 * @param enable Use/Un-use the sub-second counter.
 *               - true: Use RTC wake-up timer at the same time.
 *               - false: Un-use RTC wake-up timer, RTC only use the normal seconds timer by default.
 */
static inline void IRTC_EnableSubsecondCounter(RTC_Type *base, bool enable)
{
    if (enable)
    {
        base->SUBSECOND_CTRL |= RTC_SUBSECOND_CTRL_SUB_SECOND_CNT_EN_MASK;
    }
    else
    {
        base->SUBSECOND_CTRL &= ~RTC_SUBSECOND_CTRL_SUB_SECOND_CNT_EN_MASK;
    }
}

/*!
 * @brief Read the actual RTC sub-second COUNT value.
 *
 * @param base  RTC peripheral base address
 *
 * @return The actual RTC sub-second COUNT value.
 */
static inline uint32_t IRTC_GetSubsecondCount(RTC_Type *base)
{
    uint32_t a, b;

    /* Follow the RF document to read the RTC default seconds timer (1HZ) counter value. */
    do
    {
        a = base->SUBSECOND_CNT;
        b = base->SUBSECOND_CNT;
    } while (a != b);

    return b;
}
/*!
 * @brief Set countdown value to the RTC wake timer counter register.
 *
 * @param base        RTC peripheral base address
 * @param enable1kHzClk   Enable 1kHz clock source for the wake timer, else use the 32kHz clock.
 * @param wakeupValue The value to be loaded into the WAKE register in wake timer counter.
 */
static inline void IRTC_SetWakeupCount(RTC_Type *base, bool enable1kHzClk, uint32_t wakeupValue)
{
    /* Config whether enable the wakeup counter */
    uint32_t writeVal;
    writeVal              = base->WAKE_TIMER_CTRL;
    base->WAKE_TIMER_CTRL = RTC_WAKE_TIMER_CTRL_CLR_WAKE_TIMER_MASK;

    if (enable1kHzClk)
    {
        writeVal |= RTC_WAKE_TIMER_CTRL_OSC_DIV_ENA_MASK;
    }
    else
    {
        writeVal &= ~RTC_WAKE_TIMER_CTRL_OSC_DIV_ENA_MASK;
    }

    base->WAKE_TIMER_CTRL = writeVal;
    /* Set the start countdown value into the RTC WAKE register */
    base->WAKE_TIMER_CNT = wakeupValue;
}

/*!
 * @brief Read the actual value from the WAKE register value in RTC wake timer.
 *
 * @param base        RTC peripheral base address
 *
 * @return The actual value of the WAKE register value in wake timer counter.
 */
static inline uint32_t IRTC_GetWakeupCount(RTC_Type *base)
{
    /* Read current wake-up countdown value */
    return base->WAKE_TIMER_CNT;
}

/*! @}*/
#endif

#if defined(__cplusplus)
}
#endif

/*! @}*/

#endif /* _FSL_IRTC_H_ */<|MERGE_RESOLUTION|>--- conflicted
+++ resolved
@@ -21,11 +21,7 @@
 
 /*! @name Driver version */
 /*@{*/
-<<<<<<< HEAD
-#define FSL_IRTC_DRIVER_VERSION (MAKE_VERSION(2, 1, 3)) /*!< Version. */
-=======
 #define FSL_IRTC_DRIVER_VERSION (MAKE_VERSION(2, 2, 3)) /*!< Version. */
->>>>>>> 16897e8a
 /*@}*/
 
 #if defined(FSL_FEATURE_RTC_HAS_CLOCK_SELECT) && FSL_FEATURE_RTC_HAS_CLOCK_SELECT
@@ -443,19 +439,13 @@
     base->ISR    = (uint16_t)mask;
     base->STATUS = (base->STATUS & ~((uint16_t)RTC_STATUS_BUS_ERR_MASK | (uint16_t)RTC_STATUS_CMP_DONE_MASK)) |
                    ((uint16_t)(mask >> 16U));
-<<<<<<< HEAD
-=======
-#if !defined(FSL_FEATURE_RTC_HAS_NO_TAMPER_FEATURE) || (!FSL_FEATURE_RTC_HAS_NO_TAMPER_FEATURE)
->>>>>>> 16897e8a
+#if !defined(FSL_FEATURE_RTC_HAS_NO_TAMPER_FEATURE) || (!FSL_FEATURE_RTC_HAS_NO_TAMPER_FEATURE)
     /* TAMPER flag need clear TAMPER_SCR[TMPR_STS] filed */
     if (0U != (mask & (uint32_t)kIRTC_TamperFlag))
     {
         base->TAMPER_SCR |= RTC_TAMPER_SCR_TMPR_STS_MASK;
     }
-<<<<<<< HEAD
-=======
-#endif
->>>>>>> 16897e8a
+#endif
 #if defined(FSL_FEATURE_RTC_HAS_SUBSYSTEM) && FSL_FEATURE_RTC_HAS_SUBSYSTEM
     if (0U != (mask & (uint32_t)kIRTC_WakeTimerFlag))
     {
