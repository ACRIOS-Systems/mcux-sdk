/*
 * Copyright (c) 2015, Freescale Semiconductor, Inc.
 * Copyright 2016-2021 NXP
 * All rights reserved.
 *
 * SPDX-License-Identifier: BSD-3-Clause
 */

#include "fsl_tpm.h"

/*
 * $Coverage Justification Reference$
 *
 * $Justification tpm_c_ref_1$
 * Hardware limitations make this code impossible to implement.
 *
 * $Justification tpm_c_ref_2$
 * Because the incoming base is invalid, the second judgment is not continued after the first condition
 * is established.
 *
 * $Justification tpm_c_ref_3$
 * Hardware limitations, the 32-bit counter register makes counterMax = 0xffffffffu,
 * and the mod vlue can't be greater than or equal to counterMax after the operation.
 *
 * $Justification tpm_c_ref_4$
 * If the incoming base can not make (1U == (uint8_t)FSL_FEATURE_TPM_POL_HAS_EFFECTn(base) true,
 * the subsequent register operation is incorrect.
 *
 */

/*******************************************************************************
 * Definitions
 ******************************************************************************/

/* Component ID definition, used by tools. */
#ifndef FSL_COMPONENT_ID
#define FSL_COMPONENT_ID "platform.drivers.tpm"
#endif

#define TPM_COMBINE_SHIFT (8U)

/*******************************************************************************
 * Prototypes
 ******************************************************************************/
/*!
 * @brief Gets the instance from the base address
 *
 * @param base TPM peripheral base address
 *
 * @return The TPM instance
 */
#if !(defined(FSL_SDK_DISABLE_DRIVER_CLOCK_CONTROL) && FSL_SDK_DISABLE_DRIVER_CLOCK_CONTROL)
static uint32_t TPM_GetInstance(TPM_Type *base);
#endif /* FSL_SDK_DISABLE_DRIVER_CLOCK_CONTROL */

/*******************************************************************************
 * Variables
 ******************************************************************************/
#if !(defined(FSL_SDK_DISABLE_DRIVER_CLOCK_CONTROL) && FSL_SDK_DISABLE_DRIVER_CLOCK_CONTROL)
/*! @brief Pointers to TPM bases for each instance. */
static TPM_Type *const s_tpmBases[] = TPM_BASE_PTRS;
#endif /* FSL_SDK_DISABLE_DRIVER_CLOCK_CONTROL */

#if !(defined(FSL_SDK_DISABLE_DRIVER_CLOCK_CONTROL) && FSL_SDK_DISABLE_DRIVER_CLOCK_CONTROL)
/*! @brief Pointers to TPM clocks for each instance. */
static const clock_ip_name_t s_tpmClocks[] = TPM_CLOCKS;
#endif /* FSL_SDK_DISABLE_DRIVER_CLOCK_CONTROL */

/*******************************************************************************
 * Code
 ******************************************************************************/
#if !(defined(FSL_SDK_DISABLE_DRIVER_CLOCK_CONTROL) && FSL_SDK_DISABLE_DRIVER_CLOCK_CONTROL)
static uint32_t TPM_GetInstance(TPM_Type *base)
{
    uint32_t instance;
    uint32_t tpmArrayCount = (sizeof(s_tpmBases) / sizeof(s_tpmBases[0]));

    /* Find the instance index from base address mappings. */
    /*
     * $Branch Coverage Justification$
     * (instance >= tpmArrayCount) not covered.
     * The peripheral base address is always valid.
     */
    for (instance = 0; instance < tpmArrayCount; instance++)
    {
        if (s_tpmBases[instance] == base)
        {
            break;
        }
    }

    assert(instance < tpmArrayCount);

    return instance;
}
#endif /* FSL_SDK_DISABLE_DRIVER_CLOCK_CONTROL */

/*!
 * brief Ungates the TPM clock and configures the peripheral for basic operation.
 *
 * note This API should be called at the beginning of the application using the TPM driver.
 *
 * param base   TPM peripheral base address
 * param config Pointer to user's TPM config structure.
 */
void TPM_Init(TPM_Type *base, const tpm_config_t *config)
{
    assert(NULL != config);

#if !(defined(FSL_SDK_DISABLE_DRIVER_CLOCK_CONTROL) && FSL_SDK_DISABLE_DRIVER_CLOCK_CONTROL)
    /* Enable the module clock */
    (void)CLOCK_EnableClock(s_tpmClocks[TPM_GetInstance(base)]);
#endif /* FSL_SDK_DISABLE_DRIVER_CLOCK_CONTROL */

#if defined(FSL_FEATURE_TPM_HAS_GLOBAL) && FSL_FEATURE_TPM_HAS_GLOBAL
    /* TPM reset is available on certain SoC's */
    TPM_Reset(base);
#endif

    /* Set the clock prescale factor */
    base->SC = TPM_SC_PS(config->prescale);
#if !(defined(FSL_FEATURE_TPM_HAS_NO_CONF) && FSL_FEATURE_TPM_HAS_NO_CONF)
    /* Setup the counter operation */
    base->CONF = TPM_CONF_DOZEEN(config->enableDoze) | TPM_CONF_GTBEEN(config->useGlobalTimeBase) |
                 TPM_CONF_GTBSYNC(config->syncGlobalTimeBase) | TPM_CONF_CROT(config->enableReloadOnTrigger) |
                 TPM_CONF_CSOT(config->enableStartOnTrigger) | TPM_CONF_CSOO(config->enableStopOnOverflow) |
#if defined(FSL_FEATURE_TPM_HAS_PAUSE_COUNTER_ON_TRIGGER) && FSL_FEATURE_TPM_HAS_PAUSE_COUNTER_ON_TRIGGER
                 TPM_CONF_CPOT(config->enablePauseOnTrigger) |
#endif
#if defined(FSL_FEATURE_TPM_HAS_EXTERNAL_TRIGGER_SELECTION) && FSL_FEATURE_TPM_HAS_EXTERNAL_TRIGGER_SELECTION
                 TPM_CONF_TRGSRC(config->triggerSource) | TPM_CONF_TRGPOL(config->extTriggerPolarity) |
#endif
                 TPM_CONF_TRGSEL(config->triggerSelect);
    if (true == config->enableDebugMode)
    {
        base->CONF |= TPM_CONF_DBGMODE_MASK;
    }
    else
    {
        base->CONF &= ~TPM_CONF_DBGMODE_MASK;
    }
#endif
#if defined(FSL_FEATURE_TPM_HAS_POL) && FSL_FEATURE_TPM_HAS_POL
    base->POL = config->chnlPolarity;
#endif
}

/*!
 * brief Stops the counter and gates the TPM clock
 *
 * param base TPM peripheral base address
 */
void TPM_Deinit(TPM_Type *base)
{
#if defined(FSL_FEATURE_TPM_HAS_SC_CLKS) && FSL_FEATURE_TPM_HAS_SC_CLKS
    /* Stop the counter */
    base->SC &= ~TPM_SC_CLKS_MASK;
#else
    /* Stop the counter */
    base->SC &= ~TPM_SC_CMOD_MASK;
#endif
#if !(defined(FSL_SDK_DISABLE_DRIVER_CLOCK_CONTROL) && FSL_SDK_DISABLE_DRIVER_CLOCK_CONTROL)
    /* Gate the TPM clock */
    (void)CLOCK_DisableClock(s_tpmClocks[TPM_GetInstance(base)]);
#endif /* FSL_SDK_DISABLE_DRIVER_CLOCK_CONTROL */
}

/*!
 * brief  Fill in the TPM config struct with the default settings
 *
 * The default values are:
 * code
 *     config->prescale = kTPM_Prescale_Divide_1;
 *     config->useGlobalTimeBase = false;
 *     config->syncGlobalTimeBase = false;
 *     config->dozeEnable = false;
 *     config->dbgMode = false;
 *     config->enableReloadOnTrigger = false;
 *     config->enableStopOnOverflow = false;
 *     config->enableStartOnTrigger = false;
 *#if FSL_FEATURE_TPM_HAS_PAUSE_COUNTER_ON_TRIGGER
 *     config->enablePauseOnTrigger = false;
 *#endif
 *     config->triggerSelect = kTPM_Trigger_Select_0;
 *#if FSL_FEATURE_TPM_HAS_EXTERNAL_TRIGGER_SELECTION
 *     config->triggerSource = kTPM_TriggerSource_External;
 *     config->extTriggerPolarity = kTPM_ExtTrigger_Active_High;
 *#endif
 *#if defined(FSL_FEATURE_TPM_HAS_POL) && FSL_FEATURE_TPM_HAS_POL
 *     config->chnlPolarity = 0U;
 *#endif
 * endcode
 * param config Pointer to user's TPM config structure.
 */
void TPM_GetDefaultConfig(tpm_config_t *config)
{
    assert(NULL != config);

    /* Initializes the configure structure to zero. */
    (void)memset(config, 0, sizeof(*config));

    /* TPM clock divide by 1 */
    config->prescale = kTPM_Prescale_Divide_1;
#if !(defined(FSL_FEATURE_TPM_HAS_NO_CONF) && FSL_FEATURE_TPM_HAS_NO_CONF)
    /* Use internal TPM counter as timebase */
    config->useGlobalTimeBase = false;
    /* Disable internal TPM counter sync with global timebase */
    config->syncGlobalTimeBase = false;
    /* TPM counter continues in doze mode */
    config->enableDoze = false;
    /* TPM counter pauses when in debug mode */
    config->enableDebugMode = false;
    /* TPM counter will not be reloaded on input trigger */
    config->enableReloadOnTrigger = false;
    /* TPM counter continues running after overflow */
    config->enableStopOnOverflow = false;
    /* TPM counter starts immediately once it is enabled */
    config->enableStartOnTrigger = false;
#if defined(FSL_FEATURE_TPM_HAS_PAUSE_COUNTER_ON_TRIGGER) && FSL_FEATURE_TPM_HAS_PAUSE_COUNTER_ON_TRIGGER
    config->enablePauseOnTrigger = false;
#endif
    /* Choose trigger select 0 as input trigger for controlling counter operation */
    config->triggerSelect = kTPM_Trigger_Select_0;
#if defined(FSL_FEATURE_TPM_HAS_EXTERNAL_TRIGGER_SELECTION) && FSL_FEATURE_TPM_HAS_EXTERNAL_TRIGGER_SELECTION
    /* Choose external trigger source (high active) to control counter operation */
    config->triggerSource      = kTPM_TriggerSource_External;
    config->extTriggerPolarity = kTPM_ExtTrigger_Active_High;
#endif
#if defined(FSL_FEATURE_TPM_HAS_POL) && FSL_FEATURE_TPM_HAS_POL
    /* Default channel polarity is active high */
    config->chnlPolarity = 0U;
#endif
#endif
}

/*!
 * brief Calculates the counter clock prescaler.
 *
 * This function calculates the values for SC[PS].
 *
 * param base                TPM peripheral base address
 * param counterPeriod_Hz    The desired frequency in Hz which corresponding to the time when the counter reaches the
 * mod value param srcClock_Hz   TPM counter clock in Hz
 *
 * return Calculated clock prescaler value.
 */
tpm_clock_prescale_t TPM_CalculateCounterClkDiv(TPM_Type *base, uint32_t counterPeriod_Hz, uint32_t srcClock_Hz)
{
    uint32_t counterMax = TPM_MAX_COUNTER_VALUE(base);
    uint32_t i;
    assert(((srcClock_Hz / 2U) > counterPeriod_Hz) && ((srcClock_Hz / 128U / counterMax) <= counterPeriod_Hz));

    for (i = 0U; i < (uint32_t)kTPM_Prescale_Divide_128; i++)
    {
        if ((srcClock_Hz / (1UL << i) / counterMax) < counterPeriod_Hz)
        {
            break;
        }
    }
    return (tpm_clock_prescale_t)i;
}

/*!
 * brief Set parameters for PWM duty cycle and edges for a single tpm channel
 *
 * User calls this function to configure the mode, duty cycle and edge of a single PWM signal.
 *
 * param base        TPM peripheral base address
 * param mod         PWM period
 * param mode        PWM operation mode, options available in enumeration ::tpm_pwm_mode_t
 * param chnlParams  A structure for configuring PWM channel parameters, used to configure the channel.
 *
 * return kStatus_Success if the PWM setup was successful,
 *         kStatus_Error on failure
 */
static status_t TPM_SetupSinglePwmChannel(TPM_Type *base,
                                          uint32_t mod,
                                          tpm_pwm_mode_t mode,
                                          tpm_chnl_pwm_signal_param_t chnlParams)
{
    uint32_t cnv;
    uint32_t counterMax = TPM_MAX_COUNTER_VALUE(base);
    uint8_t controlBits;
    uint8_t chnlId;

    /* MSnB:MSnA field value always be 10, ELSnB:ELSnA field value should config according to the channel params */
#if defined(FSL_FEATURE_TPM_HAS_PAUSE_LEVEL_SELECT) && FSL_FEATURE_TPM_HAS_PAUSE_LEVEL_SELECT
    controlBits =
        (uint8_t)((uint32_t)kTPM_ChnlMSBMask | TPM_CnSC_ELSB(chnlParams.pauseLevel) | TPM_CnSC_ELSA(chnlParams.level));
#else
    controlBits = ((uint8_t)kTPM_ChnlMSBMask | ((uint8_t)chnlParams.level << TPM_CnSC_ELSA_SHIFT));
#endif
    chnlId = (uint8_t)chnlParams.chnlNumber;
    /* Return error if requested dutycycle/chnlNumber is greater than the max allowed */
<<<<<<< HEAD
    if ((chnlId >= (uint8_t)FSL_FEATURE_TPM_CHANNEL_COUNTn(base)) ||
=======
    /*
     * $Branch Coverage Justification$
     * (-1 == (int8_t)FSL_FEATURE_TPM_CHANNEL_COUNTn(base)) not covered.
     * This function is called inside the TPM_SetupPwm() function.
     * If you enter an invalid base, the function will not work properly.
     */
    if ((chnlId >= (uint8_t)FSL_FEATURE_TPM_CHANNEL_COUNTn(base)) ||
        /*
         * $Branch Coverage Justification$
         * (chnlId >= (uint8_t)FSL_FEATURE_TPM_CHANNEL_COUNTn(base)) not covered.  $ref tpm_c_ref_2$.
         */
>>>>>>> 16897e8a
        (-1 == (int8_t)FSL_FEATURE_TPM_CHANNEL_COUNTn(base)))
    {
        return kStatus_InvalidArgument;
    }
    /* Return error if requested dutycycle is greater than the max allowed or MOD equal to 0xFFFF when it want get a
     * 100% duty cycle PWM signal*/
<<<<<<< HEAD
=======
    /*
     * $Branch Coverage Justification$
     * (mod == counterMax) not covered. $ref tpm_c_ref_3$.
     */
>>>>>>> 16897e8a
    if (((chnlParams.dutyCyclePercent == 100U) && (mod == counterMax)) || (chnlParams.dutyCyclePercent > 100U))
    {
        return kStatus_OutOfRange;
    }

#if defined(FSL_FEATURE_TPM_HAS_COMBINE) && FSL_FEATURE_TPM_HAS_COMBINE
    if (mode == kTPM_CombinedPwm)
    {
        /* Check added for combined mode */
<<<<<<< HEAD
=======
        /*
         * $Branch Coverage Justification$
         * (chnlId >= ((uint8_t)FSL_FEATURE_TPM_CHANNEL_COUNTn(base) / 2U)) not covered. $ref tpm_c_ref_2$.
         */
>>>>>>> 16897e8a
        if ((chnlId >= ((uint8_t)FSL_FEATURE_TPM_CHANNEL_COUNTn(base) / 2U)) ||
            (1U != (uint8_t)FSL_FEATURE_TPM_COMBINE_HAS_EFFECTn(base)))
        {
            /* The instance should support combine mode and the channel number should be the pair number */
            return kStatus_InvalidArgument;
        }
        if (((chnlParams.firstEdgeDelayPercent + chnlParams.dutyCyclePercent) > 100U) ||
            ((chnlParams.firstEdgeDelayPercent > 0U) && (chnlParams.dutyCyclePercent == 0U)) ||
            ((chnlParams.firstEdgeDelayPercent == 0U) && (chnlParams.deadTimeValue[0] != 0U)))
        {
            /* Return error if the following situation occurs :
             * firstEdgeDelayPercent + dutyCyclePercent > 100
             * firstEdgeDelayPercent > 0 and dutyCyclePercent == 0
             * firstEdgeDelayPercent == 0 and deadTimeValue[0] != 0
             */
            return kStatus_OutOfRange;
        }
        /* Configure delay of the first edge */
        uint32_t cnvFirstEdge;
        /* Configure dutycycle */
        if (chnlParams.dutyCyclePercent == 0U)
        {
            cnvFirstEdge = mod + 1U;
            cnv          = 0;
        }
        else if (chnlParams.dutyCyclePercent == 100U)
        {
            cnvFirstEdge = 0U;
            cnv          = mod + 1U;
        }
        else
        {
            cnvFirstEdge = (mod * chnlParams.firstEdgeDelayPercent) / 100U;
            cnv          = (mod * chnlParams.dutyCyclePercent) / 100U;
        }

        /* Set the combine bit for the channel pair */
        base->COMBINE |= 1UL << (TPM_COMBINE_SHIFT * chnlId);

        chnlId *= 2U;
        /* Set deadtime insertion for the channel pair using channel filter register */
        uint32_t filterVal = base->FILTER;
        /* Clear the channel pair's filter values */
        filterVal &=
            ~(((uint32_t)TPM_FILTER_CH0FVAL_MASK | TPM_FILTER_CH1FVAL_MASK) << (chnlId * TPM_FILTER_CH1FVAL_SHIFT));
        /* Shift the deadtime insertion value to the right place in the register */
        filterVal |= (TPM_FILTER_CH0FVAL(chnlParams.deadTimeValue[0]) | TPM_FILTER_CH1FVAL(chnlParams.deadTimeValue[1]))
                     << (chnlId * TPM_FILTER_CH1FVAL_SHIFT);
        base->FILTER = filterVal;

        /* When switching mode, disable channel n first */
        TPM_DisableChannel(base, (tpm_chnl_t)chnlId);
        /* Set the requested PWM mode for channel n, under combine PWM mode, the active level is opposite of
         * edge-aligned mode */
        TPM_EnableChannel(base, (tpm_chnl_t)chnlId, controlBits ^ TPM_CnSC_ELSA_MASK);
        /* Set the channel n value */
        do
        {
            base->CONTROLS[chnlId].CnV = cnvFirstEdge;
<<<<<<< HEAD
=======
            /*
             * $Branch Coverage Justification$
             * (cnvFirstEdge != base->CONTROLS[chnlId].CnV) not covered. $ref tpm_c_ref_1$.
             */
>>>>>>> 16897e8a
        } while (cnvFirstEdge != base->CONTROLS[chnlId].CnV);

        chnlId += 1U;
        /* When switching mode, disable channel n + 1 */
        TPM_DisableChannel(base, (tpm_chnl_t)chnlId);
#if defined(FSL_FEATURE_TPM_HAS_PAUSE_LEVEL_SELECT) && FSL_FEATURE_TPM_HAS_PAUSE_LEVEL_SELECT
        /* Select the pause level for second channel */
        controlBits = (uint8_t)((uint32_t)kTPM_ChnlMSBMask | TPM_CnSC_ELSB(chnlParams.secPauseLevel) |
                                TPM_CnSC_ELSA(chnlParams.level));
#endif
        /* Set the requested PWM mode for channel n + 1 */
        if (chnlParams.enableComplementary)
        {
            /* Change the polarity on the second channel get complementary PWM signals */
            TPM_EnableChannel(base, (tpm_chnl_t)chnlId, controlBits);
        }
        else
        {
            /* Second channel use same control bits as first channel */
            TPM_EnableChannel(base, (tpm_chnl_t)chnlId, controlBits ^ TPM_CnSC_ELSA_MASK);
        }

        /* Set the channel n+1 value */
        do
        {
            base->CONTROLS[chnlId].CnV = cnvFirstEdge + cnv;
<<<<<<< HEAD
=======
            /*
             * $Branch Coverage Justification$
             * ((cnvFirstEdge + cnv) != base->CONTROLS[chnlId].CnV) not covered. $ref tpm_c_ref_1$.
             */
>>>>>>> 16897e8a
        } while ((cnvFirstEdge + cnv) != base->CONTROLS[chnlId].CnV);
    }
    else
    {
#endif
        /* Configure dutycycle */
        if (chnlParams.dutyCyclePercent == 100U)
        {
            cnv = mod + 1U;
        }
        else
        {
            cnv = (mod * chnlParams.dutyCyclePercent) / 100U;
        }
        /* Fix ERROR050050 When TPM is configured in EPWM mode as PS = 0, the compare event is missed on
        the first reload/overflow after writing 1 to the CnV register and causes an incorrect duty output.*/
#if (defined(FSL_FEATURE_TPM_HAS_ERRATA_050050) && FSL_FEATURE_TPM_HAS_ERRATA_050050)
        assert(!(mode == kTPM_EdgeAlignedPwm && cnv == 1U && (base->SC & TPM_SC_PS_MASK) == kTPM_Prescale_Divide_1));
#endif
        /* When switching mode, disable channel first */
        TPM_DisableChannel(base, (tpm_chnl_t)chnlId);
        /* Set the requested PWM mode, output mode MSnB:MSnA field value set to 10 */
        TPM_EnableChannel(base, (tpm_chnl_t)chnlId, controlBits);
        do
        {
            base->CONTROLS[chnlId].CnV = cnv;
<<<<<<< HEAD
=======
            /*
             * $Branch Coverage Justification$
             * (cnv != base->CONTROLS[chnlId].CnV) not covered. $ref tpm_c_ref_1$.
             */
>>>>>>> 16897e8a
        } while (cnv != base->CONTROLS[chnlId].CnV);

#if defined(FSL_FEATURE_TPM_HAS_COMBINE) && FSL_FEATURE_TPM_HAS_COMBINE
    }
#endif
    return kStatus_Success;
}

/*!
 * brief Configures the PWM signal parameters
 *
 * User calls this function to configure the PWM signals period, mode, dutycycle and edge. Use this
 * function to configure all the TPM channels that will be used to output a PWM signal
 *
 * param base        TPM peripheral base address
 * param chnlParams  Array of PWM channel parameters to configure the channel(s)
 * param numOfChnls  Number of channels to configure, this should be the size of the array passed in
 * param mode        PWM operation mode, options available in enumeration ::tpm_pwm_mode_t
 * param pwmFreq_Hz  PWM signal frequency in Hz
 * param srcClock_Hz TPM counter clock in Hz
 *
 * return kStatus_Success if the PWM setup was successful,
 *         kStatus_Error on failure
 */
status_t TPM_SetupPwm(TPM_Type *base,
                      const tpm_chnl_pwm_signal_param_t *chnlParams,
                      uint8_t numOfChnls,
                      tpm_pwm_mode_t mode,
                      uint32_t pwmFreq_Hz,
                      uint32_t srcClock_Hz)
{
    assert(NULL != chnlParams);

    uint32_t mod        = 0U;
    uint32_t counterMax = TPM_MAX_COUNTER_VALUE(base);
    uint32_t tpmClock   = (srcClock_Hz / (1UL << (base->SC & TPM_SC_PS_MASK)));
    status_t status     = kStatus_Success;

    if ((0U == pwmFreq_Hz) || (0U == srcClock_Hz) || (0U == numOfChnls) || (tpmClock < pwmFreq_Hz))
    {
        return kStatus_InvalidArgument;
    }

    switch (mode)
    {
#if defined(FSL_FEATURE_TPM_HAS_COMBINE) && FSL_FEATURE_TPM_HAS_COMBINE
        case kTPM_CombinedPwm:
#endif
        case kTPM_EdgeAlignedPwm:
            base->SC &= ~TPM_SC_CPWMS_MASK;
            mod = (tpmClock / pwmFreq_Hz) - 1U;

            /*
             * $Branch Coverage Justification$
             * (mod > counterMax) not covered. $ref tpm_c_tpm_3$.
             */
            if ((mod > counterMax) || (mod == 0U))
            {
                /*  The MOD greater than the maximum allowed (some instanse only support 16-bit counter) or smaller than
                1, probably would require changing clock source to get the desired frequency. */
                status = kStatus_OutOfRange;
            }
            break;
        case kTPM_CenterAlignedPwm:
            base->SC |= TPM_SC_CPWMS_MASK;
            mod = tpmClock / (pwmFreq_Hz * 2u);
            /*
             * $Branch Coverage Justification$
             * (mod > counterMax >> 1U) not covered. $ref tpm_c_tpm_3$.
             */
            if ((mod > (counterMax >> 1U)) || (mod == 0U))
            {
                /* MOD values have additional requirements under center-aligned MODE, it must be kept in the range
                 * of 0x1 ~ 0x7FFF (under 16-bit counter). */
                status = kStatus_OutOfRange;
            }
            break;
        default:
            /* All the cease have been listed above, the default case should not be reached. */
            status = kStatus_InvalidArgument;
            break;
    }
    if (kStatus_Success != status)
    {
        return status;
    }
    /* Set the PWM period */
    base->MOD = mod;

    /* Setup each TPM channel */
    for (uint8_t i = 0; i < numOfChnls; i++)
    {
        /* Setup a single PWM channel */
        status = TPM_SetupSinglePwmChannel(base, mod, mode, *chnlParams);
        if (status != kStatus_Success)
        {
            return status;
        }
        chnlParams++;
    }

#if defined(FSL_FEATURE_TPM_HAS_QDCTRL) && FSL_FEATURE_TPM_HAS_QDCTRL
    /* The TPM's QDCTRL register required to be effective */
    if (1U == (uint8_t)FSL_FEATURE_TPM_QDCTRL_HAS_EFFECTn(base))
    {
        /* Clear quadrature Decoder mode because in quadrature Decoder mode PWM doesn't operate*/
        base->QDCTRL &= ~TPM_QDCTRL_QUADEN_MASK;
    }
#endif

    return kStatus_Success;
}

/*!
 * brief Update the duty cycle of an active PWM signal
 *
 * param base              TPM peripheral base address
 * param chnlNumber        The channel number. In combined mode, this represents
 *                          the channel pair number
 * param currentPwmMode    The current PWM mode set during PWM setup
 * param dutyCyclePercent  New PWM pulse width, value should be between 0 to 100
 *                          0=inactive signal(0% duty cycle)...
 *                          100=active signal (100% duty cycle)
 * return kStatus_Success if the PWM setup was successful,
 *        kStatus_Error on failure
 */
status_t TPM_UpdatePwmDutycycle(TPM_Type *base,
                                tpm_chnl_t chnlNumber,
                                tpm_pwm_mode_t currentPwmMode,
                                uint8_t dutyCyclePercent)
{
    uint32_t cnv, mod;
    uint32_t counterMax = TPM_MAX_COUNTER_VALUE(base);
    uint8_t chnlId      = (uint8_t)chnlNumber;

    /* Return error if requested chnlNumber is greater than the max allowed */
    /* Return error if requested dutycycle/chnlNumber is greater than the max allowed */
    if ((chnlId >= (uint8_t)FSL_FEATURE_TPM_CHANNEL_COUNTn(base)) ||
        (-1 == (int8_t)FSL_FEATURE_TPM_CHANNEL_COUNTn(base)))
    {
        return kStatus_InvalidArgument;
    }
    /* Get the PWM period */
    mod = base->MOD & counterMax;
    /* Return error if requested dutycycle is greater than the max allowed */
    if (((dutyCyclePercent == 100U) && (mod == counterMax)) || (dutyCyclePercent > 100U))
    {
        /* MOD can't equal to 0xFFFF otherwise it can't get a 100% duty cycle PWM signal. */
        return kStatus_OutOfRange;
    }

#if defined(FSL_FEATURE_TPM_HAS_COMBINE) && FSL_FEATURE_TPM_HAS_COMBINE
    if (currentPwmMode == kTPM_CombinedPwm)
    {
        /* Check added for combined mode */
        /*
         * $Branch Coverage Justification$
         * (chnlId >= ((uint8_t)FSL_FEATURE_TPM_CHANNEL_COUNTn(base) / 2U)) not covered. $ref tpm_c_ref_2$.
         */
        if ((chnlId >= ((uint8_t)FSL_FEATURE_TPM_CHANNEL_COUNTn(base) / 2U)) ||
            (1U != (uint8_t)FSL_FEATURE_TPM_COMBINE_HAS_EFFECTn(base)))
        {
            /* The instance should support combine mode and the channel number should be the pair number */
            return kStatus_InvalidArgument;
        }
        uint32_t cnvFirstEdge;
        cnv = (mod * dutyCyclePercent) / 100U;
        if ((base->CONTROLS[chnlId * 2U].CnV & counterMax) > mod)
        {
            cnvFirstEdge = 0U;
        }
        else
        {
            cnvFirstEdge = base->CONTROLS[chnlId * 2U].CnV & counterMax;
        }

        if (((cnvFirstEdge + cnv) > mod) || ((cnv == 0U) && (cnvFirstEdge > 0U)))
        {
            /* Return error if the following situation occurs :
             * firstEdgeDelayPercent + dutyCyclePercent > 100
             * firstEdgeDelayPercent > 0 and dutyCyclePercent == 0
             */
            return kStatus_OutOfRange;
        }
        if (cnv == mod)
        {
            /* 100% duty cycle */
            cnv = mod + 1U;
        }
        else if (cnv == 0U)
        {
            /* 0% duty cycle */
            cnvFirstEdge = mod + 1U;
        }
        else
        {
            ; /* Intentional empty */
        }

        do
        {
            base->CONTROLS[chnlId * 2U].CnV = cnvFirstEdge;
            /*
             * $Branch Coverage Justification$
             * (cnvFirstEdge != base->CONTROLS[chnlId * 2U].CnV) not covered. $ref tpm_c_ref_1$.
             */
        } while (cnvFirstEdge != base->CONTROLS[chnlId * 2U].CnV);
        do
        {
            base->CONTROLS[(chnlId * 2U) + 1U].CnV = cnvFirstEdge + cnv;
        } while ((cnvFirstEdge + cnv) != base->CONTROLS[(chnlId * 2U) + 1U].CnV);
    }
    else
    {
#endif
        if (dutyCyclePercent == 100U)
        {
            cnv = mod + 1U;
        }
        else
        {
            cnv = (mod * dutyCyclePercent) / 100U;
        }
        /* Fix ERROR050050 */
#if (defined(FSL_FEATURE_TPM_HAS_ERRATA_050050) && FSL_FEATURE_TPM_HAS_ERRATA_050050)
        assert(!(currentPwmMode == kTPM_EdgeAlignedPwm && cnv == 1U &&
                 (base->SC & TPM_SC_PS_MASK) == kTPM_Prescale_Divide_1));
#endif

        do
        {
            base->CONTROLS[chnlId].CnV = cnv;
            /*
             * $Branch Coverage Justification$
             * (cnv != base->CONTROLS[chnlId].CnV) not covered. $ref tpm_c_ref_1$.
             */
        } while (cnv != base->CONTROLS[chnlId].CnV);

#if defined(FSL_FEATURE_TPM_HAS_COMBINE) && FSL_FEATURE_TPM_HAS_COMBINE
    }
#endif
    return kStatus_Success;
}

/*!
 * brief Update the edge level selection for a channel
 *
 * note When the TPM has PWM pause level select feature (FSL_FEATURE_TPM_HAS_PAUSE_LEVEL_SELECT = 1), the PWM output
 *      cannot be turned off by selecting the output level. In this case, must use TPM_DisableChannel API to close
 * the PWM output.
 *
 * param base       TPM peripheral base address
 * param chnlNumber The channel number
 * param level      The level to be set to the ELSnB:ELSnA field; valid values are 00, 01, 10, 11.
 *                   See the appropriate SoC reference manual for details about this field.
 */
void TPM_UpdateChnlEdgeLevelSelect(TPM_Type *base, tpm_chnl_t chnlNumber, uint8_t level)
{
    assert(((uint8_t)chnlNumber < (uint8_t)FSL_FEATURE_TPM_CHANNEL_COUNTn(base)) &&
           (-1 != (int8_t)FSL_FEATURE_TPM_CHANNEL_COUNTn(base)));

    uint8_t control = TPM_GetChannelContorlBits(base, chnlNumber);

    /* When switching mode, disable channel first */
    TPM_DisableChannel(base, chnlNumber);

    /* Clear the field and write the new level value */
    control &= ~(uint8_t)(TPM_CnSC_ELSA_MASK | TPM_CnSC_ELSB_MASK);
    control |= ((uint8_t)level << TPM_CnSC_ELSA_SHIFT) & (TPM_CnSC_ELSA_MASK | TPM_CnSC_ELSB_MASK);

    /* Enable channle with new level value */
    TPM_EnableChannel(base, chnlNumber, control);
}

/*!
 * brief Enables capturing an input signal on the channel using the function parameters.
 *
 * When the edge specified in the captureMode argument occurs on the channel, the TPM counter is captured into
 * the CnV register. The user has to read the CnV register separately to get this value.
 *
 * param base        TPM peripheral base address
 * param chnlNumber  The channel number
 * param captureMode Specifies which edge to capture
 */
void TPM_SetupInputCapture(TPM_Type *base, tpm_chnl_t chnlNumber, tpm_input_capture_edge_t captureMode)
{
    assert(((uint8_t)chnlNumber < (uint8_t)FSL_FEATURE_TPM_CHANNEL_COUNTn(base)) &&
           (-1 != (int8_t)FSL_FEATURE_TPM_CHANNEL_COUNTn(base)));

#if defined(FSL_FEATURE_TPM_HAS_QDCTRL) && FSL_FEATURE_TPM_HAS_QDCTRL
    /* The TPM's QDCTRL register required to be effective */
    if (1U == (uint8_t)FSL_FEATURE_TPM_QDCTRL_HAS_EFFECTn(base))
    {
        /* Clear quadrature Decoder mode for channel 0 or 1*/
        if (((uint32_t)chnlNumber == 0u) || ((uint32_t)chnlNumber == 1u))
        {
            base->QDCTRL &= ~TPM_QDCTRL_QUADEN_MASK;
        }
    }
#endif

#if defined(FSL_FEATURE_TPM_HAS_COMBINE) && FSL_FEATURE_TPM_HAS_COMBINE
    /* The TPM's COMBINE register required to be effective */
    if (1U == (uint8_t)FSL_FEATURE_TPM_COMBINE_HAS_EFFECTn(base))
    {
        /* Clear the combine bit for chnlNumber */
        base->COMBINE &= ~((uint32_t)1U << (((uint32_t)chnlNumber / 2U) * TPM_COMBINE_SHIFT));
    }
#endif
    /*Clear CPWMS bit when the input capture mode is selected */
    base->SC &= ~TPM_SC_CPWMS_MASK;
    /* When switching mode, disable channel first */
    TPM_DisableChannel(base, chnlNumber);
    /* Enable channel with new requested input capture mode */
    TPM_EnableChannel(base, chnlNumber, (uint8_t)captureMode);
}

/*!
 * brief Configures the TPM to generate timed pulses.
 *
 * When the TPM counter matches the value of compareVal argument (this is written into CnV reg), the channel
 * output is changed based on what is specified in the compareMode argument.
 *
 * param base         TPM peripheral base address
 * param chnlNumber   The channel number
 * param compareMode  Action to take on the channel output when the compare condition is met
 * param compareValue Value to be programmed in the CnV register.
 */
void TPM_SetupOutputCompare(TPM_Type *base,
                            tpm_chnl_t chnlNumber,
                            tpm_output_compare_mode_t compareMode,
                            uint32_t compareValue)
{
    assert(((uint8_t)chnlNumber < (uint8_t)FSL_FEATURE_TPM_CHANNEL_COUNTn(base)) &&
           (-1 != (int8_t)FSL_FEATURE_TPM_CHANNEL_COUNTn(base)));

#if defined(FSL_FEATURE_TPM_HAS_QDCTRL) && FSL_FEATURE_TPM_HAS_QDCTRL
    /* The TPM's QDCTRL register required to be effective */
    if (1U == (uint8_t)FSL_FEATURE_TPM_QDCTRL_HAS_EFFECTn(base))
    {
        /* Clear quadrature Decoder mode for channel 0 or 1 */
        if (((uint32_t)chnlNumber == 0U) || ((uint32_t)chnlNumber == 1U))
        {
            base->QDCTRL &= ~TPM_QDCTRL_QUADEN_MASK;
        }
    }
#endif

    /*Clear CPWMS bit when the output compare mode is selected */
    base->SC &= ~TPM_SC_CPWMS_MASK;
    /* When switching mode, disable channel first  */
    TPM_DisableChannel(base, chnlNumber);
    /* Enable channel with new requested compare mode */
    TPM_EnableChannel(base, chnlNumber, (uint8_t)compareMode);

    /* Setup the compare value */
    do
    {
        base->CONTROLS[chnlNumber].CnV = compareValue;
        /*
         * $Branch Coverage Justification$
         * (compareValue != base->CONTROLS[chnlNumber].CnV) not covered. $ref tpm_c_ref_1$.
         */
    } while (compareValue != base->CONTROLS[chnlNumber].CnV);
}

#if defined(FSL_FEATURE_TPM_HAS_COMBINE) && FSL_FEATURE_TPM_HAS_COMBINE
/*!
 * brief Configures the dual edge capture mode of the TPM.
 *
 * This function allows to measure a pulse width of the signal on the input of channel of a
 * channel pair. The filter function is disabled if the filterVal argument passed is zero.
 *
 * param base           TPM peripheral base address
 * param chnlPairNumber The TPM channel pair number; options are 0, 1, 2, 3
 * param edgeParam      Sets up the dual edge capture function
 * param filterValue    Filter value, specify 0 to disable filter.
 */
void TPM_SetupDualEdgeCapture(TPM_Type *base,
                              tpm_chnl_t chnlPairNumber,
                              const tpm_dual_edge_capture_param_t *edgeParam,
                              uint32_t filterValue)
{
    assert(NULL != edgeParam);
    assert(((uint8_t)chnlPairNumber < (uint8_t)FSL_FEATURE_TPM_CHANNEL_COUNTn(base) / 2U) &&
           (-1 != (int8_t)FSL_FEATURE_TPM_CHANNEL_COUNTn(base)));
    assert(1U == (uint8_t)FSL_FEATURE_TPM_COMBINE_HAS_EFFECTn(base));

    uint32_t reg;
    uint32_t u32flag;
    uint8_t chnlId = (uint8_t)chnlPairNumber * 2U;

#if defined(FSL_FEATURE_TPM_HAS_QDCTRL) && FSL_FEATURE_TPM_HAS_QDCTRL
    /* The TPM's QDCTRL register required to be effective */
    if (1U == (uint8_t)FSL_FEATURE_TPM_QDCTRL_HAS_EFFECTn(base))
    {
        /* Clear quadrature Decoder mode for channel 0 or 1*/
        if (chnlId == 0u)
        {
            base->QDCTRL &= ~TPM_QDCTRL_QUADEN_MASK;
        }
    }
#endif

    /* When switching mode, disable channel first */
    TPM_DisableChannel(base, (tpm_chnl_t)chnlId);
    chnlId++;
    TPM_DisableChannel(base, (tpm_chnl_t)chnlId);
    chnlId--;

    /* Now, the registers for input mode can be operated. */
    if (true == edgeParam->enableSwap)
    {
        u32flag = TPM_COMBINE_COMBINE0_MASK | TPM_COMBINE_COMSWAP0_MASK;
        /* Set the combine and swap bits for the channel pair */
        base->COMBINE |= u32flag << (TPM_COMBINE_SHIFT * (uint32_t)chnlPairNumber);

        /* Input filter setup for channel n+1 input */
        reg = base->FILTER;
        reg &= ~((uint32_t)TPM_FILTER_CH0FVAL_MASK << (TPM_FILTER_CH1FVAL_SHIFT * (chnlId + 1U)));
        reg |= (filterValue << (TPM_FILTER_CH1FVAL_SHIFT * (chnlId + 1U)));
        base->FILTER = reg;
    }
    else
    {
        reg = base->COMBINE;
        /* Clear the swap bit for the channel pair */
        reg &= ~((uint32_t)TPM_COMBINE_COMSWAP0_MASK << ((uint32_t)chnlPairNumber * TPM_COMBINE_COMSWAP0_SHIFT));
        u32flag = TPM_COMBINE_COMBINE0_MASK;

        /* Set the combine bit for the channel pair */
        reg |= u32flag << (TPM_COMBINE_SHIFT * (uint32_t)chnlPairNumber);
        base->COMBINE = reg;

        /* Input filter setup for channel n input */
        reg = base->FILTER;
        reg &= ~((uint32_t)TPM_FILTER_CH0FVAL_MASK << (TPM_FILTER_CH1FVAL_SHIFT * chnlId));
        reg |= (filterValue << (TPM_FILTER_CH1FVAL_SHIFT * chnlId));
        base->FILTER = reg;
    }

    /* Setup the edge detection from channel n and n+1*/
    TPM_EnableChannel(base, (tpm_chnl_t)chnlId, (uint8_t)edgeParam->currChanEdgeMode);
    chnlId++;
    TPM_EnableChannel(base, (tpm_chnl_t)chnlId, (uint8_t)edgeParam->nextChanEdgeMode);
}
#endif

#if defined(FSL_FEATURE_TPM_HAS_QDCTRL) && FSL_FEATURE_TPM_HAS_QDCTRL
/*!
 * brief Configures the parameters and activates the quadrature decode mode.
 *
 * param base         TPM peripheral base address
 * param phaseAParams Phase A configuration parameters
 * param phaseBParams Phase B configuration parameters
 * param quadMode     Selects encoding mode used in quadrature decoder mode
 */
void TPM_SetupQuadDecode(TPM_Type *base,
                         const tpm_phase_params_t *phaseAParams,
                         const tpm_phase_params_t *phaseBParams,
                         tpm_quad_decode_mode_t quadMode)
{
    assert(NULL != phaseAParams);
    assert(NULL != phaseBParams);
    assert(1U == (uint8_t)FSL_FEATURE_TPM_QDCTRL_HAS_EFFECTn(base));

    /* Disable channel 0 */
    TPM_DisableChannel(base, kTPM_Chnl_0);

    uint32_t reg;

    /* Set Phase A filter value */
    reg = base->FILTER;
    reg &= ~(TPM_FILTER_CH0FVAL_MASK);
    reg |= TPM_FILTER_CH0FVAL(phaseAParams->phaseFilterVal);
    base->FILTER = reg;

#if defined(FSL_FEATURE_TPM_HAS_POL) && FSL_FEATURE_TPM_HAS_POL
    /*
     * $Branch Coverage Justification$
     * (1U != FSL_FEATURE_TPM_QDCTRL_HAS_EFFECTn(base)) not covered. $ref tpm_c_ref_4$.
     */
    if (1U == (uint8_t)FSL_FEATURE_TPM_POL_HAS_EFFECTn(base))
    {
        /* Set Phase A polarity */
        if (kTPM_QuadPhaseInvert == phaseAParams->phasePolarity)
        {
            base->POL |= TPM_POL_POL0_MASK;
        }
        else
        {
            base->POL &= ~TPM_POL_POL0_MASK;
        }
    }
#endif

    /* Disable channel 1 */
    TPM_DisableChannel(base, kTPM_Chnl_0);

    /* Set Phase B filter value */
    reg = base->FILTER;
    reg &= ~(TPM_FILTER_CH1FVAL_MASK);
    reg |= TPM_FILTER_CH1FVAL(phaseBParams->phaseFilterVal);
    base->FILTER = reg;
#if defined(FSL_FEATURE_TPM_HAS_POL) && FSL_FEATURE_TPM_HAS_POL
    /*
     * $Branch Coverage Justification$
     * (1U != FSL_FEATURE_TPM_QDCTRL_HAS_EFFECTn(base)) not covered. $ref tpm_c_ref_4$.
     */
    if (1U == (uint8_t)FSL_FEATURE_TPM_POL_HAS_EFFECTn(base))
    {
        /* Set Phase B polarity */
        if (kTPM_QuadPhaseInvert == phaseBParams->phasePolarity)
        {
            base->POL |= TPM_POL_POL1_MASK;
        }
        else
        {
            base->POL &= ~TPM_POL_POL1_MASK;
        }
    }
#endif

    /* Set Quadrature mode */
    reg = base->QDCTRL;
    reg &= ~(TPM_QDCTRL_QUADMODE_MASK);
    reg |= TPM_QDCTRL_QUADMODE(quadMode);
    base->QDCTRL = reg;

    /* Enable Quad decode */
    base->QDCTRL |= TPM_QDCTRL_QUADEN_MASK;
}

#endif

/*!
 * brief Enables the selected TPM interrupts.
 *
 * param base TPM peripheral base address
 * param mask The interrupts to enable. This is a logical OR of members of the
 *             enumeration ::tpm_interrupt_enable_t
 */
void TPM_EnableInterrupts(TPM_Type *base, uint32_t mask)
{
    uint32_t chnlInterrupts = (mask & 0xFFU);
    uint8_t chnlNumber      = 0;

    /* Enable the timer overflow interrupt */
    if ((uint32_t)kTPM_TimeOverflowInterruptEnable == (mask & (uint32_t)kTPM_TimeOverflowInterruptEnable))
    {
        base->SC |= TPM_SC_TOIE_MASK;
    }

    /* Enable the channel interrupts */
    while (0U != chnlInterrupts)
    {
        if (0U != (chnlInterrupts & 0x1u))
        {
            base->CONTROLS[chnlNumber].CnSC |= TPM_CnSC_CHIE_MASK;
        }
        chnlNumber++;
        chnlInterrupts = chnlInterrupts >> 1U;
    }
}

/*!
 * brief Disables the selected TPM interrupts.
 *
 * param base TPM peripheral base address
 * param mask The interrupts to disable. This is a logical OR of members of the
 *             enumeration ::tpm_interrupt_enable_t
 */
void TPM_DisableInterrupts(TPM_Type *base, uint32_t mask)
{
    uint32_t chnlInterrupts = (mask & 0xFFU);
    uint8_t chnlNumber      = 0;

    /* Disable the timer overflow interrupt */
    if ((uint32_t)kTPM_TimeOverflowInterruptEnable == (mask & (uint32_t)kTPM_TimeOverflowInterruptEnable))
    {
        base->SC &= ~TPM_SC_TOIE_MASK;
    }

    /* Disable the channel interrupts */
    while (0U != chnlInterrupts)
    {
        if (0U != (chnlInterrupts & 0x1u))
        {
            base->CONTROLS[chnlNumber].CnSC &= ~TPM_CnSC_CHIE_MASK;
        }
        chnlNumber++;
        chnlInterrupts = chnlInterrupts >> 1U;
    }
}

/*!
 * brief Gets the enabled TPM interrupts.
 *
 * param base TPM peripheral base address
 *
 * return The enabled interrupts. This is the logical OR of members of the
 *         enumeration ::tpm_interrupt_enable_t
 */
uint32_t TPM_GetEnabledInterrupts(TPM_Type *base)
{
    uint32_t enabledInterrupts = 0;
    uint32_t u32flag           = 1;
    int8_t chnlCount           = FSL_FEATURE_TPM_CHANNEL_COUNTn(base);

    /* The CHANNEL_COUNT macro returns -1 if it cannot match the TPM instance */
    assert(chnlCount != -1);

    /* Check if timer overflow interrupt is enabled */
    if (0U != (base->SC & TPM_SC_TOIE_MASK))
    {
        enabledInterrupts |= (uint32_t)kTPM_TimeOverflowInterruptEnable;
    }

    /* Check if the channel interrupts are enabled */
    while (chnlCount > 0)
    {
        chnlCount--;
        if (0U != (base->CONTROLS[chnlCount].CnSC & TPM_CnSC_CHIE_MASK))
        {
            enabledInterrupts |= (u32flag << (uint8_t)chnlCount);
        }
    }

    return enabledInterrupts;
}<|MERGE_RESOLUTION|>--- conflicted
+++ resolved
@@ -292,9 +292,6 @@
 #endif
     chnlId = (uint8_t)chnlParams.chnlNumber;
     /* Return error if requested dutycycle/chnlNumber is greater than the max allowed */
-<<<<<<< HEAD
-    if ((chnlId >= (uint8_t)FSL_FEATURE_TPM_CHANNEL_COUNTn(base)) ||
-=======
     /*
      * $Branch Coverage Justification$
      * (-1 == (int8_t)FSL_FEATURE_TPM_CHANNEL_COUNTn(base)) not covered.
@@ -306,20 +303,16 @@
          * $Branch Coverage Justification$
          * (chnlId >= (uint8_t)FSL_FEATURE_TPM_CHANNEL_COUNTn(base)) not covered.  $ref tpm_c_ref_2$.
          */
->>>>>>> 16897e8a
         (-1 == (int8_t)FSL_FEATURE_TPM_CHANNEL_COUNTn(base)))
     {
         return kStatus_InvalidArgument;
     }
     /* Return error if requested dutycycle is greater than the max allowed or MOD equal to 0xFFFF when it want get a
      * 100% duty cycle PWM signal*/
-<<<<<<< HEAD
-=======
     /*
      * $Branch Coverage Justification$
      * (mod == counterMax) not covered. $ref tpm_c_ref_3$.
      */
->>>>>>> 16897e8a
     if (((chnlParams.dutyCyclePercent == 100U) && (mod == counterMax)) || (chnlParams.dutyCyclePercent > 100U))
     {
         return kStatus_OutOfRange;
@@ -329,13 +322,10 @@
     if (mode == kTPM_CombinedPwm)
     {
         /* Check added for combined mode */
-<<<<<<< HEAD
-=======
         /*
          * $Branch Coverage Justification$
          * (chnlId >= ((uint8_t)FSL_FEATURE_TPM_CHANNEL_COUNTn(base) / 2U)) not covered. $ref tpm_c_ref_2$.
          */
->>>>>>> 16897e8a
         if ((chnlId >= ((uint8_t)FSL_FEATURE_TPM_CHANNEL_COUNTn(base) / 2U)) ||
             (1U != (uint8_t)FSL_FEATURE_TPM_COMBINE_HAS_EFFECTn(base)))
         {
@@ -395,13 +385,10 @@
         do
         {
             base->CONTROLS[chnlId].CnV = cnvFirstEdge;
-<<<<<<< HEAD
-=======
             /*
              * $Branch Coverage Justification$
              * (cnvFirstEdge != base->CONTROLS[chnlId].CnV) not covered. $ref tpm_c_ref_1$.
              */
->>>>>>> 16897e8a
         } while (cnvFirstEdge != base->CONTROLS[chnlId].CnV);
 
         chnlId += 1U;
@@ -428,13 +415,10 @@
         do
         {
             base->CONTROLS[chnlId].CnV = cnvFirstEdge + cnv;
-<<<<<<< HEAD
-=======
             /*
              * $Branch Coverage Justification$
              * ((cnvFirstEdge + cnv) != base->CONTROLS[chnlId].CnV) not covered. $ref tpm_c_ref_1$.
              */
->>>>>>> 16897e8a
         } while ((cnvFirstEdge + cnv) != base->CONTROLS[chnlId].CnV);
     }
     else
@@ -461,13 +445,10 @@
         do
         {
             base->CONTROLS[chnlId].CnV = cnv;
-<<<<<<< HEAD
-=======
             /*
              * $Branch Coverage Justification$
              * (cnv != base->CONTROLS[chnlId].CnV) not covered. $ref tpm_c_ref_1$.
              */
->>>>>>> 16897e8a
         } while (cnv != base->CONTROLS[chnlId].CnV);
 
 #if defined(FSL_FEATURE_TPM_HAS_COMBINE) && FSL_FEATURE_TPM_HAS_COMBINE
