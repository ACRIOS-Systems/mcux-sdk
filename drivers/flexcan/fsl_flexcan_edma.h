/*
 * Copyright (c) 2015, Freescale Semiconductor, Inc.
 * Copyright 2016-2023 NXP
 * All rights reserved.
 *
 * SPDX-License-Identifier: BSD-3-Clause
 */
#ifndef _FSL_FLEXCAN_EDMA_H_
#define _FSL_FLEXCAN_EDMA_H_

#include "fsl_flexcan.h"
#include "fsl_edma.h"

/*!
 * @addtogroup flexcan_edma_driver
 * @{
 */

/*******************************************************************************
 * Definitions
 ******************************************************************************/

/*! @name Driver version */
/*@{*/
/*! @brief FlexCAN EDMA driver version. */
<<<<<<< HEAD
#define FSL_FLEXCAN_EDMA_DRIVER_VERSION (MAKE_VERSION(2, 9, 2))
=======
#define FSL_FLEXCAN_EDMA_DRIVER_VERSION (MAKE_VERSION(2, 11, 0))
>>>>>>> 16897e8a
/*@}*/

/* Forward declaration of the handle typedef. */
typedef struct _flexcan_edma_handle flexcan_edma_handle_t;

/*! @brief FlexCAN transfer callback function. */
typedef void (*flexcan_edma_transfer_callback_t)(CAN_Type *base,
                                                 flexcan_edma_handle_t *handle,
                                                 status_t status,
                                                 void *userData);

/*!
 * @brief FlexCAN eDMA handle
 */
struct _flexcan_edma_handle
{
    flexcan_edma_transfer_callback_t callback; /*!< Callback function. */
    void *userData;                            /*!< FlexCAN callback function parameter.*/
    edma_handle_t *rxFifoEdmaHandle;           /*!< The EDMA handler for Rx FIFO. */
    volatile uint8_t rxFifoState;              /*!< Rx FIFO transfer state. */
    size_t frameNum;                           /*!< The number of messages that need to be received. */
#if (defined(FSL_FEATURE_FLEXCAN_HAS_ENHANCED_RX_FIFO) && FSL_FEATURE_FLEXCAN_HAS_ENHANCED_RX_FIFO)
    flexcan_fd_frame_t *framefd; /*!< Point to the buffer of CAN Message to be received from Enhanced Rx FIFO. */
#endif
};

/*******************************************************************************
 * API
 ******************************************************************************/

#if defined(__cplusplus)
extern "C" {
#endif

/*!
 * @name eDMA transactional
 * @{
 */

/*!
 * @brief Initializes the FlexCAN handle, which is used in transactional functions.
 *
 * @param base FlexCAN peripheral base address.
 * @param handle Pointer to flexcan_edma_handle_t structure.
 * @param callback The callback function.
 * @param userData The parameter of the callback function.
 * @param rxFifoEdmaHandle User-requested DMA handle for Rx FIFO DMA transfer.
 */
void FLEXCAN_TransferCreateHandleEDMA(CAN_Type *base,
                                      flexcan_edma_handle_t *handle,
                                      flexcan_edma_transfer_callback_t callback,
                                      void *userData,
                                      edma_handle_t *rxFifoEdmaHandle);

/*!
 * @brief Prepares the eDMA transfer configuration for FLEXCAN Legacy RX FIFO.
 *
 * This function prepares the eDMA transfer configuration structure according to FLEXCAN Legacy RX FIFO.
 *
 * @param base FlexCAN peripheral base address.
 * @param pFifoXfer FlexCAN Rx FIFO EDMA transfer structure, see #flexcan_fifo_transfer_t.
 * @param pEdmaConfig The user configuration structure of type edma_transfer_t.
 *
 */
void FLEXCAN_PrepareTransfConfiguration(CAN_Type *base,
                                        flexcan_fifo_transfer_t *pFifoXfer,
                                        edma_transfer_config_t *pEdmaConfig);

/*!
 * @brief Start Transfer Data from the FLEXCAN Legacy Rx FIFO using eDMA.
 *
 * This function to Update edma transfer confiugration and Start eDMA transfer
 *
 * @param base FlexCAN peripheral base address.
 * @param handle Pointer to flexcan_edma_handle_t structure.
 * @param pEdmaConfig The user configuration structure of type edma_transfer_t.
 * @retval kStatus_Success if succeed, others failed.
 * @retval kStatus_FLEXCAN_RxFifoBusy Previous transfer ongoing.
 */
status_t FLEXCAN_StartTransferDatafromRxFIFO(CAN_Type *base,
                                             flexcan_edma_handle_t *handle,
                                             edma_transfer_config_t *pEdmaConfig);

/*!
 * @brief Receives the CAN Message from the Legacy Rx FIFO using eDMA.
 *
 * This function receives the CAN Message using eDMA. This is a non-blocking function, which returns
 * right away. After the CAN Message is received, the receive callback function is called.
 *
 * @param base FlexCAN peripheral base address.
 * @param handle Pointer to flexcan_edma_handle_t structure.
 * @param pFifoXfer FlexCAN Rx FIFO EDMA transfer structure, see #flexcan_fifo_transfer_t.
 * @retval kStatus_Success if succeed, others failed.
 * @retval kStatus_FLEXCAN_RxFifoBusy Previous transfer ongoing.
 */
status_t FLEXCAN_TransferReceiveFifoEDMA(CAN_Type *base,
                                         flexcan_edma_handle_t *handle,
                                         flexcan_fifo_transfer_t *pFifoXfer);
/*!
 * @brief Gets the Legacy Rx Fifo transfer status during a interrupt non-blocking receive.
 *
 * @param base FlexCAN peripheral base address.
 * @param handle FlexCAN handle pointer.
 * @param count Number of CAN messages receive so far by the non-blocking transaction.
 * @retval kStatus_InvalidArgument count is Invalid.
 * @retval kStatus_Success Successfully return the count.
 */

status_t FLEXCAN_TransferGetReceiveFifoCountEMDA(CAN_Type *base, flexcan_edma_handle_t *handle, size_t *count);
/*!
 * @brief Aborts the receive Legacy/Enhanced Rx FIFO process which used eDMA.
 *
 * This function aborts the receive Legacy/Enhanced Rx FIFO process which used eDMA.
 *
 * @param base FlexCAN peripheral base address.
 * @param handle Pointer to flexcan_edma_handle_t structure.
 */
void FLEXCAN_TransferAbortReceiveFifoEDMA(CAN_Type *base, flexcan_edma_handle_t *handle);

#if (defined(FSL_FEATURE_FLEXCAN_HAS_ENHANCED_RX_FIFO) && FSL_FEATURE_FLEXCAN_HAS_ENHANCED_RX_FIFO)
/*!
 * @brief Receives the CAN FD Message from the Enhanced Rx FIFO using eDMA.
 *
 * This function receives the CAN FD Message using eDMA. This is a non-blocking function, which returns
 * right away. After the CAN Message is received, the receive callback function is called.
 *
 * @param base FlexCAN peripheral base address.
 * @param handle Pointer to flexcan_edma_handle_t structure.
 * @param pFifoXfer FlexCAN Rx FIFO EDMA transfer structure, see #flexcan_fifo_transfer_t.
 * @retval kStatus_Success if succeed, others failed.
 * @retval kStatus_FLEXCAN_RxFifoBusy Previous transfer ongoing.
 */
status_t FLEXCAN_TransferReceiveEnhancedFifoEDMA(CAN_Type *base,
                                                 flexcan_edma_handle_t *handle,
                                                 flexcan_fifo_transfer_t *pFifoXfer);
/*!
 * @brief Gets the Enhanced Rx Fifo transfer status during a interrupt non-blocking receive.
 *
 * @param base FlexCAN peripheral base address.
 * @param handle FlexCAN handle pointer.
 * @param count Number of CAN messages receive so far by the non-blocking transaction.
 * @retval kStatus_InvalidArgument count is Invalid.
 * @retval kStatus_Success Successfully return the count.
 */

static inline status_t FLEXCAN_TransferGetReceiveEnhancedFifoCountEMDA(CAN_Type *base,
                                                                       flexcan_edma_handle_t *handle,
                                                                       size_t *count)
{
    return FLEXCAN_TransferGetReceiveFifoCountEMDA(base, handle, count);
}
#endif

/*@}*/

#if defined(__cplusplus)
}
#endif

/*! @}*/

#endif /* _FSL_FLEXCAN_EDMA_H_ */<|MERGE_RESOLUTION|>--- conflicted
+++ resolved
@@ -23,11 +23,7 @@
 /*! @name Driver version */
 /*@{*/
 /*! @brief FlexCAN EDMA driver version. */
-<<<<<<< HEAD
-#define FSL_FLEXCAN_EDMA_DRIVER_VERSION (MAKE_VERSION(2, 9, 2))
-=======
 #define FSL_FLEXCAN_EDMA_DRIVER_VERSION (MAKE_VERSION(2, 11, 0))
->>>>>>> 16897e8a
 /*@}*/
 
 /* Forward declaration of the handle typedef. */
