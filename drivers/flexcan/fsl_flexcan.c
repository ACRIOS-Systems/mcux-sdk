--- conflicted
+++ resolved
@@ -370,11 +370,7 @@
     /* There are some SoC parts that don't support CAN FD.
      * Checking if FDEN bit is really set to 1 is a way to ensure that CAN FD is supported.
      * When SoC parts don't support CAN FD, FDEN bit stuck at 0 and can't be set to 1. */
-<<<<<<< HEAD
-    if (!(base->MCR & CAN_MCR_FDEN_MASK))
-=======
     if (0U == (base->MCR & CAN_MCR_FDEN_MASK))
->>>>>>> 16897e8a
     {
         /* Exit Freeze Mode. */
         FLEXCAN_ExitFreezeMode(base);
@@ -782,17 +778,10 @@
 #if (defined(FSL_FEATURE_FLEXCAN_HAS_FLEXIBLE_DATA_RATE) && FSL_FEATURE_FLEXCAN_HAS_FLEXIBLE_DATA_RATE)
 /*!
  * @brief Set bit rate of FlexCAN FD frame.
-<<<<<<< HEAD
  *
  * This function set the baud rate of FLEXCAN FD base on FLEXCAN_FDCalculateImprovedTimingValues() API calculated timing
  * values.
  *
-=======
- *
- * This function set the baud rate of FLEXCAN FD base on FLEXCAN_FDCalculateImprovedTimingValues() API calculated timing
- * values.
- *
->>>>>>> 16897e8a
  * @param base FlexCAN peripheral base address.
  * @param sourceClock_Hz Source Clock in Hz.
  * @param bitRateN_Bps Nominal bit Rate in Bps.
@@ -1711,21 +1700,12 @@
         (pTimingConfig->phaseSeg1 > pTimingConfig->phaseSeg2) ? pTimingConfig->phaseSeg2 : pTimingConfig->phaseSeg1;
 #if !(defined(FSL_FEATURE_FLEXCAN_HAS_FLEXIBLE_DATA_RATE) && FSL_FEATURE_FLEXCAN_HAS_FLEXIBLE_DATA_RATE)
     if (pTimingConfig->rJumpwidth > (MAX_RJW + 1U))
-<<<<<<< HEAD
     {
         pTimingConfig->rJumpwidth = (uint8_t)(MAX_RJW + 1U);
     }
 #else
     if (0 == FSL_FEATURE_FLEXCAN_INSTANCE_HAS_FLEXIBLE_DATA_RATEn(base))
     {
-=======
-    {
-        pTimingConfig->rJumpwidth = (uint8_t)(MAX_RJW + 1U);
-    }
-#else
-    if (0 == FSL_FEATURE_FLEXCAN_INSTANCE_HAS_FLEXIBLE_DATA_RATEn(base))
-    {
->>>>>>> 16897e8a
         if (pTimingConfig->rJumpwidth > (MAX_RJW + 1U))
         {
             pTimingConfig->rJumpwidth = (uint8_t)(MAX_RJW + 1U);
@@ -1854,7 +1834,6 @@
     if (dataSize == (uint32_t)kFLEXCAN_8BperMB)
     {
         offset = (((uint32_t)mbIdx / 32U) * 512U + ((uint32_t)mbIdx % 32U) * 16U);
-<<<<<<< HEAD
     }
     else if (dataSize == (uint32_t)kFLEXCAN_16BperMB)
     {
@@ -1868,21 +1847,6 @@
     {
         offset = (((uint32_t)mbIdx / 7U) * 512U + ((uint32_t)mbIdx % 7U) * 72U);
     }
-=======
-    }
-    else if (dataSize == (uint32_t)kFLEXCAN_16BperMB)
-    {
-        offset = (((uint32_t)mbIdx / 21U) * 512U + ((uint32_t)mbIdx % 21U) * 24U);
-    }
-    else if (dataSize == (uint32_t)kFLEXCAN_32BperMB)
-    {
-        offset = (((uint32_t)mbIdx / 12U) * 512U + ((uint32_t)mbIdx % 12U) * 40U);
-    }
-    else
-    {
-        offset = (((uint32_t)mbIdx / 7U) * 512U + ((uint32_t)mbIdx % 7U) * 72U);
-    }
->>>>>>> 16897e8a
 
     /* To get the dword aligned offset, need to divide by 4. */
     offset = offset / 4U;
@@ -4424,22 +4388,28 @@
             if (0U != (base->MCR & CAN_MCR_FDEN_MASK))
             {
                 status = FLEXCAN_ReadFDRxMb(base, (uint8_t)result, handle->mbFDFrameBuf[result]);
-                if (kStatus_Success == status)
+                if (kStatus_Success == status || kStatus_FLEXCAN_RxOverflow == status)
                 {
                     /* Align the current index of RX MB timestamp to the timestamp array by handle. */
                     handle->timestamp[result] = handle->mbFDFrameBuf[result]->timestamp;
-                    status                    = kStatus_FLEXCAN_RxIdle;
+                    if (kStatus_Success == status)
+                    {
+                        status = kStatus_FLEXCAN_RxIdle;
+                    }
                 }
             }
             else
 #endif
             {
                 status = FLEXCAN_ReadRxMb(base, (uint8_t)result, handle->mbFrameBuf[result]);
-                if (kStatus_Success == status)
+                if (kStatus_Success == status || kStatus_FLEXCAN_RxOverflow == status)
                 {
                     /* Align the current index of RX MB timestamp to the timestamp array by handle. */
                     handle->timestamp[result] = handle->mbFrameBuf[result]->timestamp;
-                    status                    = kStatus_FLEXCAN_RxIdle;
+                    if (kStatus_Success == status)
+                    {
+                        status = kStatus_FLEXCAN_RxIdle;
+                    }
                 }
             }
 #if (defined(FSL_FEATURE_FLEXCAN_HAS_FLEXIBLE_DATA_RATE) && FSL_FEATURE_FLEXCAN_HAS_FLEXIBLE_DATA_RATE)
@@ -4512,21 +4482,6 @@
     status_t status = kStatus_FLEXCAN_UnHandled;
     uint32_t result = 0xFFU;
 
-<<<<<<< HEAD
-#if (defined(FSL_FEATURE_FLEXCAN_HAS_EXTENDED_FLAG_REGISTER)) && (FSL_FEATURE_FLEXCAN_HAS_EXTENDED_FLAG_REGISTER > 0)
-    uint64_t intflag = (((uint64_t)base->IMASK2 & base->IFLAG2) << 32UL) | (base->IMASK1 & base->IFLAG1);
-#else
-    uint32_t intflag = base->IMASK1 & base->IFLAG1;
-#endif
-    /* For this implementation, we solve the Message with lowest MB index first. */
-    for (result = 0U; result < (uint32_t)FSL_FEATURE_FLEXCAN_HAS_MESSAGE_BUFFER_MAX_NUMBERn(base); result++)
-    {
-        /* Find the lowest unhandled Message Buffer */
-#if (defined(FSL_FEATURE_FLEXCAN_HAS_EXTENDED_FLAG_REGISTER)) && (FSL_FEATURE_FLEXCAN_HAS_EXTENDED_FLAG_REGISTER > 0)
-        if (0UL != (intflag & ((uint64_t)1UL << result)))
-#else
-        if (0UL != (intflag & ((uint32_t)1UL << result)))
-=======
 #if (defined(FSL_FEATURE_FLEXCAN_HAS_EXTENDED_FLAG_REGISTER)) && (FSL_FEATURE_FLEXCAN_HAS_EXTENDED_FLAG_REGISTER > 0)
     uint32_t intflag[4] = {(base->IMASK1 & base->IFLAG1), (base->IMASK2 & base->IFLAG2), 0U, 0U};
 #if defined(CAN_IMASK3_BUF95TO64M_MASK)
@@ -4537,7 +4492,6 @@
 #endif
 #else
     uint32_t intflag = base->IMASK1 & base->IFLAG1;
->>>>>>> 16897e8a
 #endif
 
     /* For this implementation, we solve the Message with lowest MB index first. */
@@ -4546,8 +4500,6 @@
     {
         if (intflag[i] != 0U)
         {
-<<<<<<< HEAD
-=======
             for (uint32_t j = 0U; j < 32U; j++)
             {
                 if (0UL != (intflag[i] & ((uint32_t)1UL << j)))
@@ -4556,7 +4508,6 @@
                     break;
                 }
             }
->>>>>>> 16897e8a
             break;
         }
     }
@@ -4584,180 +4535,16 @@
              */
             if (status == kStatus_FLEXCAN_RxFifoDisabled)
             {
-<<<<<<< HEAD
-                case kFLEXCAN_RxFifoOverflowFlag:
-                    status = kStatus_FLEXCAN_RxFifoOverflow;
-                    break;
-
-                case kFLEXCAN_RxFifoWarningFlag:
-                    if ((handle->rxFifoFrameNum > 5U) && (0U != (base->IFLAG1 & (uint32_t)kFLEXCAN_RxFifoFrameAvlFlag)))
-                    {
-                        for (uint32_t i = 0; i < 5UL; i++)
-                        {
-                            status = FLEXCAN_ReadRxFifo(base, handle->rxFifoFrameBuf);
-
-                            if (kStatus_Success == status)
-                            {
-                                /* Align the current rxfifo timestamp to the timestamp array by handle. */
-                                handle->timestamp[i] = handle->rxFifoFrameBuf->timestamp;
-                                handle->rxFifoFrameBuf++;
-                                handle->rxFifoFrameNum--;
-                                /* Clean Rx Fifo available flag to discard the frame that has been read. */
-                                FLEXCAN_ClearMbStatusFlags(base, (uint32_t)kFLEXCAN_RxFifoFrameAvlFlag);
-                            }
-                            else
-                            {
-                                return kStatus_FLEXCAN_RxFifoDisabled;
-                            }
-                        }
-                        if (handle->rxFifoFrameNum < 5UL)
-                        {
-                            /* Enable data avaliable interrupt. */
-                            FLEXCAN_EnableMbInterrupts(base, (uint32_t)kFLEXCAN_RxFifoFrameAvlFlag);
-                        }
-                        status = kStatus_FLEXCAN_RxFifoBusy;
-                    }
-                    else
-                    {
-                        /* Should enter case kFLEXCAN_RxFifoFrameAvlFlag but not, means previous transfer may have
-                         * overflow*/
-                        status = kStatus_FLEXCAN_RxFifoWarning;
-                    }
-                    break;
-
-                case kFLEXCAN_RxFifoFrameAvlFlag:
-                    /* Whether still has CAN messages remaining to be received. */
-                    if (handle->rxFifoFrameNum > 0U)
-                    {
-                        status = FLEXCAN_ReadRxFifo(base, handle->rxFifoFrameBuf);
-                        if (kStatus_Success == status)
-                        {
-                            /* Align the current (index 0) rxfifo timestamp to the timestamp array by handle. */
-                            handle->timestamp[0] = handle->rxFifoFrameBuf->timestamp;
-                            handle->rxFifoFrameBuf++;
-                            handle->rxFifoFrameNum--;
-                        }
-                        else
-                        {
-                            return kStatus_FLEXCAN_RxFifoDisabled;
-                        }
-                    }
-                    if (handle->rxFifoFrameNum == 0U)
-                    {
-                        /* Stop receiving Ehanced Rx FIFO when the transmission is over. */
-                        FLEXCAN_TransferAbortReceiveFifo(base, handle);
-                        status = kStatus_FLEXCAN_RxFifoIdle;
-                    }
-                    else
-                    {
-                        /* Continue use data avaliable interrupt. */
-                        status = kStatus_FLEXCAN_RxFifoBusy;
-                    }
-                    break;
-
-                default:
-                    status = kStatus_FLEXCAN_UnHandled;
-                    break;
-=======
                 /*
                  * $Line Coverage Justification$
                  * $ref flexcan_c_ref_1$.
                  */
                 return status;
->>>>>>> 16897e8a
             }
         }
         else
         {
-<<<<<<< HEAD
-            /* Get current State of Message Buffer. */
-            switch (handle->mbState[result])
-            {
-                /* Solve Rx Data Frame. */
-                case (uint8_t)kFLEXCAN_StateRxData:
-#if (defined(FSL_FEATURE_FLEXCAN_HAS_FLEXIBLE_DATA_RATE) && FSL_FEATURE_FLEXCAN_HAS_FLEXIBLE_DATA_RATE)
-                    if (0U != (base->MCR & CAN_MCR_FDEN_MASK))
-                    {
-                        status = FLEXCAN_ReadFDRxMb(base, (uint8_t)result, handle->mbFDFrameBuf[result]);
-                        if (kStatus_Success == status || kStatus_FLEXCAN_RxOverflow == status)
-                        {
-                            /* Align the current index of RX MB timestamp to the timestamp array by handle. */
-                            handle->timestamp[result] = handle->mbFDFrameBuf[result]->timestamp;
-                            if (kStatus_Success == status)
-                            {
-                                status = kStatus_FLEXCAN_RxIdle;
-                            }
-                        }
-                    }
-                    else
-#endif
-                    {
-                        status = FLEXCAN_ReadRxMb(base, (uint8_t)result, handle->mbFrameBuf[result]);
-                        if (kStatus_Success == status || kStatus_FLEXCAN_RxOverflow == status)
-                        {
-                            /* Align the current index of RX MB timestamp to the timestamp array by handle. */
-                            handle->timestamp[result] = handle->mbFrameBuf[result]->timestamp;
-                            if (kStatus_Success == status)
-                            {
-                                status = kStatus_FLEXCAN_RxIdle;
-                            }
-                        }
-                    }
-#if (defined(FSL_FEATURE_FLEXCAN_HAS_FLEXIBLE_DATA_RATE) && FSL_FEATURE_FLEXCAN_HAS_FLEXIBLE_DATA_RATE)
-                    if (0U != (base->MCR & CAN_MCR_FDEN_MASK))
-                    {
-                        FLEXCAN_TransferFDAbortReceive(base, handle, (uint8_t)result);
-                    }
-                    else
-#endif
-                    {
-                        FLEXCAN_TransferAbortReceive(base, handle, (uint8_t)result);
-                    }
-                    break;
-
-                /* Sove Rx Remote Frame.  User need to Read the frame in Mail box in time by Read from MB API. */
-                case (uint8_t)kFLEXCAN_StateRxRemote:
-                    status = kStatus_FLEXCAN_RxRemote;
-#if (defined(FSL_FEATURE_FLEXCAN_HAS_FLEXIBLE_DATA_RATE) && FSL_FEATURE_FLEXCAN_HAS_FLEXIBLE_DATA_RATE)
-                    if (0U != (base->MCR & CAN_MCR_FDEN_MASK))
-                    {
-                        FLEXCAN_TransferFDAbortReceive(base, handle, (uint8_t)result);
-                    }
-                    else
-#endif
-                    {
-                        FLEXCAN_TransferAbortReceive(base, handle, (uint8_t)result);
-                    }
-                    break;
-
-                /* Solve Tx Data Frame. */
-                case (uint8_t)kFLEXCAN_StateTxData:
-                    status = kStatus_FLEXCAN_TxIdle;
-#if (defined(FSL_FEATURE_FLEXCAN_HAS_FLEXIBLE_DATA_RATE) && FSL_FEATURE_FLEXCAN_HAS_FLEXIBLE_DATA_RATE)
-                    if (0U != (base->MCR & CAN_MCR_FDEN_MASK))
-                    {
-                        FLEXCAN_TransferFDAbortSend(base, handle, (uint8_t)result);
-                    }
-                    else
-#endif
-                    {
-                        FLEXCAN_TransferAbortSend(base, handle, (uint8_t)result);
-                    }
-                    break;
-
-                /* Solve Tx Remote Frame. */
-                case (uint8_t)kFLEXCAN_StateTxRemote:
-                    handle->mbState[result] = (uint8_t)kFLEXCAN_StateRxRemote;
-                    status                  = kStatus_FLEXCAN_TxSwitchToRx;
-                    break;
-
-                default:
-                    status = kStatus_FLEXCAN_UnHandled;
-                    break;
-            }
-=======
             status = FLEXCAN_SubHandlerForMB(base, handle, result);
->>>>>>> 16897e8a
         }
 
         /* Clear resolved Message Buffer IRQ. */
@@ -4801,7 +4588,6 @@
     /* Solve Ehanced Rx FIFO interrupt. */
     if ((0u != (flags & (uint64_t)kFLEXCAN_ERxFifoUnderflowIntFlag)) &&
         (0u != (base->ERFIER & CAN_ERFIER_ERFUFWIE_MASK)))
-<<<<<<< HEAD
     {
         status = kStatus_FLEXCAN_RxFifoUnderflow;
         FLEXCAN_ClearStatusFlags(base, (uint64_t)kFLEXCAN_ERxFifoUnderflowIntFlag);
@@ -4809,15 +4595,6 @@
     else if ((0u != (flags & (uint64_t)kFLEXCAN_ERxFifoOverflowIntFlag)) &&
              (0u != (base->ERFIER & CAN_ERFIER_ERFOVFIE_MASK)))
     {
-=======
-    {
-        status = kStatus_FLEXCAN_RxFifoUnderflow;
-        FLEXCAN_ClearStatusFlags(base, (uint64_t)kFLEXCAN_ERxFifoUnderflowIntFlag);
-    }
-    else if ((0u != (flags & (uint64_t)kFLEXCAN_ERxFifoOverflowIntFlag)) &&
-             (0u != (base->ERFIER & CAN_ERFIER_ERFOVFIE_MASK)))
-    {
->>>>>>> 16897e8a
         status = kStatus_FLEXCAN_RxFifoOverflow;
         FLEXCAN_ClearStatusFlags(base, (uint64_t)kFLEXCAN_ERxFifoOverflowIntFlag);
     }
