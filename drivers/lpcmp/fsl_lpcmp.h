--- conflicted
+++ resolved
@@ -22,13 +22,8 @@
  ******************************************************************************/
 /*! @name Driver version */
 /*! @{ */
-<<<<<<< HEAD
-/*! @brief LPCMP driver version 2.1.2. */
-#define FSL_LPCMP_DRIVER_VERSION (MAKE_VERSION(2, 1, 2))
-=======
 /*! @brief LPCMP driver version 2.1.3. */
 #define FSL_LPCMP_DRIVER_VERSION (MAKE_VERSION(2, 1, 3))
->>>>>>> 6f3fd257
 /*! @} */
 
 #define LPCMP_CCR1_COUTA_CFG_MASK  (LPCMP_CCR1_COUTA_OWEN_MASK | LPCMP_CCR1_COUTA_OW_MASK)
