/*
 * Copyright (c) 2015, Freescale Semiconductor, Inc.
 * Copyright 2016-2023 NXP
 * All rights reserved.
 *
 * SPDX-License-Identifier: BSD-3-Clause
 */

#ifndef _FSL_GPIO_H_
#define _FSL_GPIO_H_

#include "fsl_common.h"

/*!
 * @addtogroup gpio
 * @{
 */

/*******************************************************************************
 * Definitions
 ******************************************************************************/

/*! @name Driver version */
/*@{*/
/*! @brief GPIO driver version. */
<<<<<<< HEAD
#define FSL_GPIO_DRIVER_VERSION (MAKE_VERSION(2, 7, 1))
=======
#define FSL_GPIO_DRIVER_VERSION (MAKE_VERSION(2, 7, 2))
>>>>>>> 16897e8a
/*@}*/

#if defined(FSL_FEATURE_GPIO_REGISTERS_WIDTH) && (FSL_FEATURE_GPIO_REGISTERS_WIDTH == 8U)
#define GPIO_FIT_REG(value) \
    ((uint8_t)(value)) /*!< For some platforms with 8-bit register width, cast the type to uint8_t */
#else
#define GPIO_FIT_REG(value) ((uint32_t)(value))
#endif /*FSL_FEATURE_GPIO_REGISTERS_WIDTH*/

/*! @brief GPIO direction definition */
typedef enum _gpio_pin_direction
{
    kGPIO_DigitalInput  = 0U, /*!< Set current pin as digital input*/
    kGPIO_DigitalOutput = 1U, /*!< Set current pin as digital output*/
} gpio_pin_direction_t;

#if defined(FSL_FEATURE_GPIO_HAS_ATTRIBUTE_CHECKER) && FSL_FEATURE_GPIO_HAS_ATTRIBUTE_CHECKER
/*! @brief GPIO checker attribute */
typedef enum _gpio_checker_attribute
{
    kGPIO_UsernonsecureRWUsersecureRWPrivilegedsecureRW =
        0x00U, /*!< User nonsecure:Read+Write; User Secure:Read+Write; Privileged Secure:Read+Write */
    kGPIO_UsernonsecureRUsersecureRWPrivilegedsecureRW =
        0x01U, /*!< User nonsecure:Read;       User Secure:Read+Write; Privileged Secure:Read+Write */
    kGPIO_UsernonsecureNUsersecureRWPrivilegedsecureRW =
        0x02U, /*!< User nonsecure:None;       User Secure:Read+Write; Privileged Secure:Read+Write */
    kGPIO_UsernonsecureRUsersecureRPrivilegedsecureRW =
        0x03U, /*!< User nonsecure:Read;       User Secure:Read;       Privileged Secure:Read+Write */
    kGPIO_UsernonsecureNUsersecureRPrivilegedsecureRW =
        0x04U, /*!< User nonsecure:None;       User Secure:Read;       Privileged Secure:Read+Write */
    kGPIO_UsernonsecureNUsersecureNPrivilegedsecureRW =
        0x05U, /*!< User nonsecure:None;       User Secure:None;       Privileged Secure:Read+Write */
    kGPIO_UsernonsecureNUsersecureNPrivilegedsecureR =
        0x06U, /*!< User nonsecure:None;       User Secure:None;       Privileged Secure:Read */
    kGPIO_UsernonsecureNUsersecureNPrivilegedsecureN =
        0x07U, /*!< User nonsecure:None;       User Secure:None;       Privileged Secure:None */
    kGPIO_IgnoreAttributeCheck = 0x80U, /*!< Ignores the attribute check */
} gpio_checker_attribute_t;
#endif

/*!
 * @brief The GPIO pin configuration structure.
 *
 * Each pin can only be configured as either an output pin or an input pin at a time.
 * If configured as an input pin, leave the outputConfig unused.
 * Note that in some use cases, the corresponding port property should be configured in advance
 *        with the PORT_SetPinConfig().
 */
typedef struct _gpio_pin_config
{
    gpio_pin_direction_t pinDirection; /*!< GPIO direction, input or output */
    /* Output configurations; ignore if configured as an input pin */
    uint8_t outputLogic; /*!< Set a default output logic, which has no use in input */
} gpio_pin_config_t;

#if (defined(FSL_FEATURE_PORT_HAS_NO_INTERRUPT) && FSL_FEATURE_PORT_HAS_NO_INTERRUPT) || \
     !(defined(FSL_FEATURE_SOC_PORT_COUNT))
/*! @brief Configures the interrupt generation condition. */
typedef enum _gpio_interrupt_config
{
    kGPIO_InterruptStatusFlagDisabled   = 0x0U,  /*!< Interrupt status flag is disabled. */
    kGPIO_DMARisingEdge                 = 0x1U,  /*!< ISF flag and DMA request on rising edge. */
    kGPIO_DMAFallingEdge                = 0x2U,  /*!< ISF flag and DMA request on falling edge. */
    kGPIO_DMAEitherEdge                 = 0x3U,  /*!< ISF flag and DMA request on either edge. */
    kGPIO_FlagRisingEdge                = 0x05U, /*!< Flag sets on rising edge. */
    kGPIO_FlagFallingEdge               = 0x06U, /*!< Flag sets on falling edge. */
    kGPIO_FlagEitherEdge                = 0x07U, /*!< Flag sets on either edge. */
    kGPIO_InterruptLogicZero            = 0x8U,  /*!< Interrupt when logic zero. */
    kGPIO_InterruptRisingEdge           = 0x9U,  /*!< Interrupt on rising edge. */
    kGPIO_InterruptFallingEdge          = 0xAU,  /*!< Interrupt on falling edge. */
    kGPIO_InterruptEitherEdge           = 0xBU,  /*!< Interrupt on either edge. */
    kGPIO_InterruptLogicOne             = 0xCU,  /*!< Interrupt when logic one. */
    kGPIO_ActiveHighTriggerOutputEnable = 0xDU,  /*!< Enable active high-trigger output. */
    kGPIO_ActiveLowTriggerOutputEnable  = 0xEU,  /*!< Enable active low-trigger output. */
} gpio_interrupt_config_t;
#endif

#if (defined(FSL_FEATURE_GPIO_HAS_INTERRUPT_CHANNEL_SELECT) && FSL_FEATURE_GPIO_HAS_INTERRUPT_CHANNEL_SELECT)
/*! @brief Configures the selection of interrupt/DMA request/trigger output. */
typedef enum _gpio_interrupt_selection
{
<<<<<<< HEAD
    kGPIO_InterruptOutput0  = 0x0U,  /*!< Interrupt/DMA request/trigger output 0. */
    kGPIO_InterruptOutput1  = 0x1U,  /*!< Interrupt/DMA request/trigger output 1. */
=======
    kGPIO_InterruptOutput0 = 0x0U, /*!< Interrupt/DMA request/trigger output 0. */
    kGPIO_InterruptOutput1 = 0x1U, /*!< Interrupt/DMA request/trigger output 1. */
>>>>>>> 16897e8a
} gpio_interrupt_selection_t;
#endif /* FSL_FEATURE_GPIO_HAS_INTERRUPT_CHANNEL_SELECT */

#if defined(FSL_FEATURE_GPIO_HAS_VERSION_INFO_REGISTER) && FSL_FEATURE_GPIO_HAS_VERSION_INFO_REGISTER
/*! @brief GPIO version information. */
typedef struct _gpio_version_info
{
    uint16_t feature; /*!< Feature Specification Number. */
    uint8_t minor;    /*!< Minor Version Number. */
    uint8_t major;    /*!< Major Version Number. */
} gpio_version_info_t;
#endif /* FSL_FEATURE_GPIO_HAS_VERSION_INFO_REGISTER */

#if defined(FSL_FEATURE_GPIO_HAS_SECURE_PRIVILEGE_CONTROL) && FSL_FEATURE_GPIO_HAS_SECURE_PRIVILEGE_CONTROL
/*! @brief GPIO pin and interrupt control. */
typedef enum
{
    kGPIO_PinControlNonSecure          = 0x01U, /*!< Pin Control Non-Secure. */
    kGPIO_InterruptControlNonSecure    = 0x02U, /*!< Interrupt Control Non-Secure. */
    kGPIO_PinControlNonPrivilege       = 0x04U, /*!< Pin Control Non-Privilege. */
    kGPIO_InterruptControlNonPrivilege = 0x08U, /*!< Interrupt Control Non-Privilege. */
} gpio_pin_interrupt_control_t;
#endif /* FSL_FEATURE_GPIO_HAS_SECURE_PRIVILEGE_CONTROL */

/*! @} */

/*******************************************************************************
 * API
 ******************************************************************************/

#if defined(__cplusplus)
extern "C" {
#endif

/*!
 * @addtogroup gpio_driver
 * @{
 */

/*! @name GPIO Configuration */
/*@{*/

/*!
 * @brief Initializes a GPIO pin used by the board.
 *
 * To initialize the GPIO, define a pin configuration, as either input or output, in the user file.
 * Then, call the GPIO_PinInit() function.
 *
 * This is an example to define an input pin or an output pin configuration.
 * @code
 * Define a digital input pin configuration,
 * gpio_pin_config_t config =
 * {
 *   kGPIO_DigitalInput,
 *   0,
 * }
 * Define a digital output pin configuration,
 * gpio_pin_config_t config =
 * {
 *   kGPIO_DigitalOutput,
 *   0,
 * }
 * @endcode
 *
 * @param base   GPIO peripheral base pointer (GPIOA, GPIOB, GPIOC, and so on.)
 * @param pin    GPIO port pin number
 * @param config GPIO pin configuration pointer
 */
void GPIO_PinInit(GPIO_Type *base, uint32_t pin, const gpio_pin_config_t *config);

#if defined(FSL_FEATURE_GPIO_HAS_VERSION_INFO_REGISTER) && FSL_FEATURE_GPIO_HAS_VERSION_INFO_REGISTER
/*!
 * @brief Get GPIO version information.
 *
 * @param base GPIO peripheral base pointer (GPIOA, GPIOB, GPIOC, and so on.)
 * @param info GPIO version information
 */
void GPIO_GetVersionInfo(GPIO_Type *base, gpio_version_info_t *info);
#endif /* FSL_FEATURE_GPIO_HAS_VERSION_INFO_REGISTER */

#if defined(FSL_FEATURE_GPIO_HAS_SECURE_PRIVILEGE_CONTROL) && FSL_FEATURE_GPIO_HAS_SECURE_PRIVILEGE_CONTROL
/*!
 * @brief lock or unlock secure privilege.
 *
 * @param base GPIO peripheral base pointer (GPIOA, GPIOB, GPIOC, and so on.)
 * @param mask pin or interrupt macro
 */
static inline void GPIO_SecurePrivilegeLock(GPIO_Type *base, gpio_pin_interrupt_control_t mask)
{
    base->LOCK |= GPIO_FIT_REG(mask);
}

/*!
 * @brief Enable Pin Control Non-Secure.
 *
 * @param base GPIO peripheral base pointer (GPIOA, GPIOB, GPIOC, and so on.)
 * @param mask GPIO pin number macro
 */
static inline void GPIO_EnablePinControlNonSecure(GPIO_Type *base, uint32_t mask)
{
    base->PCNS |= GPIO_FIT_REG(mask);
}

/*!
 * @brief Disable Pin Control Non-Secure.
 *
 * @param base GPIO peripheral base pointer (GPIOA, GPIOB, GPIOC, and so on.)
 * @param mask GPIO pin number macro
 */
static inline void GPIO_DisablePinControlNonSecure(GPIO_Type *base, uint32_t mask)
{
    base->PCNS &= GPIO_FIT_REG(~mask);
}

/*!
 * @brief Enable Pin Control Non-Privilege.
 *
 * @param base GPIO peripheral base pointer (GPIOA, GPIOB, GPIOC, and so on.)
 * @param mask GPIO pin number macro
 */
static inline void GPIO_EnablePinControlNonPrivilege(GPIO_Type *base, uint32_t mask)
{
    base->PCNP |= GPIO_FIT_REG(mask);
}

/*!
 * @brief Disable Pin Control Non-Privilege.
 *
 * @param base GPIO peripheral base pointer (GPIOA, GPIOB, GPIOC, and so on.)
 * @param mask GPIO pin number macro
 */
static inline void GPIO_DisablePinControlNonPrivilege(GPIO_Type *base, uint32_t mask)
{
    base->PCNP &= GPIO_FIT_REG(~mask);
}

/*!
 * @brief Enable Interrupt Control Non-Secure.
 *
 * @param base GPIO peripheral base pointer (GPIOA, GPIOB, GPIOC, and so on.)
 * @param mask GPIO pin number macro
 */
static inline void GPIO_EnableInterruptControlNonSecure(GPIO_Type *base, uint32_t mask)
{
    base->ICNS |= GPIO_FIT_REG(mask);
}

/*!
 * @brief Disable Interrupt Control Non-Secure.
 *
 * @param base GPIO peripheral base pointer (GPIOA, GPIOB, GPIOC, and so on.)
 * @param mask GPIO pin number macro
 */
static inline void GPIO_DisableInterruptControlNonSecure(GPIO_Type *base, uint32_t mask)
{
    base->ICNS &= GPIO_FIT_REG(~mask);
}

/*!
 * @brief Enable Interrupt Control Non-Privilege.
 *
 * @param base GPIO peripheral base pointer (GPIOA, GPIOB, GPIOC, and so on.)
 * @param mask GPIO pin number macro
 */
static inline void GPIO_EnableInterruptControlNonPrivilege(GPIO_Type *base, uint32_t mask)
{
    base->ICNP |= GPIO_FIT_REG(mask);
}

/*!
 * @brief Disable Interrupt Control Non-Privilege.
 *
 * @param base GPIO peripheral base pointer (GPIOA, GPIOB, GPIOC, and so on.)
 * @param mask GPIO pin number macro
 */
static inline void GPIO_DisableInterruptControlNonPrivilege(GPIO_Type *base, uint32_t mask)
{
    base->ICNP &= GPIO_FIT_REG(~mask);
}
#endif /* FSL_FEATURE_GPIO_HAS_SECURE_PRIVILEGE_CONTROL */

#if defined(FSL_FEATURE_GPIO_HAS_PORT_INPUT_CONTROL) && FSL_FEATURE_GPIO_HAS_PORT_INPUT_CONTROL
/*!
 * @brief Enable port input.
 *
 * @param base GPIO peripheral base pointer (GPIOA, GPIOB, GPIOC, and so on.)
 * @param mask GPIO pin number macro
 */
static inline void GPIO_PortInputEnable(GPIO_Type *base, uint32_t mask)
{
    base->PIDR &= GPIO_FIT_REG(~mask);
}

/*!
 * @brief Disable port input.
 *
 * @param base GPIO peripheral base pointer (GPIOA, GPIOB, GPIOC, and so on.)
 * @param mask GPIO pin number macro
 */
static inline void GPIO_PortInputDisable(GPIO_Type *base, uint32_t mask)
{
    base->PIDR |= GPIO_FIT_REG(mask);
}
#endif /* FSL_FEATURE_GPIO_HAS_PORT_INPUT_CONTROL */

/*@}*/

/*! @name GPIO Output Operations */
/*@{*/

/*!
 * @brief Sets the output level of the multiple GPIO pins to the logic 1 or 0.
 *
 * @param base    GPIO peripheral base pointer (GPIOA, GPIOB, GPIOC, and so on.)
 * @param pin     GPIO pin number
 * @param output  GPIO pin output logic level.
 *        - 0: corresponding pin output low-logic level.
 *        - 1: corresponding pin output high-logic level.
 */
static inline void GPIO_PinWrite(GPIO_Type *base, uint32_t pin, uint8_t output)
{
#if !(defined(FSL_FEATURE_GPIO_HAS_NO_INDEP_OUTPUT_CONTROL) && FSL_FEATURE_GPIO_HAS_NO_INDEP_OUTPUT_CONTROL)
    if (output == 0U)
    {
        base->PCOR = GPIO_FIT_REG(1UL << pin);
    }
    else
    {
        base->PSOR = GPIO_FIT_REG(1UL << pin);
    }
#else
    if (output == 0U)
    {
        base->PDOR |= GPIO_FIT_REG(1UL << pin);
    }
    else
    {
        base->PDOR &= ~GPIO_FIT_REG(1UL << pin);
    }
#endif
}

/*!
 * @brief Sets the output level of the multiple GPIO pins to the logic 1.
 *
 * @param base GPIO peripheral base pointer (GPIOA, GPIOB, GPIOC, and so on.)
 * @param mask GPIO pin number macro
 */
static inline void GPIO_PortSet(GPIO_Type *base, uint32_t mask)
{
#if !(defined(FSL_FEATURE_GPIO_HAS_NO_INDEP_OUTPUT_CONTROL) && FSL_FEATURE_GPIO_HAS_NO_INDEP_OUTPUT_CONTROL)
    base->PSOR = GPIO_FIT_REG(mask);
#else
    base->PDOR |= GPIO_FIT_REG(mask);
#endif
}

/*!
 * @brief Sets the output level of the multiple GPIO pins to the logic 0.
 *
 * @param base GPIO peripheral base pointer (GPIOA, GPIOB, GPIOC, and so on.)
 * @param mask GPIO pin number macro
 */
static inline void GPIO_PortClear(GPIO_Type *base, uint32_t mask)
{
#if !(defined(FSL_FEATURE_GPIO_HAS_NO_INDEP_OUTPUT_CONTROL) && FSL_FEATURE_GPIO_HAS_NO_INDEP_OUTPUT_CONTROL)
    base->PCOR = GPIO_FIT_REG(mask);
#else
    base->PDOR &= ~GPIO_FIT_REG(mask);
#endif
}

/*!
 * @brief Reverses the current output logic of the multiple GPIO pins.
 *
 * @param base GPIO peripheral base pointer (GPIOA, GPIOB, GPIOC, and so on.)
 * @param mask GPIO pin number macro
 */
static inline void GPIO_PortToggle(GPIO_Type *base, uint32_t mask)
{
#if !(defined(FSL_FEATURE_GPIO_HAS_NO_INDEP_OUTPUT_CONTROL) && FSL_FEATURE_GPIO_HAS_NO_INDEP_OUTPUT_CONTROL)
    base->PTOR = GPIO_FIT_REG(mask);
#else
    base->PDOR ^= GPIO_FIT_REG(mask);
#endif
}

/*@}*/

/*! @name GPIO Input Operations */
/*@{*/

/*!
 * @brief Reads the current input value of the GPIO port.
 *
 * @param base GPIO peripheral base pointer (GPIOA, GPIOB, GPIOC, and so on.)
 * @param pin     GPIO pin number
 * @retval GPIO port input value
 *        - 0: corresponding pin input low-logic level.
 *        - 1: corresponding pin input high-logic level.
 */
static inline uint32_t GPIO_PinRead(GPIO_Type *base, uint32_t pin)
{
    return (((uint32_t)(base->PDIR) >> pin) & 0x01UL);
}

/*@}*/

/*! @name GPIO Interrupt */
/*@{*/
#if !(defined(FSL_FEATURE_PORT_HAS_NO_INTERRUPT) && FSL_FEATURE_PORT_HAS_NO_INTERRUPT) && \
    defined(FSL_FEATURE_SOC_PORT_COUNT)
/*!
 * @brief Reads the GPIO port interrupt status flag.
 *
 * If a pin is configured to generate the DMA request, the corresponding flag
 * is cleared automatically at the completion of the requested DMA transfer.
 * Otherwise, the flag remains set until a logic one is written to that flag.
 * If configured for a level sensitive interrupt that remains asserted, the flag
 * is set again immediately.
 *
 * @param base GPIO peripheral base pointer (GPIOA, GPIOB, GPIOC, and so on.)
 * @retval The current GPIO port interrupt status flag, for example, 0x00010001 means the
 *         pin 0 and 17 have the interrupt.
 */
uint32_t GPIO_PortGetInterruptFlags(GPIO_Type *base);

/*!
 * @brief Clears multiple GPIO pin interrupt status flags.
 *
 * @param base GPIO peripheral base pointer (GPIOA, GPIOB, GPIOC, and so on.)
 * @param mask GPIO pin number macro
 */
void GPIO_PortClearInterruptFlags(GPIO_Type *base, uint32_t mask);
#else
/*!
 * @brief Configures the gpio pin interrupt/DMA request.
 *
 * @param base    GPIO peripheral base pointer.
 * @param pin     GPIO pin number.
 * @param config  GPIO pin interrupt configuration.
 *        - #kGPIO_InterruptStatusFlagDisabled: Interrupt/DMA request disabled.
 *        - #kGPIO_DMARisingEdge : DMA request on rising edge(if the DMA requests exit).
 *        - #kGPIO_DMAFallingEdge: DMA request on falling edge(if the DMA requests exit).
 *        - #kGPIO_DMAEitherEdge : DMA request on either edge(if the DMA requests exit).
 *        - #kGPIO_FlagRisingEdge : Flag sets on rising edge(if the Flag states exit).
 *        - #kGPIO_FlagFallingEdge : Flag sets on falling edge(if the Flag states exit).
 *        - #kGPIO_FlagEitherEdge : Flag sets on either edge(if the Flag states exit).
 *        - #kGPIO_InterruptLogicZero  : Interrupt when logic zero.
 *        - #kGPIO_InterruptRisingEdge : Interrupt on rising edge.
 *        - #kGPIO_InterruptFallingEdge: Interrupt on falling edge.
 *        - #kGPIO_InterruptEitherEdge : Interrupt on either edge.
 *        - #kGPIO_InterruptLogicOne   : Interrupt when logic one.
 *        - #kGPIO_ActiveHighTriggerOutputEnable : Enable active high-trigger output (if the trigger states exit).
 *        - #kGPIO_ActiveLowTriggerOutputEnable  : Enable active low-trigger output (if the trigger states exit).
 */
static inline void GPIO_SetPinInterruptConfig(GPIO_Type *base, uint32_t pin, gpio_interrupt_config_t config)
{
    assert(base);

    base->ICR[pin] = GPIO_FIT_REG((base->ICR[pin] & ~GPIO_ICR_IRQC_MASK) | GPIO_ICR_IRQC(config));
}

#if (defined(FSL_FEATURE_GPIO_HAS_INTERRUPT_CHANNEL_SELECT) && FSL_FEATURE_GPIO_HAS_INTERRUPT_CHANNEL_SELECT)
/*!
 * @brief Configures the gpio pin interrupt/DMA request/trigger output channel selection.
 *
 * @param base    GPIO peripheral base pointer.
 * @param pin     GPIO pin number.
 * @param selection  GPIO pin interrupt output selection.
 *        - #kGPIO_InterruptOutput0: Interrupt/DMA request/trigger output 0.
 *        - #kGPIO_InterruptOutput1 : Interrupt/DMA request/trigger output 1.
 */
static inline void GPIO_SetPinInterruptChannel(GPIO_Type *base, uint32_t pin, gpio_interrupt_selection_t selection)
{
    assert(base);

    base->ICR[pin] = GPIO_FIT_REG((base->ICR[pin] & ~GPIO_ICR_IRQS_MASK) | GPIO_ICR_IRQS(selection));
}
#endif
/*!
 * @brief Read the GPIO interrupt status flags.
 *
 * @param base GPIO peripheral base pointer. (GPIOA, GPIOB, GPIOC, and so on.)
 * @return The current GPIO's interrupt status flag.
 *         '1' means the related pin's flag is set, '0' means the related pin's flag not set.
 *          For example, the return value 0x00010001 means the pin 0 and 17 have the interrupt pending.
 */
uint32_t GPIO_GpioGetInterruptFlags(GPIO_Type *base);
#if (defined(FSL_FEATURE_GPIO_HAS_INTERRUPT_CHANNEL_SELECT) && FSL_FEATURE_GPIO_HAS_INTERRUPT_CHANNEL_SELECT)
/*!
 * @brief Read the GPIO interrupt status flags based on selected interrupt channel(IRQS).
<<<<<<< HEAD
 * 
=======
 *
>>>>>>> 16897e8a
 * @param base GPIO peripheral base pointer. (GPIOA, GPIOB, GPIOC, and so on.)
 * @param channel '0' means selete interrupt channel 0, '1' means selete interrupt channel 1.
 * @return The current GPIO's interrupt status flag based on the selected interrupt channel.
 *         '1' means the related pin's flag is set, '0' means the related pin's flag not set.
 *          For example, the return value 0x00010001 means the pin 0 and 17 have the interrupt pending.
 */
uint32_t GPIO_GpioGetInterruptChannelFlags(GPIO_Type *base, uint32_t channel);
#endif
/*!
 * @brief Read individual pin's interrupt status flag.
 *
 * @param base GPIO peripheral base pointer. (GPIOA, GPIOB, GPIOC, and so on)
 * @param pin GPIO specific pin number.
 * @return The current selected pin's interrupt status flag.
 */
uint8_t GPIO_PinGetInterruptFlag(GPIO_Type *base, uint32_t pin);

/*!
 * @brief Clears GPIO pin interrupt status flags.
 *
 * @param base GPIO peripheral base pointer (GPIOA, GPIOB, GPIOC, and so on.)
 * @param mask GPIO pin number macro
 */
void GPIO_GpioClearInterruptFlags(GPIO_Type *base, uint32_t mask);
#if (defined(FSL_FEATURE_GPIO_HAS_INTERRUPT_CHANNEL_SELECT) && FSL_FEATURE_GPIO_HAS_INTERRUPT_CHANNEL_SELECT)
/*!
 * @brief Clears GPIO pin interrupt status flags based on selected interrupt channel(IRQS).
 *
 * @param base GPIO peripheral base pointer (GPIOA, GPIOB, GPIOC, and so on.)
 * @param mask GPIO pin number macro
 * @param channel '0' means selete interrupt channel 0, '1' means selete interrupt channel 1.
 */
void GPIO_GpioClearInterruptChannelFlags(GPIO_Type *base, uint32_t mask, uint32_t channel);
#endif
/*!
 * @brief Clear GPIO individual pin's interrupt status flag.
 *
 * @param base GPIO peripheral base pointer (GPIOA, GPIOB, GPIOC, and so on).
 * @param pin GPIO specific pin number.
 */
void GPIO_PinClearInterruptFlag(GPIO_Type *base, uint32_t pin);

/*!
 * @brief Reads the GPIO DMA request flags.
 *        The corresponding flag will be cleared automatically at the completion of the requested
 *        DMA transfer
 */
static inline uint32_t GPIO_GetPinsDMARequestFlags(GPIO_Type *base)
{
    assert(base);
    return (base->ISFR[1]);
}

/*!
 * @brief Sets the GPIO interrupt configuration in PCR register for multiple pins.
 *
 * @param base   GPIO peripheral base pointer.
 * @param mask   GPIO pin number macro.
 * @param config  GPIO pin interrupt configuration.
 *        - #kGPIO_InterruptStatusFlagDisabled: Interrupt disabled.
 *        - #kGPIO_DMARisingEdge : DMA request on rising edge(if the DMA requests exit).
 *        - #kGPIO_DMAFallingEdge: DMA request on falling edge(if the DMA requests exit).
 *        - #kGPIO_DMAEitherEdge : DMA request on either edge(if the DMA requests exit).
 *        - #kGPIO_FlagRisingEdge : Flag sets on rising edge(if the Flag states exit).
 *        - #kGPIO_FlagFallingEdge : Flag sets on falling edge(if the Flag states exit).
 *        - #kGPIO_FlagEitherEdge : Flag sets on either edge(if the Flag states exit).
 *        - #kGPIO_InterruptLogicZero  : Interrupt when logic zero.
 *        - #kGPIO_InterruptRisingEdge : Interrupt on rising edge.
 *        - #kGPIO_InterruptFallingEdge: Interrupt on falling edge.
 *        - #kGPIO_InterruptEitherEdge : Interrupt on either edge.
 *        - #kGPIO_InterruptLogicOne   : Interrupt when logic one.
 *        - #kGPIO_ActiveHighTriggerOutputEnable : Enable active high-trigger output (if the trigger states exit).
 *        - #kGPIO_ActiveLowTriggerOutputEnable  : Enable active low-trigger output (if the trigger states exit)..
 */
static inline void GPIO_SetMultipleInterruptPinsConfig(GPIO_Type *base, uint32_t mask, gpio_interrupt_config_t config)
{
    assert(base);

    if (0UL != (mask & 0xffffUL))
    {
        base->GICLR = GPIO_FIT_REG((GPIO_ICR_IRQC(config)) | (mask & 0xffffU));
    }
    mask = mask >> 16U;
    if (mask != 0UL)
    {
        base->GICHR = GPIO_FIT_REG((GPIO_ICR_IRQC(config)) | (mask & 0xffffU));
    }
}
#endif

#if defined(FSL_FEATURE_GPIO_HAS_ATTRIBUTE_CHECKER) && FSL_FEATURE_GPIO_HAS_ATTRIBUTE_CHECKER
/*!
 * brief The GPIO module supports a device-specific number of data ports, organized as 32-bit
 * words/8-bit Bytes. Each 32-bit/8-bit data port includes a GACR register, which defines the byte-level
 * attributes required for a successful access to the GPIO programming model. If the GPIO module's GACR register
 * organized as 32-bit words, the attribute controls for the 4 data bytes in the GACR follow a standard little
 * endian data convention.
 *
 * @param base      GPIO peripheral base pointer (GPIOA, GPIOB, GPIOC, and so on.)
 * @param attribute GPIO checker attribute
 */
void GPIO_CheckAttributeBytes(GPIO_Type *base, gpio_checker_attribute_t attribute);
#endif

/*@}*/
/*! @} */

/*!
 * @addtogroup fgpio_driver
 * @{
 */

/*
 * Introduces the FGPIO feature.
 *
 * The FGPIO features are only support on some Kinetis MCUs. The FGPIO registers are aliased to the IOPORT
 * interface. Accesses via the IOPORT interface occur in parallel with any instruction fetches and
 * complete in a single cycle. This aliased Fast GPIO memory map is called FGPIO.
 */

#if defined(FSL_FEATURE_SOC_FGPIO_COUNT) && FSL_FEATURE_SOC_FGPIO_COUNT

/*! @name FGPIO Configuration */
/*@{*/

#if defined(FSL_FEATURE_PCC_HAS_FGPIO_CLOCK_GATE_CONTROL) && FSL_FEATURE_PCC_HAS_FGPIO_CLOCK_GATE_CONTROL
/*!
 * @brief Initializes the FGPIO peripheral.
 *
 * This function ungates the FGPIO clock.
 *
 * @param base   FGPIO peripheral base pointer (FGPIOA, FGPIOB, FGPIOC, and so on.)
 */
void FGPIO_PortInit(FGPIO_Type *base);
#endif /* FSL_FEATURE_PCC_HAS_FGPIO_CLOCK_GATE_CONTROL */

/*!
 * @brief Initializes a FGPIO pin used by the board.
 *
 * To initialize the FGPIO driver, define a pin configuration, as either input or output, in the user file.
 * Then, call the FGPIO_PinInit() function.
 *
 * This is an example to define an input pin or an output pin configuration:
 * @code
 * Define a digital input pin configuration,
 * gpio_pin_config_t config =
 * {
 *   kGPIO_DigitalInput,
 *   0,
 * }
 * Define a digital output pin configuration,
 * gpio_pin_config_t config =
 * {
 *   kGPIO_DigitalOutput,
 *   0,
 * }
 * @endcode
 *
 * @param base   FGPIO peripheral base pointer (FGPIOA, FGPIOB, FGPIOC, and so on.)
 * @param pin    FGPIO port pin number
 * @param config FGPIO pin configuration pointer
 */
void FGPIO_PinInit(FGPIO_Type *base, uint32_t pin, const gpio_pin_config_t *config);

/*@}*/

/*! @name FGPIO Output Operations */
/*@{*/

/*!
 * @brief Sets the output level of the multiple FGPIO pins to the logic 1 or 0.
 *
 * @param base    FGPIO peripheral base pointer (FGPIOA, FGPIOB, FGPIOC, and so on.)
 * @param pin     FGPIO pin number
 * @param output  FGPIOpin output logic level.
 *        - 0: corresponding pin output low-logic level.
 *        - 1: corresponding pin output high-logic level.
 */
static inline void FGPIO_PinWrite(FGPIO_Type *base, uint32_t pin, uint8_t output)
{
    if (output == 0U)
    {
        base->PCOR = 1UL << pin;
    }
    else
    {
        base->PSOR = 1UL << pin;
    }
}

/*!
 * @brief Sets the output level of the multiple FGPIO pins to the logic 1.
 *
 * @param base FGPIO peripheral base pointer (FGPIOA, FGPIOB, FGPIOC, and so on.)
 * @param mask FGPIO pin number macro
 */
static inline void FGPIO_PortSet(FGPIO_Type *base, uint32_t mask)
{
    base->PSOR = mask;
}

/*!
 * @brief Sets the output level of the multiple FGPIO pins to the logic 0.
 *
 * @param base FGPIO peripheral base pointer (FGPIOA, FGPIOB, FGPIOC, and so on.)
 * @param mask FGPIO pin number macro
 */
static inline void FGPIO_PortClear(FGPIO_Type *base, uint32_t mask)
{
    base->PCOR = mask;
}

/*!
 * @brief Reverses the current output logic of the multiple FGPIO pins.
 *
 * @param base FGPIO peripheral base pointer (FGPIOA, FGPIOB, FGPIOC, and so on.)
 * @param mask FGPIO pin number macro
 */
static inline void FGPIO_PortToggle(FGPIO_Type *base, uint32_t mask)
{
    base->PTOR = mask;
}
/*@}*/

/*! @name FGPIO Input Operations */
/*@{*/

/*!
 * @brief Reads the current input value of the FGPIO port.
 *
 * @param base FGPIO peripheral base pointer (FGPIOA, FGPIOB, FGPIOC, and so on.)
 * @param pin  FGPIO pin number
 * @retval FGPIO port input value
 *        - 0: corresponding pin input low-logic level.
 *        - 1: corresponding pin input high-logic level.
 */
static inline uint32_t FGPIO_PinRead(FGPIO_Type *base, uint32_t pin)
{
    return (((base->PDIR) >> pin) & 0x01U);
}
/*@}*/

/*! @name FGPIO Interrupt */
/*@{*/
#if !(defined(FSL_FEATURE_PORT_HAS_NO_INTERRUPT) && FSL_FEATURE_PORT_HAS_NO_INTERRUPT) && \
    defined(FSL_FEATURE_SOC_PORT_COUNT)

/*!
 * @brief Reads the FGPIO port interrupt status flag.
 *
 * If a pin is configured to generate the DMA request, the corresponding flag
 * is cleared automatically at the completion of the requested DMA transfer.
 * Otherwise, the flag remains set until a logic one is written to that flag.
 * If configured for a level-sensitive interrupt that remains asserted, the flag
 * is set again immediately.
 *
 * @param base FGPIO peripheral base pointer (FGPIOA, FGPIOB, FGPIOC, and so on.)
 * @retval The current FGPIO port interrupt status flags, for example, 0x00010001 means the
 *         pin 0 and 17 have the interrupt.
 */
uint32_t FGPIO_PortGetInterruptFlags(FGPIO_Type *base);

/*!
 * @brief Clears the multiple FGPIO pin interrupt status flag.
 *
 * @param base FGPIO peripheral base pointer (FGPIOA, FGPIOB, FGPIOC, and so on.)
 * @param mask FGPIO pin number macro
 */
void FGPIO_PortClearInterruptFlags(FGPIO_Type *base, uint32_t mask);
#endif
#if defined(FSL_FEATURE_FGPIO_HAS_ATTRIBUTE_CHECKER) && FSL_FEATURE_FGPIO_HAS_ATTRIBUTE_CHECKER
/*!
 * @brief The FGPIO module supports a device-specific number of data ports, organized as 32-bit
 * words. Each 32-bit data port includes a GACR register, which defines the byte-level
 * attributes required for a successful access to the GPIO programming model. The attribute controls for the 4 data
 * bytes in the GACR follow a standard little endian
 * data convention.
 *
 * @param base      FGPIO peripheral base pointer (FGPIOA, FGPIOB, FGPIOC, and so on.)
 * @param attribute FGPIO checker attribute
 */
void FGPIO_CheckAttributeBytes(FGPIO_Type *base, gpio_checker_attribute_t attribute);
#endif /* FSL_FEATURE_FGPIO_HAS_ATTRIBUTE_CHECKER */

/*@}*/

#endif /* FSL_FEATURE_SOC_FGPIO_COUNT */

#if defined(__cplusplus)
}
#endif

/*!
 * @}
 */

#endif /* _FSL_GPIO_H_*/<|MERGE_RESOLUTION|>--- conflicted
+++ resolved
@@ -23,11 +23,7 @@
 /*! @name Driver version */
 /*@{*/
 /*! @brief GPIO driver version. */
-<<<<<<< HEAD
-#define FSL_GPIO_DRIVER_VERSION (MAKE_VERSION(2, 7, 1))
-=======
 #define FSL_GPIO_DRIVER_VERSION (MAKE_VERSION(2, 7, 2))
->>>>>>> 16897e8a
 /*@}*/
 
 #if defined(FSL_FEATURE_GPIO_REGISTERS_WIDTH) && (FSL_FEATURE_GPIO_REGISTERS_WIDTH == 8U)
@@ -109,13 +105,8 @@
 /*! @brief Configures the selection of interrupt/DMA request/trigger output. */
 typedef enum _gpio_interrupt_selection
 {
-<<<<<<< HEAD
-    kGPIO_InterruptOutput0  = 0x0U,  /*!< Interrupt/DMA request/trigger output 0. */
-    kGPIO_InterruptOutput1  = 0x1U,  /*!< Interrupt/DMA request/trigger output 1. */
-=======
     kGPIO_InterruptOutput0 = 0x0U, /*!< Interrupt/DMA request/trigger output 0. */
     kGPIO_InterruptOutput1 = 0x1U, /*!< Interrupt/DMA request/trigger output 1. */
->>>>>>> 16897e8a
 } gpio_interrupt_selection_t;
 #endif /* FSL_FEATURE_GPIO_HAS_INTERRUPT_CHANNEL_SELECT */
 
@@ -508,11 +499,7 @@
 #if (defined(FSL_FEATURE_GPIO_HAS_INTERRUPT_CHANNEL_SELECT) && FSL_FEATURE_GPIO_HAS_INTERRUPT_CHANNEL_SELECT)
 /*!
  * @brief Read the GPIO interrupt status flags based on selected interrupt channel(IRQS).
-<<<<<<< HEAD
- * 
-=======
- *
->>>>>>> 16897e8a
+ *
  * @param base GPIO peripheral base pointer. (GPIOA, GPIOB, GPIOC, and so on.)
  * @param channel '0' means selete interrupt channel 0, '1' means selete interrupt channel 1.
  * @return The current GPIO's interrupt status flag based on the selected interrupt channel.
