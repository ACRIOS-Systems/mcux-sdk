--- conflicted
+++ resolved
@@ -1,10 +1,6 @@
 /*
  * Copyright (c) 2016, Freescale Semiconductor, Inc.
-<<<<<<< HEAD
- * Copyright 2016-2022 NXP
-=======
  * Copyright 2016-2022, 2023 NXP
->>>>>>> 16897e8a
  * All rights reserved.
  *
  * SPDX-License-Identifier: BSD-3-Clause
@@ -799,7 +795,6 @@
             {
                 *(uint32_t *)(void *)buffer = base->RFDR[i];
                 buffer += 4U;
-<<<<<<< HEAD
             }
 
             /* Adjust size by the amount processed. */
@@ -816,24 +811,6 @@
                 }
             }
 
-=======
-            }
-
-            /* Adjust size by the amount processed. */
-            size -= 4U * i;
-
-            /* Read word un-aligned data from rx fifo. */
-            if (0x00U != size)
-            {
-                uint32_t tempVal = base->RFDR[i];
-
-                for (i = 0U; i < size; i++)
-                {
-                    *buffer++ = ((uint8_t)(tempVal >> (8U * i)) & 0xFFU);
-                }
-            }
-
->>>>>>> 16897e8a
             size = 0;
         }
 
@@ -1128,14 +1105,13 @@
                 {
                     /* Read word aligned data from rx fifo. */
                     for (i = 0U; i < (handle->dataSize / 4U); i++)
-<<<<<<< HEAD
                     {
                         *(uint32_t *)(void *)handle->data = base->RFDR[i];
                         handle->data += 4U;
                     }
 
                     /* Adjust size by the amount processed. */
-                    handle->dataSize -= 4U * i;
+                    handle->dataSize -= (size_t)4U * i;
 
                     /* Read word un-aligned data from rx fifo. */
                     if (0x00U != handle->dataSize)
@@ -1148,27 +1124,6 @@
                         }
                     }
 
-=======
-                    {
-                        *(uint32_t *)(void *)handle->data = base->RFDR[i];
-                        handle->data += 4U;
-                    }
-
-                    /* Adjust size by the amount processed. */
-                    handle->dataSize -= (size_t)4U * i;
-
-                    /* Read word un-aligned data from rx fifo. */
-                    if (0x00U != handle->dataSize)
-                    {
-                        uint32_t tempVal = base->RFDR[i];
-
-                        for (i = 0U; i < handle->dataSize; i++)
-                        {
-                            *handle->data++ = ((uint8_t)(tempVal >> (8U * i)) & 0xFFU);
-                        }
-                    }
-
->>>>>>> 16897e8a
                     handle->dataSize = 0;
                 }
                 /* Pop out a watermark level data from IP RX FIFO. */
@@ -1209,14 +1164,13 @@
                     {
                         /* Write word aligned data into tx fifo. */
                         for (i = 0U; i < (handle->dataSize / 4U); i++)
-<<<<<<< HEAD
                         {
                             base->TFDR[i] = *(uint32_t *)(void *)handle->data;
                             handle->data += 4U;
                         }
 
                         /* Adjust size by the amount processed. */
-                        handle->dataSize -= 4U * i;
+                        handle->dataSize -= (size_t)4U * i;
 
                         /* Write word un-aligned data into tx fifo. */
                         if (0x00U != handle->dataSize)
@@ -1231,29 +1185,6 @@
                             base->TFDR[i] = tempVal;
                         }
 
-=======
-                        {
-                            base->TFDR[i] = *(uint32_t *)(void *)handle->data;
-                            handle->data += 4U;
-                        }
-
-                        /* Adjust size by the amount processed. */
-                        handle->dataSize -= (size_t)4U * i;
-
-                        /* Write word un-aligned data into tx fifo. */
-                        if (0x00U != handle->dataSize)
-                        {
-                            uint32_t tempVal = 0x00U;
-
-                            for (uint32_t j = 0U; j < handle->dataSize; j++)
-                            {
-                                tempVal |= ((uint32_t)*handle->data++ << (8U * j));
-                            }
-
-                            base->TFDR[i] = tempVal;
-                        }
-
->>>>>>> 16897e8a
                         handle->dataSize = 0;
                     }
 
