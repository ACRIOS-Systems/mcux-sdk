/*
 * Copyright 2020-2021,2023 NXP
 * All rights reserved.
 *
 * SPDX-License-Identifier: BSD-3-Clause
 */

#ifndef FSL_IEE_APC_H_
#define FSL_IEE_APC_H_

#include "fsl_common.h"

/*!
 * @addtogroup ieer
 * @{
 */

/*******************************************************************************
 * Definitions
 ******************************************************************************/

/*! @name Driver version */
<<<<<<< HEAD
/*@{*/
=======
/*! @{ */
>>>>>>> 6f3fd257
/*! @brief IEE_APC driver version. Version 2.0.2.
 *
 * Current version: 2.0.2
 *
 * Change log:
 * - Version 2.0.0
 *   - Initial version
 * - Version 2.0.1
 *   - Fixed MISRA issues.
 * - Version 2.0.2
 *   - Update to newer version of implementation in HW.
 */
#define FSL_IEE_APC_DRIVER_VERSION (MAKE_VERSION(2, 0, 2))
<<<<<<< HEAD
/*@}*/
=======
/*! @} */
>>>>>>> 6f3fd257

/*! @brief APC IEE regions. */
typedef enum _iee_apc_region
{
    kIEE_APC_Region0 = 0U, /*!< APC IEE region 0 */
    kIEE_APC_Region1 = 1U, /*!< APC IEE region 1 */
    kIEE_APC_Region2 = 2U, /*!< APC IEE region 2 */
    kIEE_APC_Region3 = 3U, /*!< APC IEE region 3 */
    kIEE_APC_Region4 = 4U, /*!< APC IEE region 4 */
    kIEE_APC_Region5 = 5U, /*!< APC IEE region 5 */
    kIEE_APC_Region6 = 6U, /*!< APC IEE region 6 */
    kIEE_APC_Region7 = 7U  /*!< APC IEE region 7 */
} iee_apc_region_t;

/*! @brief APC IEE domains. */
typedef enum _apc_iee_domain
{
    kIEE_APC_Domain0 = 0U, /*!< APC IEE region 0 */
    kIEE_APC_Domain1 = 1U  /*!< APC IEE region 1 */
} iee_apc_domain_t;

/*******************************************************************************
 * API
 ******************************************************************************/
#if defined(__cplusplus)
extern "C" {
#endif

/*!
 * @brief Enable the APC IEE Region setting.
 *
 * This function enables IOMUXC LPSR GPR and APC IEE for setting the region.
 *
 * @param base APC IEE peripheral address.
 */
void IEE_APC_GlobalEnable(IEE_APC_Type *base);

/*!
 * @brief Disables the APC IEE Region setting.
 *
 * This function disables IOMUXC LPSR GPR and APC IEE for setting the region.
 *
 * @param base APC IEE peripheral address.
 */
void IEE_APC_GlobalDisable(IEE_APC_Type *base);

/*!
 * @brief Sets the APC IEE Memory Region Descriptors.
 *
 * This function configures APC IEE Memory Region Descriptor according to region configuration structure.
 *
 * @param base APC IEE peripheral address.
 * @param region Selection of the APC IEE region to be configured.
 * @param startAddr Start encryption adress for the selected APC IEE region.
 * @param endAddr End encryption adress for the selected APC IEE region.
 */
status_t IEE_APC_SetRegionConfig(IEE_APC_Type *base, iee_apc_region_t region, uint32_t startAddr, uint32_t endAddr);


#if !(defined(FSL_FEATURE_IEE_APC_USE_GPR) && (FSL_FEATURE_IEE_APC_USE_GPR > 0u))
/*!
 * @brief Lock the APC IEE configuration.
 *
 * This function locks writting to APC IEE encryption region setting registers.
 * Only system reset can clear Lock bit
 *
 * @param base APC IEE peripheral address.
 * @param region Selection of the APC IEE region to be locked.
 * @param domain The ID is driven by TRDC
 */
status_t IEE_APC_LockRegionConfig(IEE_APC_Type *base, iee_apc_region_t region, uint8_t domain);
#endif /* !(defined(FSL_FEATURE_IEE_APC_USE_GPR) && (FSL_FEATURE_IEE_APC_USE_GPR > 0u)) */

#if !(defined(FSL_FEATURE_IEE_APC_USE_GPR) && (FSL_FEATURE_IEE_APC_USE_GPR > 0u))
/*!
 * @brief Set access control of the APC IEE.
 *
 * This function configure APC IEE encryption region access control settings.
 *
 * @param base APC IEE peripheral address.
 * @param region Selection of the APC IEE region to be locked.
 * @param allowNonSecure Allow nonsecure mode access
 * @param allowUser Allow user mode access
 */
status_t IEE_APC_SetAccessControl(IEE_APC_Type *base, iee_apc_region_t region, bool allowNonSecure, bool allowUser);
#endif /* !(defined(FSL_FEATURE_IEE_APC_USE_GPR) && (FSL_FEATURE_IEE_APC_USE_GPR > 0u)) */


#if defined(FSL_FEATURE_IEE_APC_USE_GPR) && (FSL_FEATURE_IEE_APC_USE_GPR > 0u)
/*!
 * @brief Lock the LPSR GPR and APC IEE configuration.
 *
 * This function locks writting to IOMUXC LPSR GPR and APC IEE encryption region setting registers.
 * Only system reset can clear the LPSR GPR and APC IEE-RDC_D0/1 Lock bit
 *
 * @param base APC IEE peripheral address.
 * @param region Selection of the APC IEE region to be locked.
 * @param domain Core domain ID
 */
status_t IEE_APC_LockRegionConfig(IEE_APC_Type *base, iee_apc_region_t region, iee_apc_domain_t domain);
#endif

/*!
 * @brief Enable the IEE encryption/decryption and can lock this setting.
 *
 * This function enables encryption/decryption by writting to IOMUXC LPSR GPR.
 *
 * @param base APC IEE peripheral address.
 * @param region Selection of the APC IEE region to be enabled.
 */
void IEE_APC_RegionEnable(IEE_APC_Type *base, iee_apc_region_t region);

#if !(defined(FSL_FEATURE_IEE_APC_USE_GPR) && (FSL_FEATURE_IEE_APC_USE_GPR > 0u))
/*!
 * @brief Disable the IEE encryption/decryption for specific region.
 *
 * This function disables encryption/decryption by writting to IOMUXC LPSR GPR.
 *
 * @param base APC IEE peripheral address.
 * @param region Selection of the APC IEE region to be enabled.
 */
void IEE_APC_RegionDisable(IEE_APC_Type *base, iee_apc_region_t region);
#endif /* !(defined(FSL_FEATURE_IEE_APC_USE_GPR) && (FSL_FEATURE_IEE_APC_USE_GPR > 0u)) */

#if defined(__cplusplus)
}
#endif

/*!
 *@}
 */

#endif /* FSL_IEE_APC_H_ */<|MERGE_RESOLUTION|>--- conflicted
+++ resolved
@@ -20,11 +20,7 @@
  ******************************************************************************/
 
 /*! @name Driver version */
-<<<<<<< HEAD
-/*@{*/
-=======
 /*! @{ */
->>>>>>> 6f3fd257
 /*! @brief IEE_APC driver version. Version 2.0.2.
  *
  * Current version: 2.0.2
@@ -38,11 +34,7 @@
  *   - Update to newer version of implementation in HW.
  */
 #define FSL_IEE_APC_DRIVER_VERSION (MAKE_VERSION(2, 0, 2))
-<<<<<<< HEAD
-/*@}*/
-=======
 /*! @} */
->>>>>>> 6f3fd257
 
 /*! @brief APC IEE regions. */
 typedef enum _iee_apc_region
