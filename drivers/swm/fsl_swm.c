--- conflicted
+++ resolved
@@ -19,11 +19,7 @@
 #if (defined(FSL_FEATURE_SWM_HAS_FLEXTIMER_PINASSIGN_REGISTER) && \
      (FSL_FEATURE_SWM_HAS_FLEXTIMER_PINASSIGN_REGISTER == 1))
 /*! @brief Flextimer pin assignments. */
-<<<<<<< HEAD
-static uint32_t s_swmFlextimerFuncMatrix[18][4] = {
-=======
 static const uint32_t s_swmFlextimerFuncMatrix[18][4] = {
->>>>>>> 16897e8a
     {(uint32_t)kSWM_FTM_Selection0, (uint32_t)kSWM_FTM_Selection1, 0xff,
      0xff}, /* FTM0_EXTCLK: P0_24, P0_30, none, Not connected */
     {(uint32_t)kSWM_FTM_Selection0, (uint32_t)kSWM_FTM_Selection1, (uint32_t)kSWM_FTM_Selection2,
