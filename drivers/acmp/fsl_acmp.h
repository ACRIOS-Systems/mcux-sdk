/*
 * Copyright (c) 2015, Freescale Semiconductor, Inc.
 * Copyright 2016-2020, 2023-2024 NXP
 * All rights reserved.
 *
 * SPDX-License-Identifier: BSD-3-Clause
 */

#ifndef FSL_ACMP_H_
#define FSL_ACMP_H_

#include "fsl_common.h"

/*!
 * @addtogroup acmp
 * @{
 */

/*******************************************************************************
 * Definitions
 ******************************************************************************/

/*! @name Driver version */
<<<<<<< HEAD
/*@{*/
/*! @brief ACMP driver version 2.1.0. */
#define FSL_ACMP_DRIVER_VERSION (MAKE_VERSION(2U, 1U, 0U))
/*@}*/
=======
/*! @{ */
/*! @brief ACMP driver version 2.3.0. */
#define FSL_ACMP_DRIVER_VERSION (MAKE_VERSION(2, 3, 0))
/*! @} */
>>>>>>> 6f3fd257

/*! @brief The mask of status flags cleared by writing 1. */
#define CMP_C0_CFx_MASK (CMP_C0_CFR_MASK | CMP_C0_CFF_MASK)

#if !(defined(FSL_FEATURE_ACMP_HAS_NO_ROUNDROBIN_MODE) && (FSL_FEATURE_ACMP_HAS_NO_ROUNDROBIN_MODE == 1U))
#define CMP_C1_CHNn_MASK 0xFF0000U /* C1_CHN0 - C1_CHN7. */
#define CMP_C2_CHnF_MASK 0xFF0000U /* C2_CH0F - C2_CH7F. */
#endif /* !(defined(FSL_FEATURE_ACMP_HAS_NO_ROUNDROBIN_MODE) && (FSL_FEATURE_ACMP_HAS_NO_ROUNDROBIN_MODE == 1U)) */

/*! @brief Interrupt enable/disable mask. */
enum _acmp_interrupt_enable
{
    kACMP_OutputRisingInterruptEnable  = (1U << 0U), /*!< Enable the interrupt when comparator outputs rising. */
    kACMP_OutputFallingInterruptEnable = (1U << 1U), /*!< Enable the interrupt when comparator outputs falling. */
#if !(defined(FSL_FEATURE_ACMP_HAS_NO_ROUNDROBIN_MODE) && (FSL_FEATURE_ACMP_HAS_NO_ROUNDROBIN_MODE == 1U))
    kACMP_RoundRobinInterruptEnable = (1U << 2U),    /*!< Enable the Round-Robin interrupt. */
#endif /* !(defined(FSL_FEATURE_ACMP_HAS_NO_ROUNDROBIN_MODE) && (FSL_FEATURE_ACMP_HAS_NO_ROUNDROBIN_MODE == 1U)) */
};

/*! @brief Status flag mask. */
enum _acmp_status_flags
{
    kACMP_OutputRisingEventFlag  = CMP_C0_CFR_MASK,  /*!< Rising-edge on compare output has occurred. */
    kACMP_OutputFallingEventFlag = CMP_C0_CFF_MASK,  /*!< Falling-edge on compare output has occurred. */
    kACMP_OutputAssertEventFlag  = CMP_C0_COUT_MASK, /*!< Return the current value of the analog comparator output. */
};

#if defined(FSL_FEATURE_ACMP_HAS_C0_OFFSET_BIT) && (FSL_FEATURE_ACMP_HAS_C0_OFFSET_BIT == 1U)
/*!
 * @brief Comparator hard block offset control.
 *
 * If OFFSET level is 1, then there is no hysteresis in the case of positive port input crossing negative port
 * input in the positive direction (or negative port input crossing positive port input in the negative direction).
 * Hysteresis still exists for positive port input crossing negative port input in the falling direction.
 * If OFFSET level is 0, then the hysteresis selected by acmp_hysteresis_mode_t is valid for both directions.
 */
typedef enum _acmp_offset_mode
{
    kACMP_OffsetLevel0 = 0U, /*!< The comparator hard block output has level 0 offset internally. */
    kACMP_OffsetLevel1 = 1U, /*!< The comparator hard block output has level 1 offset internally. */
} acmp_offset_mode_t;
#endif                       /* FSL_FEATURE_ACMP_HAS_C0_OFFSET_BIT */

/*!
 * @brief Comparator hard block hysteresis control.
 *
 * See chip data sheet to get the actual hysteresis value with each level.
 */
typedef enum _acmp_hysteresis_mode
{
    kACMP_HysteresisLevel0 = 0U, /*!< Offset is level 0 and Hysteresis is level 0. */
    kACMP_HysteresisLevel1 = 1U, /*!< Offset is level 0 and Hysteresis is level 1. */
    kACMP_HysteresisLevel2 = 2U, /*!< Offset is level 0 and Hysteresis is level 2. */
    kACMP_HysteresisLevel3 = 3U, /*!< Offset is level 0 and Hysteresis is level 3. */
} acmp_hysteresis_mode_t;

/*! @brief CMP Voltage Reference source. */
typedef enum _acmp_reference_voltage_source
{
    kACMP_VrefSourceVin1 = 0U, /*!< Vin1 is selected as resistor ladder network supply reference Vin. */
    kACMP_VrefSourceVin2 = 1U, /*!< Vin2 is selected as resistor ladder network supply reference Vin. */
} acmp_reference_voltage_source_t;

#if defined(FSL_FEATURE_ACMP_HAS_C1_INPSEL_BIT) && (FSL_FEATURE_ACMP_HAS_C1_INPSEL_BIT == 1U)
/*! @brief Port input source. */
typedef enum _acmp_port_input
{
    kACMP_PortInputFromDAC = 0U, /*!< Port input from the 8-bit DAC output. */
    kACMP_PortInputFromMux = 1U, /*!< Port input from the analog 8-1 mux. */
} acmp_port_input_t;
#endif                           /* FSL_FEATURE_ACMP_HAS_C1_INPSEL_BIT */

#if !(defined(FSL_FEATURE_ACMP_HAS_NO_ROUNDROBIN_MODE) && (FSL_FEATURE_ACMP_HAS_NO_ROUNDROBIN_MODE == 1U))
/*! @brief Fixed mux port. */
typedef enum _acmp_fixed_port
{
    kACMP_FixedPlusPort  = 0U, /*!< Only the inputs to the Minus port are swept in each round. */
    kACMP_FixedMinusPort = 1U, /*!< Only the inputs to the Plus port are swept in each round. */
} acmp_fixed_port_t;
#endif /* !(defined(FSL_FEATURE_ACMP_HAS_NO_ROUNDROBIN_MODE) && (FSL_FEATURE_ACMP_HAS_NO_ROUNDROBIN_MODE == 1U)) */

#if defined(FSL_FEATURE_ACMP_HAS_C1_DMODE_BIT) && (FSL_FEATURE_ACMP_HAS_C1_DMODE_BIT == 1U)
/*! @brief Internal DAC's work mode. */
typedef enum _acmp_dac_work_mode
{
    kACMP_DACWorkLowSpeedMode  = 0U, /*!< DAC is selected to work in low speed and low power mode. */
    kACMP_DACWorkHighSpeedMode = 1U, /*!< DAC is selected to work in high speed high power mode. */
} acmp_dac_work_mode_t;
#endif                               /* FSL_FEATURE_ACMP_HAS_C1_DMODE_BIT */

/*! @brief Configuration for ACMP. */
typedef struct _acmp_config
{
#if defined(FSL_FEATURE_ACMP_HAS_C0_OFFSET_BIT) && (FSL_FEATURE_ACMP_HAS_C0_OFFSET_BIT == 1U)
    acmp_offset_mode_t offsetMode;         /*!< Offset mode. */
#endif                                     /* FSL_FEATURE_ACMP_HAS_C0_OFFSET_BIT */
#if defined(FSL_FEATURE_ACMP_HAS_C0_HYSTCTR_BIT) && (FSL_FEATURE_ACMP_HAS_C0_HYSTCTR_BIT == 1U)
    acmp_hysteresis_mode_t hysteresisMode; /*!< Hysteresis mode. */
#endif                                     /* FSL_FEATURE_ACMP_HAS_C0_HYSTCTR_BIT */
    bool enableHighSpeed;                  /*!< Enable High Speed (HS) comparison mode. */
    bool enableInvertOutput;               /*!< Enable inverted comparator output. */
    bool useUnfilteredOutput;              /*!< Set compare output(COUT) to equal COUTA(true) or COUT(false). */
    bool enablePinOut;                     /*!< The comparator output is available on the associated pin. */
} acmp_config_t;

/*!
 * @brief Configuration for channel.
 *
 * The comparator's port can be input from channel mux or DAC. If port input is from channel mux, detailed channel
 * number for the mux should be configured.
 */
typedef struct _acmp_channel_config
{
#if defined(FSL_FEATURE_ACMP_HAS_C1_INPSEL_BIT) && (FSL_FEATURE_ACMP_HAS_C1_INPSEL_BIT == 1U)
    acmp_port_input_t positivePortInput; /*!< Input source of the comparator's positive port. */
#endif                                   /* FSL_FEATURE_ACMP_HAS_C1_INPSEL_BIT */
    uint32_t plusMuxInput;               /*!< Plus mux input channel(0~7). */
#if defined(FSL_FEATURE_ACMP_HAS_C1_INNSEL_BIT) && (FSL_FEATURE_ACMP_HAS_C1_INNSEL_BIT == 1U)
    acmp_port_input_t negativePortInput; /*!< Input source of the comparator's negative port. */
#endif                                   /* FSL_FEATURE_ACMP_HAS_C1_INNSEL_BIT */
    uint32_t minusMuxInput;              /*!< Minus mux input channel(0~7). */
} acmp_channel_config_t;

/*! @brief Configuration for filter. */
typedef struct _acmp_filter_config
{
#if !(defined(FSL_FEATURE_ACMP_HAS_NO_C0_SE_BIT) && (FSL_FEATURE_ACMP_HAS_NO_C0_SE_BIT == 1U))
    bool enableSample;     /*!< Using external SAMPLE as sampling clock input, or using divided bus clock. */
#endif                     /* FSL_FEATURE_ACMP_HAS_NO_C0_SE_BIT */
    uint32_t filterCount;  /*!< Filter Sample Count. Available range is 1-7, 0 would cause the filter disabled. */
    uint32_t filterPeriod; /*!< Filter Sample Period. The divider to bus clock. Available range is 0-255. */
} acmp_filter_config_t;

/*! @brief Configuration for DAC. */
typedef struct _acmp_dac_config
{
    acmp_reference_voltage_source_t referenceVoltageSource; /*!< Supply voltage reference source. */
    uint32_t DACValue; /*!< Value for DAC Output Voltage. Available range is 0-255. */

#if defined(FSL_FEATURE_ACMP_HAS_C1_DACOE_BIT) && (FSL_FEATURE_ACMP_HAS_C1_DACOE_BIT == 1U)
    bool enableOutput; /*!< Enable the DAC output. */
#endif                 /* FSL_FEATURE_ACMP_HAS_C1_DACOE_BIT */

#if defined(FSL_FEATURE_ACMP_HAS_C1_DMODE_BIT) && (FSL_FEATURE_ACMP_HAS_C1_DMODE_BIT == 1U)
    acmp_dac_work_mode_t workMode;
#endif /* FSL_FEATURE_ACMP_HAS_C1_DMODE_BIT */
} acmp_dac_config_t;

#if !(defined(FSL_FEATURE_ACMP_HAS_NO_ROUNDROBIN_MODE) && (FSL_FEATURE_ACMP_HAS_NO_ROUNDROBIN_MODE == 1U))
/*! @brief Configuration for round robin mode. */
typedef struct _acmp_round_robin_config
{
    acmp_fixed_port_t fixedPort; /*!< Fixed mux port. */
    uint32_t fixedChannelNumber; /*!< Indicates which channel is fixed in the fixed mux port. */
    uint32_t checkerChannelMask; /*!< Mask of checker channel index. Available range is channel0:0x01 to channel7:0x80
                                    for round-robin checker. */
    uint32_t sampleClockCount;   /*!< Specifies how many round-robin clock cycles(0~3) later the sample takes place. */
    uint32_t delayModulus;       /*!< Comparator and DAC initialization delay modulus. */
} acmp_round_robin_config_t;
#endif /* !(defined(FSL_FEATURE_ACMP_HAS_NO_ROUNDROBIN_MODE) && (FSL_FEATURE_ACMP_HAS_NO_ROUNDROBIN_MODE == 1U)) */

#if defined(FSL_FEATURE_ACMP_HAS_C3_REG) && (FSL_FEATURE_ACMP_HAS_C3_REG == 1U)
#if !(defined(FSL_FEATURE_ACMP_HAS_NO_3V_DOMAIN) && (FSL_FEATURE_ACMP_HAS_NO_3V_DOMAIN == 1U))
/*! @brief Discrete mode clock selection. */
typedef enum _acmp_discrete_clock_source
{
    kACMP_DiscreteClockSlow = 0U, /*!< Slow clock (32kHz) is used as the discrete mode clock. */
    kACMP_DiscreteClockFast = 1U, /*!< Fast clock (16-20MHz) is used as the discrete mode clock. */
} acmp_discrete_clock_source_t;

/*!
 * @brief ACMP discrete sample selection.
 * These values configures the analog comparator sampling timing (speicified by the discrete mode clock period T which
 * is selected by #acmp_discrete_clock_source_t) in discrete mode.
 */
typedef enum _acmp_discrete_sample_time
{
    kACMP_DiscreteSampleTimeAs1T   = 0U, /*!< The sampling time equals to 1xT. */
    kACMP_DiscreteSampleTimeAs2T   = 1U, /*!< The sampling time equals to 2xT. */
    kACMP_DiscreteSampleTimeAs4T   = 2U, /*!< The sampling time equals to 4xT. */
    kACMP_DiscreteSampleTimeAs8T   = 3U, /*!< The sampling time equals to 8xT. */
    kACMP_DiscreteSampleTimeAs16T  = 4U, /*!< The sampling time equals to 16xT. */
    kACMP_DiscreteSampleTimeAs32T  = 5U, /*!< The sampling time equals to 32xT. */
    kACMP_DiscreteSampleTimeAs64T  = 6U, /*!< The sampling time equals to 64xT. */
    kACMP_DiscreteSampleTimeAs256T = 7U, /*!< The sampling time equals to 256xT. */
} acmp_discrete_sample_time_t;

/*!
 * @brief ACMP discrete phase time selection.
 * There are two phases for sampling input signals, phase 1 and phase 2.
 */
typedef enum _acmp_discrete_phase_time
{
    kACMP_DiscretePhaseTimeAlt0 = 0U, /*!< The phase x active in one sampling selection 0. */
    kACMP_DiscretePhaseTimeAlt1 = 1U, /*!< The phase x active in one sampling selection 1. */
    kACMP_DiscretePhaseTimeAlt2 = 2U, /*!< The phase x active in one sampling selection 2. */
    kACMP_DiscretePhaseTimeAlt3 = 3U, /*!< The phase x active in one sampling selection 3. */
    kACMP_DiscretePhaseTimeAlt4 = 4U, /*!< The phase x active in one sampling selection 4. */
    kACMP_DiscretePhaseTimeAlt5 = 5U, /*!< The phase x active in one sampling selection 5. */
    kACMP_DiscretePhaseTimeAlt6 = 6U, /*!< The phase x active in one sampling selection 6. */
    kACMP_DiscretePhaseTimeAlt7 = 7U, /*!< The phase x active in one sampling selection 7. */
} acmp_discrete_phase_time_t;
#endif /* !(defined(FSL_FEATURE_ACMP_HAS_NO_3V_DOMAIN) && (FSL_FEATURE_ACMP_HAS_NO_3V_DOMAIN == 1U)) */

/*! @brief Configuration for discrete mode. */
typedef struct _acmp_discrete_mode_config
{
    bool enablePositiveChannelDiscreteMode; /*!< Positive Channel Continuous Mode Enable. By default, the continuous
                                                 mode is used. */
    bool enableNegativeChannelDiscreteMode; /*!< Negative Channel Continuous Mode Enable. By default, the continuous
                                                 mode is used. */
#if !(defined(FSL_FEATURE_ACMP_HAS_NO_3V_DOMAIN) && (FSL_FEATURE_ACMP_HAS_NO_3V_DOMAIN == 1U))
    bool enableResistorDivider; /*!< Resistor Divider Enable is used to enable the resistor divider for the inputs when
                                     they come from 3v domain and their values are above 1.8v. */
    acmp_discrete_clock_source_t clockSource; /*!< Select the clock source in order to generate the requiried timing for
                                                   comparator to work in discrete mode.  */
    acmp_discrete_sample_time_t sampleTime;   /*!< Select the ACMP total sampling time period. */
    acmp_discrete_phase_time_t phase1Time;    /*!< Select the ACMP phase 1 sampling time. */
    acmp_discrete_phase_time_t phase2Time;    /*!< Select the ACMP phase 2 sampling time. */
#endif /* !(defined(FSL_FEATURE_ACMP_HAS_NO_3V_DOMAIN) && (FSL_FEATURE_ACMP_HAS_NO_3V_DOMAIN == 1U)) */
} acmp_discrete_mode_config_t;

#endif /* FSL_FEATURE_ACMP_HAS_C3_REG */

#if defined(__cplusplus)
extern "C" {
#endif

/*******************************************************************************
 * API
 ******************************************************************************/

/*!
 * @name Initialization and deinitialization
 * @{
 */

/*!
 * @brief Initializes the ACMP.
 *
 * The default configuration can be got by calling ACMP_GetDefaultConfig().
 *
 * @param base ACMP peripheral base address.
 * @param config Pointer to ACMP configuration structure.
 */
void ACMP_Init(CMP_Type *base, const acmp_config_t *config);

/*!
 * @brief Deinitializes the ACMP.
 *
 * @param base ACMP peripheral base address.
 */
void ACMP_Deinit(CMP_Type *base);

/*!
 * @brief Gets the default configuration for ACMP.
 *
 * This function initializes the user configuration structure to default value. The default value are:
 *
 * Example:
   @code
   config->enableHighSpeed = false;
   config->enableInvertOutput = false;
   config->useUnfilteredOutput = false;
   config->enablePinOut = false;
   config->enableHysteresisBothDirections = false;
   config->hysteresisMode = kACMP_hysteresisMode0;
   @endcode
 *
 * @param config Pointer to ACMP configuration structure.
 */
void ACMP_GetDefaultConfig(acmp_config_t *config);

/* @} */

/*!
 * @name Basic Operations
 * @{
 */

/*!
 * @brief Enables or disables the ACMP.
 *
 * @param base ACMP peripheral base address.
 * @param enable True to enable the ACMP.
 */
void ACMP_Enable(CMP_Type *base, bool enable);

#if defined(FSL_FEATURE_ACMP_HAS_C0_LINKEN_BIT) && (FSL_FEATURE_ACMP_HAS_C0_LINKEN_BIT == 1U)
/*!
 * @brief Enables the link from CMP to DAC enable.
 *
 * When this bit is set, the DAC enable/disable is controlled by the bit CMP_C0[EN] instead of CMP_C1[DACEN].
 *
 * @param base ACMP peripheral base address.
 * @param enable Enable the feature or not.
 */
void ACMP_EnableLinkToDAC(CMP_Type *base, bool enable);
#endif /* FSL_FEATURE_ACMP_HAS_C0_LINKEN_BIT */

/*!
 * @brief Sets the channel configuration.
 *
 * Note that the plus/minus mux's setting is only valid when the positive/negative port's input isn't from DAC but
 * from channel mux.
 *
 * Example:
   @code
   acmp_channel_config_t configStruct = {0};
   configStruct.positivePortInput = kACMP_PortInputFromDAC;
   configStruct.negativePortInput = kACMP_PortInputFromMux;
   configStruct.minusMuxInput = 1U;
   ACMP_SetChannelConfig(CMP0, &configStruct);
   @endcode
 *
 * @param base ACMP peripheral base address.
 * @param config Pointer to channel configuration structure.
 */
void ACMP_SetChannelConfig(CMP_Type *base, const acmp_channel_config_t *config);

/* @} */

/*!
 * @name Advanced Operations
 * @{
 */

/*!
 * @brief Enables or disables DMA.
 *
 * @param base ACMP peripheral base address.
 * @param enable True to enable DMA.
 */
void ACMP_EnableDMA(CMP_Type *base, bool enable);

#if !(defined(FSL_FEATURE_ACMP_HAS_NO_WINDOW_MODE) && (FSL_FEATURE_ACMP_HAS_NO_WINDOW_MODE == 1U))
/*!
 * @brief Enables or disables window mode.
 *
 * @param base ACMP peripheral base address.
 * @param enable True to enable window mode.
 */
void ACMP_EnableWindowMode(CMP_Type *base, bool enable);
#endif /* !(defined(FSL_FEATURE_ACMP_HAS_NO_WINDOW_MODE) && (FSL_FEATURE_ACMP_HAS_NO_WINDOW_MODE == 1U)) */

/*!
 * @brief Configures the filter.
 *
 * The filter can be enabled when the filter count is bigger than 1, the filter period is greater than 0 and the sample
 * clock is from divided bus clock or the filter is bigger than 1 and the sample clock is from external clock. Detailed
 * usage can be got from the reference manual.
 *
 * Example:
   @code
   acmp_filter_config_t configStruct = {0};
   configStruct.filterCount = 5U;
   configStruct.filterPeriod = 200U;
   configStruct.enableSample = false;
   ACMP_SetFilterConfig(CMP0, &configStruct);
   @endcode
 *
 * @param base ACMP peripheral base address.
 * @param config Pointer to filter configuration structure.
 */
void ACMP_SetFilterConfig(CMP_Type *base, const acmp_filter_config_t *config);

/*!
 * @brief Configures the internal DAC.
 *
 * Example:
   @code
   acmp_dac_config_t configStruct = {0};
   configStruct.referenceVoltageSource = kACMP_VrefSourceVin1;
   configStruct.DACValue = 20U;
   configStruct.enableOutput = false;
   configStruct.workMode = kACMP_DACWorkLowSpeedMode;
   ACMP_SetDACConfig(CMP0, &configStruct);
   @endcode
 *
 * @param base ACMP peripheral base address.
 * @param config Pointer to DAC configuration structure. "NULL" is for disabling the feature.
 */
void ACMP_SetDACConfig(CMP_Type *base, const acmp_dac_config_t *config);

#if !(defined(FSL_FEATURE_ACMP_HAS_NO_ROUNDROBIN_MODE) && (FSL_FEATURE_ACMP_HAS_NO_ROUNDROBIN_MODE == 1U))
/*!
 * @brief Configures the round robin mode.
 *
 * Example:
   @code
   acmp_round_robin_config_t configStruct = {0};
   configStruct.fixedPort = kACMP_FixedPlusPort;
   configStruct.fixedChannelNumber = 3U;
   configStruct.checkerChannelMask = 0xF7U;
   configStruct.sampleClockCount = 0U;
   configStruct.delayModulus = 0U;
   ACMP_SetRoundRobinConfig(CMP0, &configStruct);
   @endcode
 * @param base ACMP peripheral base address.
 * @param config Pointer to round robin mode configuration structure. "NULL" is for disabling the feature.
 */
void ACMP_SetRoundRobinConfig(CMP_Type *base, const acmp_round_robin_config_t *config);

/*!
 * @brief Defines the pre-set state of channels in round robin mode.
 *
 * Note: The pre-state has different circuit with get-round-robin-result in the SOC even though they are same bits.
 * So get-round-robin-result can't return the same value as the value are set by pre-state.
 *
 * @param base ACMP peripheral base address.
 * @param mask Mask of round robin channel index. Available range is channel0:0x01 to channel7:0x80.
 */
void ACMP_SetRoundRobinPreState(CMP_Type *base, uint32_t mask);

/*!
 * @brief Gets the channel input changed flags in round robin mode.
 *
 * @param base ACMP peripheral base address.
 * @return Mask of channel input changed asserted flags. Available range is channel0:0x01 to channel7:0x80.
 */
static inline uint32_t ACMP_GetRoundRobinStatusFlags(CMP_Type *base)
{
    return (((base->C2) & CMP_C2_CHnF_MASK) >> CMP_C2_CH0F_SHIFT);
}

/*!
 * @brief Clears the channel input changed flags in round robin mode.
 *
 * @param base ACMP peripheral base address.
 * @param mask Mask of channel index. Available range is channel0:0x01 to channel7:0x80.
 */
void ACMP_ClearRoundRobinStatusFlags(CMP_Type *base, uint32_t mask);

/*!
 * @brief Gets the round robin result.
 *
 * Note that the set-pre-state has different circuit with get-round-robin-result in the SOC even though they are same
 * bits. So ACMP_GetRoundRobinResult() can't return the same value as the value are set by ACMP_SetRoundRobinPreState.

 * @param base ACMP peripheral base address.
 * @return Mask of round robin channel result. Available range is channel0:0x01 to channel7:0x80.
 */
static inline uint32_t ACMP_GetRoundRobinResult(CMP_Type *base)
{
    return ((base->C2 & CMP_C2_ACOn_MASK) >> CMP_C2_ACOn_SHIFT);
}
#endif /* !(defined(FSL_FEATURE_ACMP_HAS_NO_ROUNDROBIN_MODE) && (FSL_FEATURE_ACMP_HAS_NO_ROUNDROBIN_MODE == 1U)) */

/* @} */

/*!
 * @name Interrupts
 * @{
 */

/*!
 * @brief Enables interrupts.
 *
 * @param base ACMP peripheral base address.
 * @param mask Interrupts mask. See "_acmp_interrupt_enable".
 */
void ACMP_EnableInterrupts(CMP_Type *base, uint32_t mask);

/*!
 * @brief Disables interrupts.
 *
 * @param base ACMP peripheral base address.
 * @param mask Interrupts mask. See "_acmp_interrupt_enable".
 */
void ACMP_DisableInterrupts(CMP_Type *base, uint32_t mask);

/* @} */

/*!
 * @name Status
 * @{
 */

/*!
 * @brief Gets status flags.
 *
 * @param base ACMP peripheral base address.
 * @return Status flags asserted mask. See "_acmp_status_flags".
 */
uint32_t ACMP_GetStatusFlags(CMP_Type *base);

/*!
 * @brief Clears status flags.
 *
 * @param base ACMP peripheral base address.
 * @param mask Status flags mask. See "_acmp_status_flags".
 */
void ACMP_ClearStatusFlags(CMP_Type *base, uint32_t mask);

/* @} */

#if defined(FSL_FEATURE_ACMP_HAS_C3_REG) && (FSL_FEATURE_ACMP_HAS_C3_REG == 1U)
/*!
 * @name Discrete mode
 * @{
 */

/*!
 * @brief Configure the discrete mode.
 *
 * Configure the discrete mode when supporting 3V domain with 1.8V core.
 *
 * @param base ACMP peripheral base address.
 * @param config Pointer to configuration structure. See "acmp_discrete_mode_config_t".
 */
void ACMP_SetDiscreteModeConfig(CMP_Type *base, const acmp_discrete_mode_config_t *config);

/*!
 * @brief Get the default configuration for discrete mode setting.
 *
 * @param config Pointer to configuration structure to be restored with the setting values.
 */
void ACMP_GetDefaultDiscreteModeConfig(acmp_discrete_mode_config_t *config);

/* @} */
#endif /* FSL_FEATURE_ACMP_HAS_C3_REG */

#if defined(__cplusplus)
}
#endif

/*! @}*/

#endif /* FSL_ACMP_H_ */<|MERGE_RESOLUTION|>--- conflicted
+++ resolved
@@ -21,17 +21,10 @@
  ******************************************************************************/
 
 /*! @name Driver version */
-<<<<<<< HEAD
-/*@{*/
-/*! @brief ACMP driver version 2.1.0. */
-#define FSL_ACMP_DRIVER_VERSION (MAKE_VERSION(2U, 1U, 0U))
-/*@}*/
-=======
 /*! @{ */
 /*! @brief ACMP driver version 2.3.0. */
 #define FSL_ACMP_DRIVER_VERSION (MAKE_VERSION(2, 3, 0))
 /*! @} */
->>>>>>> 6f3fd257
 
 /*! @brief The mask of status flags cleared by writing 1. */
 #define CMP_C0_CFx_MASK (CMP_C0_CFR_MASK | CMP_C0_CFF_MASK)
@@ -305,7 +298,7 @@
  */
 void ACMP_GetDefaultConfig(acmp_config_t *config);
 
-/* @} */
+/*! @} */
 
 /*!
  * @name Basic Operations
@@ -352,7 +345,7 @@
  */
 void ACMP_SetChannelConfig(CMP_Type *base, const acmp_channel_config_t *config);
 
-/* @} */
+/*! @} */
 
 /*!
  * @name Advanced Operations
@@ -480,7 +473,7 @@
 }
 #endif /* !(defined(FSL_FEATURE_ACMP_HAS_NO_ROUNDROBIN_MODE) && (FSL_FEATURE_ACMP_HAS_NO_ROUNDROBIN_MODE == 1U)) */
 
-/* @} */
+/*! @} */
 
 /*!
  * @name Interrupts
@@ -503,7 +496,7 @@
  */
 void ACMP_DisableInterrupts(CMP_Type *base, uint32_t mask);
 
-/* @} */
+/*! @} */
 
 /*!
  * @name Status
@@ -526,7 +519,7 @@
  */
 void ACMP_ClearStatusFlags(CMP_Type *base, uint32_t mask);
 
-/* @} */
+/*! @} */
 
 #if defined(FSL_FEATURE_ACMP_HAS_C3_REG) && (FSL_FEATURE_ACMP_HAS_C3_REG == 1U)
 /*!
@@ -551,7 +544,7 @@
  */
 void ACMP_GetDefaultDiscreteModeConfig(acmp_discrete_mode_config_t *config);
 
-/* @} */
+/*! @} */
 #endif /* FSL_FEATURE_ACMP_HAS_C3_REG */
 
 #if defined(__cplusplus)
