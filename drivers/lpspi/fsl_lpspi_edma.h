--- conflicted
+++ resolved
@@ -22,11 +22,7 @@
 /*! @name Driver version */
 /*@{*/
 /*! @brief LPSPI EDMA driver version. */
-<<<<<<< HEAD
-#define FSL_LPSPI_EDMA_DRIVER_VERSION (MAKE_VERSION(2, 3, 1))
-=======
 #define FSL_LPSPI_EDMA_DRIVER_VERSION (MAKE_VERSION(2, 4, 0))
->>>>>>> 16897e8a
 /*@}*/
 
 /*!
