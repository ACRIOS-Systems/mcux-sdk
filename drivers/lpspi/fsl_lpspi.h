/*
 * Copyright (c) 2015, Freescale Semiconductor, Inc.
 * Copyright 2016-2022 NXP
 * All rights reserved.
 *
 * SPDX-License-Identifier: BSD-3-Clause
 */
#ifndef _FSL_LPSPI_H_
#define _FSL_LPSPI_H_

#include "fsl_common.h"

/*!
 * @addtogroup lpspi_driver
 * @{
 */

/**********************************************************************************************************************
 * Definitions
 *********************************************************************************************************************/

/*! @name Driver version */
/*@{*/
/*! @brief LPSPI driver version. */
<<<<<<< HEAD
#define FSL_LPSPI_DRIVER_VERSION (MAKE_VERSION(2, 4, 3))
=======
#define FSL_LPSPI_DRIVER_VERSION (MAKE_VERSION(2, 4, 5))
>>>>>>> 16897e8a
/*@}*/

#ifndef LPSPI_DUMMY_DATA
/*! @brief LPSPI dummy data if no Tx data.*/
#define LPSPI_DUMMY_DATA (0x00U) /*!< Dummy data used for tx if there is not txData. */
#endif

/*! @brief Retry times for waiting flag. */
#ifndef SPI_RETRY_TIMES
#define SPI_RETRY_TIMES 0U /* Define to zero means keep waiting until the flag is assert/deassert. */
#endif

/*! @brief Global variable for dummy data value setting. */
extern volatile uint8_t g_lpspiDummyData[];

/*! @brief Status for the LPSPI driver.*/
enum
{
    kStatus_LPSPI_Busy       = MAKE_STATUS(kStatusGroup_LPSPI, 0), /*!< LPSPI transfer is busy.*/
    kStatus_LPSPI_Error      = MAKE_STATUS(kStatusGroup_LPSPI, 1), /*!< LPSPI driver error. */
    kStatus_LPSPI_Idle       = MAKE_STATUS(kStatusGroup_LPSPI, 2), /*!< LPSPI is idle.*/
    kStatus_LPSPI_OutOfRange = MAKE_STATUS(kStatusGroup_LPSPI, 3), /*!< LPSPI transfer out Of range. */
    kStatus_LPSPI_Timeout    = MAKE_STATUS(kStatusGroup_LPSPI, 4)  /*!< LPSPI timeout polling status flags. */
};

/*! @brief LPSPI status flags in SPIx_SR register.*/
enum _lpspi_flags
{
    kLPSPI_TxDataRequestFlag    = LPSPI_SR_TDF_MASK, /*!< Transmit data flag */
    kLPSPI_RxDataReadyFlag      = LPSPI_SR_RDF_MASK, /*!< Receive data flag */
    kLPSPI_WordCompleteFlag     = LPSPI_SR_WCF_MASK, /*!< Word Complete flag */
    kLPSPI_FrameCompleteFlag    = LPSPI_SR_FCF_MASK, /*!< Frame Complete flag */
    kLPSPI_TransferCompleteFlag = LPSPI_SR_TCF_MASK, /*!< Transfer Complete flag */
    kLPSPI_TransmitErrorFlag    = LPSPI_SR_TEF_MASK, /*!< Transmit Error flag (FIFO underrun) */
    kLPSPI_ReceiveErrorFlag     = LPSPI_SR_REF_MASK, /*!< Receive Error flag (FIFO overrun) */
    kLPSPI_DataMatchFlag        = LPSPI_SR_DMF_MASK, /*!< Data Match flag */
    kLPSPI_ModuleBusyFlag       = LPSPI_SR_MBF_MASK, /*!< Module Busy flag */
    kLPSPI_AllStatusFlag        = (LPSPI_SR_TDF_MASK | LPSPI_SR_RDF_MASK | LPSPI_SR_WCF_MASK | LPSPI_SR_FCF_MASK |
                            LPSPI_SR_TCF_MASK | LPSPI_SR_TEF_MASK | LPSPI_SR_REF_MASK | LPSPI_SR_DMF_MASK |
                            LPSPI_SR_MBF_MASK) /*!< Used for clearing all w1c status flags */
};

/*! @brief LPSPI interrupt source.*/
enum _lpspi_interrupt_enable
{
    kLPSPI_TxInterruptEnable               = LPSPI_IER_TDIE_MASK, /*!< Transmit data interrupt enable */
    kLPSPI_RxInterruptEnable               = LPSPI_IER_RDIE_MASK, /*!< Receive data interrupt enable */
    kLPSPI_WordCompleteInterruptEnable     = LPSPI_IER_WCIE_MASK, /*!< Word complete interrupt enable */
    kLPSPI_FrameCompleteInterruptEnable    = LPSPI_IER_FCIE_MASK, /*!< Frame complete interrupt enable */
    kLPSPI_TransferCompleteInterruptEnable = LPSPI_IER_TCIE_MASK, /*!< Transfer complete interrupt enable */
    kLPSPI_TransmitErrorInterruptEnable    = LPSPI_IER_TEIE_MASK, /*!< Transmit error interrupt enable(FIFO underrun)*/
    kLPSPI_ReceiveErrorInterruptEnable     = LPSPI_IER_REIE_MASK, /*!< Receive Error interrupt enable (FIFO overrun) */
    kLPSPI_DataMatchInterruptEnable        = LPSPI_IER_DMIE_MASK, /*!< Data Match interrupt enable */
    kLPSPI_AllInterruptEnable =
        (LPSPI_IER_TDIE_MASK | LPSPI_IER_RDIE_MASK | LPSPI_IER_WCIE_MASK | LPSPI_IER_FCIE_MASK | LPSPI_IER_TCIE_MASK |
         LPSPI_IER_TEIE_MASK | LPSPI_IER_REIE_MASK | LPSPI_IER_DMIE_MASK) /*!< All above interrupts enable.*/
};

/*! @brief LPSPI DMA source.*/
enum _lpspi_dma_enable
{
    kLPSPI_TxDmaEnable = LPSPI_DER_TDDE_MASK, /*!< Transmit data DMA enable */
    kLPSPI_RxDmaEnable = LPSPI_DER_RDDE_MASK  /*!< Receive data DMA enable */
};

/*! @brief LPSPI master or slave mode configuration.*/
typedef enum _lpspi_master_slave_mode
{
    kLPSPI_Master = 1U, /*!< LPSPI peripheral operates in master mode.*/
    kLPSPI_Slave  = 0U  /*!< LPSPI peripheral operates in slave mode.*/
} lpspi_master_slave_mode_t;

/*! @brief LPSPI Peripheral Chip Select (PCS) configuration (which PCS to configure).*/
typedef enum _lpspi_which_pcs_config
{
    kLPSPI_Pcs0 = 0U, /*!< PCS[0] */
    kLPSPI_Pcs1 = 1U, /*!< PCS[1] */
    kLPSPI_Pcs2 = 2U, /*!< PCS[2] */
    kLPSPI_Pcs3 = 3U  /*!< PCS[3] */
} lpspi_which_pcs_t;

/*! @brief LPSPI Peripheral Chip Select (PCS) Polarity configuration.*/
typedef enum _lpspi_pcs_polarity_config
{
    kLPSPI_PcsActiveHigh = 1U, /*!< PCS Active High (idles low) */
    kLPSPI_PcsActiveLow  = 0U  /*!< PCS Active Low (idles high) */
} lpspi_pcs_polarity_config_t;

/*! @brief LPSPI Peripheral Chip Select (PCS) Polarity.*/
enum _lpspi_pcs_polarity
{
    kLPSPI_Pcs0ActiveLow   = 1U << 0, /*!< Pcs0 Active Low (idles high). */
    kLPSPI_Pcs1ActiveLow   = 1U << 1, /*!< Pcs1 Active Low (idles high). */
    kLPSPI_Pcs2ActiveLow   = 1U << 2, /*!< Pcs2 Active Low (idles high). */
    kLPSPI_Pcs3ActiveLow   = 1U << 3, /*!< Pcs3 Active Low (idles high). */
    kLPSPI_PcsAllActiveLow = 0xFU     /*!< Pcs0 to Pcs5 Active Low (idles high). */
};

/*! @brief LPSPI clock polarity configuration.*/
typedef enum _lpspi_clock_polarity
{
    kLPSPI_ClockPolarityActiveHigh = 0U, /*!< CPOL=0. Active-high LPSPI clock (idles low)*/
    kLPSPI_ClockPolarityActiveLow  = 1U  /*!< CPOL=1. Active-low LPSPI clock (idles high)*/
} lpspi_clock_polarity_t;

/*! @brief LPSPI clock phase configuration.*/
typedef enum _lpspi_clock_phase
{
    kLPSPI_ClockPhaseFirstEdge = 0U, /*!< CPHA=0. Data is captured on the leading edge of the SCK and changed on the
                                         following edge.*/
    kLPSPI_ClockPhaseSecondEdge = 1U /*!< CPHA=1. Data is changed on the leading edge of the SCK and captured on the
                                        following edge.*/
} lpspi_clock_phase_t;

/*! @brief LPSPI data shifter direction options.*/
typedef enum _lpspi_shift_direction
{
    kLPSPI_MsbFirst = 0U, /*!< Data transfers start with most significant bit.*/
    kLPSPI_LsbFirst = 1U  /*!< Data transfers start with least significant bit.*/
} lpspi_shift_direction_t;

/*! @brief LPSPI Host Request select configuration. */
typedef enum _lpspi_host_request_select
{
    kLPSPI_HostReqExtPin          = 0U, /*!< Host Request is an ext pin. */
    kLPSPI_HostReqInternalTrigger = 1U  /*!< Host Request is an internal trigger. */
} lpspi_host_request_select_t;

/*! @brief LPSPI Match configuration options. */
typedef enum _lpspi_match_config
{
    kLPSI_MatchDisabled                     = 0x0U, /*!< LPSPI Match Disabled. */
    kLPSI_1stWordEqualsM0orM1               = 0x2U, /*!< LPSPI Match Enabled. */
    kLPSI_AnyWordEqualsM0orM1               = 0x3U, /*!< LPSPI Match Enabled. */
    kLPSI_1stWordEqualsM0and2ndWordEqualsM1 = 0x4U, /*!< LPSPI Match Enabled. */
    kLPSI_AnyWordEqualsM0andNxtWordEqualsM1 = 0x5U, /*!< LPSPI Match Enabled. */
    kLPSI_1stWordAndM1EqualsM0andM1         = 0x6U, /*!< LPSPI Match Enabled. */
    kLPSI_AnyWordAndM1EqualsM0andM1         = 0x7U, /*!< LPSPI Match Enabled. */
} lpspi_match_config_t;

/*! @brief LPSPI pin (SDO and SDI) configuration. */
typedef enum _lpspi_pin_config
{
    kLPSPI_SdiInSdoOut = 0U, /*!< LPSPI SDI input, SDO output. */
    kLPSPI_SdiInSdiOut = 1U, /*!< LPSPI SDI input, SDI output. */
    kLPSPI_SdoInSdoOut = 2U, /*!< LPSPI SDO input, SDO output. */
    kLPSPI_SdoInSdiOut = 3U  /*!< LPSPI SDO input, SDI output. */
} lpspi_pin_config_t;

/*! @brief LPSPI data output configuration. */
typedef enum _lpspi_data_out_config
{
    kLpspiDataOutRetained = 0U, /*!< Data out retains last value when chip select is de-asserted */
    kLpspiDataOutTristate = 1U  /*!< Data out is tristated when chip select is de-asserted */
} lpspi_data_out_config_t;

/*! @brief LPSPI transfer width configuration. */
typedef enum _lpspi_transfer_width
{
    kLPSPI_SingleBitXfer = 0U, /*!< 1-bit shift at a time, data out on SDO, in on SDI (normal mode) */
    kLPSPI_TwoBitXfer    = 1U, /*!< 2-bits shift out on SDO/SDI and in on SDO/SDI */
    kLPSPI_FourBitXfer   = 2U  /*!< 4-bits shift out on SDO/SDI/PCS[3:2] and in on SDO/SDI/PCS[3:2] */
} lpspi_transfer_width_t;

/*! @brief LPSPI delay type selection.*/
typedef enum _lpspi_delay_type
{
    kLPSPI_PcsToSck = 1U,  /*!< PCS-to-SCK delay. */
    kLPSPI_LastSckToPcs,   /*!< Last SCK edge to PCS delay. */
    kLPSPI_BetweenTransfer /*!< Delay between transfers. */
} lpspi_delay_type_t;

#define LPSPI_MASTER_PCS_SHIFT (4U)    /*!< LPSPI master PCS shift macro , internal used. */
#define LPSPI_MASTER_PCS_MASK  (0xF0U) /*!< LPSPI master PCS shift macro , internal used. */

/*! @brief Use this enumeration for LPSPI master transfer configFlags. */
enum _lpspi_transfer_config_flag_for_master
{
    kLPSPI_MasterPcs0 = 0U << LPSPI_MASTER_PCS_SHIFT, /*!< LPSPI master transfer use PCS0 signal */
    kLPSPI_MasterPcs1 = 1U << LPSPI_MASTER_PCS_SHIFT, /*!< LPSPI master transfer use PCS1 signal */
    kLPSPI_MasterPcs2 = 2U << LPSPI_MASTER_PCS_SHIFT, /*!< LPSPI master transfer use PCS2 signal */
    kLPSPI_MasterPcs3 = 3U << LPSPI_MASTER_PCS_SHIFT, /*!< LPSPI master transfer use PCS3 signal */

    kLPSPI_MasterPcsContinuous = 1U << 20, /*!< Is PCS signal continuous */

    kLPSPI_MasterByteSwap =
        1U << 22 /*!< Is master swap the byte.
                  * For example, when want to send data 1 2 3 4 5 6 7 8 (suppose you set
                  * lpspi_shift_direction_t to MSB).
                  * 1. If you set bitPerFrame = 8 , no matter the kLPSPI_MasterByteSwapyou flag is used
                  * or not, the waveform is 1 2 3 4 5 6 7 8.
                  * 2. If you set bitPerFrame = 16 :
                  * (1) the waveform is 2 1 4 3 6 5 8 7 if you do not use the kLPSPI_MasterByteSwap flag.
                  * (2) the waveform is 1 2 3 4 5 6 7 8 if you use the kLPSPI_MasterByteSwap flag.
                  * 3. If you set bitPerFrame = 32 :
                  * (1) the waveform is 4 3 2 1 8 7 6 5 if you do not use the kLPSPI_MasterByteSwap flag.
                  * (2) the waveform is 1 2 3 4 5 6 7 8 if you use the kLPSPI_MasterByteSwap flag.
                  */
};

#define LPSPI_SLAVE_PCS_SHIFT (4U)    /*!< LPSPI slave PCS shift macro , internal used. */
#define LPSPI_SLAVE_PCS_MASK  (0xF0U) /*!< LPSPI slave PCS shift macro , internal used. */

/*! @brief Use this enumeration for LPSPI slave transfer configFlags. */
enum _lpspi_transfer_config_flag_for_slave
{
    kLPSPI_SlavePcs0 = 0U << LPSPI_SLAVE_PCS_SHIFT, /*!< LPSPI slave transfer use PCS0 signal */
    kLPSPI_SlavePcs1 = 1U << LPSPI_SLAVE_PCS_SHIFT, /*!< LPSPI slave transfer use PCS1 signal */
    kLPSPI_SlavePcs2 = 2U << LPSPI_SLAVE_PCS_SHIFT, /*!< LPSPI slave transfer use PCS2 signal */
    kLPSPI_SlavePcs3 = 3U << LPSPI_SLAVE_PCS_SHIFT, /*!< LPSPI slave transfer use PCS3 signal */

    kLPSPI_SlaveByteSwap =
        1U << 22 /*!< Is slave swap the byte.
                  * For example, when want to send data 1 2 3 4 5 6 7 8 (suppose you set
                  * lpspi_shift_direction_t to MSB).
                  * 1. If you set bitPerFrame = 8 , no matter the kLPSPI_SlaveByteSwap flag is used
                  * or not, the waveform is 1 2 3 4 5 6 7 8.
                  * 2. If you set bitPerFrame = 16 :
                  * (1) the waveform is 2 1 4 3 6 5 8 7 if you do not use the kLPSPI_SlaveByteSwap flag.
                  * (2) the waveform is 1 2 3 4 5 6 7 8 if you use the kLPSPI_SlaveByteSwap flag.
                  * 3. If you set bitPerFrame = 32 :
                  * (1) the waveform is 4 3 2 1 8 7 6 5 if you do not use the kLPSPI_SlaveByteSwap flag.
                  * (2) the waveform is 1 2 3 4 5 6 7 8 if you use the kLPSPI_SlaveByteSwap flag.
                  */
};

/*! @brief LPSPI transfer state, which is used for LPSPI transactional API state machine. */
enum _lpspi_transfer_state
{
    kLPSPI_Idle = 0x0U, /*!< Nothing in the transmitter/receiver. */
    kLPSPI_Busy,        /*!< Transfer queue is not finished. */
    kLPSPI_Error        /*!< Transfer error. */
};

/*! @brief LPSPI master configuration structure.*/
typedef struct _lpspi_master_config
{
    uint32_t baudRate;                 /*!< Baud Rate for LPSPI. */
    uint32_t bitsPerFrame;             /*!< Bits per frame, minimum 8, maximum 4096.*/
    lpspi_clock_polarity_t cpol;       /*!< Clock polarity. */
    lpspi_clock_phase_t cpha;          /*!< Clock phase. */
    lpspi_shift_direction_t direction; /*!< MSB or LSB data shift direction. */

    uint32_t pcsToSckDelayInNanoSec;     /*!< PCS to SCK delay time in nanoseconds, setting to 0 sets the minimum delay.
                                            It sets the boundary value if out of range.*/
    uint32_t lastSckToPcsDelayInNanoSec; /*!< Last SCK to PCS delay time in nanoseconds, setting to 0 sets the minimum
                                            delay. It sets the boundary value if out of range.*/
    uint32_t betweenTransferDelayInNanoSec; /*!< After the SCK delay time with nanoseconds, setting to 0 sets the
                                             minimum delay. It sets the boundary value if out of range.*/

    lpspi_which_pcs_t whichPcs;                     /*!< Desired Peripheral Chip Select (PCS). */
    lpspi_pcs_polarity_config_t pcsActiveHighOrLow; /*!< Desired PCS active high or low */

    lpspi_pin_config_t pinCfg; /*!< Configures which pins are used for input and output data
                                *during single bit transfers.*/

    lpspi_data_out_config_t dataOutConfig; /*!< Configures if the output data is tristated
                                            * between accesses (LPSPI_PCS is negated). */
    bool enableInputDelay; /*!< Enable master to sample the input data on a delayed SCK. This can help improve slave
                              setup time. Refer to device data sheet for specific time length. */
} lpspi_master_config_t;

/*! @brief LPSPI slave configuration structure.*/
typedef struct _lpspi_slave_config
{
    uint32_t bitsPerFrame;             /*!< Bits per frame, minimum 8, maximum 4096.*/
    lpspi_clock_polarity_t cpol;       /*!< Clock polarity. */
    lpspi_clock_phase_t cpha;          /*!< Clock phase. */
    lpspi_shift_direction_t direction; /*!< MSB or LSB data shift direction. */

    lpspi_which_pcs_t whichPcs;                     /*!< Desired Peripheral Chip Select (pcs) */
    lpspi_pcs_polarity_config_t pcsActiveHighOrLow; /*!< Desired PCS active high or low */

    lpspi_pin_config_t pinCfg; /*!< Configures which pins are used for input and output data
                                *during single bit transfers.*/

    lpspi_data_out_config_t dataOutConfig; /*!< Configures if the output data is tristated
                                            * between accesses (LPSPI_PCS is negated). */
} lpspi_slave_config_t;

/*!
 * @brief Forward declaration of the _lpspi_master_handle typedefs.
 */
typedef struct _lpspi_master_handle lpspi_master_handle_t;

/*!
 * @brief Forward declaration of the _lpspi_slave_handle typedefs.
 */
typedef struct _lpspi_slave_handle lpspi_slave_handle_t;

/*!
 * @brief Master completion callback function pointer type.
 *
 * @param base LPSPI peripheral address.
 * @param handle Pointer to the handle for the LPSPI master.
 * @param status Success or error code describing whether the transfer is completed.
 * @param userData Arbitrary pointer-dataSized value passed from the application.
 */
typedef void (*lpspi_master_transfer_callback_t)(LPSPI_Type *base,
                                                 lpspi_master_handle_t *handle,
                                                 status_t status,
                                                 void *userData);

/*!
 * @brief Slave completion callback function pointer type.
 *
 * @param base LPSPI peripheral address.
 * @param handle Pointer to the handle for the LPSPI slave.
 * @param status Success or error code describing whether the transfer is completed.
 * @param userData Arbitrary pointer-dataSized value passed from the application.
 */
typedef void (*lpspi_slave_transfer_callback_t)(LPSPI_Type *base,
                                                lpspi_slave_handle_t *handle,
                                                status_t status,
                                                void *userData);

/*! @brief LPSPI master/slave transfer structure.*/
typedef struct _lpspi_transfer
{
    uint8_t *txData;          /*!< Send buffer. */
    uint8_t *rxData;          /*!< Receive buffer. */
    volatile size_t dataSize; /*!< Transfer bytes. */

    uint32_t configFlags; /*!< Transfer transfer configuration flags. Set from _lpspi_transfer_config_flag_for_master if
                             the transfer is used for master or _lpspi_transfer_config_flag_for_slave enumeration if the
                             transfer is used for slave.*/
} lpspi_transfer_t;

/*! @brief LPSPI master transfer handle structure used for transactional API. */
struct _lpspi_master_handle
{
    volatile bool isPcsContinuous; /*!< Is PCS continuous in transfer. */
    volatile bool writeTcrInIsr;   /*!< A flag that whether should write TCR in ISR. */

    volatile bool isByteSwap;        /*!< A flag that whether should byte swap. */
    volatile bool isTxMask;          /*!< A flag that whether TCR[TXMSK] is set. */
    volatile uint16_t bytesPerFrame; /*!< Number of bytes in each frame */

    volatile uint8_t fifoSize; /*!< FIFO dataSize. */

    volatile uint8_t rxWatermark; /*!< Rx watermark. */

    volatile uint8_t bytesEachWrite; /*!< Bytes for each write TDR. */
    volatile uint8_t bytesEachRead;  /*!< Bytes for each read RDR. */

    uint8_t *volatile txData;             /*!< Send buffer. */
    uint8_t *volatile rxData;             /*!< Receive buffer. */
    volatile size_t txRemainingByteCount; /*!< Number of bytes remaining to send.*/
    volatile size_t rxRemainingByteCount; /*!< Number of bytes remaining to receive.*/

    volatile uint32_t writeRegRemainingTimes; /*!< Write TDR register remaining times. */
    volatile uint32_t readRegRemainingTimes;  /*!< Read RDR register remaining times. */

    uint32_t totalByteCount; /*!< Number of transfer bytes*/

    uint32_t txBuffIfNull; /*!< Used if the txData is NULL. */

    volatile uint8_t state; /*!< LPSPI transfer state , _lpspi_transfer_state.*/

    lpspi_master_transfer_callback_t callback; /*!< Completion callback. */
    void *userData;                            /*!< Callback user data. */
};

/*! @brief LPSPI slave transfer handle structure used for transactional API. */
struct _lpspi_slave_handle
{
    volatile bool isByteSwap; /*!< A flag that whether should byte swap. */

    volatile uint8_t fifoSize; /*!< FIFO dataSize. */

    volatile uint8_t rxWatermark; /*!< Rx watermark. */

    volatile uint8_t bytesEachWrite; /*!< Bytes for each write TDR. */
    volatile uint8_t bytesEachRead;  /*!< Bytes for each read RDR. */

    uint8_t *volatile txData; /*!< Send buffer. */
    uint8_t *volatile rxData; /*!< Receive buffer. */

    volatile size_t txRemainingByteCount; /*!< Number of bytes remaining to send.*/
    volatile size_t rxRemainingByteCount; /*!< Number of bytes remaining to receive.*/

    volatile uint32_t writeRegRemainingTimes; /*!< Write TDR register remaining times. */
    volatile uint32_t readRegRemainingTimes;  /*!< Read RDR register remaining times. */

    uint32_t totalByteCount; /*!< Number of transfer bytes*/

    volatile uint8_t state; /*!< LPSPI transfer state , _lpspi_transfer_state.*/

    volatile uint32_t errorCount; /*!< Error count for slave transfer.*/

    lpspi_slave_transfer_callback_t callback; /*!< Completion callback. */
    void *userData;                           /*!< Callback user data. */
};

/**********************************************************************************************************************
 * API
 *********************************************************************************************************************/
#if defined(__cplusplus)
extern "C" {
#endif /*_cplusplus*/

/*!
 * @name Initialization and deinitialization
 * @{
 */

/*!
 * @brief Initializes the LPSPI master.
 *
 * @param base LPSPI peripheral address.
 * @param masterConfig Pointer to structure lpspi_master_config_t.
 * @param srcClock_Hz Module source input clock in Hertz
 */
void LPSPI_MasterInit(LPSPI_Type *base, const lpspi_master_config_t *masterConfig, uint32_t srcClock_Hz);

/*!
 * @brief Sets the lpspi_master_config_t structure to default values.
 *
 * This API initializes the configuration structure  for LPSPI_MasterInit().
 * The initialized structure can remain unchanged in LPSPI_MasterInit(), or can be modified
 * before calling the LPSPI_MasterInit().
 * Example:
 * @code
 *  lpspi_master_config_t  masterConfig;
 *  LPSPI_MasterGetDefaultConfig(&masterConfig);
 * @endcode
 * @param masterConfig pointer to lpspi_master_config_t structure
 */
void LPSPI_MasterGetDefaultConfig(lpspi_master_config_t *masterConfig);

/*!
 * @brief LPSPI slave configuration.
 *
 * @param base LPSPI peripheral address.
 * @param slaveConfig Pointer to a structure lpspi_slave_config_t.
 */
void LPSPI_SlaveInit(LPSPI_Type *base, const lpspi_slave_config_t *slaveConfig);

/*!
 * @brief Sets the lpspi_slave_config_t structure to default values.
 *
 * This API initializes the configuration structure for LPSPI_SlaveInit().
 * The initialized structure can remain unchanged in LPSPI_SlaveInit() or can be modified
 * before calling the LPSPI_SlaveInit().
 * Example:
 * @code
 *  lpspi_slave_config_t  slaveConfig;
 *  LPSPI_SlaveGetDefaultConfig(&slaveConfig);
 * @endcode
 * @param slaveConfig pointer to lpspi_slave_config_t structure.
 */
void LPSPI_SlaveGetDefaultConfig(lpspi_slave_config_t *slaveConfig);

/*!
 * @brief De-initializes the LPSPI peripheral. Call this API to disable the LPSPI clock.
 * @param base LPSPI peripheral address.
 */
void LPSPI_Deinit(LPSPI_Type *base);

/*!
 * @brief Restores the LPSPI peripheral to reset state. Note that this function
 * sets all registers to reset state. As a result, the LPSPI module can't work after calling
 * this API.
 * @param base LPSPI peripheral address.
 */
void LPSPI_Reset(LPSPI_Type *base);

/*!
 * @brief Get the LPSPI instance from peripheral base address.
 *
 * @param base LPSPI peripheral base address.
 * @return LPSPI instance.
 */
uint32_t LPSPI_GetInstance(LPSPI_Type *base);

/*!
 * @brief Enables the LPSPI peripheral and sets the MCR MDIS to 0.
 *
 * @param base LPSPI peripheral address.
 * @param enable Pass true to enable module, false to disable module.
 */
static inline void LPSPI_Enable(LPSPI_Type *base, bool enable)
{
    if (enable)
    {
        base->CR |= LPSPI_CR_MEN_MASK;
    }
    else
    {
        base->CR &= ~LPSPI_CR_MEN_MASK;
    }
    /* ERRATA051472: The SR[REF] would assert if software disables the LPSPI module 
       after receiving some data and then enabled the LPSPI again without performing a software reset.
       Clear SR[REF] flag after LPSPI module enabled*/
    if ((base->SR & (uint32_t)kLPSPI_ReceiveErrorFlag) != 0U)
    {
        base->SR = (uint32_t)kLPSPI_ReceiveErrorFlag;
    }
}

/*!
 *@}
 */

/*!
 * @name Status
 * @{
 */

/*!
 * @brief Gets the LPSPI status flag state.
 * @param base LPSPI peripheral address.
 * @return The LPSPI status(in SR register).
 */
static inline uint32_t LPSPI_GetStatusFlags(LPSPI_Type *base)
{
    return (base->SR);
}

/*!
 * @brief Gets the LPSPI Tx FIFO size.
 * @param base LPSPI peripheral address.
 * @return The LPSPI Tx FIFO size.
 */
static inline uint8_t LPSPI_GetTxFifoSize(LPSPI_Type *base)
{
    return (1U << ((base->PARAM & LPSPI_PARAM_TXFIFO_MASK) >> LPSPI_PARAM_TXFIFO_SHIFT));
}

/*!
 * @brief Gets the LPSPI Rx FIFO size.
 * @param base LPSPI peripheral address.
 * @return The LPSPI Rx FIFO size.
 */
static inline uint8_t LPSPI_GetRxFifoSize(LPSPI_Type *base)
{
    return (1U << ((base->PARAM & LPSPI_PARAM_RXFIFO_MASK) >> LPSPI_PARAM_RXFIFO_SHIFT));
}

/*!
 * @brief Gets the LPSPI Tx FIFO count.
 * @param base LPSPI peripheral address.
 * @return The number of words in the transmit FIFO.
 */
static inline uint32_t LPSPI_GetTxFifoCount(LPSPI_Type *base)
{
    return ((base->FSR & LPSPI_FSR_TXCOUNT_MASK) >> LPSPI_FSR_TXCOUNT_SHIFT);
}

/*!
 * @brief Gets the LPSPI Rx FIFO count.
 * @param base LPSPI peripheral address.
 * @return The number of words in the receive FIFO.
 */
static inline uint32_t LPSPI_GetRxFifoCount(LPSPI_Type *base)
{
    return ((base->FSR & LPSPI_FSR_RXCOUNT_MASK) >> LPSPI_FSR_RXCOUNT_SHIFT);
}

/*!
 * @brief Clears the LPSPI status flag.
 *
 * This function  clears the desired status bit by using a write-1-to-clear. The user passes in the base and the
 * desired status flag bit to clear.  The list of status flags is defined in the _lpspi_flags.
 * Example usage:
 * @code
 *  LPSPI_ClearStatusFlags(base, kLPSPI_TxDataRequestFlag|kLPSPI_RxDataReadyFlag);
 * @endcode
 *
 * @param base LPSPI peripheral address.
 * @param statusFlags The status flag used from type _lpspi_flags.
 */
static inline void LPSPI_ClearStatusFlags(LPSPI_Type *base, uint32_t statusFlags)
{
    base->SR = statusFlags; /*!< The status flags are cleared by writing 1 (w1c).*/
}

/*!
 *@}
 */

/*!
 * @name Interrupts
 * @{
 */

/*!
 * @brief Enables the LPSPI interrupts.
 *
 * This function configures the various interrupt masks of the LPSPI.  The parameters are base and an interrupt mask.
 * Note that, for Tx fill and Rx FIFO drain requests, enabling the interrupt request disables the DMA request.
 *
 * @code
 *  LPSPI_EnableInterrupts(base, kLPSPI_TxInterruptEnable | kLPSPI_RxInterruptEnable );
 * @endcode
 *
 * @param base LPSPI peripheral address.
 * @param mask The interrupt mask; Use the enum _lpspi_interrupt_enable.
 */
static inline void LPSPI_EnableInterrupts(LPSPI_Type *base, uint32_t mask)
{
    base->IER |= mask;
}

/*!
 * @brief Disables the LPSPI interrupts.
 *
 * @code
 *  LPSPI_DisableInterrupts(base, kLPSPI_TxInterruptEnable | kLPSPI_RxInterruptEnable );
 * @endcode
 *
 * @param base LPSPI peripheral address.
 * @param mask The interrupt mask; Use the enum _lpspi_interrupt_enable.
 */
static inline void LPSPI_DisableInterrupts(LPSPI_Type *base, uint32_t mask)
{
    base->IER &= ~mask;
}

/*!
 *@}
 */

/*!
 * @name DMA Control
 * @{
 */

/*!
 * @brief Enables the LPSPI DMA request.
 *
 * This function configures the Rx and Tx DMA mask of the LPSPI. The parameters are base and a DMA mask.
 * @code
 *  LPSPI_EnableDMA(base, kLPSPI_TxDmaEnable | kLPSPI_RxDmaEnable);
 * @endcode
 *
 * @param base LPSPI peripheral address.
 * @param mask The interrupt mask; Use the enum _lpspi_dma_enable.
 */
static inline void LPSPI_EnableDMA(LPSPI_Type *base, uint32_t mask)
{
    base->DER |= mask;
}

/*!
 * @brief Disables the LPSPI DMA request.
 *
 * This function configures the Rx and Tx DMA mask of the LPSPI.  The parameters are base and a DMA mask.
 * @code
 *  SPI_DisableDMA(base, kLPSPI_TxDmaEnable | kLPSPI_RxDmaEnable);
 * @endcode
 *
 * @param base LPSPI peripheral address.
 * @param mask The interrupt mask; Use the enum _lpspi_dma_enable.
 */
static inline void LPSPI_DisableDMA(LPSPI_Type *base, uint32_t mask)
{
    base->DER &= ~mask;
}

/*!
 * @brief Gets the LPSPI Transmit Data Register address for a DMA operation.
 *
 * This function gets the LPSPI Transmit Data Register address because this value is needed
 * for the DMA operation.
 * This function can be used for either master or slave mode.
 *
 * @param base LPSPI peripheral address.
 * @return The LPSPI Transmit Data Register address.
 */
static inline uint32_t LPSPI_GetTxRegisterAddress(LPSPI_Type *base)
{
    return (uint32_t) & (base->TDR);
}

/*!
 * @brief Gets the LPSPI Receive Data Register address for a DMA operation.
 *
 * This function gets the LPSPI Receive Data Register address because this value is needed
 * for the DMA operation.
 * This function can be used for either master or slave mode.
 *
 * @param base LPSPI peripheral address.
 * @return The LPSPI Receive Data Register address.
 */
static inline uint32_t LPSPI_GetRxRegisterAddress(LPSPI_Type *base)
{
    return (uint32_t) & (base->RDR);
}

/*!
 *@}
 */

/*!
 * @name Bus Operations
 * @{
 */

/*!
 * @brief Check the argument for transfer .
 *
 * @param base LPSPI peripheral address.
 * @param transfer the transfer struct to be used.
 * @param isEdma True to check for EDMA transfer, false to check interrupt non-blocking transfer
 * @return Return true for right and false for wrong.
 */
bool LPSPI_CheckTransferArgument(LPSPI_Type *base, lpspi_transfer_t *transfer, bool isEdma);

/*!
 * @brief Configures the LPSPI for either master or slave.
 *
 * Note that the CFGR1 should only be written when the LPSPI is disabled (LPSPIx_CR_MEN = 0).
 *
 * @param base LPSPI peripheral address.
 * @param mode Mode setting (master or slave) of type lpspi_master_slave_mode_t.
 */
static inline void LPSPI_SetMasterSlaveMode(LPSPI_Type *base, lpspi_master_slave_mode_t mode)
{
    base->CFGR1 = (base->CFGR1 & (~LPSPI_CFGR1_MASTER_MASK)) | LPSPI_CFGR1_MASTER(mode);
}

/*!
 * @brief Configures the peripheral chip select used for the transfer.
 *
 * @param base LPSPI peripheral address.
 * @param select LPSPI Peripheral Chip Select (PCS) configuration.
 */
static inline void LPSPI_SelectTransferPCS(LPSPI_Type *base, lpspi_which_pcs_t select)
{
    base->TCR = (base->TCR & (~LPSPI_TCR_PCS_MASK)) | LPSPI_TCR_PCS((uint8_t)select);
}

/*!
 * @brief Set the PCS signal to continuous or uncontinuous mode.
 *
 * @note In master mode, continuous transfer will keep the PCS asserted at the end of the frame size, until a command
 * word is received that starts a new frame. So PCS must be set back to uncontinuous when transfer finishes.
 * In slave mode, when continuous transfer is enabled, the LPSPI will only transmit the first frame size bits, after
 * that the LPSPI will transmit received data back (assuming a 32-bit shift register).
 *
 * @param base LPSPI peripheral address.
 * @param IsContinous True to set the transfer PCS to continuous mode, false to set to uncontinuous mode.
 */
static inline void LPSPI_SetPCSContinous(LPSPI_Type *base, bool IsContinous)
{
    if (IsContinous)
    {
        base->TCR |= LPSPI_TCR_CONT_MASK;
    }
    else
    {
        base->TCR &= ~LPSPI_TCR_CONT_MASK;
    }
}

/*!
 * @brief Returns whether the LPSPI module is in master mode.
 *
 * @param base LPSPI peripheral address.
 * @return Returns true if the module is in master mode or false if the module is in slave mode.
 */
static inline bool LPSPI_IsMaster(LPSPI_Type *base)
{
    return (bool)((base->CFGR1) & LPSPI_CFGR1_MASTER_MASK);
}

/*!
 * @brief Flushes the LPSPI FIFOs.
 *
 * @param base LPSPI peripheral address.
 * @param flushTxFifo Flushes (true) the Tx FIFO, else do not flush (false) the Tx FIFO.
 * @param flushRxFifo Flushes (true) the Rx FIFO, else do not flush (false) the Rx FIFO.
 */
static inline void LPSPI_FlushFifo(LPSPI_Type *base, bool flushTxFifo, bool flushRxFifo)
{
#if defined(FSL_FEATURE_LPSPI_HAS_ERRATA_050456) && FSL_FEATURE_LPSPI_HAS_ERRATA_050456
    /*
     * Resetting the FIFO using CR[RTF] and CR[RRF] does not clear the FIFO pointers completely.
     * Workaround by reseting the entire module using CR[RST] bit.
     */

    (void)flushTxFifo;
    (void)flushRxFifo;

    /* Save current state before resetting */
    bool enabled = base->CR & LPSPI_CR_MEN_MASK;
    uint32_t cfgr1 = base->CFGR1;
    uint32_t ccr = base->CCR;
    uint32_t ccr1 = base->CCR1;

    /* To read the current state of the existing command word, LPSPI must be enabled */
    LPSPI_Enable(base, true);
    uint32_t tcr = base->TCR;

    /* Reset all internal logic and registers. Bit remains set until cleared by software */
    LPSPI_Enable(base, false);
    base->CR |= LPSPI_CR_RST_MASK;
    base->CR &= ~LPSPI_CR_RST_MASK;

    /* Restore saved registers */
    base->CFGR1 = cfgr1;
    base->CCR = ccr;
    base->CCR1 = ccr1;
    base->TCR = tcr;

    LPSPI_Enable(base, enabled);
#else
    base->CR |= ((uint32_t)flushTxFifo << LPSPI_CR_RTF_SHIFT) | ((uint32_t)flushRxFifo << LPSPI_CR_RRF_SHIFT);
#endif
}

/*!
 * @brief Sets the transmit and receive FIFO watermark values.
 *
 * This function allows the user to set the receive and transmit FIFO watermarks. The function
 * does not compare the watermark settings to the FIFO size. The FIFO watermark should not be
 * equal to or greater than the FIFO size.  It is up to the higher level driver to make this check.
 *
 * @param base LPSPI peripheral address.
 * @param txWater The TX FIFO watermark value. Writing a value equal or greater than the FIFO size is truncated.
 * @param rxWater The RX FIFO watermark value. Writing a value equal or greater than the FIFO size is truncated.
 */
static inline void LPSPI_SetFifoWatermarks(LPSPI_Type *base, uint32_t txWater, uint32_t rxWater)
{
    base->FCR = LPSPI_FCR_TXWATER(txWater) | LPSPI_FCR_RXWATER(rxWater);
}

/*!
 * @brief Configures all LPSPI peripheral chip select polarities simultaneously.
 *
 * Note that the CFGR1 should only be written when the LPSPI is disabled (LPSPIx_CR_MEN = 0).
 *
 * This is an example:  PCS0 and PCS1 set to active low and other PCSs set to active high. Note that the number of
 * PCS is device-specific.
 * @code
 *  LPSPI_SetAllPcsPolarity(base, kLPSPI_Pcs0ActiveLow | kLPSPI_Pcs1ActiveLow);
 * @endcode
 *
 * @param base LPSPI peripheral address.
 * @param mask The PCS polarity mask; Use the enum _lpspi_pcs_polarity.
 */
static inline void LPSPI_SetAllPcsPolarity(LPSPI_Type *base, uint32_t mask)
{
    base->CFGR1 = (base->CFGR1 & ~LPSPI_CFGR1_PCSPOL_MASK) | LPSPI_CFGR1_PCSPOL(~mask);
}

/*!
 * @brief Configures the frame size.
 *
 * The minimum frame size is 8-bits and the maximum frame size is 4096-bits. If the frame size is less than or equal
 * to 32-bits, the word size and frame size are identical. If the frame size is greater than 32-bits, the word
 * size is 32-bits for each word except the last (the last word contains the remainder bits if the frame size is not
 * divisible by 32). The minimum word size is 2-bits. A frame size of 33-bits (or similar) is not supported.
 *
 * Note 1: The transmit command register should be initialized before enabling the LPSPI in slave mode, although
 * the command register does not update until after the LPSPI is enabled. After it is enabled, the transmit command
 * register
 * should only be changed if the LPSPI is idle.
 *
 * Note 2: The transmit and command FIFO is a combined FIFO that includes both transmit data and command words. That
 * means the TCR register should be written to when the Tx FIFO is not full.
 *
 * @param base LPSPI peripheral address.
 * @param frameSize The frame size in number of bits.
 */
static inline void LPSPI_SetFrameSize(LPSPI_Type *base, uint32_t frameSize)
{
    base->TCR = (base->TCR & ~LPSPI_TCR_FRAMESZ_MASK) | LPSPI_TCR_FRAMESZ(frameSize - 1U);
}

/*!
 * @brief Sets the LPSPI baud rate in bits per second.
 *
 * This function takes in the desired bitsPerSec (baud rate) and calculates the nearest
 * possible baud rate without exceeding the desired baud rate and returns the
 * calculated baud rate in bits-per-second. It requires the caller to provide
 * the frequency of the module source clock (in Hertz). Note that the baud rate
 * does not go into effect until the Transmit Control Register (TCR) is programmed
 * with the prescale value. Hence, this function returns the prescale tcrPrescaleValue
 * parameter for later programming in the TCR.  The higher level
 * peripheral driver should alert the user of an out of range baud rate input.
 *
 * Note that the LPSPI module must first be disabled before configuring this.
 * Note that the LPSPI module must be configured for master mode before configuring this.
 *
 * @param base LPSPI peripheral address.
 * @param baudRate_Bps The desired baud rate in bits per second.
 * @param srcClock_Hz Module source input clock in Hertz.
 * @param tcrPrescaleValue The TCR prescale value needed to program the TCR.
 * @return  The actual calculated baud rate. This function may also return a "0" if the
 *          LPSPI is not configured for master mode or if the LPSPI module is not disabled.
 */

uint32_t LPSPI_MasterSetBaudRate(LPSPI_Type *base,
                                 uint32_t baudRate_Bps,
                                 uint32_t srcClock_Hz,
                                 uint32_t *tcrPrescaleValue);

/*!
 * @brief Manually configures a specific LPSPI delay parameter (module must be disabled to
 *        change the delay values).
 *
 * This function configures the following:
 * SCK to PCS delay, or
 * PCS to SCK delay, or
 * The configurations must occur between the transfer delay.
 *
 * The delay names are available in type lpspi_delay_type_t.
 *
 * The user passes the desired delay along with the delay value.
 * This allows the user to directly set the delay values if they have
 * pre-calculated them or if they simply wish to manually increment the value.
 *
 * Note that the LPSPI module must first be disabled before configuring this.
 * Note that the LPSPI module must be configured for master mode before configuring this.
 *
 * @param base LPSPI peripheral address.
 * @param scaler The 8-bit delay value 0x00 to 0xFF (255).
 * @param whichDelay The desired delay to configure, must be of type lpspi_delay_type_t.
 */
void LPSPI_MasterSetDelayScaler(LPSPI_Type *base, uint32_t scaler, lpspi_delay_type_t whichDelay);

/*!
 * @brief Calculates the delay based on the desired delay input in nanoseconds (module must be
 *        disabled to change the delay values).
 *
 * This function calculates the values for the following:
 * SCK to PCS delay, or
 * PCS to SCK delay, or
 * The configurations must occur between the transfer delay.
 *
 * The delay names are available in type lpspi_delay_type_t.
 *
 * The user passes the desired delay and the desired delay value in
 * nano-seconds.  The function calculates the value needed for the desired delay parameter
 * and returns the actual calculated delay because an exact delay match may not be possible. In this
 * case, the closest match is calculated without going below the desired delay value input.
 * It is possible to input a very large delay value that exceeds the capability of the part, in
 * which case the maximum supported delay is returned. It is up to the higher level
 * peripheral driver to alert the user of an out of range delay input.
 *
 * Note that the LPSPI module must be configured for master mode before configuring this. And note that
 * the delayTime = LPSPI_clockSource / (PRESCALE * Delay_scaler).
 *
 * @param base LPSPI peripheral address.
 * @param delayTimeInNanoSec The desired delay value in nano-seconds.
 * @param whichDelay The desired delay to configuration, which must be of type lpspi_delay_type_t.
 * @param srcClock_Hz  Module source input clock in Hertz.
 * @return actual Calculated delay value in nano-seconds.
 */
uint32_t LPSPI_MasterSetDelayTimes(LPSPI_Type *base,
                                   uint32_t delayTimeInNanoSec,
                                   lpspi_delay_type_t whichDelay,
                                   uint32_t srcClock_Hz);

/*!
 * @brief Writes data into the transmit data buffer.
 *
 * This function writes data passed in by the user to the Transmit Data Register (TDR).
 * The user can pass up to 32-bits of data to load into the TDR. If the frame size exceeds 32-bits,
 * the user has to manage sending the data one 32-bit word at a time.
 * Any writes to the TDR result in an immediate push to the transmit FIFO.
 * This function can be used for either master or slave modes.
 *
 * @param base LPSPI peripheral address.
 * @param data The data word to be sent.
 */
static inline void LPSPI_WriteData(LPSPI_Type *base, uint32_t data)
{
    base->TDR = data;
}

/*!
 * @brief Reads data from the data buffer.
 *
 * This function reads the data from the Receive Data Register (RDR).
 * This function can be used for either master or slave mode.
 *
 * @param base LPSPI peripheral address.
 * @return The data read from the data buffer.
 */
static inline uint32_t LPSPI_ReadData(LPSPI_Type *base)
{
    return (base->RDR);
}

/*!
 * @brief Set up the dummy data.
 *
 * @param base LPSPI peripheral address.
 * @param dummyData Data to be transferred when tx buffer is NULL.
 * Note:
 *      This API has no effect when LPSPI in slave interrupt mode, because driver
 *      will set the TXMSK bit to 1 if txData is NULL, no data is loaded from transmit
 *      FIFO and output pin is tristated.
 */
void LPSPI_SetDummyData(LPSPI_Type *base, uint8_t dummyData);

/*!
 *@}
 */

/*!
 * @name Transactional
 * @{
 */
/*Transactional APIs*/

/*!
 * @brief Initializes the LPSPI master handle.
 *
 * This function initializes the LPSPI handle, which can be used for other LPSPI transactional APIs.  Usually, for a
 * specified LPSPI instance, call this API once to get the initialized handle.

 * @param base LPSPI peripheral address.
 * @param handle LPSPI handle pointer to lpspi_master_handle_t.
 * @param callback DSPI callback.
 * @param userData callback function parameter.
 */
void LPSPI_MasterTransferCreateHandle(LPSPI_Type *base,
                                      lpspi_master_handle_t *handle,
                                      lpspi_master_transfer_callback_t callback,
                                      void *userData);

/*!
 * @brief LPSPI master transfer data using a polling method.
 *
 * This function transfers data using a  polling method. This is a blocking function, which does not return until all
 * transfers have been
 * completed.
 *
 * Note:
 * The transfer data size should be integer multiples of bytesPerFrame if bytesPerFrame is less than or equal to 4.
 * For bytesPerFrame greater than 4:
 * The transfer data size should be equal to bytesPerFrame if the bytesPerFrame is not integer multiples of 4.
 * Otherwise, the transfer data size can be an integer multiple of bytesPerFrame.
 *
 * @param base LPSPI peripheral address.
 * @param transfer pointer to lpspi_transfer_t structure.
 * @return status of status_t.
 */
status_t LPSPI_MasterTransferBlocking(LPSPI_Type *base, lpspi_transfer_t *transfer);

/*!
 * @brief LPSPI master transfer data using an interrupt method.
 *
 * This function transfers data using an interrupt method. This is a non-blocking function, which returns right away.
 * When all data is transferred, the callback function is called.
 *
 * Note:
 * The transfer data size should be integer multiples of bytesPerFrame if bytesPerFrame is less than or equal to 4.
 * For bytesPerFrame greater than 4:
 * The transfer data size should be equal to bytesPerFrame if the bytesPerFrame is not integer multiples of 4.
 * Otherwise, the transfer data size can be an integer multiple of bytesPerFrame.
 *
 * @param base LPSPI peripheral address.
 * @param handle pointer to lpspi_master_handle_t structure which stores the transfer state.
 * @param transfer pointer to lpspi_transfer_t structure.
 * @return status of status_t.
 */
status_t LPSPI_MasterTransferNonBlocking(LPSPI_Type *base, lpspi_master_handle_t *handle, lpspi_transfer_t *transfer);

/*!
 * @brief Gets the master transfer remaining bytes.
 *
 * This function gets the master transfer remaining bytes.
 *
 * @param base LPSPI peripheral address.
 * @param handle pointer to lpspi_master_handle_t structure which stores the transfer state.
 * @param count Number of bytes transferred so far by the non-blocking transaction.
 * @return status of status_t.
 */
status_t LPSPI_MasterTransferGetCount(LPSPI_Type *base, lpspi_master_handle_t *handle, size_t *count);

/*!
 * @brief LPSPI master abort transfer which uses an interrupt method.
 *
 * This function aborts a transfer which uses an interrupt method.
 *
 * @param base LPSPI peripheral address.
 * @param handle pointer to lpspi_master_handle_t structure which stores the transfer state.
 */
void LPSPI_MasterTransferAbort(LPSPI_Type *base, lpspi_master_handle_t *handle);

/*!
 * @brief LPSPI Master IRQ handler function.
 *
 * This function processes the LPSPI transmit and receive IRQ.
 *
 * @param base LPSPI peripheral address.
 * @param handle pointer to lpspi_master_handle_t structure which stores the transfer state.
 */
void LPSPI_MasterTransferHandleIRQ(LPSPI_Type *base, lpspi_master_handle_t *handle);

/*!
 * @brief Initializes the LPSPI slave handle.
 *
 * This function initializes the LPSPI handle, which can be used for other LPSPI transactional APIs.  Usually, for a
 * specified LPSPI instance, call this API once to get the initialized handle.
 *
 * @param base LPSPI peripheral address.
 * @param handle LPSPI handle pointer to lpspi_slave_handle_t.
 * @param callback DSPI callback.
 * @param userData callback function parameter.
 */
void LPSPI_SlaveTransferCreateHandle(LPSPI_Type *base,
                                     lpspi_slave_handle_t *handle,
                                     lpspi_slave_transfer_callback_t callback,
                                     void *userData);

/*!
 * @brief LPSPI slave transfer data using an interrupt method.
 *
 * This function transfer data using an interrupt method. This is a non-blocking function, which returns right away.
 * When all data is transferred, the callback function is called.
 *
 * Note:
 * The transfer data size should be integer multiples of bytesPerFrame if bytesPerFrame is less than or equal to 4.
 * For bytesPerFrame greater than 4:
 * The transfer data size should be equal to bytesPerFrame if the bytesPerFrame is not an integer multiple of 4.
 * Otherwise, the transfer data size can be an integer multiple of bytesPerFrame.
 *
 * @param base LPSPI peripheral address.
 * @param handle pointer to lpspi_slave_handle_t structure which stores the transfer state.
 * @param transfer pointer to lpspi_transfer_t structure.
 * @return status of status_t.
 */
status_t LPSPI_SlaveTransferNonBlocking(LPSPI_Type *base, lpspi_slave_handle_t *handle, lpspi_transfer_t *transfer);

/*!
 * @brief Gets the slave transfer remaining bytes.
 *
 * This function gets the slave transfer remaining bytes.
 *
 * @param base LPSPI peripheral address.
 * @param handle pointer to lpspi_slave_handle_t structure which stores the transfer state.
 * @param count Number of bytes transferred so far by the non-blocking transaction.
 * @return status of status_t.
 */
status_t LPSPI_SlaveTransferGetCount(LPSPI_Type *base, lpspi_slave_handle_t *handle, size_t *count);

/*!
 * @brief LPSPI slave aborts a transfer which uses an interrupt method.
 *
 * This function aborts a transfer which uses an interrupt method.
 *
 * @param base LPSPI peripheral address.
 * @param handle pointer to lpspi_slave_handle_t structure which stores the transfer state.
 */
void LPSPI_SlaveTransferAbort(LPSPI_Type *base, lpspi_slave_handle_t *handle);

/*!
 * @brief LPSPI Slave IRQ handler function.
 *
 * This function processes the LPSPI transmit and receives an IRQ.
 *
 * @param base LPSPI peripheral address.
 * @param handle pointer to lpspi_slave_handle_t structure which stores the transfer state.
 */
void LPSPI_SlaveTransferHandleIRQ(LPSPI_Type *base, lpspi_slave_handle_t *handle);

/*!
 *@}
 */

#if defined(__cplusplus)
}
#endif

/*! @}*/

#endif /*_FSL_LPSPI_H_*/<|MERGE_RESOLUTION|>--- conflicted
+++ resolved
@@ -22,11 +22,7 @@
 /*! @name Driver version */
 /*@{*/
 /*! @brief LPSPI driver version. */
-<<<<<<< HEAD
-#define FSL_LPSPI_DRIVER_VERSION (MAKE_VERSION(2, 4, 3))
-=======
 #define FSL_LPSPI_DRIVER_VERSION (MAKE_VERSION(2, 4, 5))
->>>>>>> 16897e8a
 /*@}*/
 
 #ifndef LPSPI_DUMMY_DATA
