--- conflicted
+++ resolved
@@ -226,13 +226,6 @@
     /*Used for byte swap*/
     uint32_t whichPcs      = (configFlags & LPSPI_MASTER_PCS_MASK) >> LPSPI_MASTER_PCS_SHIFT;
     uint32_t bytesPerFrame = ((base->TCR & LPSPI_TCR_FRAMESZ_MASK) >> LPSPI_TCR_FRAMESZ_SHIFT) / 8U + 1U;
-<<<<<<< HEAD
-    edma_transfer_config_t transferConfigRx = {0};
-    edma_transfer_config_t transferConfigTx = {0};
-    edma_tcd_t *softwareTCD_pcsContinuous   = (edma_tcd_t *)((uint32_t)(&handle->lpspiSoftwareTCD[2]) & (~0x1FU));
-    edma_tcd_t *softwareTCD_extraBytes      = (edma_tcd_t *)((uint32_t)(&handle->lpspiSoftwareTCD[1]) & (~0x1FU));
-=======
->>>>>>> 16897e8a
 
     handle->txBuffIfNull =
         ((uint32_t)dummyData) | ((uint32_t)dummyData << 8) | ((uint32_t)dummyData << 16) | ((uint32_t)dummyData << 24);
