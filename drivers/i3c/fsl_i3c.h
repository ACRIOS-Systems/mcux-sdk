/*
 * Copyright 2018-2024 NXP
 *
 * SPDX-License-Identifier: BSD-3-Clause
 */
#ifndef FSL_I3C_H_
#define FSL_I3C_H_

#include "fsl_common.h"

/*******************************************************************************
 * Definitions
 ******************************************************************************/

/*!
 * @addtogroup i3c
 * @{
 */

/*! @name Driver version */
/*! @{ */
/*! @brief I3C driver version */
<<<<<<< HEAD
#define FSL_I3C_DRIVER_VERSION (MAKE_VERSION(2, 11, 1))
=======
#define FSL_I3C_DRIVER_VERSION (MAKE_VERSION(2, 12, 0))
>>>>>>> 6f3fd257
/*! @} */

/*! @brief Timeout times for waiting flag. */
#ifndef I3C_RETRY_TIMES
#define I3C_RETRY_TIMES 0U /* Define to zero means keep waiting until the flag is assert/deassert. */
#endif

#define I3C_MAX_DEVCNT 10U

#ifndef I3C_IBI_BUFF_SIZE
#define I3C_IBI_BUFF_SIZE 10U
#endif

/*! @brief I3C status return codes. */
enum
{
    kStatus_I3C_Busy = MAKE_STATUS(kStatusGroup_I3C, 0), /*!< The master is already performing a transfer. */
    kStatus_I3C_Idle = MAKE_STATUS(kStatusGroup_I3C, 1), /*!< The slave driver is idle. */
    kStatus_I3C_Nak  = MAKE_STATUS(kStatusGroup_I3C, 2), /*!< The slave device sent a NAK in response to an address. */
    kStatus_I3C_WriteAbort =
        MAKE_STATUS(kStatusGroup_I3C, 3), /*!< The slave device sent a NAK in response to a write. */
    kStatus_I3C_Term           = MAKE_STATUS(kStatusGroup_I3C, 4), /*!< The master terminates slave read. */
    kStatus_I3C_HdrParityError = MAKE_STATUS(kStatusGroup_I3C, 5), /*!< Parity error from DDR read. */
    kStatus_I3C_CrcError       = MAKE_STATUS(kStatusGroup_I3C, 6), /*!< CRC error from DDR read. */
    kStatus_I3C_ReadFifoError  = MAKE_STATUS(kStatusGroup_I3C, 7), /*!< Read from M/SRDATAB register when FIFO empty. */
    kStatus_I3C_WriteFifoError = MAKE_STATUS(kStatusGroup_I3C, 8), /*!< Write to M/SWDATAB register when FIFO full. */
    kStatus_I3C_MsgError =
        MAKE_STATUS(kStatusGroup_I3C, 9), /*!< Message SDR/DDR mismatch or read/write message in wrong state */
    kStatus_I3C_InvalidReq = MAKE_STATUS(kStatusGroup_I3C, 10), /*!< Invalid use of request. */
    kStatus_I3C_Timeout    = MAKE_STATUS(kStatusGroup_I3C, 11), /*!< The module has stalled too long in a frame. */
    kStatus_I3C_SlaveCountExceed =
        MAKE_STATUS(kStatusGroup_I3C, 12), /*!< The I3C slave count has exceed the definition in I3C_MAX_DEVCNT. */
    kStatus_I3C_IBIWon = MAKE_STATUS(
        kStatusGroup_I3C, 13), /*!< The I3C slave event IBI or MR or HJ won the arbitration on a header address. */
    kStatus_I3C_OverrunError  = MAKE_STATUS(kStatusGroup_I3C, 14), /*!< Slave internal from-bus buffer/FIFO overrun. */
    kStatus_I3C_UnderrunError = MAKE_STATUS(kStatusGroup_I3C, 15), /*!< Slave internal to-bus buffer/FIFO underrun */
    kStatus_I3C_UnderrunNak =
        MAKE_STATUS(kStatusGroup_I3C, 16), /*!< Slave internal from-bus buffer/FIFO underrun and NACK error */
    kStatus_I3C_InvalidStart   = MAKE_STATUS(kStatusGroup_I3C, 17), /*!< Slave invalid start flag */
    kStatus_I3C_SdrParityError = MAKE_STATUS(kStatusGroup_I3C, 18), /*!< SDR parity error */
    kStatus_I3C_S0S1Error      = MAKE_STATUS(kStatusGroup_I3C, 19), /*!< S0 or S1 error */
};

/*! @brief I3C HDR modes. */
typedef enum _i3c_hdr_mode
{
    kI3C_HDRModeNone = 0x00U, /* Do not support HDR mode. */
    kI3C_HDRModeDDR  = 0x01U, /* HDR-DDR Mode. */
    kI3C_HDRModeTSP  = 0x02U, /* HDR-TSP Mode. */
    kI3C_HDRModeTSL  = 0x04U, /* HDR-TSL Mode. */
} i3c_hdr_mode_t;

/*! @brief I3C device information. */
typedef struct _i3c_device_info
{
    uint8_t dynamicAddr;     /*!< Device dynamic address. */
    uint8_t staticAddr;      /*!< Static address. */
    uint8_t dcr;             /*!< Device characteristics register information. */
    uint8_t bcr;             /*!< Bus characteristics register information. */
    uint16_t vendorID;       /*!< Device vendor ID(manufacture ID). */
    uint32_t partNumber;     /*!< Device part number info */
    uint16_t maxReadLength;  /*!< Maximum read length. */
    uint16_t maxWriteLength; /*!< Maximum write length. */
    uint8_t hdrMode;         /*!< Support hdr mode, could be OR logic in i3c_hdr_mode. */
} i3c_device_info_t;

/*! @} */

/*!
 * @addtogroup i3c_master_driver
 * @{
 */

/*!
 * @brief I3C master peripheral flags.
 *
 * The following status register flags can be cleared:
 * - #kI3C_MasterSlaveStartFlag
 * - #kI3C_MasterControlDoneFlag
 * - #kI3C_MasterCompleteFlag
 * - #kI3C_MasterArbitrationWonFlag
 * - #kI3C_MasterSlave2MasterFlag
 *
 * All flags except #kI3C_MasterBetweenFlag and #kI3C_MasterNackDetectFlag can be enabled as
 * interrupts.
 *
 * @note These enums are meant to be OR'd together to form a bit mask.
 */
enum _i3c_master_flags
{
    kI3C_MasterBetweenFlag        = I3C_MSTATUS_BETWEEN_MASK,   /*!< Between messages/DAAs flag */
    kI3C_MasterNackDetectFlag     = I3C_MSTATUS_NACKED_MASK,    /*!< NACK detected flag */
    kI3C_MasterSlaveStartFlag     = I3C_MSTATUS_SLVSTART_MASK,  /*!< Slave request start flag */
    kI3C_MasterControlDoneFlag    = I3C_MSTATUS_MCTRLDONE_MASK, /*!< Master request complete flag */
    kI3C_MasterCompleteFlag       = I3C_MSTATUS_COMPLETE_MASK,  /*!< Transfer complete flag */
    kI3C_MasterRxReadyFlag        = I3C_MSTATUS_RXPEND_MASK,    /*!< Rx data ready in Rx buffer flag */
    kI3C_MasterTxReadyFlag        = I3C_MSTATUS_TXNOTFULL_MASK, /*!< Tx buffer ready for Tx data flag */
    kI3C_MasterArbitrationWonFlag = I3C_MSTATUS_IBIWON_MASK,    /*!< Header address won arbitration flag */
    kI3C_MasterErrorFlag          = I3C_MSTATUS_ERRWARN_MASK,   /*!< Error occurred flag */
    kI3C_MasterSlave2MasterFlag   = I3C_MSTATUS_NOWMASTER_MASK, /*!< Switch from slave to master flag */
    kI3C_MasterClearFlags         = kI3C_MasterSlaveStartFlag | kI3C_MasterControlDoneFlag | kI3C_MasterCompleteFlag |
                            kI3C_MasterArbitrationWonFlag | kI3C_MasterSlave2MasterFlag | kI3C_MasterErrorFlag,
};

/*!
 * @brief I3C master error flags to indicate the causes.
 *
 * @note These enums are meant to be OR'd together to form a bit mask.
 */
enum _i3c_master_error_flags
{
    kI3C_MasterErrorNackFlag       = I3C_MERRWARN_NACK_MASK,  /*!< Slave NACKed the last address */
    kI3C_MasterErrorWriteAbortFlag = I3C_MERRWARN_WRABT_MASK, /*!< Slave NACKed the write data */
#if !defined(FSL_FEATURE_I3C_HAS_NO_MERRWARN_TERM) || (!FSL_FEATURE_I3C_HAS_NO_MERRWARN_TERM)
    kI3C_MasterErrorTermFlag = I3C_MERRWARN_TERM_MASK, /*!< Master terminates slave read */
#endif
    kI3C_MasterErrorParityFlag = I3C_MERRWARN_HPAR_MASK,        /*!< Parity error from DDR read */
    kI3C_MasterErrorCrcFlag    = I3C_MERRWARN_HCRC_MASK,        /*!< CRC error from DDR read */
    kI3C_MasterErrorReadFlag   = I3C_MERRWARN_OREAD_MASK,       /*!< Read from MRDATAB register when FIFO empty */
    kI3C_MasterErrorWriteFlag  = I3C_MERRWARN_OWRITE_MASK,      /*!< Write to MWDATAB register when FIFO full */
    kI3C_MasterErrorMsgFlag    = I3C_MERRWARN_MSGERR_MASK,      /*!< Message SDR/DDR mismatch or
            read/write message in wrong state */
    kI3C_MasterErrorInvalidReqFlag = I3C_MERRWARN_INVREQ_MASK,  /*!< Invalid use of request */
    kI3C_MasterErrorTimeoutFlag    = I3C_MERRWARN_TIMEOUT_MASK, /*!< The module has stalled too long in a frame */
    kI3C_MasterAllErrorFlags       = kI3C_MasterErrorNackFlag | kI3C_MasterErrorWriteAbortFlag |
#if !defined(FSL_FEATURE_I3C_HAS_NO_MERRWARN_TERM) || (!FSL_FEATURE_I3C_HAS_NO_MERRWARN_TERM)
                               kI3C_MasterErrorTermFlag |
#endif
                               kI3C_MasterErrorParityFlag | kI3C_MasterErrorCrcFlag | kI3C_MasterErrorReadFlag |
                               kI3C_MasterErrorWriteFlag | kI3C_MasterErrorMsgFlag | kI3C_MasterErrorInvalidReqFlag |
                               kI3C_MasterErrorTimeoutFlag, /*!< All error flags */
};

/*! @brief I3C working master state. */
typedef enum _i3c_master_state
{
    kI3C_MasterStateIdle    = 0U, /*!< Bus stopped. */
    kI3C_MasterStateSlvReq  = 1U, /*!< Bus stopped but slave holding SDA low. */
    kI3C_MasterStateMsgSdr  = 2U, /*!< In SDR Message mode from using MWMSG_SDR. */
    kI3C_MasterStateNormAct = 3U, /*!< In normal active SDR mode. */
    kI3C_MasterStateDdr     = 4U, /*!< In DDR Message mode. */
    kI3C_MasterStateDaa     = 5U, /*!< In ENTDAA mode. */
    kI3C_MasterStateIbiAck  = 6U, /*!< Waiting on IBI ACK/NACK decision. */
    kI3C_MasterStateIbiRcv  = 7U, /*!< receiving IBI. */
} i3c_master_state_t;

/*! @brief I3C master enable configuration. */
typedef enum _i3c_master_enable
{
    kI3C_MasterOff     = 0U, /*!< Master off. */
    kI3C_MasterOn      = 1U, /*!< Master on. */
    kI3C_MasterCapable = 2U  /*!< Master capable. */
} i3c_master_enable_t;

/*! @brief I3C high keeper configuration. */
typedef enum _i3c_master_hkeep
{
    kI3C_MasterHighKeeperNone    = 0U, /*!< Use PUR to hold SCL high. */
    kI3C_MasterHighKeeperWiredIn = 1U, /*!< Use pin_HK controls. */
    kI3C_MasterPassiveSDA        = 2U, /*!< Hi-Z for Bus Free and hold SDA. */
    kI3C_MasterPassiveSDASCL     = 3U  /*!< Hi-Z both for Bus Free, and can Hi-Z SDA for hold. */
} i3c_master_hkeep_t;

/*! @brief Emits the requested operation when doing in pieces vs. by message. */
typedef enum _i3c_bus_request
{
    kI3C_RequestNone          = 0U, /*!< No request. */
    kI3C_RequestEmitStartAddr = 1U, /*!< Request to emit start and address on bus. */
    kI3C_RequestEmitStop      = 2U, /*!< Request to emit stop on bus. */
    kI3C_RequestIbiAckNack    = 3U, /*!< Manual IBI ACK or NACK. */
    kI3C_RequestProcessDAA    = 4U, /*!< Process DAA. */
    kI3C_RequestForceExit     = 6U, /*!< Request to force exit. */
    kI3C_RequestAutoIbi       = 7U, /*!< Hold in stopped state, but Auto-emit START,7E. */
} i3c_bus_request_t;

/*! @brief Bus type with EmitStartAddr. */
typedef enum _i3c_bus_type
{
    kI3C_TypeI3CSdr = 0U, /*!< SDR mode of I3C. */
    kI3C_TypeI2C    = 1U, /*!< Standard i2c protocol. */
    kI3C_TypeI3CDdr = 2U, /*!< HDR-DDR mode of I3C. */
} i3c_bus_type_t;

/*! @brief IBI response. */
typedef enum _i3c_ibi_response
{
    kI3C_IbiRespAck          = 0U, /*!< ACK with no mandatory byte. */
    kI3C_IbiRespNack         = 1U, /*!< NACK. */
    kI3C_IbiRespAckMandatory = 2U, /*!< ACK with mandatory byte. */
    kI3C_IbiRespManual       = 3U, /*!< Reserved. */
} i3c_ibi_response_t;

/*! @brief IBI type. */
typedef enum _i3c_ibi_type
{
    kI3C_IbiNormal        = 0U, /*!< In-band interrupt. */
    kI3C_IbiHotJoin       = 1U, /*!< slave hot join. */
    kI3C_IbiMasterRequest = 2U, /*!< slave master ship request. */
} i3c_ibi_type_t;

/*! @brief IBI state. */
typedef enum _i3c_ibi_state
{
    kI3C_IbiReady          = 0U, /*!< In-band interrupt ready state, ready for user to handle. */
    kI3C_IbiDataBuffNeed   = 1U, /*!< In-band interrupt need data buffer for data receive. */
    kI3C_IbiAckNackPending = 2U, /*!< In-band interrupt Ack/Nack pending for decision. */
} i3c_ibi_state_t;

/*! @brief Direction of master and slave transfers. */
typedef enum _i3c_direction
{
    kI3C_Write = 0U, /*!< Master transmit. */
    kI3C_Read  = 1U  /*!< Master receive. */
} i3c_direction_t;

/*! @brief Watermark of TX int/dma trigger level. */
typedef enum _i3c_tx_trigger_level
{
    kI3C_TxTriggerOnEmpty               = 0U, /*!< Trigger on empty. */
    kI3C_TxTriggerUntilOneQuarterOrLess = 1U, /*!< Trigger on 1/4 full or less. */
    kI3C_TxTriggerUntilOneHalfOrLess    = 2U, /*!< Trigger on 1/2 full or less. */
    kI3C_TxTriggerUntilOneLessThanFull  = 3U, /*!< Trigger on 1 less than full or less. */
} i3c_tx_trigger_level_t;

/*! @brief Watermark of RX int/dma trigger level. */
typedef enum _i3c_rx_trigger_level
{
    kI3C_RxTriggerOnNotEmpty              = 0U, /*!< Trigger on not empty. */
    kI3C_RxTriggerUntilOneQuarterOrMore   = 1U, /*!< Trigger on 1/4 full or more. */
    kI3C_RxTriggerUntilOneHalfOrMore      = 2U, /*!< Trigger on 1/2 full or more. */
    kI3C_RxTriggerUntilThreeQuarterOrMore = 3U, /*!< Trigger on 3/4 full or more. */
} i3c_rx_trigger_level_t;

/*! @brief I3C master read termination operations. */
typedef enum _i3c_rx_term_ops
{
    kI3C_RxTermDisable = 0U, /*!< Master doesn't terminate read, used for CCC transfer. */
    kI3C_RxAutoTerm = 1U,  /*!< Master auto terminate read after receiving specified bytes(<=255). */
    kI3C_RxTermLastByte = 2U,  /*!< Master terminates read at any time after START, no length limitation. */
} i3c_rx_term_ops_t;

/*! @brief I3C start SCL delay options. */
typedef enum _i3c_start_scl_delay
{
    kI3C_NoDelay = 0U, /*!< No delay. */
    kI3C_IncreaseSclHalfPeriod = 1U, /*!< Increases SCL clock period by 1/2. */
    kI3C_IncreaseSclOnePeriod = 2U, /*!< Increases SCL clock period by 1. */
    kI3C_IncreaseSclOneAndHalfPeriod = 3U, /*!< Increases SCL clock period by 1 1/2 */
} i3c_start_scl_delay_t;

/*! @brief Structure with setting master IBI rules and slave registry. */
typedef struct _i3c_register_ibi_addr
{
    uint8_t address[5]; /*!< Address array for registry. */
    bool ibiHasPayload; /*!< Whether the address array has mandatory IBI byte. */
} i3c_register_ibi_addr_t;

/*! @brief Structure with I3C baudrate settings. */
typedef struct _i3c_baudrate
{
    uint32_t i2cBaud;          /*!< Desired I2C baud rate in Hertz. */
    uint32_t i3cPushPullBaud;  /*!< Desired I3C push-pull baud rate in Hertz. */
    uint32_t i3cOpenDrainBaud; /*!< Desired I3C open-drain baud rate in Hertz. */
} i3c_baudrate_hz_t;

/*! @brief I3C DAA baud rate configuration. */
typedef struct _i3c_master_daa_baudrate
{
    uint32_t sourceClock_Hz;   /*!< FCLK, function clock in Hertz. */
    uint32_t i3cPushPullBaud;  /*!< Desired I3C push-pull baud rate in Hertz. */
    uint32_t i3cOpenDrainBaud; /*!< Desired I3C open-drain baud rate in Hertz. */
} i3c_master_daa_baudrate_t;

/*!
 * @brief Structure with settings to initialize the I3C master module.
 *
 * This structure holds configuration settings for the I3C peripheral. To initialize this
 * structure to reasonable defaults, call the I3C_MasterGetDefaultConfig() function and
 * pass a pointer to your configuration structure instance.
 *
 * The configuration structure can be made constant so it resides in flash.
 */
typedef struct _i3c_master_config
{
    i3c_master_enable_t enableMaster; /*!< Enable master mode. */
    bool disableTimeout;              /*!< Whether to disable timeout to prevent the ERRWARN. */
    i3c_master_hkeep_t hKeep;         /*!< High keeper mode setting. */
    bool enableOpenDrainStop;         /*!< Whether to emit open-drain speed STOP. */
    bool enableOpenDrainHigh;         /*!< Enable Open-Drain High to be 1 PPBAUD count for i3c messages, or 1 ODBAUD. */
    i3c_baudrate_hz_t baudRate_Hz;    /*!< Desired baud rate settings. */
<<<<<<< HEAD
=======
#if !(defined(FSL_FEATURE_I3C_HAS_NO_SCONFIG_BAMATCH) && FSL_FEATURE_I3C_HAS_NO_SCONFIG_BAMATCH)
    uint32_t slowClock_Hz;            /*!< Slow clock frequency. */
#endif
>>>>>>> 6f3fd257
#if defined(FSL_FEATURE_I3C_HAS_START_SCL_DELAY) && FSL_FEATURE_I3C_HAS_START_SCL_DELAY
    i3c_start_scl_delay_t startSclDelay; /*!< I3C SCL delay after START. */
    i3c_start_scl_delay_t restartSclDelay; /*!< I3C SCL delay after Repeated START. */
#endif
} i3c_master_config_t;

/* Forward declaration of the transfer descriptor and handle typedefs. */
typedef struct _i3c_master_transfer i3c_master_transfer_t;
typedef struct _i3c_master_handle i3c_master_handle_t;

/*! @brief i3c master callback functions. */
typedef struct _i3c_master_transfer_callback
{
    void (*slave2Master)(I3C_Type *base, void *userData); /*!< Transfer complete callback */
    void (*ibiCallback)(I3C_Type *base,
                        i3c_master_handle_t *handle,
                        i3c_ibi_type_t ibiType,
                        i3c_ibi_state_t ibiState); /*!< IBI event callback */
    void (*transferComplete)(I3C_Type *base,
                             i3c_master_handle_t *handle,
                             status_t completionStatus,
                             void *userData); /*!< Transfer complete callback */
} i3c_master_transfer_callback_t;
/*!
 * @brief Transfer option flags.
 *
 * @note These enumerations are intended to be OR'd together to form a bit mask of options for
 * the #_i3c_master_transfer::flags field.
 */
enum _i3c_master_transfer_flags
{
    kI3C_TransferDefaultFlag       = 0x00U, /*!< Transfer starts with a start signal, stops with a stop signal. */
    kI3C_TransferNoStartFlag       = 0x01U, /*!< Don't send a start condition, address, and sub address */
    kI3C_TransferRepeatedStartFlag = 0x02U, /*!< Send a repeated start condition */
    kI3C_TransferNoStopFlag        = 0x04U, /*!< Don't send a stop condition. */
    kI3C_TransferWordsFlag         = 0x08U, /*!< Transfer in words, else transfer in bytes. */
    kI3C_TransferDisableRxTermFlag = 0x10U, /*!< Disable Rx termination. Note: It's for I3C CCC transfer. */
    kI3C_TransferRxAutoTermFlag =
        0x20U, /*!< Set Rx auto-termination. Note: It's adaptive based on Rx size(<=255 bytes) except in I3C_MasterReceive. */
    kI3C_TransferStartWithBroadcastAddr = 0x40U, /*!< Start transfer with 0x7E, then read/write data with device address. */
};

/*!
 * @brief Non-blocking transfer descriptor structure.
 *
 * This structure is used to pass transaction parameters to the I3C_MasterTransferNonBlocking() API.
 */
struct _i3c_master_transfer
{
    uint32_t flags; /*!< Bit mask of options for the transfer. See enumeration #_i3c_master_transfer_flags for available
                       options. Set to 0 or #kI3C_TransferDefaultFlag for normal transfers. */
    uint8_t slaveAddress;           /*!< The 7-bit slave address. */
    i3c_direction_t direction;      /*!< Either #kI3C_Read or #kI3C_Write. */
    uint32_t subaddress;            /*!< Sub address. Transferred MSB first. */
    size_t subaddressSize;          /*!< Length of sub address to send in bytes. Maximum size is 4 bytes. */
    void *data;                     /*!< Pointer to data to transfer. */
    size_t dataSize;                /*!< Number of bytes to transfer. */
    i3c_bus_type_t busType;         /*!< bus type. */
    i3c_ibi_response_t ibiResponse; /*!< ibi response during transfer. */
};

/*!
 * @brief Driver handle for master non-blocking APIs.
 * @note The contents of this structure are private and subject to change.
 */
struct _i3c_master_handle
{
    uint8_t state;                           /*!< Transfer state machine current state. */
    uint32_t remainingBytes;                 /*!< Remaining byte count in current state. */
    i3c_rx_term_ops_t rxTermOps;             /*!< Read termination operation. */
    i3c_master_transfer_t transfer;          /*!< Copy of the current transfer info. */
    uint8_t ibiAddress;                      /*!< Slave address which request IBI. */
    uint8_t *ibiBuff;                        /*!< Pointer to IBI buffer to keep ibi bytes. */
    size_t ibiPayloadSize;                   /*!< IBI payload size. */
    i3c_ibi_type_t ibiType;                  /*!< IBI type. */
    i3c_master_transfer_callback_t callback; /*!< Callback functions pointer. */
    void *userData;                          /*!< Application data passed to callback. */
};

/*! @brief Typedef for master interrupt handler. */
typedef void (*i3c_master_isr_t)(I3C_Type *base, void *handle);

/*! @} */

/*!
 * @addtogroup i3c_slave_driver
 * @{
 */

/*!
 * @brief I3C slave peripheral flags.
 *
 * The following status register flags can be cleared:
 * - #kI3C_SlaveBusStartFlag
 * - #kI3C_SlaveMatchedFlag
 * - #kI3C_SlaveBusStopFlag
 *
 * Only below flags can be enabled as interrupts.
 * - #kI3C_SlaveBusStartFlag
 * - #kI3C_SlaveMatchedFlag
 * - #kI3C_SlaveBusStopFlag
 * - #kI3C_SlaveRxReadyFlag
 * - #kI3C_SlaveTxReadyFlag
 * - #kI3C_SlaveDynamicAddrChangedFlag
 * - #kI3C_SlaveReceivedCCCFlag
 * - #kI3C_SlaveErrorFlag
 * - #kI3C_SlaveHDRCommandMatchFlag
 * - #kI3C_SlaveCCCHandledFlag
 * - #kI3C_SlaveEventSentFlag

 * @note These enums are meant to be OR'd together to form a bit mask.
 */
enum _i3c_slave_flags
{
    kI3C_SlaveNotStopFlag = I3C_SSTATUS_STNOTSTOP_MASK,     /*!< Slave status not stop flag */
    kI3C_SlaveMessageFlag = I3C_SSTATUS_STMSG_MASK,         /*!< Slave status message, indicating slave is
                                                                     listening to the bus traffic or responding */
    kI3C_SlaveRequiredReadFlag = I3C_SSTATUS_STREQRD_MASK,  /*!< Slave status required, either is master doing SDR
                                                               read from slave, or is IBI pushing out. */
    kI3C_SlaveRequiredWriteFlag = I3C_SSTATUS_STREQWR_MASK, /*!< Slave status request write, master is doing SDR
                                                               write to slave, except slave in ENTDAA mode */
    kI3C_SlaveBusDAAFlag     = I3C_SSTATUS_STDAA_MASK,      /*!< I3C bus is in ENTDAA mode */
    kI3C_SlaveBusHDRModeFlag = I3C_SSTATUS_STHDR_MASK,      /*!< I3C bus is in HDR mode */
    kI3C_SlaveBusStartFlag = I3C_SSTATUS_START_MASK, /*!< Start/Re-start event is seen since the bus was last cleared */
    kI3C_SlaveMatchedFlag  = I3C_SSTATUS_MATCHED_MASK, /*!< Slave address(dynamic/static) matched since last cleared */
    kI3C_SlaveBusStopFlag  = I3C_SSTATUS_STOP_MASK,    /*!<Stop event is seen since the bus was last cleared */
    kI3C_SlaveRxReadyFlag  = I3C_SSTATUS_RX_PEND_MASK, /*!< Rx data ready in rx buffer flag */
    kI3C_SlaveTxReadyFlag  = I3C_SSTATUS_TXNOTFULL_MASK, /*!< Tx buffer ready for Tx data flag */
    kI3C_SlaveDynamicAddrChangedFlag =
        I3C_SSTATUS_DACHG_MASK, /*!< Slave dynamic address has been assigned, re-assigned, or lost */
    kI3C_SlaveReceivedCCCFlag     = I3C_SSTATUS_CCC_MASK,      /*!< Slave received Common command code */
    kI3C_SlaveErrorFlag           = I3C_SSTATUS_ERRWARN_MASK,  /*!< Error occurred flag */
    kI3C_SlaveHDRCommandMatchFlag = I3C_SSTATUS_HDRMATCH_MASK, /*!< High data rate command match */
    kI3C_SlaveCCCHandledFlag =
        I3C_SSTATUS_CHANDLED_MASK, /*!< Slave received Common command code is handled by I3C module */
    kI3C_SlaveEventSentFlag             = I3C_SSTATUS_EVENT_MASK,  /*!< Slave IBI/P2P/MR/HJ event has been sent */
    kI3C_SlaveIbiDisableFlag            = I3C_SSTATUS_IBIDIS_MASK, /*!< Slave in band interrupt is disabled. */
    kI3C_SlaveMasterRequestDisabledFlag = I3C_SSTATUS_MRDIS_MASK,  /*!< Slave master request is disabled. */
    kI3C_SlaveHotJoinDisabledFlag       = I3C_SSTATUS_HJDIS_MASK,  /*!< Slave Hot-Join is disabled. */
    /*! All flags which are cleared by the driver upon starting a transfer. */
    kI3C_SlaveClearFlags = kI3C_SlaveBusStartFlag | kI3C_SlaveMatchedFlag | kI3C_SlaveBusStopFlag,

    kI3C_SlaveAllIrqFlags = kI3C_SlaveBusStartFlag | kI3C_SlaveMatchedFlag | kI3C_SlaveBusStopFlag |
                            kI3C_SlaveRxReadyFlag | kI3C_SlaveTxReadyFlag | kI3C_SlaveDynamicAddrChangedFlag |
                            kI3C_SlaveReceivedCCCFlag | kI3C_SlaveErrorFlag | kI3C_SlaveHDRCommandMatchFlag |
                            kI3C_SlaveCCCHandledFlag | kI3C_SlaveEventSentFlag,

};

/*!
 * @brief I3C slave error flags to indicate the causes.
 *
 * @note These enums are meant to be OR'd together to form a bit mask.
 */
enum _i3c_slave_error_flags
{
    kI3C_SlaveErrorOverrunFlag  = I3C_SERRWARN_ORUN_MASK, /*!< Slave internal from-bus buffer/FIFO overrun. */
    kI3C_SlaveErrorUnderrunFlag = I3C_SERRWARN_URUN_MASK, /*!< Slave internal to-bus buffer/FIFO underrun */
    kI3C_SlaveErrorUnderrunNakFlag =
        I3C_SERRWARN_URUNNACK_MASK, /*!< Slave internal from-bus buffer/FIFO underrun and NACK error */
    kI3C_SlaveErrorTermFlag         = I3C_SERRWARN_TERM_MASK,     /*!< Terminate error from master */
    kI3C_SlaveErrorInvalidStartFlag = I3C_SERRWARN_INVSTART_MASK, /*!< Slave invalid start flag */
    kI3C_SlaveErrorSdrParityFlag    = I3C_SERRWARN_SPAR_MASK,     /*!< SDR parity error */
    kI3C_SlaveErrorHdrParityFlag    = I3C_SERRWARN_HPAR_MASK,     /*!< HDR parity error */
    kI3C_SlaveErrorHdrCRCFlag       = I3C_SERRWARN_HCRC_MASK,     /*!< HDR-DDR CRC error */
    kI3C_SlaveErrorS0S1Flag         = I3C_SERRWARN_S0S1_MASK,     /*!< S0 or S1 error */
    kI3C_SlaveErrorOverreadFlag     = I3C_SERRWARN_OREAD_MASK,    /*!< Over-read error */
    kI3C_SlaveErrorOverwriteFlag    = I3C_SERRWARN_OWRITE_MASK,   /*!< Over-write error */
};

/*! @brief I3C slave.event */
typedef enum _i3c_slave_event
{
    kI3C_SlaveEventNormal     = 0U, /*!< Normal mode. */
    kI3C_SlaveEventIBI        = 1U, /*!< In band interrupt event. */
    kI3C_SlaveEventMasterReq  = 2U, /*!< Master request event. */
    kI3C_SlaveEventHotJoinReq = 3U, /*!< Hot-join event. */
} i3c_slave_event_t;

/*! @brief I3C slave.activity state */
typedef enum _i3c_slave_activity_state
{
    kI3C_SlaveNoLatency    = 0U, /*!< Normal bus operation */
    kI3C_SlaveLatency1Ms   = 1U, /*!< 1ms of latency. */
    kI3C_SlaveLatency100Ms = 2U, /*!< 100ms of latency. */
    kI3C_SlaveLatency10S   = 3U, /*!< 10s latency. */
} i3c_slave_activity_state_t;

/*!
 * @brief Structure with settings to initialize the I3C slave module.
 *
 * This structure holds configuration settings for the I3C peripheral. To initialize this
 * structure to reasonable defaults, call the I3C_SlaveGetDefaultConfig() function and
 * pass a pointer to your configuration structure instance.
 *
 * The configuration structure can be made constant so it resides in flash.
 */
typedef struct _i3c_slave_config
{
    bool enableSlave;   /*!< Whether to enable slave. */
#if !(defined(FSL_FEATURE_I3C_HAS_NO_SLAVE_IBI_MR_HJ) && FSL_FEATURE_I3C_HAS_NO_SLAVE_IBI_MR_HJ)
    bool isHotJoin;     /*!< Whether to enable slave hotjoin before enable slave. */
#endif
    uint8_t staticAddr; /*!< Static address. */
    uint16_t vendorID;  /*!< Device vendor ID(manufacture ID). */
#if !(defined(FSL_FEATURE_I3C_HAS_NO_SCONFIG_IDRAND) && FSL_FEATURE_I3C_HAS_NO_SCONFIG_IDRAND)
    bool enableRandomPart; /*!< Whether to generate random part number, if using random part number,
                                the partNumber variable setting is meaningless. */
#endif
    uint32_t partNumber;  /*!< Device part number info */
    uint8_t dcr;          /*!< Device characteristics register information. */
    uint8_t bcr;          /*!< Bus characteristics register information. */
    uint8_t hdrMode;      /*!< Support hdr mode, could be OR logic in enumeration:i3c_hdr_mode_t. */
    bool nakAllRequest;   /*!< Whether to reply NAK to all requests except broadcast CCC. */
    bool ignoreS0S1Error; /*!< Whether to ignore S0/S1 error in SDR mode. */
    bool offline; /*!< Whether to wait 60 us of bus quiet or HDR request to ensure slave track SDR mode safely. */
    bool matchSlaveStartStop; /*!< Whether to assert start/stop status only the time slave is addressed. */
    uint32_t maxWriteLength;  /*!< Maximum write length. */
    uint32_t maxReadLength;   /*!< Maximum read length. */
} i3c_slave_config_t;

/*!
 * @brief Set of events sent to the callback for non blocking slave transfers.
 *
 * These event enumerations are used for two related purposes. First, a bit mask created by OR'ing together
 * events is passed to I3C_SlaveTransferNonBlocking() in order to specify which events to enable.
 * Then, when the slave callback is invoked, it is passed the current event through its @a transfer
 * parameter.
 *
 * @note These enumerations are meant to be OR'd together to form a bit mask of events.
 */
typedef enum _i3c_slave_transfer_event
{
    kI3C_SlaveAddressMatchEvent = 0x01U,     /*!< Received the slave address after a start or repeated start. */
    kI3C_SlaveTransmitEvent     = 0x02U,     /*!< Callback is requested to provide data to transmit
                                                    (slave-transmitter role). */
    kI3C_SlaveReceiveEvent = 0x04U,          /*!< Callback is requested to provide a buffer in which to place received
                                                     data (slave-receiver role). */
    kI3C_SlaveRequiredTransmitEvent = 0x08U, /*!< Callback is requested to provide a buffer in which to place received
                                               data (slave-receiver role). */
    kI3C_SlaveStartEvent           = 0x10U,  /*!< A start/repeated start was detected. */
    kI3C_SlaveHDRCommandMatchEvent = 0x20U,  /*!< Slave Match HDR Command. */
    kI3C_SlaveCompletionEvent      = 0x40U,  /*!< A stop was detected, completing the transfer. */
    kI3C_SlaveRequestSentEvent     = 0x80U,  /*!< Slave request event sent. */
    kI3C_SlaveReceivedCCCEvent     = 0x100L, /*!< Slave received CCC event, need to handle by application. */

    /*! Bit mask of all available events. */
    kI3C_SlaveAllEvents = kI3C_SlaveAddressMatchEvent | kI3C_SlaveTransmitEvent | kI3C_SlaveReceiveEvent |
                          kI3C_SlaveStartEvent | kI3C_SlaveHDRCommandMatchEvent | kI3C_SlaveCompletionEvent |
                          kI3C_SlaveRequestSentEvent | kI3C_SlaveReceivedCCCEvent,
} i3c_slave_transfer_event_t;

/*! @brief I3C slave transfer structure */
typedef struct _i3c_slave_transfer
{
    uint32_t event;            /*!< Reason the callback is being invoked. */
    uint8_t *txData;           /*!< Transfer buffer */
    size_t txDataSize;         /*!< Transfer size */
    uint8_t *rxData;           /*!< Transfer buffer */
    size_t rxDataSize;         /*!< Transfer size */
    status_t completionStatus; /*!< Success or error code describing how the transfer completed. Only applies for
                                  #kI3C_SlaveCompletionEvent. */
    size_t transferredCount;   /*!< Number of bytes actually transferred since start or last repeated start. */
} i3c_slave_transfer_t;

/* Forward declaration. */
typedef struct _i3c_slave_handle i3c_slave_handle_t;

/*!
 * @brief Slave event callback function pointer type.
 *
 * This callback is used only for the slave non-blocking transfer API. To install a callback,
 * use the I3C_SlaveSetCallback() function after you have created a handle.
 *
 * @param base Base address for the I3C instance on which the event occurred.
 * @param transfer Pointer to transfer descriptor containing values passed to and/or from the callback.
 * @param userData Arbitrary pointer-sized value passed from the application.
 */
typedef void (*i3c_slave_transfer_callback_t)(I3C_Type *base, i3c_slave_transfer_t *transfer, void *userData);

/*!
 * @brief I3C slave handle structure.
 * @note The contents of this structure are private and subject to change.
 */
struct _i3c_slave_handle
{
    i3c_slave_transfer_t transfer;          /*!< I3C slave transfer copy. */
    bool isBusy;                            /*!< Whether transfer is busy. */
    bool wasTransmit;                       /*!< Whether the last transfer was a transmit. */
    uint32_t eventMask;                     /*!< Mask of enabled events. */
    uint32_t transferredCount;              /*!< Count of bytes transferred. */
    i3c_slave_transfer_callback_t callback; /*!< Callback function called at transfer event. */
    void *userData;                         /*!< Callback parameter passed to callback. */
    uint8_t txFifoSize;                     /*!< Tx Fifo size */
};

/*! @brief Typedef for slave interrupt handler. */
typedef void (*i3c_slave_isr_t)(I3C_Type *base, void *handle);
/*! @} */

/*!
 * @addtogroup i3c_common_driver
 * @{
 */

/*!
 * @brief Structure with settings to initialize the I3C module, could both initialize master and slave functionality.
 *
 * This structure holds configuration settings for the I3C peripheral. To initialize this
 * structure to reasonable defaults, call the I3C_GetDefaultConfig() function and
 * pass a pointer to your configuration structure instance.
 *
 * The configuration structure can be made constant so it resides in flash.
 */
typedef struct _i3c_config
{
    i3c_master_enable_t enableMaster; /*!< Enable master mode. */
    bool disableTimeout;              /*!< Whether to disable timeout to prevent the ERRWARN. */
    i3c_master_hkeep_t hKeep;         /*!< High keeper mode setting. */
    bool enableOpenDrainStop;         /*!< Whether to emit open-drain speed STOP. */
    bool enableOpenDrainHigh;         /*!< Enable Open-Drain High to be 1 PPBAUD count for i3c messages, or 1 ODBAUD. */
    i3c_baudrate_hz_t baudRate_Hz;    /*!< Desired baud rate settings. */
#if defined(FSL_FEATURE_I3C_HAS_START_SCL_DELAY) && FSL_FEATURE_I3C_HAS_START_SCL_DELAY
    i3c_start_scl_delay_t startSclDelay; /*!< I3C SCL delay after START. */
    i3c_start_scl_delay_t restartSclDelay; /*!< I3C SCL delay after Repeated START. */
#endif
    uint8_t masterDynamicAddress;     /*!< Main master dynamic address configuration. */
#if !(defined(FSL_FEATURE_I3C_HAS_NO_SCONFIG_BAMATCH) && FSL_FEATURE_I3C_HAS_NO_SCONFIG_BAMATCH)
    uint32_t slowClock_Hz;            /*!< Slow clock frequency for time control. */
#endif
    uint32_t maxWriteLength;          /*!< Maximum write length. */
    uint32_t maxReadLength;           /*!< Maximum read length. */
    bool enableSlave;                 /*!< Whether to enable slave. */
    uint8_t staticAddr;               /*!< Static address. */
    uint16_t vendorID;                /*!< Device vendor ID(manufacture ID). */
#if !(defined(FSL_FEATURE_I3C_HAS_NO_SCONFIG_IDRAND) && FSL_FEATURE_I3C_HAS_NO_SCONFIG_IDRAND)
    bool enableRandomPart; /*!< Whether to generate random part number, if using random part number,
                                the partNumber variable setting is meaningless. */
#endif
    uint32_t partNumber;  /*!< Device part number info */
    uint8_t dcr;          /*!< Device characteristics register information. */
    uint8_t bcr;          /*!< Bus characteristics register information. */
    uint8_t hdrMode;      /*!< Support hdr mode, could be OR logic in enumeration:i3c_hdr_mode_t. */
    bool nakAllRequest;   /*!< Whether to reply NAK to all requests except broadcast CCC. */
    bool ignoreS0S1Error; /*!< Whether to ignore S0/S1 error in SDR mode. */
    bool offline; /*!< Whether to wait 60 us of bus quiet or HDR request to ensure slave track SDR mode safely. */
    bool matchSlaveStartStop; /*!< Whether to assert start/stop status only the time slave is addressed. */
} i3c_config_t;

/*! @} */

/*******************************************************************************
 * Variables
 ******************************************************************************/
/*! Array to map I3C instance number to IRQ number. */
extern IRQn_Type const kI3cIrqs[];

/*! Pointer to master IRQ handler for each instance. */
extern i3c_master_isr_t s_i3cMasterIsr;

/*! Pointers to master handles for each instance. */
extern void *s_i3cMasterHandle[];

/*! Pointers to slave handles for each instance. */
extern void *s_i3cSlaveHandle[];

/*! @brief Pointers to slave IRQ handler. */
extern i3c_slave_isr_t s_i3cSlaveIsr;
/*******************************************************************************
 * API
 ******************************************************************************/
#
#if defined(__cplusplus)
extern "C" {
#endif

/*!
 * @addtogroup i3c_common_driver
 * @{
 */
/*!
 * @brief Get which instance current I3C is used.
 * @param base The I3C peripheral base address.
 */
uint32_t I3C_GetInstance(I3C_Type *base);
/*!
 * @brief Provides a default configuration for the I3C peripheral, the configuration covers both master
 * functionality and slave functionality.
 *
 * This function provides the following default configuration for I3C:
 * @code
 *    config->enableMaster                 = kI3C_MasterCapable;
 *    config->disableTimeout               = false;
 *    config->hKeep                        = kI3C_MasterHighKeeperNone;
 *    config->enableOpenDrainStop          = true;
 *    config->enableOpenDrainHigh          = true;
 *    config->baudRate_Hz.i2cBaud          = 400000U;
 *    config->baudRate_Hz.i3cPushPullBaud  = 12500000U;
 *    config->baudRate_Hz.i3cOpenDrainBaud = 2500000U;
 *    config->masterDynamicAddress         = 0x0AU;
 *    config->slowClock_Hz                 = 1000000U;
 *    config->enableSlave                  = true;
 *    config->vendorID                     = 0x11BU;
 *    config->enableRandomPart             = false;
 *    config->partNumber                   = 0;
 *    config->dcr                          = 0;
 *    config->bcr = 0;
 *    config->hdrMode             = (uint8_t)kI3C_HDRModeDDR;
 *    config->nakAllRequest       = false;
 *    config->ignoreS0S1Error     = false;
 *    config->offline             = false;
 *    config->matchSlaveStartStop = false;
 * @endcode
 *
 * After calling this function, you can override any settings in order to customize the configuration,
 * prior to initializing the common I3C driver with I3C_Init().
 *
 * @param[out] config User provided configuration structure for default values. Refer to #i3c_config_t.
 */
void I3C_GetDefaultConfig(i3c_config_t *config);

/*!
 * @brief Initializes the I3C peripheral.
 * This function enables the peripheral clock and initializes the I3C peripheral as described by the user
 * provided configuration. This will initialize both the master peripheral and slave peripheral so that I3C
 * module could work as pure master, pure slave or secondary master, etc.
 * A software reset is performed prior to configuration.
 *
 * @param base The I3C peripheral base address.
 * @param config User provided peripheral configuration. Use I3C_GetDefaultConfig() to get a set of
 * defaults that you can override.
 * @param sourceClock_Hz Frequency in Hertz of the I3C functional clock. Used to calculate the baud rate divisors,
 *      filter widths, and timeout periods.
 */
void I3C_Init(I3C_Type *base, const i3c_config_t *config, uint32_t sourceClock_Hz);

/*! @} */

/*!
 * @addtogroup i3c_master_driver
 * @{
 */

/*! @name Initialization and deinitialization */
/*! @{ */

/*!
 * @brief Provides a default configuration for the I3C master peripheral.
 *
 * This function provides the following default configuration for the I3C master peripheral:
 * @code
 *  masterConfig->enableMaster            = kI3C_MasterOn;
 *  masterConfig->disableTimeout          = false;
 *  masterConfig->hKeep                   = kI3C_MasterHighKeeperNone;
 *  masterConfig->enableOpenDrainStop     = true;
 *  masterConfig->enableOpenDrainHigh     = true;
 *  masterConfig->baudRate_Hz             = 100000U;
 *  masterConfig->busType                 = kI3C_TypeI2C;
 * @endcode
 *
 * After calling this function, you can override any settings in order to customize the configuration,
 * prior to initializing the master driver with I3C_MasterInit().
 *
 * @param[out] masterConfig User provided configuration structure for default values. Refer to #i3c_master_config_t.
 */
void I3C_MasterGetDefaultConfig(i3c_master_config_t *masterConfig);

/*!
 * @brief Initializes the I3C master peripheral.
 *
 * This function enables the peripheral clock and initializes the I3C master peripheral as described by the user
 * provided configuration. A software reset is performed prior to configuration.
 *
 * @param base The I3C peripheral base address.
 * @param masterConfig User provided peripheral configuration. Use I3C_MasterGetDefaultConfig() to get a set of
 * defaults that you can override.
 * @param sourceClock_Hz Frequency in Hertz of the I3C functional clock. Used to calculate the baud rate divisors,
 *      filter widths, and timeout periods.
 */
void I3C_MasterInit(I3C_Type *base, const i3c_master_config_t *masterConfig, uint32_t sourceClock_Hz);

/*!
 * @brief Deinitializes the I3C master peripheral.
 *
 * This function disables the I3C master peripheral and gates the clock. It also performs a software
 * reset to restore the peripheral to reset conditions.
 *
 * @param base The I3C peripheral base address.
 */
void I3C_MasterDeinit(I3C_Type *base);

/* Not static so it can be used from fsl_i3c_dma.c. */
status_t I3C_MasterCheckAndClearError(I3C_Type *base, uint32_t status);

/* Not static so it can be used from fsl_i3c_dma.c. */
status_t I3C_MasterWaitForCtrlDone(I3C_Type *base, bool waitIdle);

/* Not static so it can be used from fsl_i3c_dma.c. */
status_t I3C_CheckForBusyBus(I3C_Type *base);

/*!
 * @brief Set I3C module master mode.
 *
 * @param base The I3C peripheral base address.
 * @param enable Enable master mode.
 */
static inline void I3C_MasterEnable(I3C_Type *base, i3c_master_enable_t enable)
{
    base->MCONFIG = (base->MCONFIG & ~I3C_MCONFIG_MSTENA_MASK) | I3C_MCONFIG_MSTENA(enable);
}

/*! @} */

/*! @name Status */
/*! @{ */

/*!
 * @brief Gets the I3C master status flags.
 *
 * A bit mask with the state of all I3C master status flags is returned. For each flag, the corresponding bit
 * in the return value is set if the flag is asserted.
 *
 * @param base The I3C peripheral base address.
 * @return State of the status flags:
 *         - 1: related status flag is set.
 *         - 0: related status flag is not set.
 * @see _i3c_master_flags
 */
static inline uint32_t I3C_MasterGetStatusFlags(I3C_Type *base)
{
    return base->MSTATUS & ~(I3C_MSTATUS_STATE_MASK | I3C_MSTATUS_IBITYPE_MASK);
}

/*!
 * @brief Clears the I3C master status flag state.
 *
 * The following status register flags can be cleared:
 * - #kI3C_MasterSlaveStartFlag
 * - #kI3C_MasterControlDoneFlag
 * - #kI3C_MasterCompleteFlag
 * - #kI3C_MasterArbitrationWonFlag
 * - #kI3C_MasterSlave2MasterFlag
 *
 * Attempts to clear other flags has no effect.
 *
 * @param base The I3C peripheral base address.
 * @param statusMask A bitmask of status flags that are to be cleared. The mask is composed of
 *  #_i3c_master_flags enumerators OR'd together. You may pass the result of a previous call to
 *  I3C_MasterGetStatusFlags().
 * @see _i3c_master_flags.
 */
static inline void I3C_MasterClearStatusFlags(I3C_Type *base, uint32_t statusMask)
{
    base->MSTATUS = statusMask;
}

/*!
 * @brief Gets the I3C master error status flags.
 *
 * A bit mask with the state of all I3C master error status flags is returned. For each flag, the corresponding bit
 * in the return value is set if the flag is asserted.
 *
 * @param base The I3C peripheral base address.
 * @return State of the error status flags:
 *         - 1: related status flag is set.
 *         - 0: related status flag is not set.
 * @see _i3c_master_error_flags
 */
static inline uint32_t I3C_MasterGetErrorStatusFlags(I3C_Type *base)
{
    return base->MERRWARN;
}

/*!
 * @brief Clears the I3C master error status flag state.
 *
 * @param base The I3C peripheral base address.
 * @param statusMask A bitmask of error status flags that are to be cleared. The mask is composed of
 *  #_i3c_master_error_flags enumerators OR'd together. You may pass the result of a previous call to
 *  I3C_MasterGetStatusFlags().
 * @see _i3c_master_error_flags.
 */
static inline void I3C_MasterClearErrorStatusFlags(I3C_Type *base, uint32_t statusMask)
{
    while ((base->MERRWARN & statusMask) != 0U)
    {
        base->MERRWARN = statusMask;
    }
}

/*!
 * @brief Gets the I3C master state.
 *
 * @param base The I3C peripheral base address.
 * @return I3C master state.
 */
i3c_master_state_t I3C_MasterGetState(I3C_Type *base);

/*! @} */

/*! @name Interrupts */
/*! @{ */

/*!
 * @brief Enables the I3C master interrupt requests.
 *
 * All flags except #kI3C_MasterBetweenFlag and #kI3C_MasterNackDetectFlag can be enabled as
 * interrupts.
 *
 * @param base The I3C peripheral base address.
 * @param interruptMask Bit mask of interrupts to enable. See #_i3c_master_flags for the set
 *      of constants that should be OR'd together to form the bit mask.
 */
static inline void I3C_MasterEnableInterrupts(I3C_Type *base, uint32_t interruptMask)
{
    base->MINTSET |= interruptMask;
}

/*!
 * @brief Disables the I3C master interrupt requests.
 *
 * All flags except #kI3C_MasterBetweenFlag and #kI3C_MasterNackDetectFlag can be enabled as
 * interrupts.
 *
 * @param base The I3C peripheral base address.
 * @param interruptMask Bit mask of interrupts to disable. See #_i3c_master_flags for the set
 *      of constants that should be OR'd together to form the bit mask.
 */
static inline void I3C_MasterDisableInterrupts(I3C_Type *base, uint32_t interruptMask)
{
    base->MINTCLR = interruptMask;
}

/*!
 * @brief Returns the set of currently enabled I3C master interrupt requests.
 *
 * @param base The I3C peripheral base address.
 * @return A bitmask composed of #_i3c_master_flags enumerators OR'd together to indicate the
 *      set of enabled interrupts.
 */
static inline uint32_t I3C_MasterGetEnabledInterrupts(I3C_Type *base)
{
    return base->MINTSET;
}

/*!
 * @brief Returns the set of pending I3C master interrupt requests.
 *
 * @param base The I3C peripheral base address.
 * @return A bitmask composed of #_i3c_master_flags enumerators OR'd together to indicate the
 *      set of pending interrupts.
 */
static inline uint32_t I3C_MasterGetPendingInterrupts(I3C_Type *base)
{
    return base->MINTMASKED;
}

/*! @} */

/*! @name DMA control */
/*! @{ */

/*!
 * @brief Enables or disables I3C master DMA requests.
 *
 * @param base The I3C peripheral base address.
 * @param enableTx Enable flag for transmit DMA request. Pass true for enable, false for disable.
 * @param enableRx Enable flag for receive DMA request. Pass true for enable, false for disable.
 * @param width DMA read/write unit in bytes.
 */
static inline void I3C_MasterEnableDMA(I3C_Type *base, bool enableTx, bool enableRx, uint32_t width)
{
    assert(width <= 2U);
    base->MDMACTRL =
        I3C_MDMACTRL_DMAFB(enableRx ? 2U : 0U) | I3C_MDMACTRL_DMATB(enableTx ? 2U : 0U) | I3C_MDMACTRL_DMAWIDTH(width);
}

/*!
 * @brief Gets I3C master transmit data register address for DMA transfer.
 *
 * @param base The I3C peripheral base address.
 * @param width DMA read/write unit in bytes.
 * @return The I3C Master Transmit Data Register address.
 */
static inline uint32_t I3C_MasterGetTxFifoAddress(I3C_Type *base, uint32_t width)
{
    assert(width <= 2U);
    return (uint32_t)((width == 2U) ? &base->MWDATAH : &base->MWDATAB);
}

/*!
 * @brief Gets I3C master receive data register address for DMA transfer.
 *
 * @param base The I3C peripheral base address.
 * @param width DMA read/write unit in bytes.
 * @return The I3C Master Receive Data Register address.
 */
static inline uint32_t I3C_MasterGetRxFifoAddress(I3C_Type *base, uint32_t width)
{
    assert(width <= 2U);
    return (uint32_t)((width == 2U) ? &base->MRDATAH : &base->MRDATAB);
}

/*! @} */

/*! @name FIFO control */
/*! @{ */

/*!
 * @brief Sets the watermarks for I3C master FIFOs.
 *
 * @param base The I3C peripheral base address.
 * @param txLvl Transmit FIFO watermark level. The #kI3C_MasterTxReadyFlag flag is set whenever
 *      the number of words in the transmit FIFO reaches @a txLvl.
 * @param rxLvl Receive FIFO watermark level. The #kI3C_MasterRxReadyFlag flag is set whenever
 *      the number of words in the receive FIFO reaches @a rxLvl.
 * @param flushTx true if TX FIFO is to be cleared, otherwise TX FIFO remains unchanged.
 * @param flushRx true if RX FIFO is to be cleared, otherwise RX FIFO remains unchanged.
 */
static inline void I3C_MasterSetWatermarks(
    I3C_Type *base, i3c_tx_trigger_level_t txLvl, i3c_rx_trigger_level_t rxLvl, bool flushTx, bool flushRx)
{
    base->MDATACTRL = I3C_MDATACTRL_UNLOCK_MASK | I3C_MDATACTRL_TXTRIG(txLvl) | I3C_MDATACTRL_RXTRIG(rxLvl) |
                      (flushTx ? I3C_MDATACTRL_FLUSHTB_MASK : 0U) | (flushRx ? I3C_MDATACTRL_FLUSHFB_MASK : 0U);
}

/*!
 * @brief Gets the current number of bytes in the I3C master FIFOs.
 *
 * @param base The I3C peripheral base address.
 * @param[out] txCount Pointer through which the current number of bytes in the transmit FIFO is returned.
 *      Pass NULL if this value is not required.
 * @param[out] rxCount Pointer through which the current number of bytes in the receive FIFO is returned.
 *      Pass NULL if this value is not required.
 */
static inline void I3C_MasterGetFifoCounts(I3C_Type *base, size_t *rxCount, size_t *txCount)
{
    if (NULL != txCount)
    {
        *txCount = (base->MDATACTRL & I3C_MDATACTRL_TXCOUNT_MASK) >> I3C_MDATACTRL_TXCOUNT_SHIFT;
    }
    if (NULL != rxCount)
    {
        *rxCount = (base->MDATACTRL & I3C_MDATACTRL_RXCOUNT_MASK) >> I3C_MDATACTRL_RXCOUNT_SHIFT;
    }
}

/*! @} */

/*! @name Bus operations */
/*! @{ */

/*!
 * @brief Sets the I3C bus frequency for master transactions.
 *
 * The I3C master is automatically disabled and re-enabled as necessary to configure the baud
 * rate. Do not call this function during a transfer, or the transfer is aborted.
 *
 * @param base The I3C peripheral base address.
 * @param baudRate_Hz Pointer to structure of requested bus frequency in Hertz.
 * @param sourceClock_Hz I3C functional clock frequency in Hertz.
 */
void I3C_MasterSetBaudRate(I3C_Type *base, const i3c_baudrate_hz_t *baudRate_Hz, uint32_t sourceClock_Hz);

/*!
 * @brief Returns whether the bus is idle.
 *
 * Requires the master mode to be enabled.
 *
 * @param base The I3C peripheral base address.
 * @retval true Bus is busy.
 * @retval false Bus is idle.
 */
static inline bool I3C_MasterGetBusIdleState(I3C_Type *base)
{
    return ((base->MSTATUS & I3C_MSTATUS_STATE_MASK) == (uint32_t)kI3C_MasterStateIdle ? true : false);
}

/*!
 * @brief Sends a START signal and slave address on the I2C/I3C bus, receive size is also specified
 * in the call.
 *
 * This function is used to initiate a new master mode transfer. First, the bus state is checked to ensure
 * that another master is not occupying the bus. Then a START signal is transmitted, followed by the
 * 7-bit address specified in the a address parameter. Note that this function does not actually wait
 * until the START and address are successfully sent on the bus before returning.
 *
 * @param base The I3C peripheral base address.
 * @param type The bus type to use in this transaction.
 * @param address 7-bit slave device address, in bits [6:0].
 * @param dir Master transfer direction, either #kI3C_Read or #kI3C_Write. This parameter is used to set
 *      the R/w bit (bit 0) in the transmitted slave address.
 * @param rxSize Read terminate size for the followed read transfer, limit to 255 bytes.
 * @retval #kStatus_Success START signal and address were successfully enqueued in the transmit FIFO.
 * @retval #kStatus_I3C_Busy Another master is currently utilizing the bus.
 */
status_t I3C_MasterStartWithRxSize(
    I3C_Type *base, i3c_bus_type_t type, uint8_t address, i3c_direction_t dir, uint8_t rxSize);

/*!
 * @brief Sends a START signal and slave address on the I2C/I3C bus.
 *
 * This function is used to initiate a new master mode transfer. First, the bus state is checked to ensure
 * that another master is not occupying the bus. Then a START signal is transmitted, followed by the
 * 7-bit address specified in the @a address parameter. Note that this function does not actually wait
 * until the START and address are successfully sent on the bus before returning.
 *
 * @param base The I3C peripheral base address.
 * @param type The bus type to use in this transaction.
 * @param address 7-bit slave device address, in bits [6:0].
 * @param dir Master transfer direction, either #kI3C_Read or #kI3C_Write. This parameter is used to set
 *      the R/w bit (bit 0) in the transmitted slave address.
 * @retval #kStatus_Success START signal and address were successfully enqueued in the transmit FIFO.
 * @retval #kStatus_I3C_Busy Another master is currently utilizing the bus.
 */
status_t I3C_MasterStart(I3C_Type *base, i3c_bus_type_t type, uint8_t address, i3c_direction_t dir);

/*!
 * @brief Sends a repeated START signal and slave address on the I2C/I3C bus, receive size is also specified
 * in the call.
 *
 * This function is used to send a Repeated START signal when a transfer is already in progress. Like
 * I3C_MasterStart(), it also sends the specified 7-bit address. Call this API also configures the read
 * terminate size for the following read transfer. For example, set the rxSize = 2, the following read transfer
 * will be terminated after two bytes of data received. Write transfer will not be affected by the rxSize
 * configuration.
 *
 * @note This function exists primarily to maintain compatible APIs between I3C and I2C drivers,
 *      as well as to better document the intent of code that uses these APIs.
 *
 * @param base The I3C peripheral base address.
 * @param type The bus type to use in this transaction.
 * @param address 7-bit slave device address, in bits [6:0].
 * @param dir Master transfer direction, either #kI3C_Read or #kI3C_Write. This parameter is used to set
 *      the R/w bit (bit 0) in the transmitted slave address.
 * @param rxSize Read terminate size for the followed read transfer, limit to 255 bytes.
 * @retval #kStatus_Success Repeated START signal and address were successfully enqueued in the transmit FIFO.
 */
status_t I3C_MasterRepeatedStartWithRxSize(
    I3C_Type *base, i3c_bus_type_t type, uint8_t address, i3c_direction_t dir, uint8_t rxSize);

/*!
 * @brief Sends a repeated START signal and slave address on the I2C/I3C bus.
 *
 * This function is used to send a Repeated START signal when a transfer is already in progress. Like
 * I3C_MasterStart(), it also sends the specified 7-bit address.
 *
 * @note This function exists primarily to maintain compatible APIs between I3C and I2C drivers,
 *      as well as to better document the intent of code that uses these APIs.
 *
 * @param base The I3C peripheral base address.
 * @param type The bus type to use in this transaction.
 * @param address 7-bit slave device address, in bits [6:0].
 * @param dir Master transfer direction, either #kI3C_Read or #kI3C_Write. This parameter is used to set
 *      the R/w bit (bit 0) in the transmitted slave address.
 * @retval #kStatus_Success Repeated START signal and address were successfully enqueued in the transmit FIFO.
 */
static inline status_t I3C_MasterRepeatedStart(I3C_Type *base,
                                               i3c_bus_type_t type,
                                               uint8_t address,
                                               i3c_direction_t dir)
{
    return I3C_MasterRepeatedStartWithRxSize(base, type, address, dir, 0);
}

/*!
 * @brief Performs a polling send transfer on the I2C/I3C bus.
 *
 * Sends up to @a txSize number of bytes to the previously addressed slave device. The slave may
 * reply with a NAK to any byte in order to terminate the transfer early. If this happens, this
 * function returns #kStatus_I3C_Nak.
 *
 * @param base  The I3C peripheral base address.
 * @param txBuff The pointer to the data to be transferred.
 * @param txSize The length in bytes of the data to be transferred.
 * @param flags Bit mask of options for the transfer. See enumeration #_i3c_master_transfer_flags for available options.
 * @retval #kStatus_Success Data was sent successfully.
 * @retval #kStatus_I3C_Busy Another master is currently utilizing the bus.
 * @retval #kStatus_I3C_Timeout The module has stalled too long in a frame.
 * @retval #kStatus_I3C_Nak The slave device sent a NAK in response to an address.
 * @retval #kStatus_I3C_WriteAbort The slave device sent a NAK in response to a write.
 * @retval #kStatus_I3C_MsgError Message SDR/DDR mismatch or read/write message in wrong state.
 * @retval #kStatus_I3C_WriteFifoError Write to M/SWDATAB register when FIFO full.
 * @retval #kStatus_I3C_InvalidReq Invalid use of request.
 */
status_t I3C_MasterSend(I3C_Type *base, const void *txBuff, size_t txSize, uint32_t flags);

/*!
 * @brief Performs a polling receive transfer on the I2C/I3C bus.
 *
 * @param base  The I3C peripheral base address.
 * @param rxBuff The pointer to the data to be transferred.
 * @param rxSize The length in bytes of the data to be transferred.
 * @param flags Bit mask of options for the transfer. See enumeration #_i3c_master_transfer_flags for available options.
 * @retval #kStatus_Success Data was received successfully.
 * @retval #kStatus_I3C_Busy Another master is currently utilizing the bus.
 * @retval #kStatus_I3C_Timeout The module has stalled too long in a frame.
 * @retval #kStatus_I3C_Term The master terminates slave read.
 * @retval #kStatus_I3C_HdrParityError Parity error from DDR read.
 * @retval #kStatus_I3C_CrcError CRC error from DDR read.
 * @retval #kStatus_I3C_MsgError Message SDR/DDR mismatch or read/write message in wrong state.
 * @retval #kStatus_I3C_ReadFifoError Read from M/SRDATAB register when FIFO empty.
 * @retval #kStatus_I3C_InvalidReq Invalid use of request.
 */
status_t I3C_MasterReceive(I3C_Type *base, void *rxBuff, size_t rxSize, uint32_t flags);

/*!
 * @brief Sends a STOP signal on the I2C/I3C bus.
 *
 * This function does not return until the STOP signal is seen on the bus, or an error occurs.
 *
 * @param base The I3C peripheral base address.
 * @retval #kStatus_Success The STOP signal was successfully sent on the bus and the transaction terminated.
 * @retval #kStatus_I3C_Busy Another master is currently utilizing the bus.
 * @retval #kStatus_I3C_Timeout The module has stalled too long in a frame.
 * @retval #kStatus_I3C_InvalidReq Invalid use of request.
 */
status_t I3C_MasterStop(I3C_Type *base);

/*!
 * @brief I3C master emit request.
 *
 * @param base The I3C peripheral base address.
 * @param masterReq  I3C master request of type #i3c_bus_request_t
 */
void I3C_MasterEmitRequest(I3C_Type *base, i3c_bus_request_t masterReq);

/*!
 * @brief I3C master emit request.
 *
 * @param base The I3C peripheral base address.
 * @param ibiResponse  I3C master emit IBI response of type #i3c_ibi_response_t
 */
static inline void I3C_MasterEmitIBIResponse(I3C_Type *base, i3c_ibi_response_t ibiResponse)
{
    uint32_t ctrlVal = base->MCTRL;
    ctrlVal &= ~(I3C_MCTRL_IBIRESP_MASK | I3C_MCTRL_REQUEST_MASK);
    ctrlVal |= I3C_MCTRL_IBIRESP((uint32_t)ibiResponse) | I3C_MCTRL_REQUEST(kI3C_RequestIbiAckNack);
    base->MCTRL = ctrlVal;
}

/*!
 * @brief I3C master register IBI rule.
 *
 * @param base The I3C peripheral base address.
 * @param ibiRule Pointer to ibi rule description of type #i3c_register_ibi_addr_t
 */
void I3C_MasterRegisterIBI(I3C_Type *base, i3c_register_ibi_addr_t *ibiRule);

/*!
 * @brief I3C master get IBI rule.
 *
 * @param base The I3C peripheral base address.
 * @param ibiRule Pointer to store the read out ibi rule description.
 */
void I3C_MasterGetIBIRules(I3C_Type *base, i3c_register_ibi_addr_t *ibiRule);

/*!
 * @brief I3C master get IBI Type.
 *
 * @param base The I3C peripheral base address.
 * @retval i3c_ibi_type_t Type of #i3c_ibi_type_t.
 */
i3c_ibi_type_t I3C_GetIBIType(I3C_Type *base);

/*!
 * @brief I3C master get IBI Address.
 *
 * @param base The I3C peripheral base address.
 * @retval The 8-bit IBI address.
 */
static inline uint8_t I3C_GetIBIAddress(I3C_Type *base)
{
    return (uint8_t)((base->MSTATUS & I3C_MSTATUS_IBIADDR_MASK) >> I3C_MSTATUS_IBIADDR_SHIFT);
}

/*!
 * @brief Performs a DAA in the i3c bus with specified temporary baud rate.
 *
 * @param base The I3C peripheral base address.
 * @param addressList The pointer for address list which is used to do DAA.
 * @param count The address count in the address list.
 * @param daaBaudRate The temporary baud rate in DAA process, NULL for using initial setting.
 * The initial setting is set back between the completion of the DAA and the return of this function.
 * @retval #kStatus_Success The transaction was started successfully.
 * @retval #kStatus_I3C_Busy Either another master is currently utilizing the bus, or a non-blocking
 *      transaction is already in progress.
 * @retval #kStatus_I3C_SlaveCountExceed The I3C slave count has exceed the definition in I3C_MAX_DEVCNT.
 */
status_t I3C_MasterProcessDAASpecifiedBaudrate(I3C_Type *base,
                                               uint8_t *addressList,
                                               uint32_t count,
                                               i3c_master_daa_baudrate_t *daaBaudRate);

/*!
 * @brief Performs a DAA in the i3c bus.
 *
 * @param base The I3C peripheral base address.
 * @param addressList The pointer for address list which is used to do DAA.
 * @param count The address count in the address list.
 * The initial setting is set back between the completion of the DAA and the return of this function.
 * @retval #kStatus_Success The transaction was started successfully.
 * @retval #kStatus_I3C_Busy Either another master is currently utilizing the bus, or a non-blocking
 *      transaction is already in progress.
 * @retval #kStatus_I3C_SlaveCountExceed The I3C slave count has exceed the definition in I3C_MAX_DEVCNT.
 */
static inline status_t I3C_MasterProcessDAA(I3C_Type *base, uint8_t *addressList, uint32_t count)
{
    return I3C_MasterProcessDAASpecifiedBaudrate(base, addressList, count, NULL);
}

/*!
 * @brief Get device information list after DAA process is done.
 *
 * @param base The I3C peripheral base address.
 * @param[out] count The pointer to store the available device count.
 * @return Pointer to the i3c_device_info_t array.
 */
i3c_device_info_t *I3C_MasterGetDeviceListAfterDAA(I3C_Type *base, uint8_t *count);
/*!
 * @brief Performs a master polling transfer on the I2C/I3C bus.
 *
 * @note The API does not return until the transfer succeeds or fails due
 * to error happens during transfer.
 *
 * @param base The I3C peripheral base address.
 * @param transfer Pointer to the transfer structure.
 * @retval #kStatus_Success Data was received successfully.
 * @retval #kStatus_I3C_Busy Another master is currently utilizing the bus.
 * @retval #kStatus_I3C_IBIWon The I3C slave event IBI or MR or HJ won the arbitration on a header address.
 * @retval #kStatus_I3C_Timeout The module has stalled too long in a frame.
 * @retval #kStatus_I3C_Nak The slave device sent a NAK in response to an address.
 * @retval #kStatus_I3C_WriteAbort The slave device sent a NAK in response to a write.
 * @retval #kStatus_I3C_Term The master terminates slave read.
 * @retval #kStatus_I3C_HdrParityError Parity error from DDR read.
 * @retval #kStatus_I3C_CrcError CRC error from DDR read.
 * @retval #kStatus_I3C_MsgError Message SDR/DDR mismatch or read/write message in wrong state.
 * @retval #kStatus_I3C_ReadFifoError Read from M/SRDATAB register when FIFO empty.
 * @retval #kStatus_I3C_WriteFifoError Write to M/SWDATAB register when FIFO full.
 * @retval #kStatus_I3C_InvalidReq Invalid use of request.
 */
status_t I3C_MasterTransferBlocking(I3C_Type *base, i3c_master_transfer_t *transfer);

/*! @} */

/*! @name Non-blocking */
/*! @{ */

/*!
 * @brief Creates a new handle for the I3C master non-blocking APIs.
 *
 * The creation of a handle is for use with the non-blocking APIs. Once a handle
 * is created, there is not a corresponding destroy handle. If the user wants to
 * terminate a transfer, the I3C_MasterTransferAbort() API shall be called.
 *
 *
 * @note The function also enables the NVIC IRQ for the input I3C. Need to notice
 * that on some SoCs the I3C IRQ is connected to INTMUX, in this case user needs to
 * enable the associated INTMUX IRQ in application.
 *
 * @param base The I3C peripheral base address.
 * @param[out] handle Pointer to the I3C master driver handle.
 * @param callback User provided pointer to the asynchronous callback function.
 * @param userData User provided pointer to the application callback data.
 */
void I3C_MasterTransferCreateHandle(I3C_Type *base,
                                    i3c_master_handle_t *handle,
                                    const i3c_master_transfer_callback_t *callback,
                                    void *userData);

/*!
 * @brief Performs a non-blocking transaction on the I2C/I3C bus.
 *
 * @param base The I3C peripheral base address.
 * @param handle Pointer to the I3C master driver handle.
 * @param transfer The pointer to the transfer descriptor.
 * @retval #kStatus_Success The transaction was started successfully.
 * @retval #kStatus_I3C_Busy Either another master is currently utilizing the bus, or a non-blocking
 *      transaction is already in progress.
 */
status_t I3C_MasterTransferNonBlocking(I3C_Type *base, i3c_master_handle_t *handle, i3c_master_transfer_t *transfer);

/*!
 * @brief Returns number of bytes transferred so far.
 * @param base The I3C peripheral base address.
 * @param handle Pointer to the I3C master driver handle.
 * @param[out] count Number of bytes transferred so far by the non-blocking transaction.
 * @retval #kStatus_Success
 * @retval #kStatus_NoTransferInProgress There is not a non-blocking transaction currently in progress.
 */
status_t I3C_MasterTransferGetCount(I3C_Type *base, i3c_master_handle_t *handle, size_t *count);

/*!
 * @brief Terminates a non-blocking I3C master transmission early.
 *
 * @note It is not safe to call this function from an IRQ handler that has a higher priority than the
 *      I3C peripheral's IRQ priority.
 *
 * @param base The I3C peripheral base address.
 * @param handle Pointer to the I3C master driver handle.
 * @retval #kStatus_Success A transaction was successfully aborted.
 * @retval #kStatus_I3C_Idle There is not a non-blocking transaction currently in progress.
 */
void I3C_MasterTransferAbort(I3C_Type *base, i3c_master_handle_t *handle);

/*! @} */

/*! @name IRQ handler */
/*! @{ */

/*!
 * @brief Reusable routine to handle master interrupts.
 * @note This function does not need to be called unless you are reimplementing the
 *  nonblocking API's interrupt handler routines to add special functionality.
 * @param base The I3C peripheral base address.
 * @param intHandle Pointer to the I3C master driver handle.
 */
void I3C_MasterTransferHandleIRQ(I3C_Type *base, void *intHandle);

/*! @} */

/*! @} */

/*!
 * @addtogroup i3c_slave_driver
 * @{
 */

/*! @name Initialization and deinitialization */
/*! @{ */

/*!
 * @brief Provides a default configuration for the I3C slave peripheral.
 *
 * This function provides the following default configuration for the I3C slave peripheral:
 * @code
 *  slaveConfig->enableslave             = true;
 * @endcode
 *
 * After calling this function, you can override any settings in order to customize the configuration,
 * prior to initializing the slave driver with I3C_SlaveInit().
 *
 * @param[out] slaveConfig User provided configuration structure for default values. Refer to #i3c_slave_config_t.
 */
void I3C_SlaveGetDefaultConfig(i3c_slave_config_t *slaveConfig);

/*!
 * @brief Initializes the I3C slave peripheral.
 *
 * This function enables the peripheral clock and initializes the I3C slave peripheral as described by the user
 * provided configuration.
 *
 * @param base The I3C peripheral base address.
 * @param slaveConfig User provided peripheral configuration. Use I3C_SlaveGetDefaultConfig() to get a set of
 * defaults that you can override.
 * @param slowClock_Hz Frequency in Hertz of the I3C slow clock. Used to calculate the bus match condition values.
 * If FSL_FEATURE_I3C_HAS_NO_SCONFIG_BAMATCH defines as 1, this parameter is useless.
 */
void I3C_SlaveInit(I3C_Type *base, const i3c_slave_config_t *slaveConfig, uint32_t slowClock_Hz);

/*!
 * @brief Deinitializes the I3C slave peripheral.
 *
 * This function disables the I3C slave peripheral and gates the clock.
 *
 * @param base The I3C peripheral base address.
 */
void I3C_SlaveDeinit(I3C_Type *base);

/*!
 * @brief Enable/Disable Slave.
 *
 * @param base The I3C peripheral base address.
 * @param isEnable Enable or disable.
 */
static inline void I3C_SlaveEnable(I3C_Type *base, bool isEnable)
{
    base->SCONFIG = (base->SCONFIG & ~I3C_SCONFIG_SLVENA_MASK) | I3C_SCONFIG_SLVENA(isEnable);
}

/*! @} */

/*! @name Status */
/*! @{ */

/*!
 * @brief Gets the I3C slave status flags.
 *
 * A bit mask with the state of all I3C slave status flags is returned. For each flag, the corresponding bit
 * in the return value is set if the flag is asserted.
 *
 * @param base The I3C peripheral base address.
 * @return State of the status flags:
 *         - 1: related status flag is set.
 *         - 0: related status flag is not set.
 * @see _i3c_slave_flags
 */
static inline uint32_t I3C_SlaveGetStatusFlags(I3C_Type *base)
{
    return base->SSTATUS & ~(I3C_SSTATUS_EVDET_MASK | I3C_SSTATUS_ACTSTATE_MASK | I3C_SSTATUS_TIMECTRL_MASK);
}

/*!
 * @brief Clears the I3C slave status flag state.
 *
 * The following status register flags can be cleared:
 * - #kI3C_SlaveBusStartFlag
 * - #kI3C_SlaveMatchedFlag
 * - #kI3C_SlaveBusStopFlag
 *
 * Attempts to clear other flags has no effect.
 *
 * @param base The I3C peripheral base address.
 * @param statusMask A bitmask of status flags that are to be cleared. The mask is composed of
 *  #_i3c_slave_flags enumerators OR'd together. You may pass the result of a previous call to
 *  I3C_SlaveGetStatusFlags().
 * @see _i3c_slave_flags.
 */
static inline void I3C_SlaveClearStatusFlags(I3C_Type *base, uint32_t statusMask)
{
    base->SSTATUS = statusMask;
}

/*!
 * @brief Gets the I3C slave error status flags.
 *
 * A bit mask with the state of all I3C slave error status flags is returned. For each flag, the corresponding bit
 * in the return value is set if the flag is asserted.
 *
 * @param base The I3C peripheral base address.
 * @return State of the error status flags:
 *         - 1: related status flag is set.
 *         - 0: related status flag is not set.
 * @see _i3c_slave_error_flags
 */
static inline uint32_t I3C_SlaveGetErrorStatusFlags(I3C_Type *base)
{
    return base->SERRWARN;
}

/*!
 * @brief Clears the I3C slave error status flag state.
 *
 * @param base The I3C peripheral base address.
 * @param statusMask A bitmask of error status flags that are to be cleared. The mask is composed of
 *  #_i3c_slave_error_flags enumerators OR'd together. You may pass the result of a previous call to
 *  I3C_SlaveGetErrorStatusFlags().
 * @see _i3c_slave_error_flags.
 */
static inline void I3C_SlaveClearErrorStatusFlags(I3C_Type *base, uint32_t statusMask)
{
    base->SERRWARN = statusMask;
}

/*!
 * @brief Gets the I3C slave state.
 *
 * @param base The I3C peripheral base address.
 * @return I3C slave activity state, refer #i3c_slave_activity_state_t.
 */
i3c_slave_activity_state_t I3C_SlaveGetActivityState(I3C_Type *base);

/* Not static so it can be used from fsl_i3c_dma.c. */
status_t I3C_SlaveCheckAndClearError(I3C_Type *base, uint32_t status);
/*! @} */

/*! @name Interrupts */
/*! @{ */

/*!
 * @brief Enables the I3C slave interrupt requests.
 *
 * Only below flags can be enabled as interrupts.
 * - #kI3C_SlaveBusStartFlag
 * - #kI3C_SlaveMatchedFlag
 * - #kI3C_SlaveBusStopFlag
 * - #kI3C_SlaveRxReadyFlag
 * - #kI3C_SlaveTxReadyFlag
 * - #kI3C_SlaveDynamicAddrChangedFlag
 * - #kI3C_SlaveReceivedCCCFlag
 * - #kI3C_SlaveErrorFlag
 * - #kI3C_SlaveHDRCommandMatchFlag
 * - #kI3C_SlaveCCCHandledFlag
 * - #kI3C_SlaveEventSentFlag
 *
 * @param base The I3C peripheral base address.
 * @param interruptMask Bit mask of interrupts to enable. See #_i3c_slave_flags for the set
 *      of constants that should be OR'd together to form the bit mask.
 */
static inline void I3C_SlaveEnableInterrupts(I3C_Type *base, uint32_t interruptMask)
{
    base->SINTSET |= interruptMask;
}

/*!
 * @brief Disables the I3C slave interrupt requests.
 *
 * Only below flags can be disabled as interrupts.
 * - #kI3C_SlaveBusStartFlag
 * - #kI3C_SlaveMatchedFlag
 * - #kI3C_SlaveBusStopFlag
 * - #kI3C_SlaveRxReadyFlag
 * - #kI3C_SlaveTxReadyFlag
 * - #kI3C_SlaveDynamicAddrChangedFlag
 * - #kI3C_SlaveReceivedCCCFlag
 * - #kI3C_SlaveErrorFlag
 * - #kI3C_SlaveHDRCommandMatchFlag
 * - #kI3C_SlaveCCCHandledFlag
 * - #kI3C_SlaveEventSentFlag
 *
 * @param base The I3C peripheral base address.
 * @param interruptMask Bit mask of interrupts to disable. See #_i3c_slave_flags for the set
 *      of constants that should be OR'd together to form the bit mask.
 */
static inline void I3C_SlaveDisableInterrupts(I3C_Type *base, uint32_t interruptMask)
{
    base->SINTCLR = interruptMask;
}

/*!
 * @brief Returns the set of currently enabled I3C slave interrupt requests.
 *
 * @param base The I3C peripheral base address.
 * @return A bitmask composed of #_i3c_slave_flags enumerators OR'd together to indicate the
 *      set of enabled interrupts.
 */
static inline uint32_t I3C_SlaveGetEnabledInterrupts(I3C_Type *base)
{
    return base->SINTSET;
}

/*!
 * @brief Returns the set of pending I3C slave interrupt requests.
 *
 * @param base The I3C peripheral base address.
 * @return A bitmask composed of #_i3c_slave_flags enumerators OR'd together to indicate the
 *      set of pending interrupts.
 */
static inline uint32_t I3C_SlaveGetPendingInterrupts(I3C_Type *base)
{
    return base->SINTMASKED;
}

/*! @} */

/*! @name DMA control */
/*! @{ */

/*!
 * @brief Enables or disables I3C slave DMA requests.
 *
 * @param base The I3C peripheral base address.
 * @param enableTx Enable flag for transmit DMA request. Pass true for enable, false for disable.
 * @param enableRx Enable flag for receive DMA request. Pass true for enable, false for disable.
 * @param width DMA read/write unit in bytes.
 */
static inline void I3C_SlaveEnableDMA(I3C_Type *base, bool enableTx, bool enableRx, uint32_t width)
{
    assert(width <= 2U);
    base->SDMACTRL =
        I3C_SDMACTRL_DMAFB(enableRx ? 2U : 0U) | I3C_SDMACTRL_DMATB(enableTx ? 2U : 0U) | I3C_SDMACTRL_DMAWIDTH(width);
}

/*!
 * @brief Gets I3C slave transmit data register address for DMA transfer.
 *
 * @param base The I3C peripheral base address.
 * @param width DMA read/write unit in bytes.
 * @return The I3C Slave Transmit Data Register address.
 */
static inline uint32_t I3C_SlaveGetTxFifoAddress(I3C_Type *base, uint32_t width)
{
    assert(width <= 2U);
    return (uint32_t)((width == 2U) ? &base->SWDATAH : &base->SWDATAB);
}

/*!
 * @brief Gets I3C slave receive data register address for DMA transfer.
 *
 * @param base The I3C peripheral base address.
 * @param width DMA read/write unit in bytes.
 * @return The I3C Slave Receive Data Register address.
 */
static inline uint32_t I3C_SlaveGetRxFifoAddress(I3C_Type *base, uint32_t width)
{
    assert(width <= 2U);
    return (uint32_t)((width == 2U) ? &base->SRDATAH : &base->SRDATAB);
}

/*! @} */

/*! @name FIFO control */
/*! @{ */

/*!
 * @brief Sets the watermarks for I3C slave FIFOs.
 *
 * @param base The I3C peripheral base address.
 * @param txLvl Transmit FIFO watermark level. The #kI3C_SlaveTxReadyFlag flag is set whenever
 *      the number of words in the transmit FIFO reaches @a txLvl.
 * @param rxLvl Receive FIFO watermark level. The #kI3C_SlaveRxReadyFlag flag is set whenever
 *      the number of words in the receive FIFO reaches @a rxLvl.
 * @param flushTx true if TX FIFO is to be cleared, otherwise TX FIFO remains unchanged.
 * @param flushRx true if RX FIFO is to be cleared, otherwise RX FIFO remains unchanged.
 */
static inline void I3C_SlaveSetWatermarks(
    I3C_Type *base, i3c_tx_trigger_level_t txLvl, i3c_rx_trigger_level_t rxLvl, bool flushTx, bool flushRx)
{
    base->SDATACTRL = I3C_SDATACTRL_UNLOCK_MASK | I3C_SDATACTRL_TXTRIG(txLvl) | I3C_SDATACTRL_RXTRIG(rxLvl) |
                      (flushTx ? I3C_SDATACTRL_FLUSHTB_MASK : 0U) | (flushRx ? I3C_SDATACTRL_FLUSHFB_MASK : 0U);
}

/*!
 * @brief Gets the current number of bytes in the I3C slave FIFOs.
 *
 * @param base The I3C peripheral base address.
 * @param[out] txCount Pointer through which the current number of bytes in the transmit FIFO is returned.
 *      Pass NULL if this value is not required.
 * @param[out] rxCount Pointer through which the current number of bytes in the receive FIFO is returned.
 *      Pass NULL if this value is not required.
 */
static inline void I3C_SlaveGetFifoCounts(I3C_Type *base, size_t *rxCount, size_t *txCount)
{
    if (NULL != txCount)
    {
        *txCount = (base->SDATACTRL & I3C_SDATACTRL_TXCOUNT_MASK) >> I3C_SDATACTRL_TXCOUNT_SHIFT;
    }
    if (NULL != rxCount)
    {
        *rxCount = (base->SDATACTRL & I3C_SDATACTRL_RXCOUNT_MASK) >> I3C_SDATACTRL_RXCOUNT_SHIFT;
    }
}

/*! @} */

/*! @name Bus operations */
/*! @{ */

#if !(defined(FSL_FEATURE_I3C_HAS_NO_SLAVE_IBI_MR_HJ) && FSL_FEATURE_I3C_HAS_NO_SLAVE_IBI_MR_HJ)
/*!
 * @brief I3C slave request event.
 *
 * @param base The I3C peripheral base address.
 * @param event I3C slave event of type #i3c_slave_event_t
 */
void I3C_SlaveRequestEvent(I3C_Type *base, i3c_slave_event_t event);
#endif

/*!
 * @brief Performs a polling send transfer on the I3C bus.
 *
 * @param base  The I3C peripheral base address.
 * @param txBuff The pointer to the data to be transferred.
 * @param txSize The length in bytes of the data to be transferred.
 * @return Error or success status returned by API.
 */
status_t I3C_SlaveSend(I3C_Type *base, const void *txBuff, size_t txSize);

/*!
 * @brief Performs a polling receive transfer on the I3C bus.
 *
 * @param base  The I3C peripheral base address.
 * @param rxBuff The pointer to the data to be transferred.
 * @param rxSize The length in bytes of the data to be transferred.
 * @return Error or success status returned by API.
 */
status_t I3C_SlaveReceive(I3C_Type *base, void *rxBuff, size_t rxSize);

/*! @} */

/*! @name Slave non-blocking */
/*! @{ */

/*!
 * @brief Creates a new handle for the I3C slave non-blocking APIs.
 *
 * The creation of a handle is for use with the non-blocking APIs. Once a handle
 * is created, there is not a corresponding destroy handle. If the user wants to
 * terminate a transfer, the I3C_SlaveTransferAbort() API shall be called.
 *
 * @note The function also enables the NVIC IRQ for the input I3C. Need to notice
 * that on some SoCs the I3C IRQ is connected to INTMUX, in this case user needs to
 * enable the associated INTMUX IRQ in application.

 * @param base The I3C peripheral base address.
 * @param[out] handle Pointer to the I3C slave driver handle.
 * @param callback User provided pointer to the asynchronous callback function.
 * @param userData User provided pointer to the application callback data.
 */
void I3C_SlaveTransferCreateHandle(I3C_Type *base,
                                   i3c_slave_handle_t *handle,
                                   i3c_slave_transfer_callback_t callback,
                                   void *userData);

/*!
 * @brief Starts accepting slave transfers.
 *
 * Call this API after calling I2C_SlaveInit() and I3C_SlaveTransferCreateHandle() to start processing
 * transactions driven by an I2C master. The slave monitors the I2C bus and pass events to the
 * callback that was passed into the call to I3C_SlaveTransferCreateHandle(). The callback is always invoked
 * from the interrupt context.
 *
 * The set of events received by the callback is customizable. To do so, set the @a eventMask parameter to
 * the OR'd combination of #i3c_slave_transfer_event_t enumerators for the events you wish to receive.
 * The #kI3C_SlaveTransmitEvent and #kI3C_SlaveReceiveEvent events are always enabled and do not need
 * to be included in the mask. Alternatively, you can pass 0 to get a default set of only the transmit and
 * receive events that are always enabled. In addition, the #kI3C_SlaveAllEvents constant is provided as
 * a convenient way to enable all events.
 *
 * @param base The I3C peripheral base address.
 * @param handle Pointer to struct: _i3c_slave_handle structure which stores the transfer state.
 * @param eventMask Bit mask formed by OR'ing together #i3c_slave_transfer_event_t enumerators to specify
 *      which events to send to the callback. Other accepted values are 0 to get a default set of
 *      only the transmit and receive events, and #kI3C_SlaveAllEvents to enable all events.
 *
 * @retval #kStatus_Success Slave transfers were successfully started.
 * @retval #kStatus_I3C_Busy Slave transfers have already been started on this handle.
 */
status_t I3C_SlaveTransferNonBlocking(I3C_Type *base, i3c_slave_handle_t *handle, uint32_t eventMask);

/*!
 * @brief Gets the slave transfer status during a non-blocking transfer.
 * @param base The I3C peripheral base address.
 * @param handle Pointer to i2c_slave_handle_t structure.
 * @param[out] count Pointer to a value to hold the number of bytes transferred. May be NULL if the count is not
 *      required.
 * @retval #kStatus_Success
 * @retval #kStatus_NoTransferInProgress
 */
status_t I3C_SlaveTransferGetCount(I3C_Type *base, i3c_slave_handle_t *handle, size_t *count);

/*!
 * @brief Aborts the slave non-blocking transfers.
 * @note This API could be called at any time to stop slave for handling the bus events.
 * @param base The I3C peripheral base address.
 * @param handle Pointer to struct: _i3c_slave_handle structure which stores the transfer state.
 * @retval #kStatus_Success
 * @retval #kStatus_I3C_Idle
 */
void I3C_SlaveTransferAbort(I3C_Type *base, i3c_slave_handle_t *handle);

/*! @} */

/*! @name Slave IRQ handler */
/*! @{ */

/*!
 * @brief Reusable routine to handle slave interrupts.
 * @note This function does not need to be called unless you are reimplementing the
 *  non blocking API's interrupt handler routines to add special functionality.
 * @param base The I3C peripheral base address.
 * @param intHandle Pointer to struct: _i3c_slave_handle structure which stores the transfer state.
 */
void I3C_SlaveTransferHandleIRQ(I3C_Type *base, void *intHandle);

#if !(defined(FSL_FEATURE_I3C_HAS_NO_SLAVE_IBI_MR_HJ) && FSL_FEATURE_I3C_HAS_NO_SLAVE_IBI_MR_HJ)
/*!
 * @brief I3C slave request IBI event with data payload(mandatory and extended).
 *
 * @param base The I3C peripheral base address.
 * @param data Pointer to IBI data to be sent in the request.
 * @param dataSize IBI data size.
 */
void I3C_SlaveRequestIBIWithData(I3C_Type *base, uint8_t *data, size_t dataSize);

/*!
 * @brief I3C slave request IBI event with single data.
 * @deprecated Do not use this function. It has been superseded by @ref I3C_SlaveRequestIBIWithData.
 *
 * @param base The I3C peripheral base address.
 * @param data IBI data to be sent in the request.
 * @param dataSize IBI data size.
 */
void I3C_SlaveRequestIBIWithSingleData(I3C_Type *base, uint8_t data, size_t dataSize);
#endif /* !(defined(FSL_FEATURE_I3C_HAS_NO_SLAVE_IBI_MR_HJ) && FSL_FEATURE_I3C_HAS_NO_SLAVE_IBI_MR_HJ) */

/*! @} */
/*! @} */
#if defined(__cplusplus)
}
#endif

#endif /* FSL_I3C_H_ */<|MERGE_RESOLUTION|>--- conflicted
+++ resolved
@@ -20,11 +20,7 @@
 /*! @name Driver version */
 /*! @{ */
 /*! @brief I3C driver version */
-<<<<<<< HEAD
-#define FSL_I3C_DRIVER_VERSION (MAKE_VERSION(2, 11, 1))
-=======
 #define FSL_I3C_DRIVER_VERSION (MAKE_VERSION(2, 12, 0))
->>>>>>> 6f3fd257
 /*! @} */
 
 /*! @brief Timeout times for waiting flag. */
@@ -315,12 +311,9 @@
     bool enableOpenDrainStop;         /*!< Whether to emit open-drain speed STOP. */
     bool enableOpenDrainHigh;         /*!< Enable Open-Drain High to be 1 PPBAUD count for i3c messages, or 1 ODBAUD. */
     i3c_baudrate_hz_t baudRate_Hz;    /*!< Desired baud rate settings. */
-<<<<<<< HEAD
-=======
 #if !(defined(FSL_FEATURE_I3C_HAS_NO_SCONFIG_BAMATCH) && FSL_FEATURE_I3C_HAS_NO_SCONFIG_BAMATCH)
     uint32_t slowClock_Hz;            /*!< Slow clock frequency. */
 #endif
->>>>>>> 6f3fd257
 #if defined(FSL_FEATURE_I3C_HAS_START_SCL_DELAY) && FSL_FEATURE_I3C_HAS_START_SCL_DELAY
     i3c_start_scl_delay_t startSclDelay; /*!< I3C SCL delay after START. */
     i3c_start_scl_delay_t restartSclDelay; /*!< I3C SCL delay after Repeated START. */
