--- conflicted
+++ resolved
@@ -797,11 +797,6 @@
  */
 void I3C_Init(I3C_Type *base, const i3c_config_t *config, uint32_t sourceClock_Hz)
 {
-<<<<<<< HEAD
-    assert(config->slowClock_Hz >= 1000000U);
-
-=======
->>>>>>> 6f3fd257
 #if !(defined(FSL_SDK_DISABLE_DRIVER_CLOCK_CONTROL) && FSL_SDK_DISABLE_DRIVER_CLOCK_CONTROL) || \
     !(defined(FSL_FEATURE_I3C_HAS_NO_RESET) && FSL_FEATURE_I3C_HAS_NO_RESET)
     uint32_t instance = I3C_GetInstance(base);
@@ -840,10 +835,6 @@
     assert((config->slowClock_Hz >= 1000000U) || (config->slowClock_Hz == 0U));
 
     uint8_t matchCount;
-<<<<<<< HEAD
-    /* Calculate bus available condition match value for current slow clock, count value provides 1us.*/
-    matchCount = (uint8_t)(config->slowClock_Hz / 1000000UL) - 1U;
-=======
     /* Set as (slowClk(MHz) - 1) to generate 1us clock cycle. Controller uses it to count 100us timeout. Target uses it as IBI request to drive SDA low.
        Note: Use BAMATCH = 1 to generate 1us clock cycle if slow clock is 1MHz. The value of 0 would not give a correct match indication. */
     if (config->slowClock_Hz != 0U)
@@ -856,7 +847,6 @@
         /* BAMATCH has default value based on Soc default slow clock after reset, using this default value when slowClock_Hz is 0. */
         matchCount = (uint8_t)((base->SCONFIG & I3C_SCONFIG_BAMATCH_MASK) >> I3C_SCONFIG_BAMATCH_SHIFT);
     }
->>>>>>> 6f3fd257
 #endif
 
     configValue = base->SCONFIG;
@@ -2767,11 +2757,7 @@
 void I3C_SlaveInit(I3C_Type *base, const i3c_slave_config_t *slaveConfig, uint32_t slowClock_Hz)
 {
     assert(NULL != slaveConfig);
-<<<<<<< HEAD
-    assert(slowClock_Hz >= 1000000U);
-=======
     assert((slowClock_Hz >= 1000000U) || (slowClock_Hz == 0U));
->>>>>>> 6f3fd257
 
     uint32_t configValue;
 #if !(defined(FSL_SDK_DISABLE_DRIVER_CLOCK_CONTROL) && FSL_SDK_DISABLE_DRIVER_CLOCK_CONTROL) || \
@@ -2791,10 +2777,6 @@
 
 #if !(defined(FSL_FEATURE_I3C_HAS_NO_SCONFIG_BAMATCH) && FSL_FEATURE_I3C_HAS_NO_SCONFIG_BAMATCH)
     uint8_t matchCount;
-<<<<<<< HEAD
-    /* Calculate bus available condition match value for current slow clock, count value provides 1us.*/
-    matchCount = (uint8_t)(slowClock_Hz / 1000000UL) - 1U;
-=======
     /* Set as (slowClk(MHz) - 1) to generate 1us clock cycle for IBI request to drive SDA low. Note: Use BAMATCH = 1 to
        generate 1us clock cycle if slow clock is 1MHz. The value of 0 would not give a correct match indication. */
     if (slowClock_Hz != 0U)
@@ -2807,7 +2789,6 @@
         /* BAMATCH has default value based on Soc default slow clock after reset, using this default value when slowClock_Hz is 0. */
         matchCount = (uint8_t)((base->SCONFIG & I3C_SCONFIG_BAMATCH_MASK) >> I3C_SCONFIG_BAMATCH_SHIFT);
     }
->>>>>>> 6f3fd257
 #endif
 
     configValue = base->SCONFIG;
