--- conflicted
+++ resolved
@@ -1,10 +1,5 @@
 /*
-<<<<<<< HEAD
- * Copyright 2018-2022 NXP
- * All rights reserved.
-=======
  * Copyright 2018-2023 NXP
->>>>>>> 16897e8a
  *
  * SPDX-License-Identifier: BSD-3-Clause
  */
@@ -1550,12 +1545,7 @@
     bool mctrlDone        = false;
     i3c_baudrate_hz_t baudRate_Hz;
     uint32_t errStatus;
-<<<<<<< HEAD
-    uint32_t masterConfig;
-    i3c_baudrate_hz_t baudRate_Hz;
-=======
     uint32_t status;
->>>>>>> 16897e8a
     size_t rxCount;
 
     /* Return an error if the bus is already in use not by us. */
@@ -1599,23 +1589,9 @@
             break;
         }
 
-<<<<<<< HEAD
-            /* Check for error flags. */
-            errStatus = I3C_MasterGetErrorStatusFlags(base);
-            result    = I3C_MasterCheckAndClearError(base, errStatus);
-            if (kStatus_Success != result)
-            {
-                if (daaBaudRate != NULL)
-                {
-                    base->MCONFIG = masterConfig;
-                }
-                return result;
-            }
-=======
         if ((!mctrlDone) || (rxSize < 8U))
         {
             I3C_MasterGetFifoCounts(base, &rxCount, NULL);
->>>>>>> 16897e8a
 
             if ((0UL != (status & (uint32_t)kI3C_MasterRxReadyFlag)) && (rxCount != 0U))
             {
@@ -1633,16 +1609,8 @@
         {
             if (((devCount + 1UL) > count) || ((devCount + 1UL) > I3C_MAX_DEVCNT))
             {
-<<<<<<< HEAD
-                if (daaBaudRate != NULL)
-                {
-                    base->MCONFIG = masterConfig;
-                }
-                return kStatus_I3C_SlaveCountExceed;
-=======
                 result = kStatus_I3C_SlaveCountExceed;
                 break;
->>>>>>> 16897e8a
             }
 
             /* Assign the dynamic address from address list. */
@@ -1659,11 +1627,6 @@
             devList[devCount].dcr        = rxBuffer[7];
             devCount++;
             usedDevCount++;
-<<<<<<< HEAD
-        }
-    } while ((status & (uint32_t)kI3C_MasterCompleteFlag) != (uint32_t)kI3C_MasterCompleteFlag);
-
-=======
 
             /* Ready to handle next device. */
             mctrlDone = false;
@@ -1683,17 +1646,12 @@
                       I3C_MCTRL_REQUEST(kI3C_RequestEmitStop);
     }
 
->>>>>>> 16897e8a
     /* Set back initial baud rate after DAA is over. */
     if (daaBaudRate != NULL)
     {
         base->MCONFIG = masterConfig;
     }
 
-<<<<<<< HEAD
-    I3C_MasterClearErrorStatusFlags(base, (uint32_t)kMasterErrorFlags);
-=======
->>>>>>> 16897e8a
     /* Clear all flags. */
     I3C_MasterClearErrorStatusFlags(base, (uint32_t)kMasterErrorFlags);
     I3C_MasterClearStatusFlags(base, (uint32_t)kMasterClearFlags);
@@ -1817,21 +1775,12 @@
     if (0UL == (transfer->flags & (uint32_t)kI3C_TransferNoStartFlag))
     {
         if ((direction == kI3C_Read) && isRxAutoTerm)
-<<<<<<< HEAD
         {
             result = I3C_MasterStartWithRxSize(base, transfer->busType, transfer->slaveAddress, direction,
                                                (uint8_t)transfer->dataSize);
         }
         else
         {
-=======
-        {
-            result = I3C_MasterStartWithRxSize(base, transfer->busType, transfer->slaveAddress, direction,
-                                               (uint8_t)transfer->dataSize);
-        }
-        else
-        {
->>>>>>> 16897e8a
             result = I3C_MasterStart(base, transfer->busType, transfer->slaveAddress, direction);
         }
 
@@ -1901,19 +1850,6 @@
     }
 
     if (isRxAutoTerm)
-<<<<<<< HEAD
-    {
-        transfer->flags |= (uint32_t)kI3C_TransferRxAutoTermFlag;
-    }
-    else
-    {
-        transfer->flags &= ~(uint32_t)kI3C_TransferRxAutoTermFlag;
-    }
-
-    /* Transmit data. */
-    if ((transfer->direction == kI3C_Write) && (transfer->dataSize > 0UL))
-=======
->>>>>>> 16897e8a
     {
         transfer->flags |= (uint32_t)kI3C_TransferRxAutoTermFlag;
     }
@@ -2014,22 +1950,6 @@
 {
     assert(NULL != base && NULL != handle && NULL != stateParams);
     if (stateParams->masterState == kI3C_MasterStateIbiAck)
-<<<<<<< HEAD
-    {
-        handle->ibiType = I3C_GetIBIType(base);
-        if (handle->callback.ibiCallback != NULL)
-        {
-            handle->callback.ibiCallback(base, handle, handle->ibiType, kI3C_IbiAckNackPending);
-        }
-        else
-        {
-            I3C_MasterEmitIBIResponse(base, kI3C_IbiRespNack);
-        }
-    }
-
-    /* Make sure there is data in the rx fifo. */
-    if (0UL != stateParams->rxCount)
-=======
     {
         handle->ibiType = I3C_GetIBIType(base);
         if (handle->callback.ibiCallback != NULL)
@@ -2278,263 +2198,19 @@
     }
 
     if (0UL != (stateParams.status & (uint32_t)kI3C_MasterSlave2MasterFlag))
->>>>>>> 16897e8a
-    {
-        if ((handle->ibiBuff == NULL) && (handle->callback.ibiCallback != NULL))
-        {
-            handle->callback.ibiCallback(base, handle, kI3C_IbiNormal, kI3C_IbiDataBuffNeed);
-        }
-        uint8_t tempData = (uint8_t)base->MRDATAB;
-        if (handle->ibiBuff != NULL)
-        {
-            handle->ibiBuff[handle->ibiPayloadSize++] = tempData;
-        }
-        (stateParams->rxCount)--;
-        return;
-    }
-<<<<<<< HEAD
-    else if (0UL != (stateParams->status & (uint32_t)kI3C_MasterCompleteFlag))
-=======
+    {
+        if (handle->callback.slave2Master != NULL)
+        {
+            handle->callback.slave2Master(base, handle->userData);
+        }
+    }
 
     if ((0UL != (stateParams.status & (uint32_t)kI3C_MasterSlaveStartFlag)) &&
         (handle->transfer.busType != kI3C_TypeI2C))
->>>>>>> 16897e8a
-    {
-        handle->ibiType             = I3C_GetIBIType(base);
-        handle->ibiAddress          = I3C_GetIBIAddress(base);
-        stateParams->state_complete = true;
-        stateParams->result         = kStatus_I3C_IBIWon;
-    }
-    else
-    {
-        stateParams->state_complete = true;
-    }
-}
-
-static void I3C_TransferStateMachineSendCommandState(I3C_Type *base,
-                                                     i3c_master_handle_t *handle,
-                                                     i3c_master_state_machine_param_t *stateParams)
-{
-    assert(NULL != base && NULL != handle && NULL != stateParams);
-    I3C_MasterEnableInterrupts(base, (uint32_t)kI3C_MasterTxReadyFlag);
-    /* Make sure there is room in the tx fifo for the next command. */
-    if (0UL == (stateParams->txCount)--)
-    {
-        stateParams->state_complete = true;
-        return;
-    }
-    if (handle->transfer.subaddressSize > 1U)
-    {
-        handle->transfer.subaddressSize--;
-        base->MWDATAB = (uint8_t)((handle->transfer.subaddress) >> (8U * handle->transfer.subaddressSize));
-    }
-    else if (handle->transfer.subaddressSize == 1U)
-    {
-        handle->transfer.subaddressSize--;
-
-        if ((handle->transfer.direction == kI3C_Read) || (0UL == handle->transfer.dataSize))
-        {
-            base->MWDATABE = (uint8_t)((handle->transfer.subaddress) >> (8U * handle->transfer.subaddressSize));
-
-            if (0UL == handle->transfer.dataSize)
-            {
-                handle->state = (uint8_t)kWaitForCompletionState;
-            }
-            else
-            {
-                /* xfer->dataSize != 0U, xfer->direction = kI3C_Read */
-                handle->state = (uint8_t)kWaitRepeatedStartCompleteState;
-            }
-        }
-        else
-        {
-            /* Next state, transfer data. */
-            handle->state = (uint8_t)kTransferDataState;
-            base->MWDATAB = (uint8_t)((handle->transfer.subaddress) >> (8U * handle->transfer.subaddressSize));
-        }
-    }
-    else
-    {
-        /* Eliminate misra 15.7*/
-    }
-}
-
-static void I3C_TransferStateMachineWaitRepeatedStartCompleteState(I3C_Type *base,
-                                                                   i3c_master_handle_t *handle,
-                                                                   i3c_master_state_machine_param_t *stateParams)
-{
-    assert(NULL != base && NULL != handle && NULL != stateParams);
-    /* We stay in this state until the master complete. */
-    if (0UL != (stateParams->status & (uint32_t)kI3C_MasterCompleteFlag))
-    {
-        handle->state = (uint8_t)kTransferDataState;
-        I3C_MasterDisableInterrupts(base, (uint32_t)kI3C_MasterTxReadyFlag);
-
-        if (handle->remainingBytes < 256U)
-        {
-            handle->isRxAutoTerm = true;
-            stateParams->result =
-                I3C_MasterRepeatedStartWithRxSize(base, handle->transfer.busType, handle->transfer.slaveAddress,
-                                                  kI3C_Read, (uint8_t)handle->remainingBytes);
-        }
-        else
-        {
-            stateParams->result =
-                I3C_MasterRepeatedStart(base, handle->transfer.busType, handle->transfer.slaveAddress, kI3C_Read);
-        }
-    }
-
-    stateParams->state_complete = true;
-}
-
-static void I3C_TransferStateMachineTransferDataState(I3C_Type *base,
-                                                      i3c_master_handle_t *handle,
-                                                      i3c_master_state_machine_param_t *stateParams)
-{
-    assert(NULL != base && NULL != handle && NULL != stateParams);
-
-    i3c_puint8_to_u32_t dataBuff;
-    if (handle->transfer.direction == kI3C_Write)
-    {
-        /* Make sure there is room in the tx fifo. */
-        if (0UL == (stateParams->txCount)--)
-        {
-            stateParams->state_complete = true;
-            return;
-        }
-
-        /* Put byte to send in fifo. */
-        dataBuff.puint8 = (uint8_t *)handle->transfer.data;
-        if (handle->transfer.dataSize > 1U)
-        {
-            base->MWDATAB = *dataBuff.puint8;
-        }
-        else
-        {
-            base->MWDATABE = *dataBuff.puint8;
-        }
-        dataBuff.u32 = dataBuff.u32 + 1U;
-        (handle->transfer.dataSize)--;
-        handle->transfer.data = (void *)(dataBuff.puint8);
-
-        /* Move to stop when the transfer is done. */
-        if (--handle->remainingBytes == 0UL)
-        {
-            handle->state = (uint8_t)kWaitForCompletionState;
-        }
-    }
-    else
-    {
-        /* Make sure there is data in the rx fifo. */
-        if (0UL == (stateParams->rxCount)--)
-        {
-            stateParams->state_complete = true;
-            return;
-        }
-
-        /* Read byte from fifo. */
-        dataBuff.puint8       = (uint8_t *)handle->transfer.data;
-        *dataBuff.puint8      = (uint8_t)base->MRDATAB;
-        dataBuff.u32          = dataBuff.u32 + 1U;
-        handle->transfer.data = (void *)(dataBuff.puint8);
-
-        /* Move to stop when the transfer is done. */
-        if (--handle->remainingBytes == 0UL)
-        {
-            handle->isRxAutoTerm = false;
-            handle->state        = (uint8_t)kWaitForCompletionState;
-        }
-
-        if (!handle->isRxAutoTerm && (handle->remainingBytes == 1UL))
-        {
-            base->MCTRL |= I3C_MCTRL_RDTERM(1UL);
-        }
-    }
-}
-
-static void I3C_TransferStateMachineWaitForCompletionState(i3c_master_handle_t *handle,
-                                                           i3c_master_state_machine_param_t *stateParams)
-{
-    /* We stay in this state until the maste complete. */
-    if (0UL != (stateParams->status & (uint32_t)kI3C_MasterCompleteFlag))
-    {
-        handle->state = (uint8_t)kStopState;
-    }
-    else
-    {
-        stateParams->state_complete = true;
-    }
-}
-
-<<<<<<< HEAD
-static void I3C_TransferStateMachineStopState(I3C_Type *base,
-                                              i3c_master_handle_t *handle,
-                                              i3c_master_state_machine_param_t *stateParams)
-{
-    /* Only issue a stop transition if the caller requested it. */
-    if (0UL == (handle->transfer.flags & (uint32_t)kI3C_TransferNoStopFlag))
-    {
-        /* Make sure there is room in the tx fifo for the stop command. */
-        if (0UL == (stateParams->txCount)--)
-        {
-            stateParams->state_complete = true;
-            return;
-        }
-        if (handle->transfer.busType == kI3C_TypeI3CDdr)
-        {
-            I3C_MasterEmitRequest(base, kI3C_RequestForceExit);
-        }
-        else
-        {
-            (void)I3C_MasterEmitStop(base, false);
-        }
-    }
-    stateParams->state_complete = true;
-}
-
-static status_t I3C_RunTransferStateMachine(I3C_Type *base, i3c_master_handle_t *handle, bool *isDone)
-{
-    i3c_master_state_machine_param_t stateParams;
-    (void)memset(&stateParams, 0, sizeof(stateParams));
-
-    stateParams.result         = kStatus_Success;
-    stateParams.state_complete = false;
-
-    /* Set default isDone return value. */
-    *isDone = false;
-
-    uint32_t errStatus;
-    size_t txFifoSize =
-        2UL << ((base->SCAPABILITIES & I3C_SCAPABILITIES_FIFOTX_MASK) >> I3C_SCAPABILITIES_FIFOTX_SHIFT);
-
-    /* Check for errors. */
-    stateParams.status = (uint32_t)I3C_MasterGetPendingInterrupts(base);
-    I3C_MasterClearStatusFlags(base, stateParams.status);
-
-    stateParams.masterState = I3C_MasterGetState(base);
-    errStatus               = I3C_MasterGetErrorStatusFlags(base);
-    stateParams.result      = I3C_MasterCheckAndClearError(base, errStatus);
-    if (kStatus_Success != stateParams.result)
-    {
-        return stateParams.result;
-    }
-
-    if (0UL != (stateParams.status & (uint32_t)kI3C_MasterSlave2MasterFlag))
-    {
-        if (handle->callback.slave2Master != NULL)
-        {
-            handle->callback.slave2Master(base, handle->userData);
-        }
-    }
-
-    if ((0UL != (stateParams.status & (uint32_t)kI3C_MasterSlaveStartFlag)) &&
-        (handle->transfer.busType != kI3C_TypeI2C))
     {
         handle->state = (uint8_t)kSlaveStartState;
     }
 
-=======
->>>>>>> 16897e8a
     if ((stateParams.masterState == kI3C_MasterStateIbiRcv) || (stateParams.masterState == kI3C_MasterStateIbiAck))
     {
         handle->state = (uint8_t)kIBIWonState;
@@ -2951,21 +2627,12 @@
           I3C_SCONFIG_OFFLINE_MASK |
 #if !(defined(FSL_FEATURE_I3C_HAS_NO_SCONFIG_IDRAND) && FSL_FEATURE_I3C_HAS_NO_SCONFIG_IDRAND)
           I3C_SCONFIG_IDRAND_MASK |
-<<<<<<< HEAD
 #endif
 #if defined(FSL_FEATURE_I3C_HAS_HDROK) && FSL_FEATURE_I3C_HAS_HDROK
           I3C_SCONFIG_HDROK_MASK |
 #else
           I3C_SCONFIG_DDROK_MASK |
 #endif
-=======
-#endif
-#if defined(FSL_FEATURE_I3C_HAS_HDROK) && FSL_FEATURE_I3C_HAS_HDROK
-          I3C_SCONFIG_HDROK_MASK |
-#else
-          I3C_SCONFIG_DDROK_MASK |
-#endif
->>>>>>> 16897e8a
           I3C_SCONFIG_S0IGNORE_MASK | I3C_SCONFIG_MATCHSS_MASK | I3C_SCONFIG_NACK_MASK | I3C_SCONFIG_SLVENA_MASK);
     configValue |= I3C_SCONFIG_SADDR(slaveConfig->staticAddr) |
 #if !(defined(FSL_FEATURE_I3C_HAS_NO_SCONFIG_BAMATCH) && FSL_FEATURE_I3C_HAS_NO_SCONFIG_BAMATCH)
@@ -3094,8 +2761,7 @@
  *
  * param base The I3C peripheral base address.
  * param data IBI data
-<<<<<<< HEAD
- * param dataSize IBI data length
+ * param dataSize IBI data size.
  */
 void I3C_SlaveRequestIBIWithSingleData(I3C_Type *base, uint8_t data, size_t dataSize)
 {
@@ -3107,30 +2773,6 @@
     base->SCTRL = ctrlValue;
 }
 
-/*!
- * brief I3C slave request event.
- *
- * param base The I3C peripheral base address.
- * param data IBI data pointer
- * param dataSize IBI data length
-=======
- * param dataSize IBI data size.
->>>>>>> 16897e8a
- */
-void I3C_SlaveRequestIBIWithSingleData(I3C_Type *base, uint8_t data, size_t dataSize)
-{
-    uint32_t ctrlValue = base->SCTRL;
-
-    ctrlValue &= ~(I3C_SCTRL_EVENT_MASK | I3C_SCTRL_IBIDATA_MASK);
-    ctrlValue |= I3C_SCTRL_EVENT(1U) | I3C_SCTRL_IBIDATA(data);
-
-    base->SCTRL = ctrlValue;
-}
-
-<<<<<<< HEAD
-    handle->ibiData     = &data[1];
-    handle->ibiDataSize = dataSize - 1U;
-=======
 /*!
  * brief I3C slave request IBI event with data payload(mandatory and extended).
  *
@@ -3159,7 +2801,6 @@
         ctrlValue |= I3C_IBIEXT1_CNT(dataSize - 1U);
         base->IBIEXT1 = ctrlValue;
     }
->>>>>>> 16897e8a
 
     if (dataSize > 4U)
     {
@@ -3477,28 +3118,6 @@
     I3C_SlaveEnableInterrupts(base, (uint32_t)kI3C_SlaveTxReadyFlag);
     (*pendingInts) |= (uint32_t)kI3C_SlaveTxReadyFlag;
 }
-<<<<<<< HEAD
-
-static void I3C_SlaveTransferHandleEventSent(I3C_Type *base, i3c_slave_handle_t *handle, i3c_slave_transfer_t *xfer)
-{
-    xfer->event = (uint32_t)kI3C_SlaveRequestSentEvent;
-    if (handle->ibiData != NULL)
-    {
-        size_t count = 0U;
-        while (count < handle->ibiDataSize)
-        {
-            base->SCTRL = (base->SCTRL & ~I3C_SCTRL_IBIDATA_MASK) | I3C_SCTRL_IBIDATA(handle->ibiData[count]) |
-                          I3C_SCTRL_EVENT(1U);
-            count++;
-        }
-    }
-
-    /* Reset IBI data buffer. */
-    handle->ibiData = NULL;
-
-    if ((0UL != (handle->eventMask & xfer->event)) && (NULL != handle->callback))
-    {
-=======
 
 static void I3C_SlaveTransferHandleEventSent(I3C_Type *base, i3c_slave_handle_t *handle, i3c_slave_transfer_t *xfer)
 {
@@ -3509,18 +3128,6 @@
     }
 }
 
-static void I3C_SlaveTransferHandleReceivedCCC(I3C_Type *base, i3c_slave_handle_t *handle, i3c_slave_transfer_t *xfer)
-{
-    handle->isBusy = true;
-    xfer->event    = (uint32_t)kI3C_SlaveReceivedCCCEvent;
-    if ((0UL != (handle->eventMask & xfer->event)) && (NULL != handle->callback))
-    {
->>>>>>> 16897e8a
-        handle->callback(base, xfer, handle->userData);
-    }
-}
-
-<<<<<<< HEAD
 static void I3C_SlaveTransferHandleReceivedCCC(I3C_Type *base, i3c_slave_handle_t *handle, i3c_slave_transfer_t *xfer)
 {
     handle->isBusy = true;
@@ -3541,18 +3148,6 @@
     base->SDATACTRL |= I3C_SDATACTRL_FLUSHTB_MASK | I3C_SDATACTRL_FLUSHFB_MASK;
     if (handle->isBusy == true)
     {
-=======
-static void I3C_SlaveTransferHandleBusStop(I3C_Type *base,
-                                           i3c_slave_handle_t *handle,
-                                           i3c_slave_handleIrq_param_t *stateParams)
-{
-    assert(NULL != base && NULL != handle && NULL != stateParams);
-    I3C_SlaveDisableInterrupts(base, (uint32_t)kI3C_SlaveTxReadyFlag);
-    stateParams->pendingInts &= ~(uint32_t)kI3C_SlaveTxReadyFlag;
-    base->SDATACTRL |= I3C_SDATACTRL_FLUSHTB_MASK | I3C_SDATACTRL_FLUSHFB_MASK;
-    if (handle->isBusy == true)
-    {
->>>>>>> 16897e8a
         handle->transfer.event            = (uint32_t)kI3C_SlaveCompletionEvent;
         handle->transfer.completionStatus = kStatus_Success;
         handle->transfer.transferredCount = handle->transferredCount;
@@ -3600,19 +3195,11 @@
     {
         handle->transfer.event = (uint32_t)kI3C_SlaveTransmitEvent;
         if (0UL != (stateParams->flags & (uint32_t)kI3C_SlaveBusHDRModeFlag))
-<<<<<<< HEAD
         {
             handle->transfer.event |= (uint32_t)kI3C_SlaveHDRCommandMatchEvent;
         }
         if (NULL != handle->callback)
         {
-=======
-        {
-            handle->transfer.event |= (uint32_t)kI3C_SlaveHDRCommandMatchEvent;
-        }
-        if (NULL != handle->callback)
-        {
->>>>>>> 16897e8a
             handle->callback(base, &handle->transfer, handle->userData);
         }
 
@@ -3654,7 +3241,6 @@
     {
         handle->transfer.event = (uint32_t)kI3C_SlaveReceiveEvent;
         if (0UL != (stateParams->flags & (uint32_t)kI3C_SlaveBusHDRModeFlag))
-<<<<<<< HEAD
         {
             handle->transfer.event |= (uint32_t)kI3C_SlaveHDRCommandMatchEvent;
         }
@@ -3662,15 +3248,6 @@
         {
             handle->callback(base, &handle->transfer, handle->userData);
         }
-=======
-        {
-            handle->transfer.event |= (uint32_t)kI3C_SlaveHDRCommandMatchEvent;
-        }
-        if (NULL != handle->callback)
-        {
-            handle->callback(base, &handle->transfer, handle->userData);
-        }
->>>>>>> 16897e8a
         handle->transferredCount = 0;
     }
     /* Receive a byte. */
