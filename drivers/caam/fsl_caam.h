--- conflicted
+++ resolved
@@ -30,15 +30,9 @@
 
 /*! @name Driver version */
 /*@{*/
-<<<<<<< HEAD
-/*! @brief CAAM driver version. Version 2.2.1.
- *
- * Current version: 2.2.1
-=======
 /*! @brief CAAM driver version. Version 2.2.4.
  *
  * Current version: 2.2.4
->>>>>>> 16897e8a
  *
  * Change log:
  * - Version 2.0.0
@@ -70,10 +64,6 @@
  *   - Added API for Blob functions and CRC
  * - Version 2.2.1
  *   - Fixed AES-CCM decrypt failing with TAG length bigger than 8 byte.
-<<<<<<< HEAD
- */
-#define FSL_CAAM_DRIVER_VERSION (MAKE_VERSION(2, 2, 1))
-=======
  * - Version 2.2.2
  *   - Modify RNG to not reseed with each request.
  * - Version 2.2.3
@@ -82,7 +72,6 @@
  *   - Fix issue where the outputSize parameter of CAAM_HASH_Finish() has impact on hash calculation.
  */
 #define FSL_CAAM_DRIVER_VERSION (MAKE_VERSION(2, 2, 4))
->>>>>>> 16897e8a
 /*@}*/
 
 /*! @brief CAAM callback function. */
