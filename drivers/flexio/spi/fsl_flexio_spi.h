/*
 * Copyright (c) 2015, Freescale Semiconductor, Inc.
 * Copyright 2016-2020, 2022 NXP
 * All rights reserved.
 *
 * SPDX-License-Identifier: BSD-3-Clause
 */

#ifndef FSL_FLEXIO_SPI_H_
#define FSL_FLEXIO_SPI_H_

#include "fsl_common.h"
#include "fsl_flexio.h"

/*!
 * @addtogroup flexio_spi
 * @{
 */

/*******************************************************************************
 * Definitions
 ******************************************************************************/

/*! @name Driver version */
/*@{*/
/*! @brief FlexIO SPI driver version. */
<<<<<<< HEAD
#define FSL_FLEXIO_SPI_DRIVER_VERSION (MAKE_VERSION(2, 3, 4))
/*! @} */
=======
#define FSL_FLEXIO_SPI_DRIVER_VERSION (MAKE_VERSION(2, 3, 3))
/*@}*/
>>>>>>> 989f3fc7

#ifndef FLEXIO_SPI_DUMMYDATA
/*! @brief FlexIO SPI dummy transfer data, the data is sent while txData is NULL. */
#define FLEXIO_SPI_DUMMYDATA (0x00U)
#endif

/*! @brief Retry times for waiting flag. */
#ifndef SPI_RETRY_TIMES
#define SPI_RETRY_TIMES 0U /* Define to zero means keep waiting until the flag is assert/deassert. */
#endif

/*! @brief Get the transfer data format of width and bit order. */
#define FLEXIO_SPI_XFER_DATA_FORMAT(flag) ((flag) & (0x7U))

/*! @brief Error codes for the FlexIO SPI driver. */
enum
{
    kStatus_FLEXIO_SPI_Busy  = MAKE_STATUS(kStatusGroup_FLEXIO_SPI, 1), /*!< FlexIO SPI is busy. */
    kStatus_FLEXIO_SPI_Idle  = MAKE_STATUS(kStatusGroup_FLEXIO_SPI, 2), /*!< SPI is idle */
    kStatus_FLEXIO_SPI_Error = MAKE_STATUS(kStatusGroup_FLEXIO_SPI, 3), /*!< FlexIO SPI error. */
    kStatus_FLEXIO_SPI_Timeout =
        MAKE_STATUS(kStatusGroup_FLEXIO_SPI, 4), /*!< FlexIO SPI timeout polling status flags. */
};

/*! @brief FlexIO SPI clock phase configuration. */
typedef enum _flexio_spi_clock_phase
{
    kFLEXIO_SPI_ClockPhaseFirstEdge = 0x0U,  /*!< First edge on SPSCK occurs at the middle of the first
                                              *   cycle of a data transfer. */
    kFLEXIO_SPI_ClockPhaseSecondEdge = 0x1U, /*!< First edge on SPSCK occurs at the start of the
                                              *   first cycle of a data transfer. */
} flexio_spi_clock_phase_t;

/*! @brief FlexIO SPI data shifter direction options. */
typedef enum _flexio_spi_shift_direction
{
    kFLEXIO_SPI_MsbFirst = 0, /*!< Data transfers start with most significant bit. */
    kFLEXIO_SPI_LsbFirst = 1, /*!< Data transfers start with least significant bit. */
} flexio_spi_shift_direction_t;

/*! @brief FlexIO SPI data length mode options. */
typedef enum _flexio_spi_data_bitcount_mode
{
    kFLEXIO_SPI_8BitMode  = 0x08U, /*!< 8-bit data transmission mode. */
    kFLEXIO_SPI_16BitMode = 0x10U, /*!< 16-bit data transmission mode. */
    kFLEXIO_SPI_32BitMode = 0x20U, /*!< 32-bit data transmission mode. */
} flexio_spi_data_bitcount_mode_t;

/*! @brief Define FlexIO SPI interrupt mask. */
enum _flexio_spi_interrupt_enable
{
    kFLEXIO_SPI_TxEmptyInterruptEnable = 0x1U, /*!< Transmit buffer empty interrupt enable. */
    kFLEXIO_SPI_RxFullInterruptEnable  = 0x2U, /*!< Receive buffer full interrupt enable. */
};

/*! @brief Define FlexIO SPI status mask. */
enum _flexio_spi_status_flags
{
    kFLEXIO_SPI_TxBufferEmptyFlag = 0x1U, /*!< Transmit buffer empty flag. */
    kFLEXIO_SPI_RxBufferFullFlag  = 0x2U, /*!< Receive buffer full flag. */
};

/*! @brief Define FlexIO SPI DMA mask. */
enum _flexio_spi_dma_enable
{
    kFLEXIO_SPI_TxDmaEnable  = 0x1U, /*!< Tx DMA request source */
    kFLEXIO_SPI_RxDmaEnable  = 0x2U, /*!< Rx DMA request source */
    kFLEXIO_SPI_DmaAllEnable = 0x3U, /*!< All DMA request source*/
};

/*! @brief Define FlexIO SPI transfer flags.
 *  @note Use kFLEXIO_SPI_csContinuous and one of the other flags to OR together to form the transfer flag. */
enum _flexio_spi_transfer_flags
{
    kFLEXIO_SPI_8bitMsb      = 0x0U, /*!< FlexIO SPI 8-bit MSB first */
    kFLEXIO_SPI_8bitLsb      = 0x1U, /*!< FlexIO SPI 8-bit LSB first */
    kFLEXIO_SPI_16bitMsb     = 0x2U, /*!< FlexIO SPI 16-bit MSB first */
    kFLEXIO_SPI_16bitLsb     = 0x3U, /*!< FlexIO SPI 16-bit LSB first */
    kFLEXIO_SPI_32bitMsb     = 0x4U, /*!< FlexIO SPI 32-bit MSB first */
    kFLEXIO_SPI_32bitLsb     = 0x5U, /*!< FlexIO SPI 32-bit LSB first */
    kFLEXIO_SPI_csContinuous = 0x8U, /*!< Enable the CS signal continuous mode */
};

/*! @brief Define FlexIO SPI access structure typedef. */
typedef struct _flexio_spi_type
{
    FLEXIO_Type *flexioBase; /*!< FlexIO base pointer. */
    uint8_t SDOPinIndex;     /*!< Pin select for data output. To set SDO pin in Hi-Z state, user needs to mux the pin as
                                GPIO input and disable all pull up/down in application. */
    uint8_t SDIPinIndex;     /*!< Pin select for data input. */
    uint8_t SCKPinIndex;     /*!< Pin select for clock. */
    uint8_t CSnPinIndex;     /*!< Pin select for enable. */
    uint8_t shifterIndex[2]; /*!< Shifter index used in FlexIO SPI. */
    uint8_t timerIndex[2];   /*!< Timer index used in FlexIO SPI. */
} FLEXIO_SPI_Type;

/*! @brief Define FlexIO SPI master configuration structure. */
typedef struct _flexio_spi_master_config
{
    bool enableMaster;                        /*!< Enable/disable FlexIO SPI master after configuration. */
    bool enableInDoze;                        /*!< Enable/disable FlexIO operation in doze mode. */
    bool enableInDebug;                       /*!< Enable/disable FlexIO operation in debug mode. */
    bool enableFastAccess;                    /*!< Enable/disable fast access to FlexIO registers,
                                              fast access requires the FlexIO clock to be at least
                                              twice the frequency of the bus clock. */
    uint32_t baudRate_Bps;                    /*!< Baud rate in Bps. */
    flexio_spi_clock_phase_t phase;           /*!< Clock phase. */
    flexio_spi_data_bitcount_mode_t dataMode; /*!< 8bit or 16bit mode. */
} flexio_spi_master_config_t;

/*! @brief Define FlexIO SPI slave configuration structure. */
typedef struct _flexio_spi_slave_config
{
    bool enableSlave;                         /*!< Enable/disable FlexIO SPI slave after configuration. */
    bool enableInDoze;                        /*!< Enable/disable FlexIO operation in doze mode. */
    bool enableInDebug;                       /*!< Enable/disable FlexIO operation in debug mode. */
    bool enableFastAccess;                    /*!< Enable/disable fast access to FlexIO registers,
                                              fast access requires the FlexIO clock to be at least
                                              twice the frequency of the bus clock. */
    flexio_spi_clock_phase_t phase;           /*!< Clock phase. */
    flexio_spi_data_bitcount_mode_t dataMode; /*!< 8bit or 16bit mode. */
} flexio_spi_slave_config_t;

/*! @brief Define FlexIO SPI transfer structure. */
typedef struct _flexio_spi_transfer
{
    const uint8_t *txData; /*!< Send buffer. */
    uint8_t *rxData; /*!< Receive buffer. */
    size_t dataSize; /*!< Transfer bytes. */
    uint8_t flags;   /*!< FlexIO SPI control flag, MSB first  or LSB first. */
} flexio_spi_transfer_t;

/*! @brief  typedef for flexio_spi_master_handle_t in advance. */
typedef struct _flexio_spi_master_handle flexio_spi_master_handle_t;

/*! @brief  Slave handle is the same with master handle. */
typedef flexio_spi_master_handle_t flexio_spi_slave_handle_t;

/*! @brief FlexIO SPI master callback for finished transmit */
typedef void (*flexio_spi_master_transfer_callback_t)(FLEXIO_SPI_Type *base,
                                                      flexio_spi_master_handle_t *handle,
                                                      status_t status,
                                                      void *userData);

/*! @brief FlexIO SPI slave callback for finished transmit */
typedef void (*flexio_spi_slave_transfer_callback_t)(FLEXIO_SPI_Type *base,
                                                     flexio_spi_slave_handle_t *handle,
                                                     status_t status,
                                                     void *userData);

/*! @brief Define FlexIO SPI handle structure. */
struct _flexio_spi_master_handle
{
    const uint8_t *txData;                          /*!< Transfer buffer. */
    uint8_t *rxData;                                /*!< Receive buffer. */
    size_t transferSize;                            /*!< Total bytes to be transferred. */
    volatile size_t txRemainingBytes;               /*!< Send data remaining in bytes. */
    volatile size_t rxRemainingBytes;               /*!< Receive data remaining in bytes. */
    volatile uint32_t state;                        /*!< FlexIO SPI internal state. */
    uint8_t bytePerFrame;                           /*!< SPI mode, 2bytes or 1byte in a frame */
    flexio_spi_shift_direction_t direction;         /*!< Shift direction. */
    flexio_spi_master_transfer_callback_t callback; /*!< FlexIO SPI callback. */
    void *userData;                                 /*!< Callback parameter. */
};

/*******************************************************************************
 * API
 ******************************************************************************/

#if defined(__cplusplus)
extern "C" {
#endif /*_cplusplus*/

/*!
 * @name FlexIO SPI Configuration
 * @{
 */

/*!
 * @brief Ungates the FlexIO clock, resets the FlexIO module, configures the FlexIO SPI master hardware,
 * and configures the FlexIO SPI with FlexIO SPI master configuration. The
 * configuration structure can be filled by the user, or be set with default values
 * by the FLEXIO_SPI_MasterGetDefaultConfig().
 *
 * @note 1.FlexIO SPI master only support CPOL = 0, which means clock inactive low.
 *      2.For FlexIO SPI master, the input valid time is 1.5 clock cycles, for slave the output valid time
 *        is 2.5 clock cycles. So if FlexIO SPI master communicates with other spi IPs, the maximum baud
 *        rate is FlexIO clock frequency divided by 2*2=4. If FlexIO SPI master communicates with FlexIO
 *        SPI slave, the maximum baud rate is FlexIO clock frequency divided by (1.5+2.5)*2=8.
 *
 * Example
   @code
   FLEXIO_SPI_Type spiDev = {
   .flexioBase = FLEXIO,
   .SDOPinIndex = 0,
   .SDIPinIndex = 1,
   .SCKPinIndex = 2,
   .CSnPinIndex = 3,
   .shifterIndex = {0,1},
   .timerIndex = {0,1}
   };
   flexio_spi_master_config_t config = {
   .enableMaster = true,
   .enableInDoze = false,
   .enableInDebug = true,
   .enableFastAccess = false,
   .baudRate_Bps = 500000,
   .phase = kFLEXIO_SPI_ClockPhaseFirstEdge,
   .direction = kFLEXIO_SPI_MsbFirst,
   .dataMode = kFLEXIO_SPI_8BitMode
   };
   FLEXIO_SPI_MasterInit(&spiDev, &config, srcClock_Hz);
   @endcode
 *
 * @param base Pointer to the FLEXIO_SPI_Type structure.
 * @param masterConfig Pointer to the flexio_spi_master_config_t structure.
 * @param srcClock_Hz FlexIO source clock in Hz.
*/
void FLEXIO_SPI_MasterInit(FLEXIO_SPI_Type *base, flexio_spi_master_config_t *masterConfig, uint32_t srcClock_Hz);

/*!
 * @brief Resets the FlexIO SPI timer and shifter config.
 *
 * @param base Pointer to the FLEXIO_SPI_Type.
 */
void FLEXIO_SPI_MasterDeinit(FLEXIO_SPI_Type *base);

/*!
 * @brief Gets the default configuration to configure the FlexIO SPI master. The configuration
 * can be used directly by calling the FLEXIO_SPI_MasterConfigure().
 * Example:
   @code
   flexio_spi_master_config_t masterConfig;
   FLEXIO_SPI_MasterGetDefaultConfig(&masterConfig);
   @endcode
 * @param masterConfig Pointer to the flexio_spi_master_config_t structure.
*/
void FLEXIO_SPI_MasterGetDefaultConfig(flexio_spi_master_config_t *masterConfig);

/*!
 * @brief Ungates the FlexIO clock, resets the FlexIO module, configures the FlexIO SPI slave hardware
 * configuration, and configures the FlexIO SPI with FlexIO SPI slave configuration. The
 * configuration structure can be filled by the user, or be set with default values
 * by the FLEXIO_SPI_SlaveGetDefaultConfig().
 *
 * @note 1.Only one timer is needed in the FlexIO SPI slave. As a result, the second timer index is ignored.
 *      2.FlexIO SPI slave only support CPOL = 0, which means clock inactive low.
 *      3.For FlexIO SPI master, the input valid time is 1.5 clock cycles, for slave the output valid time
 *        is 2.5 clock cycles. So if FlexIO SPI slave communicates with other spi IPs, the maximum baud
 *        rate is FlexIO clock frequency divided by 3*2=6. If FlexIO SPI slave communicates with FlexIO
 *        SPI master, the maximum baud rate is FlexIO clock frequency divided by (1.5+2.5)*2=8.
 * Example
   @code
   FLEXIO_SPI_Type spiDev = {
   .flexioBase = FLEXIO,
   .SDOPinIndex = 0,
   .SDIPinIndex = 1,
   .SCKPinIndex = 2,
   .CSnPinIndex = 3,
   .shifterIndex = {0,1},
   .timerIndex = {0}
   };
   flexio_spi_slave_config_t config = {
   .enableSlave = true,
   .enableInDoze = false,
   .enableInDebug = true,
   .enableFastAccess = false,
   .phase = kFLEXIO_SPI_ClockPhaseFirstEdge,
   .direction = kFLEXIO_SPI_MsbFirst,
   .dataMode = kFLEXIO_SPI_8BitMode
   };
   FLEXIO_SPI_SlaveInit(&spiDev, &config);
   @endcode
 * @param base Pointer to the FLEXIO_SPI_Type structure.
 * @param slaveConfig Pointer to the flexio_spi_slave_config_t structure.
*/
void FLEXIO_SPI_SlaveInit(FLEXIO_SPI_Type *base, flexio_spi_slave_config_t *slaveConfig);

/*!
 * @brief Gates the FlexIO clock.
 *
 * @param base Pointer to the FLEXIO_SPI_Type.
 */
void FLEXIO_SPI_SlaveDeinit(FLEXIO_SPI_Type *base);

/*!
 * @brief Gets the default configuration to configure the FlexIO SPI slave. The configuration
 * can be used directly for calling the FLEXIO_SPI_SlaveConfigure().
 * Example:
   @code
   flexio_spi_slave_config_t slaveConfig;
   FLEXIO_SPI_SlaveGetDefaultConfig(&slaveConfig);
   @endcode
 * @param slaveConfig Pointer to the flexio_spi_slave_config_t structure.
*/
void FLEXIO_SPI_SlaveGetDefaultConfig(flexio_spi_slave_config_t *slaveConfig);

/*@}*/

/*!
 * @name Status
 * @{
 */

/*!
 * @brief Gets FlexIO SPI status flags.
 *
 * @param base Pointer to the FLEXIO_SPI_Type structure.
 * @return status flag; Use the status flag to AND the following flag mask and get the status.
 *          @arg kFLEXIO_SPI_TxEmptyFlag
 *          @arg kFLEXIO_SPI_RxEmptyFlag
 */

uint32_t FLEXIO_SPI_GetStatusFlags(FLEXIO_SPI_Type *base);

/*!
 * @brief Clears FlexIO SPI status flags.
 *
 * @param base Pointer to the FLEXIO_SPI_Type structure.
 * @param mask status flag
 *      The parameter can be any combination of the following values:
 *          @arg kFLEXIO_SPI_TxEmptyFlag
 *          @arg kFLEXIO_SPI_RxEmptyFlag
 */

void FLEXIO_SPI_ClearStatusFlags(FLEXIO_SPI_Type *base, uint32_t mask);

/*@}*/

/*!
 * @name Interrupts
 * @{
 */

/*!
 * @brief Enables the FlexIO SPI interrupt.
 *
 * This function enables the FlexIO SPI interrupt.
 *
 * @param base Pointer to the FLEXIO_SPI_Type structure.
 * @param mask interrupt source. The parameter can be any combination of the following values:
 *        @arg kFLEXIO_SPI_RxFullInterruptEnable
 *        @arg kFLEXIO_SPI_TxEmptyInterruptEnable
 */
void FLEXIO_SPI_EnableInterrupts(FLEXIO_SPI_Type *base, uint32_t mask);

/*!
 * @brief Disables the FlexIO SPI interrupt.
 *
 * This function disables the FlexIO SPI interrupt.
 *
 * @param base Pointer to the FLEXIO_SPI_Type structure.
 * @param mask interrupt source The parameter can be any combination of the following values:
 *        @arg kFLEXIO_SPI_RxFullInterruptEnable
 *        @arg kFLEXIO_SPI_TxEmptyInterruptEnable
 */
void FLEXIO_SPI_DisableInterrupts(FLEXIO_SPI_Type *base, uint32_t mask);

/*@}*/

/*!
 * @name DMA Control
 * @{
 */

/*!
 * @brief Enables/disables the FlexIO SPI transmit DMA. This function enables/disables the FlexIO SPI Tx DMA,
 * which means that asserting the kFLEXIO_SPI_TxEmptyFlag does/doesn't trigger the DMA request.
 *
 * @param base Pointer to the FLEXIO_SPI_Type structure.
 * @param mask SPI DMA source.
 * @param enable True means enable DMA, false means disable DMA.
 */
void FLEXIO_SPI_EnableDMA(FLEXIO_SPI_Type *base, uint32_t mask, bool enable);

/*!
 * @brief Gets the FlexIO SPI transmit data register address for MSB first transfer.
 *
 * This function returns the SPI data register address, which is mainly used by DMA/eDMA.
 *
 * @param base Pointer to the FLEXIO_SPI_Type structure.
 * @param direction Shift direction of MSB first or LSB first.
 * @return FlexIO SPI transmit data register address.
 */
static inline uint32_t FLEXIO_SPI_GetTxDataRegisterAddress(FLEXIO_SPI_Type *base,
                                                           flexio_spi_shift_direction_t direction)
{
    if (direction == kFLEXIO_SPI_MsbFirst)
    {
        return FLEXIO_GetShifterBufferAddress(base->flexioBase, kFLEXIO_ShifterBufferBitSwapped,
                                              base->shifterIndex[0]) +
               3U;
    }
    else
    {
        return FLEXIO_GetShifterBufferAddress(base->flexioBase, kFLEXIO_ShifterBuffer, base->shifterIndex[0]);
    }
}

/*!
 * @brief Gets the FlexIO SPI receive data register address for the MSB first transfer.
 *
 * This function returns the SPI data register address, which is mainly used by DMA/eDMA.
 *
 * @param base Pointer to the FLEXIO_SPI_Type structure.
 * @param direction Shift direction of MSB first or LSB first.
 * @return FlexIO SPI receive data register address.
 */
static inline uint32_t FLEXIO_SPI_GetRxDataRegisterAddress(FLEXIO_SPI_Type *base,
                                                           flexio_spi_shift_direction_t direction)
{
    if (direction == kFLEXIO_SPI_MsbFirst)
    {
        return FLEXIO_GetShifterBufferAddress(base->flexioBase, kFLEXIO_ShifterBufferBitSwapped, base->shifterIndex[1]);
    }
    else
    {
        return FLEXIO_GetShifterBufferAddress(base->flexioBase, kFLEXIO_ShifterBuffer, base->shifterIndex[1]) + 3U;
    }
}

/*@}*/

/*!
 * @name Bus Operations
 * @{
 */

/*!
 * @brief Enables/disables the FlexIO SPI module operation.
 *
 * @param base Pointer to the FLEXIO_SPI_Type.
 * @param enable True to enable, false does not have any effect.
 */
static inline void FLEXIO_SPI_Enable(FLEXIO_SPI_Type *base, bool enable)
{
    if (enable)
    {
        base->flexioBase->CTRL |= FLEXIO_CTRL_FLEXEN_MASK;
    }
}

/*!
 * @brief Sets baud rate for the FlexIO SPI transfer, which is only used for the master.
 *
 * @param base Pointer to the FLEXIO_SPI_Type structure.
 * @param baudRate_Bps Baud Rate needed in Hz.
 * @param srcClockHz SPI source clock frequency in Hz.
 */
void FLEXIO_SPI_MasterSetBaudRate(FLEXIO_SPI_Type *base, uint32_t baudRate_Bps, uint32_t srcClockHz);

/*!
 * @brief Writes one byte of data, which is sent using the MSB method.
 *
 * @note This is a non-blocking API, which returns directly after the data is put into the
 * data register but the data transfer is not finished on the bus. Ensure that
 * the TxEmptyFlag is asserted before calling this API.
 *
 * @param base Pointer to the FLEXIO_SPI_Type structure.
 * @param direction Shift direction of MSB first or LSB first.
 * @param data 8/16/32 bit data.
 */
static inline void FLEXIO_SPI_WriteData(FLEXIO_SPI_Type *base, flexio_spi_shift_direction_t direction, uint32_t data)
{
    if (direction == kFLEXIO_SPI_MsbFirst)
    {
        base->flexioBase->SHIFTBUFBBS[base->shifterIndex[0]] = data;
    }
    else
    {
        base->flexioBase->SHIFTBUF[base->shifterIndex[0]] = data;
    }
}

/*!
 * @brief Reads 8 bit/16 bit data.
 *
 * @note This is a non-blocking API, which returns directly after the data is read from the
 * data register. Ensure that the RxFullFlag is asserted before calling this API.
 *
 * @param base Pointer to the FLEXIO_SPI_Type structure.
 * @param direction Shift direction of MSB first or LSB first.
 * @return 8 bit/16 bit data received.
 */
static inline uint32_t FLEXIO_SPI_ReadData(FLEXIO_SPI_Type *base, flexio_spi_shift_direction_t direction)
{
    if (direction == kFLEXIO_SPI_MsbFirst)
    {
        return (uint32_t)(base->flexioBase->SHIFTBUFBIS[base->shifterIndex[1]]);
    }
    else
    {
        return (uint32_t)(base->flexioBase->SHIFTBUFBYS[base->shifterIndex[1]]);
    }
}

/*!
 * @brief Sends a buffer of data bytes.
 *
 * @note This function blocks using the polling method until all bytes have been sent.
 *
 * @param base Pointer to the FLEXIO_SPI_Type structure.
 * @param direction Shift direction of MSB first or LSB first.
 * @param buffer The data bytes to send.
 * @param size The number of data bytes to send.
 * @retval kStatus_Success Successfully create the handle.
 * @retval kStatus_FLEXIO_SPI_Timeout The transfer timed out and was aborted.
 */
status_t FLEXIO_SPI_WriteBlocking(FLEXIO_SPI_Type *base,
                                  flexio_spi_shift_direction_t direction,
                                  const uint8_t *buffer,
                                  size_t size);

/*!
 * @brief Receives a buffer of bytes.
 *
 * @note This function blocks using the polling method until all bytes have been received.
 *
 * @param base Pointer to the FLEXIO_SPI_Type structure.
 * @param direction Shift direction of MSB first or LSB first.
 * @param buffer The buffer to store the received bytes.
 * @param size The number of data bytes to be received.
 * @param direction Shift direction of MSB first or LSB first.
 * @retval kStatus_Success Successfully create the handle.
 * @retval kStatus_FLEXIO_SPI_Timeout The transfer timed out and was aborted.
 */
status_t FLEXIO_SPI_ReadBlocking(FLEXIO_SPI_Type *base,
                                 flexio_spi_shift_direction_t direction,
                                 uint8_t *buffer,
                                 size_t size);

/*!
 * @brief Receives a buffer of bytes.
 *
 * @note This function blocks via polling until all bytes have been received.
 *
 * @param base pointer to FLEXIO_SPI_Type structure
 * @param xfer FlexIO SPI transfer structure, see #flexio_spi_transfer_t.
 * @retval kStatus_Success Successfully create the handle.
 * @retval kStatus_FLEXIO_SPI_Timeout The transfer timed out and was aborted.
 */
status_t FLEXIO_SPI_MasterTransferBlocking(FLEXIO_SPI_Type *base, flexio_spi_transfer_t *xfer);

/*!
 * @brief Flush tx/rx shifters.
 *
 * @param base Pointer to the FLEXIO_SPI_Type structure.
 */
void FLEXIO_SPI_FlushShifters(FLEXIO_SPI_Type *base);
/*@}*/

/*Transactional APIs*/

/*!
 * @name Transactional
 * @{
 */

/*!
 * @brief Initializes the FlexIO SPI Master handle, which is used in transactional functions.
 *
 * @param base Pointer to the FLEXIO_SPI_Type structure.
 * @param handle Pointer to the flexio_spi_master_handle_t structure to store the transfer state.
 * @param callback The callback function.
 * @param userData The parameter of the callback function.
 * @retval kStatus_Success Successfully create the handle.
 * @retval kStatus_OutOfRange The FlexIO type/handle/ISR table out of range.
 */
status_t FLEXIO_SPI_MasterTransferCreateHandle(FLEXIO_SPI_Type *base,
                                               flexio_spi_master_handle_t *handle,
                                               flexio_spi_master_transfer_callback_t callback,
                                               void *userData);

/*!
 * @brief Master transfer data using IRQ.
 *
 * This function sends data using IRQ. This is a non-blocking function, which returns
 * right away. When all data is sent out/received, the callback function is called.
 *
 * @param base Pointer to the FLEXIO_SPI_Type structure.
 * @param handle Pointer to the flexio_spi_master_handle_t structure to store the transfer state.
 * @param xfer FlexIO SPI transfer structure. See #flexio_spi_transfer_t.
 * @retval kStatus_Success Successfully start a transfer.
 * @retval kStatus_InvalidArgument Input argument is invalid.
 * @retval kStatus_FLEXIO_SPI_Busy SPI is not idle, is running another transfer.
 */
status_t FLEXIO_SPI_MasterTransferNonBlocking(FLEXIO_SPI_Type *base,
                                              flexio_spi_master_handle_t *handle,
                                              flexio_spi_transfer_t *xfer);

/*!
 * @brief Aborts the master data transfer, which used IRQ.
 *
 * @param base Pointer to the FLEXIO_SPI_Type structure.
 * @param handle Pointer to the flexio_spi_master_handle_t structure to store the transfer state.
 */
void FLEXIO_SPI_MasterTransferAbort(FLEXIO_SPI_Type *base, flexio_spi_master_handle_t *handle);

/*!
 * @brief Gets the data transfer status which used IRQ.
 *
 * @param base Pointer to the FLEXIO_SPI_Type structure.
 * @param handle Pointer to the flexio_spi_master_handle_t structure to store the transfer state.
 * @param count Number of bytes transferred so far by the non-blocking transaction.
 * @retval kStatus_InvalidArgument count is Invalid.
 * @retval kStatus_Success Successfully return the count.
 */
status_t FLEXIO_SPI_MasterTransferGetCount(FLEXIO_SPI_Type *base, flexio_spi_master_handle_t *handle, size_t *count);

/*!
 * @brief FlexIO SPI master IRQ handler function.
 *
 * @param spiType Pointer to the FLEXIO_SPI_Type structure.
 * @param spiHandle Pointer to the flexio_spi_master_handle_t structure to store the transfer state.
 */
void FLEXIO_SPI_MasterTransferHandleIRQ(void *spiType, void *spiHandle);

/*!
 * @brief Initializes the FlexIO SPI Slave handle, which is used in transactional functions.
 *
 * @param base Pointer to the FLEXIO_SPI_Type structure.
 * @param handle Pointer to the flexio_spi_slave_handle_t structure to store the transfer state.
 * @param callback The callback function.
 * @param userData The parameter of the callback function.
 * @retval kStatus_Success Successfully create the handle.
 * @retval kStatus_OutOfRange The FlexIO type/handle/ISR table out of range.
 */
status_t FLEXIO_SPI_SlaveTransferCreateHandle(FLEXIO_SPI_Type *base,
                                              flexio_spi_slave_handle_t *handle,
                                              flexio_spi_slave_transfer_callback_t callback,
                                              void *userData);

/*!
 * @brief Slave transfer data using IRQ.
 *
 * This function sends data using IRQ. This is a non-blocking function, which returns
 * right away. When all data is sent out/received, the callback function is called.
 * @param handle Pointer to the flexio_spi_slave_handle_t structure to store the transfer state.
 *
 * @param base Pointer to the FLEXIO_SPI_Type structure.
 * @param xfer FlexIO SPI transfer structure. See #flexio_spi_transfer_t.
 * @retval kStatus_Success Successfully start a transfer.
 * @retval kStatus_InvalidArgument Input argument is invalid.
 * @retval kStatus_FLEXIO_SPI_Busy SPI is not idle; it is running another transfer.
 */
status_t FLEXIO_SPI_SlaveTransferNonBlocking(FLEXIO_SPI_Type *base,
                                             flexio_spi_slave_handle_t *handle,
                                             flexio_spi_transfer_t *xfer);

/*!
 * @brief Aborts the slave data transfer which used IRQ, share same API with master.
 *
 * @param base Pointer to the FLEXIO_SPI_Type structure.
 * @param handle Pointer to the flexio_spi_slave_handle_t structure to store the transfer state.
 */
static inline void FLEXIO_SPI_SlaveTransferAbort(FLEXIO_SPI_Type *base, flexio_spi_slave_handle_t *handle)
{
    FLEXIO_SPI_MasterTransferAbort(base, handle);
}
/*!
 * @brief Gets the data transfer status which used IRQ, share same API with master.
 *
 * @param base Pointer to the FLEXIO_SPI_Type structure.
 * @param handle Pointer to the flexio_spi_slave_handle_t structure to store the transfer state.
 * @param count Number of bytes transferred so far by the non-blocking transaction.
 * @retval kStatus_InvalidArgument count is Invalid.
 * @retval kStatus_Success Successfully return the count.
 */
static inline status_t FLEXIO_SPI_SlaveTransferGetCount(FLEXIO_SPI_Type *base,
                                                        flexio_spi_slave_handle_t *handle,
                                                        size_t *count)
{
    return FLEXIO_SPI_MasterTransferGetCount(base, handle, count);
}

/*!
 * @brief FlexIO SPI slave IRQ handler function.
 *
 * @param spiType Pointer to the FLEXIO_SPI_Type structure.
 * @param spiHandle Pointer to the flexio_spi_slave_handle_t structure to store the transfer state.
 */
void FLEXIO_SPI_SlaveTransferHandleIRQ(void *spiType, void *spiHandle);

/*@}*/

#if defined(__cplusplus)
}
#endif /*_cplusplus*/
/*@}*/

#endif /*FSL_FLEXIO_SPI_H_*/<|MERGE_RESOLUTION|>--- conflicted
+++ resolved
@@ -24,13 +24,8 @@
 /*! @name Driver version */
 /*@{*/
 /*! @brief FlexIO SPI driver version. */
-<<<<<<< HEAD
 #define FSL_FLEXIO_SPI_DRIVER_VERSION (MAKE_VERSION(2, 3, 4))
-/*! @} */
-=======
-#define FSL_FLEXIO_SPI_DRIVER_VERSION (MAKE_VERSION(2, 3, 3))
 /*@}*/
->>>>>>> 989f3fc7
 
 #ifndef FLEXIO_SPI_DUMMYDATA
 /*! @brief FlexIO SPI dummy transfer data, the data is sent while txData is NULL. */
