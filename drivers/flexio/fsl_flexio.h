--- conflicted
+++ resolved
@@ -22,11 +22,7 @@
 /*! @name Driver version */
 /*@{*/
 /*! @brief FlexIO driver version. */
-<<<<<<< HEAD
-#define FSL_FLEXIO_DRIVER_VERSION (MAKE_VERSION(2, 1, 0))
-=======
 #define FSL_FLEXIO_DRIVER_VERSION (MAKE_VERSION(2, 2, 0))
->>>>>>> 16897e8a
 /*@}*/
 
 /*! @brief Calculate FlexIO timer trigger.*/
