/*
 * Copyright (c) 2015, Freescale Semiconductor, Inc.
 * Copyright 2016-2019 NXP
 * All rights reserved.
 *
 * SPDX-License-Identifier: BSD-3-Clause
 */
#ifndef FSL_FLEXIO_I2S_EDMA_H_
#define FSL_FLEXIO_I2S_EDMA_H_

#include "fsl_flexio_i2s.h"
#include "fsl_edma.h"

/*!
 * @addtogroup flexio_edma_i2s
 * @{
 */

/*******************************************************************************
 * Definitions
 ******************************************************************************/

/*! @name Driver version */
<<<<<<< HEAD
/*@{*/
/*! @brief FlexIO I2S EDMA driver version 2.1.8. */
#define FSL_FLEXIO_I2S_EDMA_DRIVER_VERSION (MAKE_VERSION(2, 1, 8))
/*@}*/
=======
/*! @{ */
/*! @brief FlexIO I2S EDMA driver version 2.1.8. */
#define FSL_FLEXIO_I2S_EDMA_DRIVER_VERSION (MAKE_VERSION(2, 1, 8))
/*! @} */
>>>>>>> 6f3fd257

typedef struct _flexio_i2s_edma_handle flexio_i2s_edma_handle_t;

/*! @brief FlexIO I2S eDMA transfer callback function for finish and error */
typedef void (*flexio_i2s_edma_callback_t)(FLEXIO_I2S_Type *base,
                                           flexio_i2s_edma_handle_t *handle,
                                           status_t status,
                                           void *userData);

/*! @brief FlexIO I2S DMA transfer handle, users should not touch the content of the handle.*/
struct _flexio_i2s_edma_handle
{
    edma_handle_t *dmaHandle;                        /*!< DMA handler for FlexIO I2S send */
    uint8_t bytesPerFrame;                           /*!< Bytes in a frame */
    uint8_t nbytes;                                  /*!< eDMA minor byte transfer count initially configured. */
    uint32_t state;                                  /*!< Internal state for FlexIO I2S eDMA transfer */
    flexio_i2s_edma_callback_t callback;             /*!< Callback for users while transfer finish or error occurred */
    void *userData;                                  /*!< User callback parameter */
    edma_tcd_t tcd[FLEXIO_I2S_XFER_QUEUE_SIZE + 1U]; /*!< TCD pool for eDMA transfer. */
    flexio_i2s_transfer_t queue[FLEXIO_I2S_XFER_QUEUE_SIZE]; /*!< Transfer queue storing queued transfer. */
    size_t transferSize[FLEXIO_I2S_XFER_QUEUE_SIZE];         /*!< Data bytes need to transfer */
    volatile uint8_t queueUser;                              /*!< Index for user to queue transfer. */
    volatile uint8_t queueDriver;                            /*!< Index for driver to get the transfer data and size */
};

/*******************************************************************************
 * APIs
 ******************************************************************************/
#if defined(__cplusplus)
extern "C" {
#endif

/*!
 * @name eDMA Transactional
 * @{
 */

/*!
 * @brief Initializes the FlexIO I2S eDMA handle.
 *
 * This function initializes the FlexIO I2S master DMA handle which can be used for other FlexIO I2S master
 * transactional APIs.
 * Usually, for a specified FlexIO I2S instance, call this API once to get the initialized handle.
 *
 * @param base FlexIO I2S peripheral base address.
 * @param handle FlexIO I2S eDMA handle pointer.
 * @param callback FlexIO I2S eDMA callback function called while finished a block.
 * @param userData User parameter for callback.
 * @param dmaHandle eDMA handle for FlexIO I2S. This handle is a static value allocated by users.
 */
void FLEXIO_I2S_TransferTxCreateHandleEDMA(FLEXIO_I2S_Type *base,
                                           flexio_i2s_edma_handle_t *handle,
                                           flexio_i2s_edma_callback_t callback,
                                           void *userData,
                                           edma_handle_t *dmaHandle);

/*!
 * @brief Initializes the FlexIO I2S Rx eDMA handle.
 *
 * This function initializes the FlexIO I2S slave DMA handle which can be used for other FlexIO I2S master transactional
 * APIs.
 * Usually, for a specified FlexIO I2S instance, call this API once to get the initialized handle.
 *
 * @param base FlexIO I2S peripheral base address.
 * @param handle FlexIO I2S eDMA handle pointer.
 * @param callback FlexIO I2S eDMA callback function called while finished a block.
 * @param userData User parameter for callback.
 * @param dmaHandle eDMA handle for FlexIO I2S. This handle is a static value allocated by users.
 */
void FLEXIO_I2S_TransferRxCreateHandleEDMA(FLEXIO_I2S_Type *base,
                                           flexio_i2s_edma_handle_t *handle,
                                           flexio_i2s_edma_callback_t callback,
                                           void *userData,
                                           edma_handle_t *dmaHandle);

/*!
 * @brief Configures the FlexIO I2S Tx audio format.
 *
 * Audio format can be changed in run-time of FlexIO I2S. This function configures the sample rate and audio data
 * format to be transferred. This function also sets the eDMA parameter according to format.
 *
 * @param base FlexIO I2S peripheral base address.
 * @param handle FlexIO I2S eDMA handle pointer
 * @param format Pointer to FlexIO I2S audio data format structure.
 * @param srcClock_Hz FlexIO I2S clock source frequency in Hz, it should be 0 while in slave mode.
 */
void FLEXIO_I2S_TransferSetFormatEDMA(FLEXIO_I2S_Type *base,
                                      flexio_i2s_edma_handle_t *handle,
                                      flexio_i2s_format_t *format,
                                      uint32_t srcClock_Hz);

/*!
 * @brief Performs a non-blocking FlexIO I2S transfer using DMA.
 *
 * @note This interface returned immediately after transfer initiates. Users should call
 * FLEXIO_I2S_GetTransferStatus to poll the transfer status and check whether the FlexIO I2S transfer is finished.
 *
 * @param base FlexIO I2S peripheral base address.
 * @param handle FlexIO I2S DMA handle pointer.
 * @param xfer Pointer to DMA transfer structure.
 * @retval kStatus_Success Start a FlexIO I2S eDMA send successfully.
 * @retval kStatus_InvalidArgument The input arguments is invalid.
 * @retval kStatus_TxBusy FlexIO I2S is busy sending data.
 */
status_t FLEXIO_I2S_TransferSendEDMA(FLEXIO_I2S_Type *base,
                                     flexio_i2s_edma_handle_t *handle,
                                     flexio_i2s_transfer_t *xfer);

/*!
 * @brief Performs a non-blocking FlexIO I2S receive using eDMA.
 *
 * @note This interface returned immediately after transfer initiates. Users should call
 * FLEXIO_I2S_GetReceiveRemainingBytes to poll the transfer status and check whether the FlexIO I2S transfer is
 * finished.
 *
 * @param base FlexIO I2S peripheral base address.
 * @param handle FlexIO I2S DMA handle pointer.
 * @param xfer Pointer to DMA transfer structure.
 * @retval kStatus_Success Start a FlexIO I2S eDMA receive successfully.
 * @retval kStatus_InvalidArgument The input arguments is invalid.
 * @retval kStatus_RxBusy FlexIO I2S is busy receiving data.
 */
status_t FLEXIO_I2S_TransferReceiveEDMA(FLEXIO_I2S_Type *base,
                                        flexio_i2s_edma_handle_t *handle,
                                        flexio_i2s_transfer_t *xfer);

/*!
 * @brief Aborts a FlexIO I2S transfer using eDMA.
 *
 * @param base FlexIO I2S peripheral base address.
 * @param handle FlexIO I2S DMA handle pointer.
 */
void FLEXIO_I2S_TransferAbortSendEDMA(FLEXIO_I2S_Type *base, flexio_i2s_edma_handle_t *handle);

/*!
 * @brief Aborts a FlexIO I2S receive using eDMA.
 *
 * @param base FlexIO I2S peripheral base address.
 * @param handle FlexIO I2S DMA handle pointer.
 */
void FLEXIO_I2S_TransferAbortReceiveEDMA(FLEXIO_I2S_Type *base, flexio_i2s_edma_handle_t *handle);

/*!
 * @brief Gets the remaining bytes to be sent.
 *
 * @param base FlexIO I2S peripheral base address.
 * @param handle FlexIO I2S DMA handle pointer.
 * @param count Bytes sent.
 * @retval kStatus_Success Succeed get the transfer count.
 * @retval kStatus_NoTransferInProgress There is not a non-blocking transaction currently in progress.
 */
status_t FLEXIO_I2S_TransferGetSendCountEDMA(FLEXIO_I2S_Type *base, flexio_i2s_edma_handle_t *handle, size_t *count);

/*!
 * @brief Get the remaining bytes to be received.
 *
 * @param base FlexIO I2S peripheral base address.
 * @param handle FlexIO I2S DMA handle pointer.
 * @param count Bytes received.
 * @retval kStatus_Success Succeed get the transfer count.
 * @retval kStatus_NoTransferInProgress There is not a non-blocking transaction currently in progress.
 */
status_t FLEXIO_I2S_TransferGetReceiveCountEDMA(FLEXIO_I2S_Type *base, flexio_i2s_edma_handle_t *handle, size_t *count);

/*! @} */

#if defined(__cplusplus)
}
#endif

/*!
 * @}
 */
#endif<|MERGE_RESOLUTION|>--- conflicted
+++ resolved
@@ -21,17 +21,10 @@
  ******************************************************************************/
 
 /*! @name Driver version */
-<<<<<<< HEAD
-/*@{*/
-/*! @brief FlexIO I2S EDMA driver version 2.1.8. */
-#define FSL_FLEXIO_I2S_EDMA_DRIVER_VERSION (MAKE_VERSION(2, 1, 8))
-/*@}*/
-=======
 /*! @{ */
 /*! @brief FlexIO I2S EDMA driver version 2.1.8. */
 #define FSL_FLEXIO_I2S_EDMA_DRIVER_VERSION (MAKE_VERSION(2, 1, 8))
 /*! @} */
->>>>>>> 6f3fd257
 
 typedef struct _flexio_i2s_edma_handle flexio_i2s_edma_handle_t;
 
