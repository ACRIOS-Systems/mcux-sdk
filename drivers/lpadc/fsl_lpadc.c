/*
 * Copyright (c) 2016, Freescale Semiconductor, Inc.
<<<<<<< HEAD
 * Copyright 2016-2022 NXP
=======
 * Copyright 2016-2023 NXP
>>>>>>> 16897e8a
 * All rights reserved.
 *
 * SPDX-License-Identifier: BSD-3-Clause
 */

#include "fsl_lpadc.h"

/* Component ID definition, used by tools. */
#ifndef FSL_COMPONENT_ID
#define FSL_COMPONENT_ID "platform.drivers.lpadc"
#endif

/*******************************************************************************
 * Prototypes
 ******************************************************************************/
/*!
 * @brief Get instance number for LPADC module.
 *
 * @param base LPADC peripheral base address
 */
static uint32_t LPADC_GetInstance(ADC_Type *base);

#if defined(FSL_FEATURE_LPADC_HAS_CTRL_CALOFSMODE) && FSL_FEATURE_LPADC_HAS_CTRL_CALOFSMODE
/*!
 * @brief Get gain conversion result .
 *
 * @param gainAdjustment gain adjustment value.
 */
static uint32_t LPADC_GetGainConvResult(float gainAdjustment);
#endif /* FSL_FEATURE_LPADC_HAS_CTRL_CALOFSMODE */

/*******************************************************************************
 * Variables
 ******************************************************************************/
/*! @brief Pointers to LPADC bases for each instance. */
static ADC_Type *const s_lpadcBases[] = ADC_BASE_PTRS;
#if !(defined(FSL_SDK_DISABLE_DRIVER_CLOCK_CONTROL) && FSL_SDK_DISABLE_DRIVER_CLOCK_CONTROL)
/*! @brief Pointers to LPADC clocks for each instance. */
static const clock_ip_name_t s_lpadcClocks[] = LPADC_CLOCKS;
#endif /* FSL_SDK_DISABLE_DRIVER_CLOCK_CONTROL */

/*******************************************************************************
 * Code
 ******************************************************************************/
static uint32_t LPADC_GetInstance(ADC_Type *base)
{
    uint32_t instance;

    /* Find the instance index from base address mappings. */
    /*
     * $Branch Coverage Justification$
     * (instance >= ARRAY_SIZE(s_lpadcBases)) not covered. The peripheral base
     * address is always valid and checked by assert.
     */
    for (instance = 0; instance < ARRAY_SIZE(s_lpadcBases); instance++)
    {
        /*
         * $Branch Coverage Justification$
         * (s_lpadcBases[instance] != base) not covered. The peripheral base
         * address is always valid and checked by assert.
         */
        if (s_lpadcBases[instance] == base)
        {
            break;
        }
    }

    assert(instance < ARRAY_SIZE(s_lpadcBases));

    return instance;
}

#if defined(FSL_FEATURE_LPADC_HAS_CTRL_CALOFSMODE) && FSL_FEATURE_LPADC_HAS_CTRL_CALOFSMODE
/*!
 * brief  Get gain conversion Result .
 *
 * param gainAdjustment gain adjustment value.
 */
static uint32_t LPADC_GetGainConvResult(float gainAdjustment)
{
<<<<<<< HEAD
    int8_t i          = 0;
=======
    uint16_t i        = 0U;
>>>>>>> 16897e8a
    uint32_t tmp32    = 0U;
    uint32_t GCRa[17] = {0};
    uint32_t GCALR    = 0U;

<<<<<<< HEAD
    for (i = 0x10; i >= 0; i--)
    {
        tmp32          = (uint32_t)((gainAdjustment) / ((float)(1.0 / (0x01 << (0x10 - i)))));
        GCRa[i]        = tmp32;
        gainAdjustment = gainAdjustment - ((float)tmp32) * ((float)(1.0 / (0x01 << (0x10 - i))));
    }
    /* Get GCALR value calculated */
    for (i = 0x10; i >= 0; i--)
    {
        GCALR += GCRa[i] * (0x01 << i);
    }

=======
    for (i = 0x11U; i > 0U; i--)
    {
        tmp32          = (uint32_t)((gainAdjustment) / ((float)(1.0 / (double)(1U << (0x10U - (i - 1U))))));
        GCRa[i - 1U]   = tmp32;
        gainAdjustment = gainAdjustment - ((float)tmp32) * ((float)(1.0 / (double)(1U << (0x10U - (i - 1U)))));
    }
    /* Get GCALR value calculated */
    for (i = 0x11U; i > 0U; i--)
    {
        GCALR += GCRa[i - 1U] * ((uint32_t)(1UL << (uint32_t)(i - 1UL)));
    }


>>>>>>> 16897e8a
    /* to return GCALR value calculated */
    return GCALR;
}
#endif /* FSL_FEATURE_LPADC_HAS_CTRL_CALOFSMODE */

/*!
 * brief Initializes the LPADC module.
 *
 * param base   LPADC peripheral base address.
 * param config Pointer to configuration structure. See "lpadc_config_t".
 */
void LPADC_Init(ADC_Type *base, const lpadc_config_t *config)
{
    /* Check if the pointer is available. */
    assert(config != NULL);

    uint32_t tmp32 = 0U;

#if !(defined(FSL_SDK_DISABLE_DRIVER_CLOCK_CONTROL) && FSL_SDK_DISABLE_DRIVER_CLOCK_CONTROL)
    /* Enable the clock for LPADC instance. */
    (void)CLOCK_EnableClock(s_lpadcClocks[LPADC_GetInstance(base)]);
#endif /* FSL_SDK_DISABLE_DRIVER_CLOCK_CONTROL */

    /* Reset the module. */
    LPADC_DoResetConfig(base);
#if (defined(FSL_FEATURE_LPADC_FIFO_COUNT) && (FSL_FEATURE_LPADC_FIFO_COUNT == 2))
    LPADC_DoResetFIFO0(base);
    LPADC_DoResetFIFO1(base);
#else
    LPADC_DoResetFIFO(base);
#endif /* FSL_FEATURE_LPADC_FIFO_COUNT */

    /* Disable the module before setting configuration. */
    LPADC_Enable(base, false);

    /* Configure the module generally. */
    if (config->enableInDozeMode)
    {
        base->CTRL &= ~ADC_CTRL_DOZEN_MASK;
    }
    else
    {
        base->CTRL |= ADC_CTRL_DOZEN_MASK;
    }

#if defined(FSL_FEATURE_LPADC_HAS_CTRL_CAL_AVGS) && FSL_FEATURE_LPADC_HAS_CTRL_CAL_AVGS
    /* Set calibration average mode. */
    base->CTRL |= ADC_CTRL_CAL_AVGS(config->conversionAverageMode);
#endif /* FSL_FEATURE_LPADC_HAS_CTRL_CAL_AVGS */

/* ADCx_CFG. */
#if defined(FSL_FEATURE_LPADC_HAS_CFG_ADCKEN) && FSL_FEATURE_LPADC_HAS_CFG_ADCKEN
    if (config->enableInternalClock)
    {
        tmp32 |= ADC_CFG_ADCKEN_MASK;
    }
#endif /* FSL_FEATURE_LPADC_HAS_CFG_ADCKEN */
#if defined(FSL_FEATURE_LPADC_HAS_CFG_VREF1RNG) && FSL_FEATURE_LPADC_HAS_CFG_VREF1RNG
    if (config->enableVref1LowVoltage)
    {
        tmp32 |= ADC_CFG_VREF1RNG_MASK;
    }
#endif /* FSL_FEATURE_LPADC_HAS_CFG_VREF1RNG */
    if (config->enableAnalogPreliminary)
    {
        tmp32 |= ADC_CFG_PWREN_MASK;
    }
    tmp32 |= ADC_CFG_PUDLY(config->powerUpDelay)              /* Power up delay. */
             | ADC_CFG_REFSEL(config->referenceVoltageSource) /* Reference voltage. */

#if !(defined(FSL_FEATURE_LPADC_HAS_CFG_PWRSEL) && (FSL_FEATURE_LPADC_HAS_CFG_PWRSEL == 0))
             | ADC_CFG_PWRSEL(config->powerLevelMode)           /* Power configuration. */
#endif                                                          /* FSL_FEATURE_LPADC_HAS_CFG_PWRSEL */
             | ADC_CFG_TPRICTRL(config->triggerPriorityPolicy); /* Trigger priority policy. */
    base->CFG = tmp32;

    /* ADCx_PAUSE. */
    if (config->enableConvPause)
    {
        base->PAUSE = ADC_PAUSE_PAUSEEN_MASK | ADC_PAUSE_PAUSEDLY(config->convPauseDelay);
    }
    else
    {
        base->PAUSE = 0U;
    }

#if (defined(FSL_FEATURE_LPADC_FIFO_COUNT) && (FSL_FEATURE_LPADC_FIFO_COUNT == 2))
    /* ADCx_FCTRL0. */
    base->FCTRL[0] = ADC_FCTRL_FWMARK(config->FIFO0Watermark);
    /* ADCx_FCTRL1. */
    base->FCTRL[1] = ADC_FCTRL_FWMARK(config->FIFO1Watermark);
#else
    /* ADCx_FCTRL. */
    base->FCTRL           = ADC_FCTRL_FWMARK(config->FIFOWatermark);
#endif /* FSL_FEATURE_LPADC_FIFO_COUNT */

    /* Enable the module after setting configuration. */
    LPADC_Enable(base, true);
}

/*!
 * brief Gets an available pre-defined settings for initial configuration.
 *
 * This function initializes the converter configuration structure with an available settings. The default values are:
 * code
 *   config->enableInDozeMode        = true;
 *   config->conversionAverageMode   = kLPADC_ConversionAverage1;
 *   config->enableAnalogPreliminary = false;
 *   config->powerUpDelay            = 0x80;
 *   config->referenceVoltageSource  = kLPADC_ReferenceVoltageAlt1;
 *   config->powerLevelMode          = kLPADC_PowerLevelAlt1;
 *   config->triggerPriorityPolicy   = kLPADC_TriggerPriorityPreemptImmediately;
 *   config->enableConvPause         = false;
 *   config->convPauseDelay          = 0U;
 *   config->FIFO0Watermark          = 0U;
 *   config->FIFO1Watermark          = 0U;
 *   config->FIFOWatermark           = 0U;
 * endcode
 * param config Pointer to configuration structure.
 */
void LPADC_GetDefaultConfig(lpadc_config_t *config)
{
    /* Initializes the configure structure to zero. */
    (void)memset(config, 0, sizeof(*config));

#if defined(FSL_FEATURE_LPADC_HAS_CFG_ADCKEN) && FSL_FEATURE_LPADC_HAS_CFG_ADCKEN
    config->enableInternalClock = false;
#endif /* FSL_FEATURE_LPADC_HAS_CFG_ADCKEN */
#if defined(FSL_FEATURE_LPADC_HAS_CFG_VREF1RNG) && FSL_FEATURE_LPADC_HAS_CFG_VREF1RNG
    config->enableVref1LowVoltage = false;
#endif /* FSL_FEATURE_LPADC_HAS_CFG_VREF1RNG */
    config->enableInDozeMode = true;
#if defined(FSL_FEATURE_LPADC_HAS_CTRL_CAL_AVGS) && FSL_FEATURE_LPADC_HAS_CTRL_CAL_AVGS
    /* Set calibration average mode. */
    config->conversionAverageMode = kLPADC_ConversionAverage1;
#endif /* FSL_FEATURE_LPADC_HAS_CTRL_CAL_AVGS */
    config->enableAnalogPreliminary = false;
    config->powerUpDelay            = 0x80;
    config->referenceVoltageSource  = kLPADC_ReferenceVoltageAlt1;
#if !(defined(FSL_FEATURE_LPADC_HAS_CFG_PWRSEL) && (FSL_FEATURE_LPADC_HAS_CFG_PWRSEL == 0))
    config->powerLevelMode = kLPADC_PowerLevelAlt1;
#endif /* FSL_FEATURE_LPADC_HAS_CFG_PWRSEL */
    config->triggerPriorityPolicy = kLPADC_TriggerPriorityPreemptImmediately;
    config->enableConvPause       = false;
    config->convPauseDelay        = 0U;
#if (defined(FSL_FEATURE_LPADC_FIFO_COUNT) && (FSL_FEATURE_LPADC_FIFO_COUNT == 2))
    config->FIFO0Watermark = 0U;
    config->FIFO1Watermark = 0U;
#else
    config->FIFOWatermark = 0U;
#endif /* FSL_FEATURE_LPADC_FIFO_COUNT */
}

/*!
 * brief De-initializes the LPADC module.
 *
 * param base LPADC peripheral base address.
 */
void LPADC_Deinit(ADC_Type *base)
{
    /* Disable the module. */
    LPADC_Enable(base, false);

#if !(defined(FSL_SDK_DISABLE_DRIVER_CLOCK_CONTROL) && FSL_SDK_DISABLE_DRIVER_CLOCK_CONTROL)
    /* Gate the clock. */
    (void)CLOCK_DisableClock(s_lpadcClocks[LPADC_GetInstance(base)]);
#endif /* FSL_SDK_DISABLE_DRIVER_CLOCK_CONTROL */
}

#if (defined(FSL_FEATURE_LPADC_FIFO_COUNT) && (FSL_FEATURE_LPADC_FIFO_COUNT == 2))
/*!
 * brief Get the result in conversion FIFOn.
 *
 * param base LPADC peripheral base address.
 * param result Pointer to structure variable that keeps the conversion result in conversion FIFOn.
 * param index Result FIFO index.
 *
 * return Status whether FIFOn entry is valid.
 */
bool LPADC_GetConvResult(ADC_Type *base, lpadc_conv_result_t *result, uint8_t index)
{
    assert(result != NULL); /* Check if the input pointer is available. */

    uint32_t tmp32 = 0;

    while (0U == (ADC_RESFIFO_VALID_MASK & tmp32))
    {
        /* while loop until FIFO is not empty */
        tmp32 = base->RESFIFO[index];
    }

    result->commandIdSource = (tmp32 & ADC_RESFIFO_CMDSRC_MASK) >> ADC_RESFIFO_CMDSRC_SHIFT;
    result->loopCountIndex  = (tmp32 & ADC_RESFIFO_LOOPCNT_MASK) >> ADC_RESFIFO_LOOPCNT_SHIFT;
    result->triggerIdSource = (tmp32 & ADC_RESFIFO_TSRC_MASK) >> ADC_RESFIFO_TSRC_SHIFT;
    result->convValue       = (uint16_t)(tmp32 & ADC_RESFIFO_D_MASK);

    return true;
}
#else
/*!
 * brief Get the result in conversion FIFO.
 *
 * param base LPADC peripheral base address.
 * param result Pointer to structure variable that keeps the conversion result in conversion FIFO.
 *
 * return Status whether FIFO entry is valid.
 */
bool LPADC_GetConvResult(ADC_Type *base, lpadc_conv_result_t *result)
{
    assert(result != NULL); /* Check if the input pointer is available. */

    uint32_t tmp32 = 0U;

    while (0U == (ADC_RESFIFO_VALID_MASK & tmp32))
    {
        /* while loop until FIFO is not empty */
        tmp32 = base->RESFIFO;
    }

    result->commandIdSource = (tmp32 & ADC_RESFIFO_CMDSRC_MASK) >> ADC_RESFIFO_CMDSRC_SHIFT;
    result->loopCountIndex = (tmp32 & ADC_RESFIFO_LOOPCNT_MASK) >> ADC_RESFIFO_LOOPCNT_SHIFT;
    result->triggerIdSource = (tmp32 & ADC_RESFIFO_TSRC_MASK) >> ADC_RESFIFO_TSRC_SHIFT;
    result->convValue = (uint16_t)(tmp32 & ADC_RESFIFO_D_MASK);

    return true;
}
#endif /* FSL_FEATURE_LPADC_FIFO_COUNT */

/*!
 * brief Configure the conversion trigger source.
 *
 * Each programmable trigger can launch the conversion command in command buffer.
 *
 * param base LPADC peripheral base address.
 * param triggerId ID for each trigger. Typically, the available value range is from 0.
 * param config Pointer to configuration structure. See to #lpadc_conv_trigger_config_t.
 */
void LPADC_SetConvTriggerConfig(ADC_Type *base, uint32_t triggerId, const lpadc_conv_trigger_config_t *config)
{
    assert(triggerId < ADC_TCTRL_COUNT); /* Check if the triggerId is available in this device. */
    assert(config != NULL);              /* Check if the input pointer is available. */

    uint32_t tmp32;

    tmp32 = ADC_TCTRL_TCMD(config->targetCommandId) /* Trigger command select. */
            | ADC_TCTRL_TDLY(config->delayPower)    /* Trigger delay select. */
            | ADC_TCTRL_TPRI(config->priority)      /* Trigger priority setting. */
#if (defined(FSL_FEATURE_LPADC_FIFO_COUNT) && (FSL_FEATURE_LPADC_FIFO_COUNT == 2))
            | ADC_TCTRL_FIFO_SEL_A(config->channelAFIFOSelect)
#if !(defined(FSL_FEATURE_LPADC_HAS_NO_TCTRL_FIFO_SEL_B) && FSL_FEATURE_LPADC_HAS_NO_TCTRL_FIFO_SEL_B)
            | ADC_TCTRL_FIFO_SEL_B(config->channelBFIFOSelect)
#endif /* FSL_FEATURE_LPADC_HAS_NO_TCTRL_FIFO_SEL_B  */
#endif /* FSL_FEATURE_LPADC_FIFO_COUNT */
        ;
    if (config->enableHardwareTrigger)
    {
        tmp32 |= ADC_TCTRL_HTEN_MASK;
    }

    base->TCTRL[triggerId] = tmp32;
}

/*!
 * brief Gets an available pre-defined settings for trigger's configuration.
 *
 * This function initializes the trigger's configuration structure with an available settings. The default values are:
 * code
 *   config->commandIdSource       = 0U;
 *   config->loopCountIndex        = 0U;
 *   config->triggerIdSource       = 0U;
 *   config->enableHardwareTrigger = false;
 *   config->channelAFIFOSelect    = 0U;
 *   config->channelBFIFOSelect    = 0U;
 * endcode
 * param config Pointer to configuration structure.
 */
void LPADC_GetDefaultConvTriggerConfig(lpadc_conv_trigger_config_t *config)
{
    assert(config != NULL); /* Check if the input pointer is available. */

    /* Initializes the configure structure to zero. */
    (void)memset(config, 0, sizeof(*config));

    config->targetCommandId = 0U;
    config->delayPower      = 0U;
    config->priority        = 0U;
#if (defined(FSL_FEATURE_LPADC_FIFO_COUNT) && (FSL_FEATURE_LPADC_FIFO_COUNT == 2))
    config->channelAFIFOSelect = 0U;
    config->channelBFIFOSelect = 0U;
#endif /* FSL_FEATURE_LPADC_FIFO_COUNT */
    config->enableHardwareTrigger = false;
}

/*!
 * brief Configure conversion command.
 *
 * param base LPADC peripheral base address.
 * param commandId ID for command in command buffer. Typically, the available value range is 1 - 15.
 * param config Pointer to configuration structure. See to #lpadc_conv_command_config_t.
 */
void LPADC_SetConvCommandConfig(ADC_Type *base, uint32_t commandId, const lpadc_conv_command_config_t *config)
{
    assert(commandId < (ADC_CMDL_COUNT + 1U)); /* Check if the commandId is available on this device. */
    assert(config != NULL);                    /* Check if the input pointer is available. */

    uint32_t tmp32 = 0;

    commandId--; /* The available command number are 1-15, while the index of register group are 0-14. */

    /* ADCx_CMDL. */
    tmp32 = ADC_CMDL_ADCH(config->channelNumber); /* Channel number. */
#if defined(FSL_FEATURE_LPADC_HAS_CMDL_ALTB_ADCH) && FSL_FEATURE_LPADC_HAS_CMDL_ALTB_ADCH
    tmp32 |= ADC_CMDL_ALTB_ADCH(config->channelBNumber); /* Alternate channel B number. */
#endif
#if defined(FSL_FEATURE_LPADC_HAS_CMDL_CSCALE) && FSL_FEATURE_LPADC_HAS_CMDL_CSCALE
    tmp32 |= ADC_CMDL_CSCALE(config->sampleScaleMode); /* Full/Part scale input voltage. */
#endif                                                 /* FSL_FEATURE_LPADC_HAS_CMDL_CSCALE */
#if defined(FSL_FEATURE_LPADC_HAS_CMDL_ALTB_CSCALE) && FSL_FEATURE_LPADC_HAS_CMDL_ALTB_CSCALE
    tmp32 |= ADC_CMDL_ALTB_CSCALE(config->channelBScaleMode); /* Alternate channel B full/Part scale input voltage. */
#endif                                                        /* FSL_FEATURE_LPADC_HAS_CMDL_ALTB_CSCALE */
#if defined(FSL_FEATURE_LPADC_HAS_CMDL_CTYPE) && FSL_FEATURE_LPADC_HAS_CMDL_CTYPE
    tmp32 |= ADC_CMDL_CTYPE(config->sampleChannelMode);
#else
    switch (config->sampleChannelMode) /* Sample input. */
    {
        case kLPADC_SampleChannelSingleEndSideB:
            tmp32 |= ADC_CMDL_ABSEL_MASK;
            break;
#if defined(FSL_FEATURE_LPADC_HAS_CMDL_DIFF) && FSL_FEATURE_LPADC_HAS_CMDL_DIFF
        case kLPADC_SampleChannelDiffBothSideAB:
            tmp32 |= ADC_CMDL_DIFF_MASK;
            break;
        case kLPADC_SampleChannelDiffBothSideBA:
            tmp32 |= ADC_CMDL_ABSEL_MASK | ADC_CMDL_DIFF_MASK;
            break;
#endif /* FSL_FEATURE_LPADC_HAS_CMDL_DIFF */
        default: /* kLPADC_SampleChannelSingleEndSideA. */
            break;
    }
#endif /* FSL_FEATURE_LPADC_HAS_CMDL_CTYPE */
#if defined(FSL_FEATURE_LPADC_HAS_CMDL_MODE) && FSL_FEATURE_LPADC_HAS_CMDL_MODE
    tmp32 |= ADC_CMDL_MODE(config->conversionResolutionMode);
#endif /* FSL_FEATURE_LPADC_HAS_CMDL_MODE */

#if defined(FSL_FEATURE_LPADC_HAS_CMDL_ALTBEN) && FSL_FEATURE_LPADC_HAS_CMDL_ALTBEN
    /* Enable alternate channel B.*/
    if (config->enableChannelB)
    {
        tmp32 |= ADC_CMDL_ALTBEN_MASK;
    }
#endif /* FSL_FEATURE_LPADC_HAS_CMDL_ALTBEN */

    base->CMD[commandId].CMDL = tmp32;

    /* ADCx_CMDH. */
    tmp32 = ADC_CMDH_NEXT(config->chainedNextCommandNumber) /* Next Command Select. */
            | ADC_CMDH_LOOP(config->loopCount)              /* Loop Count Select. */
            | ADC_CMDH_AVGS(config->hardwareAverageMode)    /* Hardware Average Select. */
            | ADC_CMDH_STS(config->sampleTimeMode)          /* Sample Time Select. */
            | ADC_CMDH_CMPEN(config->hardwareCompareMode);  /* Hardware compare enable. */
#if (defined(FSL_FEATURE_LPADC_HAS_CMDH_WAIT_TRIG) && FSL_FEATURE_LPADC_HAS_CMDH_WAIT_TRIG)
    if (config->enableWaitTrigger)
    {
        tmp32 |= ADC_CMDH_WAIT_TRIG_MASK; /* Wait trigger enable. */
    }
#endif /* FSL_FEATURE_LPADC_HAS_CMDH_WAIT_TRIG */

    if (config->enableAutoChannelIncrement)
    {
        tmp32 |= ADC_CMDH_LWI_MASK;
    }
    base->CMD[commandId].CMDH = tmp32;

    /* Hardware compare settings.
     * Not all Command Buffers have an associated Compare Value register. The compare function is only available on
     * Command Buffers that have a corresponding Compare Value register.
     */
    if (kLPADC_HardwareCompareDisabled != config->hardwareCompareMode)
    {
        /* Check if the hardware compare feature is available for indicated command buffer. */
        assert(commandId < ADC_CV_COUNT);

        /* Set CV register. */
        base->CV[commandId] = ADC_CV_CVH(config->hardwareCompareValueHigh)   /* Compare value high. */
                              | ADC_CV_CVL(config->hardwareCompareValueLow); /* Compare value low. */
    }
}

/*!
 * brief Gets an available pre-defined settings for conversion command's configuration.
 *
 * This function initializes the conversion command's configuration structure with an available settings. The default
 * values are:
 * code
 *   config->sampleScaleMode            = kLPADC_SampleFullScale;
 *   config->channelBScaleMode          = kLPADC_SampleFullScale;
 *   config->channelSampleMode          = kLPADC_SampleChannelSingleEndSideA;
 *   config->channelNumber              = 0U;
 *   config ->alternateChannelNumber    = 0U;
 *   config->chainedNextCmdNumber       = 0U;
 *   config->enableAutoChannelIncrement = false;
 *   config->loopCount                  = 0U;
 *   config->hardwareAverageMode        = kLPADC_HardwareAverageCount1;
 *   config->sampleTimeMode             = kLPADC_SampleTimeADCK3;
 *   config->hardwareCompareMode        = kLPADC_HardwareCompareDisabled;
 *   config->hardwareCompareValueHigh   = 0U;
 *   config->hardwareCompareValueLow    = 0U;
 *   config->conversionResolutionMode   = kLPADC_ConversionResolutionStandard;
 *   config->enableWaitTrigger          = false;
 *   config->enableChannelB             = false;
 * endcode
 * param config Pointer to configuration structure.
 */
void LPADC_GetDefaultConvCommandConfig(lpadc_conv_command_config_t *config)
{
    assert(config != NULL); /* Check if the input pointer is available. */

    /* Initializes the configure structure to zero. */
    (void)memset(config, 0, sizeof(*config));

#if defined(FSL_FEATURE_LPADC_HAS_CMDL_CSCALE) && FSL_FEATURE_LPADC_HAS_CMDL_CSCALE
    config->sampleScaleMode = kLPADC_SampleFullScale;
#endif /* FSL_FEATURE_LPADC_HAS_CMDL_CSCALE */
#if defined(FSL_FEATURE_LPADC_HAS_CMDL_ALTB_CSCALE) && FSL_FEATURE_LPADC_HAS_CMDL_ALTB_CSCALE
    config->channelBScaleMode = kLPADC_SampleFullScale;
#endif /* FSL_FEATURE_LPADC_HAS_CMDL_ALTB_CSCALE */
    config->sampleChannelMode = kLPADC_SampleChannelSingleEndSideA;
    config->channelNumber     = 0U;
#if defined(FSL_FEATURE_LPADC_HAS_CMDL_ALTB_ADCH) && FSL_FEATURE_LPADC_HAS_CMDL_ALTB_ADCH
    config->channelBNumber = 0U;
#endif                                       /* FSL_FEATURE_LPADC_HAS_CMDL_ALTB_CSCALE */
    config->chainedNextCommandNumber   = 0U; /* No next command defined. */
    config->enableAutoChannelIncrement = false;
    config->loopCount                  = 0U;
    config->hardwareAverageMode        = kLPADC_HardwareAverageCount1;
    config->sampleTimeMode             = kLPADC_SampleTimeADCK3;
    config->hardwareCompareMode        = kLPADC_HardwareCompareDisabled;
    config->hardwareCompareValueHigh   = 0U; /* No used. */
    config->hardwareCompareValueLow    = 0U; /* No used. */
#if defined(FSL_FEATURE_LPADC_HAS_CMDL_MODE) && FSL_FEATURE_LPADC_HAS_CMDL_MODE
    config->conversionResolutionMode = kLPADC_ConversionResolutionStandard;
#endif /* FSL_FEATURE_LPADC_HAS_CMDL_MODE */
#if defined(FSL_FEATURE_LPADC_HAS_CMDH_WAIT_TRIG) && FSL_FEATURE_LPADC_HAS_CMDH_WAIT_TRIG
    config->enableWaitTrigger = false;
#endif /* FSL_FEATURE_LPADC_HAS_CMDH_WAIT_TRIG */
#if defined(FSL_FEATURE_LPADC_HAS_CMDL_ALTBEN) && FSL_FEATURE_LPADC_HAS_CMDL_ALTBEN
    config->enableChannelB = false; /* Enable alternate channel B.*/
#endif                              /* FSL_FEATURE_LPADC_HAS_CMDL_ALTBEN */
}

#if defined(FSL_FEATURE_LPADC_HAS_CFG_CALOFS) && FSL_FEATURE_LPADC_HAS_CFG_CALOFS
/*!
 * brief Enable the calibration function.
 *
 * When CALOFS is set, the ADC is configured to perform a calibration function anytime the ADC executes
 * a conversion. Any channel selected is ignored and the value returned in the RESFIFO is a signed value
 * between -31 and 31. -32 is not a valid and is never a returned value. Software should copy the lower 6-
 * bits of the conversion result stored in the RESFIFO after a completed calibration conversion to the
 * OFSTRIM field. The OFSTRIM field is used in normal operation for offset correction.
 *
 * param base LPADC peripheral base address.
 * param enable switcher to the calibration function.
 */
void LPADC_EnableCalibration(ADC_Type *base, bool enable)
{
    LPADC_Enable(base, false);
    if (enable)
    {
        base->CFG |= ADC_CFG_CALOFS_MASK;
    }
    else
    {
        base->CFG &= ~ADC_CFG_CALOFS_MASK;
    }
    LPADC_Enable(base, true);
}

#if defined(FSL_FEATURE_LPADC_HAS_OFSTRIM) && FSL_FEATURE_LPADC_HAS_OFSTRIM
/*!
 * brief Do auto calibration.
 *
 * Calibration function should be executed before using converter in application. It used the software trigger and a
 * dummy conversion, get the offset and write them into the OFSTRIM register. It called some of functional API
 * including: -LPADC_EnableCalibration(...) -LPADC_LPADC_SetOffsetValue(...) -LPADC_SetConvCommandConfig(...)
 *   -LPADC_SetConvTriggerConfig(...)
 *
 * param base  LPADC peripheral base address.
 */
void LPADC_DoAutoCalibration(ADC_Type *base)
{
    assert(0u == LPADC_GetConvResultCount(base));

    uint32_t mLpadcCMDL;
    uint32_t mLpadcCMDH;
    uint32_t mLpadcTrigger;
    lpadc_conv_trigger_config_t mLpadcTriggerConfigStruct;
    lpadc_conv_command_config_t mLpadcCommandConfigStruct;
    lpadc_conv_result_t mLpadcResultConfigStruct;

    /* Enable the calibration function. */
    LPADC_EnableCalibration(base, true);

    /* Keep the CMD and TRG state here and restore it later if the calibration completes.*/
    mLpadcCMDL    = base->CMD[0].CMDL; /* CMD1L. */
    mLpadcCMDH    = base->CMD[0].CMDH; /* CMD1H. */
    mLpadcTrigger = base->TCTRL[0];    /* Trigger0. */

    /* Set trigger0 configuration - for software trigger. */
    LPADC_GetDefaultConvTriggerConfig(&mLpadcTriggerConfigStruct);
    mLpadcTriggerConfigStruct.targetCommandId = 1U;                   /* CMD1 is executed. */
    LPADC_SetConvTriggerConfig(base, 0U, &mLpadcTriggerConfigStruct); /* Configurate the trigger0. */

    /* Set conversion CMD configuration. */
    LPADC_GetDefaultConvCommandConfig(&mLpadcCommandConfigStruct);
    mLpadcCommandConfigStruct.hardwareAverageMode = kLPADC_HardwareAverageCount128;
    LPADC_SetConvCommandConfig(base, 1U, &mLpadcCommandConfigStruct); /* Set CMD1 configuration. */

    /* Do calibration. */
    LPADC_DoSoftwareTrigger(base, 1U); /* 1U is trigger0 mask. */
    while (!LPADC_GetConvResult(base, &mLpadcResultConfigStruct))
    {
    }
    /* The valid bits of data are bits 14:3 in the RESFIFO register. */
    LPADC_SetOffsetValue(base, (uint32_t)(mLpadcResultConfigStruct.convValue) >> 3UL);
    /* Disable the calibration function. */
    LPADC_EnableCalibration(base, false);

    /* restore CMD and TRG registers. */
    base->CMD[0].CMDL = mLpadcCMDL;    /* CMD1L. */
    base->CMD[0].CMDH = mLpadcCMDH;    /* CMD1H. */
    base->TCTRL[0]    = mLpadcTrigger; /* Trigger0. */
}
#endif /* FSL_FEATURE_LPADC_HAS_OFSTRIM */
#endif /* FSL_FEATURE_LPADC_HAS_CFG_CALOFS */

#if defined(FSL_FEATURE_LPADC_HAS_CTRL_CALOFS) && FSL_FEATURE_LPADC_HAS_CTRL_CALOFS
/*!
 * brief Do offset calibration.
 *
 * param base LPADC peripheral base address.
 */
void LPADC_DoOffsetCalibration(ADC_Type *base)
{
    LPADC_EnableOffsetCalibration(base, true);
    while (ADC_STAT_CAL_RDY_MASK != (base->STAT & ADC_STAT_CAL_RDY_MASK))
    {
    }
}

#if defined(FSL_FEATURE_LPADC_HAS_CTRL_CAL_REQ) && FSL_FEATURE_LPADC_HAS_CTRL_CAL_REQ
/*!
 * brief Do auto calibration.
 *
 * param base  LPADC peripheral base address.
 */
void LPADC_DoAutoCalibration(ADC_Type *base)
{
    LPADC_PrepareAutoCalibration(base);
    LPADC_FinishAutoCalibration(base);
}

/*!
 * brief Prepare auto calibration, LPADC_FinishAutoCalibration has to be called before using the LPADC.
 * LPADC_DoAutoCalibration has been split in two API to avoid to be stuck too long in the function.
 *
 * param base  LPADC peripheral base address.
 */
void LPADC_PrepareAutoCalibration(ADC_Type *base)
{
    assert((0u == LPADC_GetConvResultCount(base, 0)) && (0u == LPADC_GetConvResultCount(base, 1)));

<<<<<<< HEAD
=======
    /* Request gain calibration. */
    base->CTRL |= ADC_CTRL_CAL_REQ_MASK;
}

/*!
 * brief Finish auto calibration start with LPADC_PrepareAutoCalibration.
 *
 * param base  LPADC peripheral base address.
 */
void LPADC_FinishAutoCalibration(ADC_Type *base)
{
>>>>>>> 16897e8a
#if defined(FSL_FEATURE_LPADC_HAS_CTRL_CALOFSMODE) && FSL_FEATURE_LPADC_HAS_CTRL_CALOFSMODE
    int32_t GCCa;
    int32_t GCCb;
    float GCRa;
    float GCRb;
#else
    uint32_t GCCa;
    uint32_t GCCb;
    uint32_t GCRa;
    uint32_t GCRb;
#endif /* FSL_FEATURE_LPADC_HAS_CTRL_CALOFSMODE */

    while ((ADC_GCC_RDY_MASK != (base->GCC[0] & ADC_GCC_RDY_MASK)) ||
           (ADC_GCC_RDY_MASK != (base->GCC[1] & ADC_GCC_RDY_MASK)))
    {
    }

#if defined(FSL_FEATURE_LPADC_HAS_CTRL_CALOFSMODE) && FSL_FEATURE_LPADC_HAS_CTRL_CALOFSMODE
    /* Calculate gain offset. */
<<<<<<< HEAD
    GCCa = (base->GCC[0] & ADC_GCC_GAIN_CAL_MASK);
    GCCb = (base->GCC[1] & ADC_GCC_GAIN_CAL_MASK);

#if defined(FSL_FEATURE_LPADC_HAS_CTRL_CALOFSMODE) && FSL_FEATURE_LPADC_HAS_CTRL_CALOFSMODE
    if (((base->GCC[0]) & 0x8000U))
    {
        GCCa = GCCa - 0x10000;
        GCRa =
            (float)((131072.0) / (0x20000 - GCCa)); /* Gain_CalA = (131072.0 / (131072-(ADC_GCC_GAIN_CAL(ADC->GCC[0]))*/
        base->GCR[0] = LPADC_GetGainConvResult(GCRa); /* write A side GCALR. */
    }

    if (((base->GCC[1]) & 0x8000U))
    {
        GCCb = GCCb - 0x10000;
        GCRb =
            (float)((131072.0) / (0x20000 - GCCb)); /* Gain_CalB = (131072.0 / (131072-(ADC_GCC_GAIN_CAL(ADC->GCC[1]))*/
        base->GCR[1] = LPADC_GetGainConvResult(GCRb); /* write B side GCALR. */
    }
#else
=======
    GCCa = (int32_t)((base->GCC[0] & ADC_GCC_GAIN_CAL_MASK));
    GCCb = (int32_t)((base->GCC[1] & ADC_GCC_GAIN_CAL_MASK));

    if (0U != ((base->GCC[0]) & 0x8000U))
    {
        GCCa         = GCCa - 0x10000;
        GCRa         = (float)((131072.0) /
                       (131072.0 - (double)GCCa)); /* Gain_CalA = (131072.0 / (131072-(ADC_GCC_GAIN_CAL(ADC->GCC[0]))*/
        base->GCR[0] = LPADC_GetGainConvResult(GCRa); /* write A side GCALR. */
    }

    if (0U != ((base->GCC[1]) & 0x8000U))
    {
        GCCb         = GCCb - 0x10000;
        GCRb         = (float)((131072.0) /
                       (131072.0 - (double)GCCb)); /* Gain_CalB = (131072.0 / (131072-(ADC_GCC_GAIN_CAL(ADC->GCC[1]))*/
        base->GCR[1] = LPADC_GetGainConvResult(GCRb); /* write B side GCALR. */
    }
#else
    /* Calculate gain offset. */
    GCCa = (base->GCC[0] & ADC_GCC_GAIN_CAL_MASK);
    GCCb = (base->GCC[1] & ADC_GCC_GAIN_CAL_MASK);

>>>>>>> 16897e8a
    GCRa         = (uint16_t)((GCCa << 16U) /
                      (0x1FFFFU - GCCa)); /* Gain_CalA = (131072 / (131072-(ADC_GCC_GAIN_CAL(ADC0->GCC[0])) - 1. */
    GCRb         = (uint16_t)((GCCb << 16U) /
                      (0x1FFFFU - GCCb)); /* Gain_CalB = (131072 / (131072-(ADC_GCC_GAIN_CAL(ADC0->GCC[1])) - 1. */
    base->GCR[0] = ADC_GCR_GCALR(GCRa);
    base->GCR[1] = ADC_GCR_GCALR(GCRb);
#endif /* FSL_FEATURE_LPADC_HAS_CTRL_CALOFSMODE */
    /* Indicate the values are valid. */
    base->GCR[0] |= ADC_GCR_RDY_MASK;
    base->GCR[1] |= ADC_GCR_RDY_MASK;

    while (ADC_STAT_CAL_RDY_MASK != (base->STAT & ADC_STAT_CAL_RDY_MASK))
    {
    }
}
#endif /* FSL_FEATURE_LPADC_HAS_CTRL_CAL_REQ */

/*!
 * brief Get calibration value into the memory which is defined by invoker.
 *
 * note Please note the ADC will be disabled temporary.
 * note This function should be used after finish calibration.
 *
 * param base LPADC peripheral base address.
 * param ptrCalibrationValue Pointer to lpadc_calibration_value_t structure, this memory block should be always powered
 * on even in low power modes.
 */
void LPADC_GetCalibrationValue(ADC_Type *base, lpadc_calibration_value_t *ptrCalibrationValue)
{
    assert(ptrCalibrationValue != NULL);

    bool adcEnabled = false;

    /* Check if ADC is enabled. */
    if ((base->CTRL & ADC_CTRL_ADCEN_MASK) != 0UL)
    {
        LPADC_Enable(base, false);
        adcEnabled = true;
    }

#if (defined(FSL_FEATURE_LPADC_HAS_CTRL_CAL_REQ) && FSL_FEATURE_LPADC_HAS_CTRL_CAL_REQ)
    uint32_t i;
    for (i = 0UL; i < 33UL; i++)
    {
#if defined(ADC_CAL_GAR0_CAL_GAR_VAL_MASK)
        ptrCalibrationValue->generalCalibrationValueA[i] =
            (uint16_t)((*(((volatile uint32_t *)(&(base->CAL_GAR0))) + i)) & 0xFFFFU);
        ptrCalibrationValue->generalCalibrationValueB[i] =
            (uint16_t)((*(((volatile uint32_t *)(&(base->CAL_GBR0))) + i)) & 0xFFFFU);
#else
        ptrCalibrationValue->generalCalibrationValueA[i] =
            (uint16_t)((*(((volatile uint32_t *)(&(base->CAL_GAR[0]))) + i)) & 0xFFFFU);
        ptrCalibrationValue->generalCalibrationValueB[i] =
            (uint16_t)((*(((volatile uint32_t *)(&(base->CAL_GBR[0]))) + i)) & 0xFFFFU);

#endif /* defined(ADC_CAL_GAR0_CAL_GAR_VAL_MASK) */
    }
#endif /* FSL_FEATURE_LPADC_HAS_CTRL_CAL_REQ */

    ptrCalibrationValue->gainCalibrationResultA = (uint16_t)(base->GCR[0] & ADC_GCR_GCALR_MASK);
    ptrCalibrationValue->gainCalibrationResultB = (uint16_t)(base->GCR[1] & ADC_GCR_GCALR_MASK);

    if (adcEnabled)
    {
        LPADC_Enable(base, true);
    }
}

/*!
 * brief Set calibration value into ADC calibration registers.
 *
 * note Please note the ADC will be disabled temporary.
 *
 * param base LPADC peripheral base address.
 * param ptrCalibrationValue Pointer to lpadc_calibration_value_t structure which contains ADC's calibration value.
 */
void LPADC_SetCalibrationValue(ADC_Type *base, const lpadc_calibration_value_t *ptrCalibrationValue)
{
    assert(ptrCalibrationValue != NULL);

    bool adcEnabled = false;

    /* Check if ADC is enabled. */
    if ((base->CTRL & ADC_CTRL_ADCEN_MASK) != 0UL)
    {
        LPADC_Enable(base, false);
        adcEnabled = true;
    }

#if (defined(FSL_FEATURE_LPADC_HAS_CTRL_CAL_REQ) && FSL_FEATURE_LPADC_HAS_CTRL_CAL_REQ)
    for (uint32_t i = 0UL; i < 33UL; i++)
    {
#if defined(ADC_CAL_GAR0_CAL_GAR_VAL_MASK)
        *(((volatile uint32_t *)(&(base->CAL_GAR0))) + i) = ptrCalibrationValue->generalCalibrationValueA[i];
        *(((volatile uint32_t *)(&(base->CAL_GBR0))) + i) = ptrCalibrationValue->generalCalibrationValueB[i];
#else
				*(((volatile uint32_t *)(&(base->CAL_GAR[0]))) + i) = ptrCalibrationValue->generalCalibrationValueA[i];
				*(((volatile uint32_t *)(&(base->CAL_GBR[0]))) + i) = ptrCalibrationValue->generalCalibrationValueB[i];
#endif /* defined(ADC_CAL_GAR0_CAL_GAR_VAL_MASK) */
    }
#endif /* FSL_FEATURE_LPADC_HAS_CTRL_CAL_REQ */

    base->GCR[0] = ADC_GCR_GCALR(ptrCalibrationValue->gainCalibrationResultA) | ADC_GCR_RDY_MASK;
    base->GCR[1] = ADC_GCR_GCALR(ptrCalibrationValue->gainCalibrationResultB) | ADC_GCR_RDY_MASK;
    /*
     * $Branch Coverage Justification$
     * while ((base->STAT & ADC_STAT_CAL_RDY_MASK) == ADC_STAT_CAL_RDY_MASK) not covered. Test unfeasible,
     * the calibration ready state is too short not to catch.
     */
    while (ADC_STAT_CAL_RDY_MASK != (base->STAT & ADC_STAT_CAL_RDY_MASK))
    {
    }

    if (adcEnabled)
    {
        LPADC_Enable(base, true);
    }
}

#endif /* FSL_FEATURE_LPADC_HAS_CFG_CALOFS */<|MERGE_RESOLUTION|>--- conflicted
+++ resolved
@@ -1,10 +1,6 @@
 /*
  * Copyright (c) 2016, Freescale Semiconductor, Inc.
-<<<<<<< HEAD
- * Copyright 2016-2022 NXP
-=======
  * Copyright 2016-2023 NXP
->>>>>>> 16897e8a
  * All rights reserved.
  *
  * SPDX-License-Identifier: BSD-3-Clause
@@ -85,29 +81,11 @@
  */
 static uint32_t LPADC_GetGainConvResult(float gainAdjustment)
 {
-<<<<<<< HEAD
-    int8_t i          = 0;
-=======
     uint16_t i        = 0U;
->>>>>>> 16897e8a
     uint32_t tmp32    = 0U;
     uint32_t GCRa[17] = {0};
     uint32_t GCALR    = 0U;
 
-<<<<<<< HEAD
-    for (i = 0x10; i >= 0; i--)
-    {
-        tmp32          = (uint32_t)((gainAdjustment) / ((float)(1.0 / (0x01 << (0x10 - i)))));
-        GCRa[i]        = tmp32;
-        gainAdjustment = gainAdjustment - ((float)tmp32) * ((float)(1.0 / (0x01 << (0x10 - i))));
-    }
-    /* Get GCALR value calculated */
-    for (i = 0x10; i >= 0; i--)
-    {
-        GCALR += GCRa[i] * (0x01 << i);
-    }
-
-=======
     for (i = 0x11U; i > 0U; i--)
     {
         tmp32          = (uint32_t)((gainAdjustment) / ((float)(1.0 / (double)(1U << (0x10U - (i - 1U))))));
@@ -121,7 +99,6 @@
     }
 
 
->>>>>>> 16897e8a
     /* to return GCALR value calculated */
     return GCALR;
 }
@@ -693,8 +670,6 @@
 {
     assert((0u == LPADC_GetConvResultCount(base, 0)) && (0u == LPADC_GetConvResultCount(base, 1)));
 
-<<<<<<< HEAD
-=======
     /* Request gain calibration. */
     base->CTRL |= ADC_CTRL_CAL_REQ_MASK;
 }
@@ -706,7 +681,6 @@
  */
 void LPADC_FinishAutoCalibration(ADC_Type *base)
 {
->>>>>>> 16897e8a
 #if defined(FSL_FEATURE_LPADC_HAS_CTRL_CALOFSMODE) && FSL_FEATURE_LPADC_HAS_CTRL_CALOFSMODE
     int32_t GCCa;
     int32_t GCCb;
@@ -726,28 +700,6 @@
 
 #if defined(FSL_FEATURE_LPADC_HAS_CTRL_CALOFSMODE) && FSL_FEATURE_LPADC_HAS_CTRL_CALOFSMODE
     /* Calculate gain offset. */
-<<<<<<< HEAD
-    GCCa = (base->GCC[0] & ADC_GCC_GAIN_CAL_MASK);
-    GCCb = (base->GCC[1] & ADC_GCC_GAIN_CAL_MASK);
-
-#if defined(FSL_FEATURE_LPADC_HAS_CTRL_CALOFSMODE) && FSL_FEATURE_LPADC_HAS_CTRL_CALOFSMODE
-    if (((base->GCC[0]) & 0x8000U))
-    {
-        GCCa = GCCa - 0x10000;
-        GCRa =
-            (float)((131072.0) / (0x20000 - GCCa)); /* Gain_CalA = (131072.0 / (131072-(ADC_GCC_GAIN_CAL(ADC->GCC[0]))*/
-        base->GCR[0] = LPADC_GetGainConvResult(GCRa); /* write A side GCALR. */
-    }
-
-    if (((base->GCC[1]) & 0x8000U))
-    {
-        GCCb = GCCb - 0x10000;
-        GCRb =
-            (float)((131072.0) / (0x20000 - GCCb)); /* Gain_CalB = (131072.0 / (131072-(ADC_GCC_GAIN_CAL(ADC->GCC[1]))*/
-        base->GCR[1] = LPADC_GetGainConvResult(GCRb); /* write B side GCALR. */
-    }
-#else
-=======
     GCCa = (int32_t)((base->GCC[0] & ADC_GCC_GAIN_CAL_MASK));
     GCCb = (int32_t)((base->GCC[1] & ADC_GCC_GAIN_CAL_MASK));
 
@@ -771,7 +723,6 @@
     GCCa = (base->GCC[0] & ADC_GCC_GAIN_CAL_MASK);
     GCCb = (base->GCC[1] & ADC_GCC_GAIN_CAL_MASK);
 
->>>>>>> 16897e8a
     GCRa         = (uint16_t)((GCCa << 16U) /
                       (0x1FFFFU - GCCa)); /* Gain_CalA = (131072 / (131072-(ADC_GCC_GAIN_CAL(ADC0->GCC[0])) - 1. */
     GCRb         = (uint16_t)((GCCb << 16U) /
