/*
 * Copyright (c) 2016, Freescale Semiconductor, Inc.
 * Copyright 2016-2023 NXP
 * All rights reserved.
 *
 * SPDX-License-Identifier: BSD-3-Clause
 */
#ifndef FSL_LPADC_H_
#define FSL_LPADC_H_

#include "fsl_common.h"

/*!
 * @addtogroup lpadc
 * @{
 */

/*! @file */

/*******************************************************************************
 * Definitions
 ******************************************************************************/

/*! @name Driver version */
/*! @{ */
<<<<<<< HEAD
/*! @brief LPADC driver version 2.8.3. */
#define FSL_LPADC_DRIVER_VERSION (MAKE_VERSION(2, 8, 3))
=======
/*! @brief LPADC driver version 2.8.4. */
#define FSL_LPADC_DRIVER_VERSION (MAKE_VERSION(2, 8, 4))
>>>>>>> f6c93eeb
/*! @} */

#if (defined(FSL_FEATURE_LPADC_OFSTRIM_COUNT) && (FSL_FEATURE_LPADC_OFSTRIM_COUNT == 1))
#define ADC_OFSTRIM_OFSTRIM_MAX  (ADC_OFSTRIM_OFSTRIM_MASK >> ADC_OFSTRIM_OFSTRIM_SHIFT)
#define ADC_OFSTRIM_OFSTRIM_SIGN ((ADC_OFSTRIM_OFSTRIM_MAX + 1U) >> 1U)

#elif (defined(FSL_FEATURE_LPADC_OFSTRIM_COUNT) && (FSL_FEATURE_LPADC_OFSTRIM_COUNT == 2))
#define ADC_OFSTRIM_OFSTRIM_A_MAX  (ADC_OFSTRIM_OFSTRIM_A_MASK >> ADC_OFSTRIM_OFSTRIM_A_SHIFT)
#define ADC_OFSTRIM_OFSTRIM_B_MAX  (ADC_OFSTRIM_OFSTRIM_B_MASK >> ADC_OFSTRIM_OFSTRIM_B_SHIFT)
#define ADC_OFSTRIM_OFSTRIM_A_SIGN ((ADC_OFSTRIM_OFSTRIM_A_MAX + 1U) >> 1U)
#define ADC_OFSTRIM_OFSTRIM_B_SIGN ((ADC_OFSTRIM_OFSTRIM_B_MAX + 1U) >> 1U)
#endif /* defined(FSL_FEATURE_LPADC_OFSTRIM_COUNT) */

/*!
 * @brief Define the MACRO function to get command status from status value.
 *
 * The statusVal is the return value from LPADC_GetStatusFlags().
 */
#define LPADC_GET_ACTIVE_COMMAND_STATUS(statusVal) ((statusVal & ADC_STAT_CMDACT_MASK) >> ADC_STAT_CMDACT_SHIFT)

/*!
 * @brief Define the MACRO function to get trigger status from status value.
 *
 * The statusVal is the return value from LPADC_GetStatusFlags().
 */
#define LPADC_GET_ACTIVE_TRIGGER_STATUE(statusVal) ((statusVal & ADC_STAT_TRGACT_MASK) >> ADC_STAT_TRGACT_SHIFT)

/* Map macros to the unified name. */
#if !defined(ADC_STAT_FOF0_MASK)
#ifdef ADC_STAT_FOF_MASK
#define ADC_STAT_FOF0_MASK ADC_STAT_FOF_MASK
#else
#error "ADC_STAT_FOF0_MASK not defined"
#endif /* ifdef(ADC_STAT_FOF_MASK) */
#endif /* !defined(ADC_STAT_FOF0_MASK) */

#if !defined(ADC_STAT_RDY0_MASK)
#ifdef ADC_STAT_RDY_MASK
#define ADC_STAT_RDY0_MASK ADC_STAT_RDY_MASK
#else
#error "ADC_STAT_RDY0_MASK not defined"
#endif /* ifdef ADC_STAT_RDY_MASK */
#endif /* !defined(ADC_STAT_RDY0_MASK) */

#if !defined(ADC_IE_FOFIE0_MASK)
#ifdef ADC_IE_FOFIE_MASK
#define ADC_IE_FOFIE0_MASK ADC_IE_FOFIE_MASK
#else
#error "ADC_IE_FOFIE0_MASK not defined"
#endif /* ifdef ADC_IE_FOFIE_MASK */
#endif /* !defined(ADC_IE_FOFIE0_MASK) */

#if !defined(ADC_IE_FWMIE0_MASK)
#ifdef ADC_IE_FWMIE_MASK
#define ADC_IE_FWMIE0_MASK ADC_IE_FWMIE_MASK
#else
#error "ADC_IE_FWMIE0_MASK not defined"
#endif /* ifdef ADC_IE_FWMIE_MASK */
#endif /* !defined(ADC_IE_FWMIE0_MASK) */

/*!
 * @brief Define hardware flags of the module.
 */
enum _lpadc_status_flags
{
    kLPADC_ResultFIFO0OverflowFlag = ADC_STAT_FOF0_MASK, /*!< Indicates that more data has been written to the Result
                                                               FIFO 0 than it can hold. */
    kLPADC_ResultFIFO0ReadyFlag = ADC_STAT_RDY0_MASK,    /*!< Indicates when the number of valid datawords in the result
                                                               FIFO 0 is greater than the setting watermark level. */

#if (defined(FSL_FEATURE_LPADC_FIFO_COUNT) && (FSL_FEATURE_LPADC_FIFO_COUNT == 2U))
    kLPADC_ResultFIFO1OverflowFlag = ADC_STAT_FOF1_MASK, /*!< Indicates that more data has been written to the Result
                                                              FIFO 1 than it can hold. */
    kLPADC_ResultFIFO1ReadyFlag = ADC_STAT_RDY1_MASK,    /*!< Indicates when the number of valid datawords in the result
                                                              FIFO 1 is greater than the setting watermark level. */
#endif /* (defined(FSL_FEATURE_LPADC_FIFO_COUNT) && (FSL_FEATURE_LPADC_FIFO_COUNT == 2U)) */

#if (defined(FSL_FEATURE_LPADC_HAS_STAT_TEXC_INT) && (FSL_FEATURE_LPADC_HAS_STAT_TEXC_INT == 1U))
    kLPADC_TriggerExceptionFlag = ADC_STAT_TEXC_INT_MASK, /*!< Indicates that a trigger exception event has occurred. */
#endif /* (defined(FSL_FEATURE_LPADC_HAS_STAT_TEXC_INT) && (FSL_FEATURE_LPADC_HAS_STAT_TEXC_INT == 1U)) */

#if (defined(FSL_FEATURE_LPADC_HAS_STAT_TCOMP_INT) && (FSL_FEATURE_LPADC_HAS_STAT_TCOMP_INT == 1U))
    kLPADC_TriggerCompletionFlag = ADC_STAT_TCOMP_INT_MASK, /*!< Indicates that a trigger completion event has occurred.
                                                             */
#endif /* (defined(FSL_FEATURE_LPADC_HAS_STAT_TCOMP_INT) && (FSL_FEATURE_LPADC_HAS_STAT_TCOMP_INT == 1U)) */

#if (defined(FSL_FEATURE_LPADC_HAS_STAT_CAL_RDY) && (FSL_FEATURE_LPADC_HAS_STAT_CAL_RDY == 1U))
    kLPADC_CalibrationReadyFlag = ADC_STAT_CAL_RDY_MASK, /*!< Indicates that the calibration process is done. */
#endif /* (defined(FSL_FEATURE_LPADC_HAS_STAT_CAL_RDY) && (FSL_FEATURE_LPADC_HAS_STAT_CAL_RDY == 1U)) */

#if (defined(FSL_FEATURE_LPADC_HAS_STAT_ADC_ACTIVE) && (FSL_FEATURE_LPADC_HAS_STAT_ADC_ACTIVE == 1U))
    kLPADC_ActiveFlag = ADC_STAT_ADC_ACTIVE_MASK, /*!< Indicates that the ADC is in active state. */
#endif /* (defined(FSL_FEATURE_LPADC_HAS_STAT_ADC_ACTIVE) && (FSL_FEATURE_LPADC_HAS_STAT_ADC_ACTIVE == 1U)) */

    kLPADC_ResultFIFOOverflowFlag = kLPADC_ResultFIFO0OverflowFlag, /*!< To compilitable with old version, do not
                                                                        recommend using this, please use @ref
                                                                        kLPADC_ResultFIFO0OverflowFlag as instead. */

    kLPADC_ResultFIFOReadyFlag = kLPADC_ResultFIFO0ReadyFlag,       /*!< To compilitable with old version, do not
                                                                        recommend using this, please use @ref
                                                                        kLPADC_ResultFIFO0ReadyFlag as instead. */
};

/*!
 * @brief Define interrupt switchers of the module.
 *
 * Note: LPADC of different chips supports different number of trigger sources,
 * please check the Reference Manual for details.
 */
enum _lpadc_interrupt_enable
{
    kLPADC_ResultFIFO0OverflowInterruptEnable = ADC_IE_FOFIE0_MASK, /*!< Configures ADC to generate overflow interrupt
                                                                         requests when FOF0 flag is asserted. */
    kLPADC_FIFO0WatermarkInterruptEnable = ADC_IE_FWMIE0_MASK,      /*!< Configures ADC to generate watermark interrupt
                                                                         requests when RDY0 flag is asserted. */
    kLPADC_ResultFIFOOverflowInterruptEnable = kLPADC_ResultFIFO0OverflowInterruptEnable, /*!< To compilitable with old
                                                                            version, do not recommend using this,
                                                                            please use
                                                                            #kLPADC_ResultFIFO0OverflowInterruptEnable
                                                                            as instead. */
    kLPADC_FIFOWatermarkInterruptEnable = kLPADC_FIFO0WatermarkInterruptEnable, /*!< To compilitable with old version,
                                                                                   do not recommend using this, please
                                                                                   use
                                                                                   #kLPADC_FIFO0WatermarkInterruptEnable
                                                                                   as instead. */

#if (defined(FSL_FEATURE_LPADC_FIFO_COUNT) && (FSL_FEATURE_LPADC_FIFO_COUNT == 2U))
    kLPADC_ResultFIFO1OverflowInterruptEnable = ADC_IE_FOFIE1_MASK, /*!< Configures ADC to generate overflow interrupt
                                                                         requests when FOF1 flag is asserted. */
    kLPADC_FIFO1WatermarkInterruptEnable = ADC_IE_FWMIE1_MASK,      /*!< Configures ADC to generate watermark interrupt
                                                                         requests when RDY1 flag is asserted. */
#endif /* (defined(FSL_FEATURE_LPADC_FIFO_COUNT) && (FSL_FEATURE_LPADC_FIFO_COUNT == 2U)) */

#if (defined(FSL_FEATURE_LPADC_HAS_IE_TEXC_IE) && (FSL_FEATURE_LPADC_HAS_IE_TEXC_IE == 1U))
    kLPADC_TriggerExceptionInterruptEnable = ADC_IE_TEXC_IE_MASK, /*!< Configures ADC to generate trigger exception
                                                                      interrupt. */
#endif /* (defined(FSL_FEATURE_LPADC_HAS_IE_TEXC_IE) && (FSL_FEATURE_LPADC_HAS_IE_TEXC_IE == 1U)) */

#if (defined(FSL_FEATURE_LPADC_HAS_IE_TCOMP_IE) && (FSL_FEATURE_LPADC_HAS_IE_TCOMP_IE == 1U))
    kLPADC_Trigger0CompletionInterruptEnable = ADC_IE_TCOMP_IE(1UL << 0UL),   /*!< Configures ADC to generate interrupt
                                                                                when trigger 0 completion. */
    kLPADC_Trigger1CompletionInterruptEnable = ADC_IE_TCOMP_IE(1UL << 1UL),   /*!< Configures ADC to generate interrupt
                                                                                when trigger 1 completion. */
    kLPADC_Trigger2CompletionInterruptEnable = ADC_IE_TCOMP_IE(1UL << 2UL),   /*!< Configures ADC to generate interrupt
                                                                                when trigger 2 completion. */
    kLPADC_Trigger3CompletionInterruptEnable = ADC_IE_TCOMP_IE(1UL << 3UL),   /*!< Configures ADC to generate interrupt
                                                                                when trigger 3 completion. */
    kLPADC_Trigger4CompletionInterruptEnable = ADC_IE_TCOMP_IE(1UL << 4UL),   /*!< Configures ADC to generate interrupt
                                                                                when trigger 4 completion. */
    kLPADC_Trigger5CompletionInterruptEnable = ADC_IE_TCOMP_IE(1UL << 5UL),   /*!< Configures ADC to generate interrupt
                                                                                when trigger 5 completion. */
    kLPADC_Trigger6CompletionInterruptEnable = ADC_IE_TCOMP_IE(1UL << 6UL),   /*!< Configures ADC to generate interrupt
                                                                                when trigger 6 completion. */
    kLPADC_Trigger7CompletionInterruptEnable = ADC_IE_TCOMP_IE(1UL << 7UL),   /*!< Configures ADC to generate interrupt
                                                                                when trigger 7 completion. */
    kLPADC_Trigger8CompletionInterruptEnable = ADC_IE_TCOMP_IE(1UL << 8UL),   /*!< Configures ADC to generate interrupt
                                                                                when trigger 8 completion. */
    kLPADC_Trigger9CompletionInterruptEnable = ADC_IE_TCOMP_IE(1UL << 9UL),   /*!< Configures ADC to generate interrupt
                                                                                when trigger 9 completion. */
    kLPADC_Trigger10CompletionInterruptEnable = ADC_IE_TCOMP_IE(1UL << 10UL), /*!< Configures ADC to generate interrupt
                                                                              when trigger 10 completion. */
    kLPADC_Trigger11CompletionInterruptEnable = ADC_IE_TCOMP_IE(1UL << 11UL), /*!< Configures ADC to generate interrupt
                                                                              when trigger 11 completion. */
    kLPADC_Trigger12CompletionInterruptEnable = ADC_IE_TCOMP_IE(1UL << 12UL), /*!< Configures ADC to generate interrupt
                                                                              when trigger 12 completion. */
    kLPADC_Trigger13CompletionInterruptEnable = ADC_IE_TCOMP_IE(1UL << 13UL), /*!< Configures ADC to generate interrupt
                                                                              when trigger 13 completion. */
    kLPADC_Trigger14CompletionInterruptEnable = ADC_IE_TCOMP_IE(1UL << 14UL), /*!< Configures ADC to generate interrupt
                                                                              when trigger 14 completion. */
    kLPADC_Trigger15CompletionInterruptEnable = ADC_IE_TCOMP_IE(1UL << 15UL), /*!< Configures ADC to generate interrupt
                                                                              when trigger 15 completion. */
#endif /* #if (defined(FSL_FEATURE_LPADC_HAS_IE_TCOMP_IE) && (FSL_FEATURE_LPADC_HAS_IE_TCOMP_IE == 1U)) */
};

#if (defined(FSL_FEATURE_LPADC_HAS_TSTAT) && (FSL_FEATURE_LPADC_HAS_TSTAT))
/*!
 * @brief The enumerator of lpadc trigger status flags, including interrupted flags and completed flags.
 *
 * Note: LPADC of different chips supports different number of trigger sources,
 * please check the Reference Manual for details.
 */
enum _lpadc_trigger_status_flags
{
    kLPADC_Trigger0InterruptedFlag  = 1UL << 0UL,  /*!< Trigger 0 is interrupted by a high priority exception. */
    kLPADC_Trigger1InterruptedFlag  = 1UL << 1UL,  /*!< Trigger 1 is interrupted by a high priority exception. */
    kLPADC_Trigger2InterruptedFlag  = 1UL << 2UL,  /*!< Trigger 2 is interrupted by a high priority exception. */
    kLPADC_Trigger3InterruptedFlag  = 1UL << 3UL,  /*!< Trigger 3 is interrupted by a high priority exception. */
    kLPADC_Trigger4InterruptedFlag  = 1UL << 4UL,  /*!< Trigger 4 is interrupted by a high priority exception. */
    kLPADC_Trigger5InterruptedFlag  = 1UL << 5UL,  /*!< Trigger 5 is interrupted by a high priority exception. */
    kLPADC_Trigger6InterruptedFlag  = 1UL << 6UL,  /*!< Trigger 6 is interrupted by a high priority exception. */
    kLPADC_Trigger7InterruptedFlag  = 1UL << 7UL,  /*!< Trigger 7 is interrupted by a high priority exception. */
    kLPADC_Trigger8InterruptedFlag  = 1UL << 8UL,  /*!< Trigger 8 is interrupted by a high priority exception. */
    kLPADC_Trigger9InterruptedFlag  = 1UL << 9UL,  /*!< Trigger 9 is interrupted by a high priority exception. */
    kLPADC_Trigger10InterruptedFlag = 1UL << 10UL, /*!< Trigger 10 is interrupted by a high priority exception. */
    kLPADC_Trigger11InterruptedFlag = 1UL << 11UL, /*!< Trigger 11 is interrupted by a high priority exception. */
    kLPADC_Trigger12InterruptedFlag = 1UL << 12UL, /*!< Trigger 12 is interrupted by a high priority exception. */
    kLPADC_Trigger13InterruptedFlag = 1UL << 13UL, /*!< Trigger 13 is interrupted by a high priority exception. */
    kLPADC_Trigger14InterruptedFlag = 1UL << 14UL, /*!< Trigger 14 is interrupted by a high priority exception. */
    kLPADC_Trigger15InterruptedFlag = 1UL << 15UL, /*!< Trigger 15 is interrupted by a high priority exception. */

    kLPADC_Trigger0CompletedFlag = 1UL << 16UL,    /*!< Trigger 0 is completed and
                                                       trigger 0 has enabled completion interrupts. */
    kLPADC_Trigger1CompletedFlag = 1UL << 17UL,    /*!< Trigger 1 is completed and
                                                       trigger 1 has enabled completion interrupts. */
    kLPADC_Trigger2CompletedFlag = 1UL << 18UL,    /*!< Trigger 2 is completed and
                                                       trigger 2 has enabled completion interrupts. */
    kLPADC_Trigger3CompletedFlag = 1UL << 19UL,    /*!< Trigger 3 is completed and
                                                       trigger 3 has enabled completion interrupts. */
    kLPADC_Trigger4CompletedFlag = 1UL << 20UL,    /*!< Trigger 4 is completed and
                                                       trigger 4 has enabled completion interrupts. */
    kLPADC_Trigger5CompletedFlag = 1UL << 21UL,    /*!< Trigger 5 is completed and
                                                       trigger 5 has enabled completion interrupts. */
    kLPADC_Trigger6CompletedFlag = 1UL << 22UL,    /*!< Trigger 6 is completed and
                                                       trigger 6 has enabled completion interrupts. */
    kLPADC_Trigger7CompletedFlag = 1UL << 23UL,    /*!< Trigger 7 is completed and
                                                       trigger 7 has enabled completion interrupts. */
    kLPADC_Trigger8CompletedFlag = 1UL << 24UL,    /*!< Trigger 8 is completed and
                                                       trigger 8 has enabled completion interrupts. */
    kLPADC_Trigger9CompletedFlag = 1UL << 25UL,    /*!< Trigger 9 is completed and
                                                       trigger 9 has enabled completion interrupts. */
    kLPADC_Trigger10CompletedFlag = 1UL << 26UL,   /*!< Trigger 10 is completed and
                                                      trigger 10 has enabled completion interrupts. */
    kLPADC_Trigger11CompletedFlag = 1UL << 27UL,   /*!< Trigger 11 is completed and
                                                      trigger 11 has enabled completion interrupts. */
    kLPADC_Trigger12CompletedFlag = 1UL << 28UL,   /*!< Trigger 12 is completed and
                                                      trigger 12 has enabled completion interrupts. */
    kLPADC_Trigger13CompletedFlag = 1UL << 29UL,   /*!< Trigger 13 is completed and
                                                      trigger 13 has enabled completion interrupts. */
    kLPADC_Trigger14CompletedFlag = 1UL << 30UL,   /*!< Trigger 14 is completed and
                                                      trigger 14 has enabled completion interrupts. */
    kLPADC_Trigger15CompletedFlag = 1UL << 31UL,   /*!< Trigger 15 is completed and
                                                      trigger 15 has enabled completion interrupts. */
};
#endif /* (defined(FSL_FEATURE_LPADC_HAS_TSTAT) && (FSL_FEATURE_LPADC_HAS_TSTAT)) */

/*!
 * @brief Define enumeration of sample scale mode.
 *
 * The sample scale mode is used to reduce the selected ADC analog channel input voltage level by a factor. The maximum
 * possible voltage on the ADC channel input should be considered when selecting a scale mode to ensure that the
 * reducing factor always results voltage level at or below the VREFH reference. This reducing capability allows
 * conversion of analog inputs higher than VREFH. A-side and B-side channel inputs are both scaled using the scale mode.
 */
typedef enum _lpadc_sample_scale_mode
{
    kLPADC_SamplePartScale = 0U, /*!< Use divided input voltage signal.
                                    (For scale select,please refer to the reference manual). */
    kLPADC_SampleFullScale = 1U, /*!< Full scale (Factor of 1). */
} lpadc_sample_scale_mode_t;

/*!
 * @brief Define enumeration of channel sample mode.
 *
 * The channel sample mode configures the channel with single-end/differential/dual-single-end, side A/B.
 */
typedef enum _lpadc_sample_channel_mode
{
    kLPADC_SampleChannelSingleEndSideA = 0x0U, /*!< Single-end mode, only A-side channel is converted. */
#if !(defined(FSL_FEATURE_LPADC_HAS_B_SIDE_CHANNELS) && (FSL_FEATURE_LPADC_HAS_B_SIDE_CHANNELS == 0U))
    kLPADC_SampleChannelSingleEndSideB = 0x1U, /*!< Single-end mode, only B-side channel is converted. */
#if defined(FSL_FEATURE_LPADC_HAS_CMDL_DIFF) && FSL_FEATURE_LPADC_HAS_CMDL_DIFF
    kLPADC_SampleChannelDiffBothSideAB = 0x2U, /*!< Differential mode, the ADC result is (CHnA-CHnB). */
    kLPADC_SampleChannelDiffBothSideBA = 0x3U, /*!< Differential mode, the ADC result is (CHnB-CHnA). */
#endif /* defined(FSL_FEATURE_LPADC_HAS_CMDL_DIFF) && FSL_FEATURE_LPADC_HAS_CMDL_DIFF */
#if defined(FSL_FEATURE_LPADC_HAS_CMDL_CTYPE) && FSL_FEATURE_LPADC_HAS_CMDL_CTYPE
    kLPADC_SampleChannelDiffBothSide          = 0x02U, /*!< Differential mode, the ADC result is (CHnA-CHnB). */
    kLPADC_SampleChannelDualSingleEndBothSide = 0x03U, /*!< Dual-Single-Ended Mode. Both A side and B side
                                                            channels are converted independently. */
#endif /* defined(FSL_FEATURE_LPADC_HAS_CMDL_CTYPE) && FSL_FEATURE_LPADC_HAS_CMDL_CTYPE */
#endif /* !(defined(FSL_FEATURE_LPADC_HAS_B_SIDE_CHANNELS) && (FSL_FEATURE_LPADC_HAS_B_SIDE_CHANNELS == 0U)) */
} lpadc_sample_channel_mode_t;

/*!
 * @brief Define enumeration of hardware average selection.
 *
 * It Selects how many ADC conversions are averaged to create the ADC result. An internal storage buffer is used to
 * capture temporary results while the averaging iterations are executed.
 *
 * @note Some enumerator values are not available on some devices, mainly depends on the size of AVGS field in CMDH
 * register.
 */
typedef enum _lpadc_hardware_average_mode
{
    kLPADC_HardwareAverageCount1   = 0U, /*!< Single conversion. */
    kLPADC_HardwareAverageCount2   = 1U, /*!< 2 conversions averaged. */
    kLPADC_HardwareAverageCount4   = 2U, /*!< 4 conversions averaged. */
    kLPADC_HardwareAverageCount8   = 3U, /*!< 8 conversions averaged. */
    kLPADC_HardwareAverageCount16  = 4U, /*!< 16 conversions averaged. */
    kLPADC_HardwareAverageCount32  = 5U, /*!< 32 conversions averaged. */
    kLPADC_HardwareAverageCount64  = 6U, /*!< 64 conversions averaged. */
    kLPADC_HardwareAverageCount128 = 7U, /*!< 128 conversions averaged. */
#if (defined(FSL_FEATURE_LPADC_CONVERSIONS_AVERAGED_BITFIELD_WIDTH) && \
     (FSL_FEATURE_LPADC_CONVERSIONS_AVERAGED_BITFIELD_WIDTH == 4U))
    kLPADC_HardwareAverageCount256  = 8U,  /*!< 256 conversions averaged. */
    kLPADC_HardwareAverageCount512  = 9U,  /*!< 512 conversions averaged. */
    kLPADC_HardwareAverageCount1024 = 10U, /*!< 1024 conversions averaged. */
#endif                                     /*  (defined(FSL_FEATURE_LPADC_CONVERSIONS_AVERAGED_BITFIELD_WIDTH) && \
                                               (FSL_FEATURE_LPADC_CONVERSIONS_AVERAGED_BITFIELD_WIDTH == 4U))*/
} lpadc_hardware_average_mode_t;

/*!
 * @brief Define enumeration of sample time selection.
 *
 * The shortest sample time maximizes conversion speed for lower impedance inputs. Extending sample time allows higher
 * impedance inputs to be accurately sampled. Longer sample times can also be used to lower overall power consumption
 * when command looping and sequencing is configured and high conversion rates are not required.
 */
typedef enum _lpadc_sample_time_mode
{
    kLPADC_SampleTimeADCK3   = 0U, /*!< 3 ADCK cycles total sample time. */
    kLPADC_SampleTimeADCK5   = 1U, /*!< 5 ADCK cycles total sample time. */
    kLPADC_SampleTimeADCK7   = 2U, /*!< 7 ADCK cycles total sample time. */
    kLPADC_SampleTimeADCK11  = 3U, /*!< 11 ADCK cycles total sample time. */
    kLPADC_SampleTimeADCK19  = 4U, /*!< 19 ADCK cycles total sample time. */
    kLPADC_SampleTimeADCK35  = 5U, /*!< 35 ADCK cycles total sample time. */
    kLPADC_SampleTimeADCK67  = 6U, /*!< 69 ADCK cycles total sample time. */
    kLPADC_SampleTimeADCK131 = 7U, /*!< 131 ADCK cycles total sample time. */
} lpadc_sample_time_mode_t;

/*!
 * @brief Define enumeration of hardware compare mode.
 *
 * After an ADC channel input is sampled and converted and any averaging iterations are performed, this mode setting
 * guides operation of the automatic compare function to optionally only store when the compare operation is true.
 * When compare is enabled, the conversion result is compared to the compare values.
 */
typedef enum _lpadc_hardware_compare_mode
{
    kLPADC_HardwareCompareDisabled        = 0U, /*!< Compare disabled. */
    kLPADC_HardwareCompareStoreOnTrue     = 2U, /*!< Compare enabled. Store on true. */
    kLPADC_HardwareCompareRepeatUntilTrue = 3U, /*!< Compare enabled. Repeat channel acquisition until true. */
} lpadc_hardware_compare_mode_t;

#if defined(FSL_FEATURE_LPADC_HAS_CMDL_MODE) && FSL_FEATURE_LPADC_HAS_CMDL_MODE
/*!
 * @brief Define enumeration of conversion resolution mode.
 *
 * Configure the resolution bit in specific conversion type. For detailed resolution accuracy, see to
 * #lpadc_sample_channel_mode_t
 */
typedef enum _lpadc_conversion_resolution_mode
{
    kLPADC_ConversionResolutionStandard = 0U, /*!< Standard resolution. Single-ended 12-bit conversion, Differential
                                                   13-bit conversion with 2's complement output. */
    kLPADC_ConversionResolutionHigh = 1U,     /*!< High resolution. Single-ended 16-bit conversion; Differential 16-bit
                                                   conversion with 2's complement output. */
} lpadc_conversion_resolution_mode_t;
#endif /* defined(FSL_FEATURE_LPADC_HAS_CMDL_MODE) && FSL_FEATURE_LPADC_HAS_CMDL_MODE */

#if defined(FSL_FEATURE_LPADC_HAS_CTRL_CAL_AVGS) && FSL_FEATURE_LPADC_HAS_CTRL_CAL_AVGS
/*!
 * @brief Define enumeration of conversion averages mode.
 *
 * Configure the converion average number for auto-calibration.
 * @note Some enumerator values are not available on some devices, mainly depends on the size of CAL_AVGS field in CTRL
 * register.
 */
typedef enum _lpadc_conversion_average_mode
{
    kLPADC_ConversionAverage1   = 0U, /*!< Single conversion. */
    kLPADC_ConversionAverage2   = 1U, /*!< 2 conversions averaged. */
    kLPADC_ConversionAverage4   = 2U, /*!< 4 conversions averaged. */
    kLPADC_ConversionAverage8   = 3U, /*!< 8 conversions averaged. */
    kLPADC_ConversionAverage16  = 4U, /*!< 16 conversions averaged. */
    kLPADC_ConversionAverage32  = 5U, /*!< 32 conversions averaged. */
    kLPADC_ConversionAverage64  = 6U, /*!< 64 conversions averaged. */
    kLPADC_ConversionAverage128 = 7U, /*!< 128 conversions averaged. */
#if (defined(FSL_FEATURE_LPADC_CONVERSIONS_AVERAGED_BITFIELD_WIDTH) && \
     (FSL_FEATURE_LPADC_CONVERSIONS_AVERAGED_BITFIELD_WIDTH == 4U))
    kLPADC_ConversionAverage256  = 8U,  /*!< 256 conversions averaged. */
    kLPADC_ConversionAverage512  = 9U,  /*!< 512 conversions averaged. */
    kLPADC_ConversionAverage1024 = 10U, /*!< 1024 conversions averaged. */
#endif                                  /*  (defined(FSL_FEATURE_LPADC_CONVERSIONS_AVERAGED_BITFIELD_WIDTH) && \
                                            (FSL_FEATURE_LPADC_CONVERSIONS_AVERAGED_BITFIELD_WIDTH == 4U))*/
} lpadc_conversion_average_mode_t;
#endif /* defined(FSL_FEATURE_LPADC_HAS_CTRL_CAL_AVGS) && FSL_FEATURE_LPADC_HAS_CTRL_CAL_AVGS */

/*!
 * @brief Define enumeration of reference voltage source.
 *
 * For detail information, need to check the SoC's specification.
 */
typedef enum _lpadc_reference_voltage_mode
{
    kLPADC_ReferenceVoltageAlt1 = 0U, /*!< Option 1 setting. */
    kLPADC_ReferenceVoltageAlt2 = 1U, /*!< Option 2 setting. */
    kLPADC_ReferenceVoltageAlt3 = 2U, /*!< Option 3 setting. */
} lpadc_reference_voltage_source_t;

/*!
 * @brief Define enumeration of power configuration.
 *
 * Configures the ADC for power and performance. In the highest power setting the highest conversion rates will be
 * possible. Refer to the device data sheet for power and performance capabilities for each setting.
 */
typedef enum _lpadc_power_level_mode
{
    kLPADC_PowerLevelAlt1 = 0U, /*!< Lowest power setting. */
    kLPADC_PowerLevelAlt2 = 1U, /*!< Next lowest power setting. */
    kLPADC_PowerLevelAlt3 = 2U, /*!< ... */
    kLPADC_PowerLevelAlt4 = 3U, /*!< Highest power setting. */
} lpadc_power_level_mode_t;

#if (defined(FSL_FEATURE_LPADC_HAS_CTRL_CALOFSMODE) && FSL_FEATURE_LPADC_HAS_CTRL_CALOFSMODE)
/*!
 * @brief Define enumeration of offset calibration mode.
 *
 */
typedef enum _lpadc_offset_calibration_mode
{
    kLPADC_OffsetCalibration12bitMode = 0U, /*!< 12 bit offset calibration mode. */
    kLPADC_OffsetCalibration16bitMode = 1U, /*!< 16 bit offset calibration mode. */
} lpadc_offset_calibration_mode_t;
#endif                                      /* FSL_FEATURE_LPADC_HAS_CTRL_CALOFSMODE */

/*!
 * @brief Define enumeration of trigger priority policy.
 *
 * This selection controls how higher priority triggers are handled.
 * @note \b kLPADC_TriggerPriorityPreemptSubsequently is not available on some devices, mainly depends on the size of
 * TPRICTRL field in CFG register.
 */
typedef enum _lpadc_trigger_priority_policy
{
    kLPADC_ConvPreemptImmediatelyNotAutoResumed = 0x0U, /*!< If a higher priority trigger is detected during command
                                                        processing, the current conversion is aborted and the new
                                                        command specified by the trigger is started, when higher
                                                        priority conversion finishes, the preempted conversion is not
                                                        automatically resumed or restarted. */
    kLPADC_ConvPreemptSoftlyNotAutoResumed = 0x1U,      /*!< If a higher priority trigger is received during command
                                                    processing, the current conversion is completed (including averaging
                                                    iterations and compare function if enabled) and stored to the result
                                                    FIFO before the higher priority trigger/command is initiated, when
                                                    higher priority conversion finishes, the preempted conversion is not
                                                    resumed or restarted. */

#if defined(FSL_FEATURE_LPADC_HAS_CFG_TRES) && FSL_FEATURE_LPADC_HAS_CFG_TRES
    kLPADC_ConvPreemptImmediatelyAutoRestarted = 0x4U, /*!< If a higher priority trigger is detected during command
                                                       processing, the current conversion is aborted and the new
                                                       command specified by the trigger is started, when higher
                                                       priority conversion finishes, the preempted conversion will
                                                       automatically be restarted. */
    kLPADC_ConvPreemptSoftlyAutoRestarted = 0x5U,      /*!< If a higher priority trigger is received during command
                                                       processing, the current conversion is completed (including averaging
                                                       iterations and compare function if enabled) and stored to the result
                                                       FIFO before the higher priority trigger/command is initiated, when
                                                       higher priority conversion finishes, the preempted conversion will
                                                       automatically be restarted. */
#endif /* defined(FSL_FEATURE_LPADC_HAS_CFG_TRES) && FSL_FEATURE_LPADC_HAS_CFG_TRES */

#if defined(FSL_FEATURE_LPADC_HAS_CFG_TCMDRES) && FSL_FEATURE_LPADC_HAS_CFG_TCMDRES
    kLPADC_ConvPreemptImmediatelyAutoResumed = 0xCU, /*!< If a higher priority trigger is detected during command
                                                     processing, the current conversion is aborted and the new
                                                     command specified by the trigger is started, when higher
                                                     priority conversion finishes, the preempted conversion will
                                                     automatically be resumed. */
    kLPADC_ConvPreemptSoftlyAutoResumed = 0xDU,      /*!< If a higher priority trigger is received during command
                                                      processing, the current conversion is completed (including averaging
                                                      iterations and compare function if enabled) and stored to the result
                                                      FIFO before the higher priority trigger/command is initiated, when
                                                      higher priority conversion finishes, the preempted conversion will
                                                      be automatically be resumed. */
#endif /* defined(FSL_FEATURE_LPADC_HAS_CFG_TCMDRES) && FSL_FEATURE_LPADC_HAS_CFG_TCMDRES */

    kLPADC_TriggerPriorityPreemptImmediately =
        kLPADC_ConvPreemptImmediatelyNotAutoResumed, /*!< Legacy support is not recommended as it only ensures
                                                        compatibility with older versions. */
    kLPADC_TriggerPriorityPreemptSoftly =
        kLPADC_ConvPreemptSoftlyNotAutoResumed, /*!< Legacy support is not recommended as it only ensures compatibility
                                                   with older versions. */

#if (defined(FSL_FEATURE_LPADC_CFG_TPRICTRL_BITFIELD_WIDTH) && (FSL_FEATURE_LPADC_CFG_TPRICTRL_BITFIELD_WIDTH == 2U))
    kLPADC_ConvPreemptSubsequentlyNotAutoResumed = 0x2U, /*!< If a higher priority trigger is received during command
                                                 processing, the current command will be completed (averaging,
                                                 looping, compare) before servicing the higher priority trigger, when
                                                 higher priority conversion finishes, the preempted conversion will
                                                 not automatically be restarted or resumed. */

#if defined(FSL_FEATURE_LPADC_HAS_CFG_TRES) && FSL_FEATURE_LPADC_HAS_CFG_TRES
    kLPADC_ConvPreemptSubsequentlyAutoRestarted = 0x6U, /*!< If a higher priority trigger is received during command
                                                processing, the current command will be completed (averaging,
                                                looping, compare) before servicing the higher priority trigger, when
                                                higher priority conversion finishes, the preempted conversion will
                                                be automatically restarted. */
#endif /* defined(FSL_FEATURE_LPADC_HAS_CFG_TRES) && FSL_FEATURE_LPADC_HAS_CFG_TRES */

#if defined(FSL_FEATURE_LPADC_HAS_CFG_TCMDRES) && FSL_FEATURE_LPADC_HAS_CFG_TCMDRES
    kLPADC_ConvPreemptSubsequentlyAutoResumed = 0xEU, /*!< If a higher priority trigger is received during command
                                              processing, the current command will be completed (averaging,
                                              looping, compare) before servicing the higher priority trigger, when
                                              higher priority conversion finishes, the preempted conversion will
                                              be automatically resumed. */
#endif /* defined(FSL_FEATURE_LPADC_HAS_CFG_TCMDRES) && FSL_FEATURE_LPADC_HAS_CFG_TCMDRES */

    kLPADC_TriggerPriorityPreemptSubsequently =
        kLPADC_ConvPreemptSubsequentlyNotAutoResumed, /*!< Legacy support is not recommended as it only ensures
                                                         compatibility with older versions. */
#endif /* #if (defined(FSL_FEATURE_LPADC_CFG_TPRICTRL_BITFIELD_WIDTH) && \
          (FSL_FEATURE_LPADC_CFG_TPRICTRL_BITFIELD_WIDTH == 2U)) */

#if defined(FSL_FEATURE_LPADC_HAS_CFG_HPT_EXDI) && FSL_FEATURE_LPADC_HAS_CFG_HPT_EXDI
    kLPADC_TriggerPriorityExceptionDisabled = 0x10U, /*!<  High priority trigger exception disabled. */
#endif /* defined(FSL_FEATURE_LPADC_HAS_CFG_HPT_EXDI) && FSL_FEATURE_LPADC_HAS_CFG_HPT_EXDI */
} lpadc_trigger_priority_policy_t;

#if ((defined(FSL_FEATURE_LPADC_HAS_CTRL_CALHS)) && FSL_FEATURE_LPADC_HAS_CTRL_CALHS)
/*!
 * @brief Define enumeration of tune value.
 */
typedef enum _lpadc_tune_value
{
    kLPADC_TuneValue0 = 0U, /*!< Tune value 0. */
    kLPADC_TuneValue1 = 1U, /*!< Tune value 1. */
    kLPADC_TuneValue2 = 2U, /*!< Tune value 2. */
    kLPADC_TuneValue3 = 3U, /*!< Tune value 3. */
} lpadc_tune_value_t;
#endif                      /* ((defined(FSL_FEATURE_LPADC_HAS_CTRL_CALHS)) && FSL_FEATURE_LPADC_HAS_CTRL_CALHS) */

/*!
 * @brief LPADC global configuration.
 *
 * This structure would used to keep the settings for initialization.
 */
typedef struct
{
#if defined(FSL_FEATURE_LPADC_HAS_CFG_ADCKEN) && FSL_FEATURE_LPADC_HAS_CFG_ADCKEN
    bool enableInternalClock;   /*!< Enables the internally generated clock source. The clock source is used in clock
                                     selection logic at the chip level and is optionally used for the ADC clock source. */
#endif                          /* FSL_FEATURE_LPADC_HAS_CFG_ADCKEN */
#if defined(FSL_FEATURE_LPADC_HAS_CFG_VREF1RNG) && FSL_FEATURE_LPADC_HAS_CFG_VREF1RNG
    bool enableVref1LowVoltage; /*!< If voltage reference option1 input is below 1.8V, it should be "true".
                                     If voltage reference option1 input is above 1.8V, it should be "false". */
#endif                          /* FSL_FEATURE_LPADC_HAS_CFG_VREF1RNG */
    bool enableInDozeMode; /*!< Control system transition to Stop and Wait power modes while ADC is converting. When
                                enabled in Doze mode, immediate entries to Wait or Stop are allowed. When disabled, the
                                ADC will wait for the current averaging iteration/FIFO storage to complete before
                                acknowledging stop or wait mode entry. */
#if defined(FSL_FEATURE_LPADC_HAS_CTRL_CAL_AVGS) && FSL_FEATURE_LPADC_HAS_CTRL_CAL_AVGS
    lpadc_conversion_average_mode_t conversionAverageMode; /*!< Auto-Calibration Averages. */
#endif                                                     /* FSL_FEATURE_LPADC_HAS_CTRL_CAL_AVGS */
    bool enableAnalogPreliminary; /*!< ADC analog circuits are pre-enabled and ready to execute conversions without
                                       startup delays(at the cost of higher DC current consumption). */
    uint32_t powerUpDelay; /*!< When the analog circuits are not pre-enabled, the ADC analog circuits are only powered
                                while the ADC is active and there is a counted delay defined by this field after an
                                initial trigger transitions the ADC from its Idle state to allow time for the analog
                                circuits to stabilize. The startup delay count of (powerUpDelay * 4) ADCK cycles must
                                result in a longer delay than the analog startup time. */
    lpadc_reference_voltage_source_t referenceVoltageSource; /*!< Selects the voltage reference high used for
                                                                  conversions.*/

#if defined(FSL_FEATURE_LPADC_HAS_CFG_PWRSEL) && (FSL_FEATURE_LPADC_HAS_CFG_PWRSEL == 1U)
    lpadc_power_level_mode_t powerLevelMode; /*!< Power Configuration Selection. */
#endif /* defined(FSL_FEATURE_LPADC_HAS_CFG_PWRSEL) && (FSL_FEATURE_LPADC_HAS_CFG_PWRSEL == 1U) */
    lpadc_trigger_priority_policy_t triggerPriorityPolicy; /*!< Control how higher priority triggers are handled, see to
                                                                lpadc_trigger_priority_policy_t. */
    bool enableConvPause; /*!< Enables the ADC pausing function. When enabled, a programmable delay is inserted during
                               command execution sequencing between LOOP iterations, between commands in a sequence, and
                               between conversions when command is executing in "Compare Until True" configuration. */
    uint32_t convPauseDelay; /*!< Controls the duration of pausing during command execution sequencing. The pause delay
                                  is a count of (convPauseDelay*4) ADCK cycles. Only available when ADC pausing
                                  function is enabled. The available value range is in 9-bit. */
#if (defined(FSL_FEATURE_LPADC_FIFO_COUNT) && (FSL_FEATURE_LPADC_FIFO_COUNT == 2))
    /* for FIFO0. */
    uint32_t FIFO0Watermark; /*!< FIFO0Watermark is a programmable threshold setting. When the number of datawords
                                stored in the ADC Result FIFO0 is greater than the value in this field, the ready flag
                                would be asserted to indicate stored data has reached the programmable threshold. */
    /* for FIFO1. */
    uint32_t FIFO1Watermark; /*!< FIFO1Watermark is a programmable threshold setting. When the number of datawords
                                stored in the ADC Result FIFO1 is greater than the value in this field, the ready flag
                                would be asserted to indicate stored data has reached the programmable threshold. */
#else
    /* for FIFO. */
    uint32_t FIFOWatermark; /*!< FIFOWatermark is a programmable threshold setting. When the number of datawords stored
                                 in the ADC Result FIFO is greater than the value in this field, the ready flag would be
                                 asserted to indicate stored data has reached the programmable threshold. */
#endif                       /* FSL_FEATURE_LPADC_FIFO_COUNT */
#if (defined(FSL_FEATURE_LPADC_HAS_TSTAT) && (FSL_FEATURE_LPADC_HAS_TSTAT))

#endif /* FSL_FEATURE_LPADC_HAS_TSTAT */
} lpadc_config_t;

/*!
 * @brief Define structure to keep the configuration for conversion command.
 */
typedef struct
{
#if defined(FSL_FEATURE_LPADC_HAS_CMDL_CSCALE) && FSL_FEATURE_LPADC_HAS_CMDL_CSCALE
    lpadc_sample_scale_mode_t sampleScaleMode;     /*!< Sample scale mode. */
#endif                                             /* FSL_FEATURE_LPADC_HAS_CMDL_CSCALE */
#if defined(FSL_FEATURE_LPADC_HAS_CMDL_ALTB_CSCALE) && FSL_FEATURE_LPADC_HAS_CMDL_ALTB_CSCALE
    lpadc_sample_scale_mode_t channelBScaleMode;   /*!< Alternate channe B Scale mode. */
#endif                                             /* FSL_FEATURE_LPADC_HAS_CMDL_ALTB_CSCALE */
    lpadc_sample_channel_mode_t sampleChannelMode; /*!< Channel sample mode. */
    uint32_t channelNumber;                        /*!< Channel number, select the channel or channel pair. */
#if defined(FSL_FEATURE_LPADC_HAS_CMDL_ALTB_ADCH) && FSL_FEATURE_LPADC_HAS_CMDL_ALTB_ADCH
    uint32_t channelBNumber;                       /*!< Alternate Channel B number, select the channel. */
#endif
    uint32_t chainedNextCommandNumber; /*!< Selects the next command to be executed after this command completes.
                                            1-15 is available, 0 is to terminate the chain after this command. */
    bool enableAutoChannelIncrement;   /*!< Loop with increment: when disabled, the "loopCount" field selects the number
                                            of times the selected channel is converted consecutively; when enabled, the
                                            "loopCount" field defines how many consecutive channels are converted as part
                                            of the command execution. */
    uint32_t loopCount; /*!< Selects how many times this command executes before finish and transition to the next
                             command or Idle state. Command executes LOOP+1 times.  0-15 is available. */
    lpadc_hardware_average_mode_t hardwareAverageMode; /*!< Hardware average selection. */
    lpadc_sample_time_mode_t sampleTimeMode;           /*!< Sample time selection. */

    lpadc_hardware_compare_mode_t hardwareCompareMode; /*!< Hardware compare selection. */
    uint32_t hardwareCompareValueHigh; /*!< Compare Value High. The available value range is in 16-bit. */
    uint32_t hardwareCompareValueLow;  /*!< Compare Value Low. The available value range is in 16-bit. */
#if defined(FSL_FEATURE_LPADC_HAS_CMDL_MODE) && FSL_FEATURE_LPADC_HAS_CMDL_MODE
    lpadc_conversion_resolution_mode_t conversionResolutionMode; /*!< Conversion resolution mode. */
#endif                                                           /* FSL_FEATURE_LPADC_HAS_CMDL_MODE */
#if defined(FSL_FEATURE_LPADC_HAS_CMDH_WAIT_TRIG) && FSL_FEATURE_LPADC_HAS_CMDH_WAIT_TRIG
    bool enableWaitTrigger; /*!< Wait for trigger assertion before execution: when disabled, this command will be
                                 automatically executed; when enabled, the active trigger must be asserted again before
                                 executing this command. */
#endif                      /* FSL_FEATURE_LPADC_HAS_CMDH_WAIT_TRIG */
#if defined(FSL_FEATURE_LPADC_HAS_CMDL_ALTBEN) && FSL_FEATURE_LPADC_HAS_CMDL_ALTBEN
    bool enableChannelB;    /*! Enable alternate Channel B */
#endif                      /* FSL_FEATURE_LPADC_HAS_CMDL_ALTBEN */
} lpadc_conv_command_config_t;

/*!
 * @brief Define structure to keep the configuration for conversion trigger.
 */
typedef struct
{
    uint32_t targetCommandId; /*!< Select the command from command buffer to execute upon detect of the associated
                                   trigger event. */
    uint32_t delayPower;      /*!< Select the trigger delay duration to wait at the start of servicing a trigger event.
                                   When this field is clear, then no delay is incurred. When this field is set to a non-zero
                                   value, the duration for the delay is 2^delayPower ADCK cycles. The available value range
                                   is 4-bit. */
    uint32_t priority; /*!< Sets the priority of the associated trigger source. If two or more triggers have the same
                            priority level setting, the lower order trigger event has the higher priority. The lower
                            value for this field is for the higher priority, the available value range is 1-bit. */
#if (defined(FSL_FEATURE_LPADC_FIFO_COUNT) && (FSL_FEATURE_LPADC_FIFO_COUNT == 2))
    uint8_t channelAFIFOSelect; /* SAR Result Destination For Channel A. */
    uint8_t channelBFIFOSelect; /* SAR Result Destination For Channel B. */
#endif                          /* FSL_FEATURE_LPADC_FIFO_COUNT */
    bool enableHardwareTrigger; /*!< Enable hardware trigger source to initiate conversion on the rising edge of the
                                     input trigger source or not. THe software trigger is always available. */
} lpadc_conv_trigger_config_t;

/*!
 * @brief Define the structure to keep the conversion result.
 */
typedef struct
{
    uint32_t commandIdSource; /*!< Indicate the command buffer being executed that generated this result. */
    uint32_t loopCountIndex;  /*!< Indicate the loop count value during command execution that generated this result. */
    uint32_t triggerIdSource; /*!< Indicate the trigger source that initiated a conversion and generated this result. */
    uint16_t convValue;       /*!< Data result. */
} lpadc_conv_result_t;

#if defined(FSL_FEATURE_LPADC_HAS_CTRL_CALOFS) && FSL_FEATURE_LPADC_HAS_CTRL_CALOFS
/*!
 * @brief A structure of calibration value.
 */
typedef struct _lpadc_calibration_value
{
    /* gain calibration result. */
    uint16_t gainCalibrationResultA;
#if !(defined(FSL_FEATURE_LPADC_HAS_B_SIDE_CHANNELS) && (FSL_FEATURE_LPADC_HAS_B_SIDE_CHANNELS == 0U))
    uint16_t gainCalibrationResultB;
#endif /* !(defined(FSL_FEATURE_LPADC_HAS_B_SIDE_CHANNELS) && (FSL_FEATURE_LPADC_HAS_B_SIDE_CHANNELS == 0U)) */
#if (defined(FSL_FEATURE_LPADC_HAS_CTRL_CAL_REQ) && FSL_FEATURE_LPADC_HAS_CTRL_CAL_REQ)
    /* general calibration value. */
    uint16_t generalCalibrationValueA[33U];
#if !(defined(FSL_FEATURE_LPADC_HAS_B_SIDE_CHANNELS) && (FSL_FEATURE_LPADC_HAS_B_SIDE_CHANNELS == 0U))
    uint16_t generalCalibrationValueB[33U];
#endif /* !(defined(FSL_FEATURE_LPADC_HAS_B_SIDE_CHANNELS) && (FSL_FEATURE_LPADC_HAS_B_SIDE_CHANNELS == 0U)) */
#endif /* FSL_FEATURE_LPADC_HAS_CTRL_CAL_REQ */
} lpadc_calibration_value_t;
#endif /* FSL_FEATURE_LPADC_HAS_CTRL_CALOFS */

#if defined(__cplusplus)
extern "C" {
#endif

/*******************************************************************************
 * API
 ******************************************************************************/
/*!
 * @name Initialization & de-initialization.
 * @{
 */

/*!
 * @brief Initializes the LPADC module.
 *
 * @param base   LPADC peripheral base address.
 * @param config Pointer to configuration structure. See "lpadc_config_t".
 */
void LPADC_Init(ADC_Type *base, const lpadc_config_t *config);

/*!
 * @brief Gets an available pre-defined settings for initial configuration.
 *
 * This function initializes the converter configuration structure with an available settings. The default values are:
 * @code
 *   config->enableInDozeMode        = true;
 *   config->enableAnalogPreliminary = false;
 *   config->powerUpDelay            = 0x80;
 *   config->referenceVoltageSource  = kLPADC_ReferenceVoltageAlt1;
 *   config->powerLevelMode          = kLPADC_PowerLevelAlt1;
 *   config->triggerPriorityPolicy   = kLPADC_TriggerPriorityPreemptImmediately;
 *   config->enableConvPause         = false;
 *   config->convPauseDelay          = 0U;
 *   config->FIFOWatermark           = 0U;
 * @endcode
 * @param config Pointer to configuration structure.
 */
void LPADC_GetDefaultConfig(lpadc_config_t *config);

/*!
 * @brief De-initializes the LPADC module.
 *
 * @param base LPADC peripheral base address.
 */
void LPADC_Deinit(ADC_Type *base);

/*!
 * @brief Switch on/off the LPADC module.
 *
 * @param base LPADC peripheral base address.
 * @param enable switcher to the module.
 */
static inline void LPADC_Enable(ADC_Type *base, bool enable)
{
    if (enable)
    {
        base->CTRL |= ADC_CTRL_ADCEN_MASK;
    }
    else
    {
        base->CTRL &= ~ADC_CTRL_ADCEN_MASK;
    }
}

#if (defined(FSL_FEATURE_LPADC_FIFO_COUNT) && (FSL_FEATURE_LPADC_FIFO_COUNT == 2))
/*!
 * @brief Do reset the conversion FIFO0.
 *
 * @param base LPADC peripheral base address.
 */
static inline void LPADC_DoResetFIFO0(ADC_Type *base)
{
    base->CTRL |= ADC_CTRL_RSTFIFO0_MASK;
}

/*!
 * @brief Do reset the conversion FIFO1.
 *
 * @param base LPADC peripheral base address.
 */
static inline void LPADC_DoResetFIFO1(ADC_Type *base)
{
    base->CTRL |= ADC_CTRL_RSTFIFO1_MASK;
}
#else

#if defined(ADC_CTRL_RSTFIFO0_MASK)
#define ADC_CTRL_RSTFIFO_MASK ADC_CTRL_RSTFIFO0_MASK
#endif /* defined(ADC_CTRL_RSTFIFO0_MASK) */
/*!
 * @brief Do reset the conversion FIFO.
 *
 * @param base LPADC peripheral base address.
 */
static inline void LPADC_DoResetFIFO(ADC_Type *base)
{
    base->CTRL |= ADC_CTRL_RSTFIFO_MASK;
}
#endif /* FSL_FEATURE_LPADC_FIFO_COUNT */

/*!
 * @brief Do reset the module's configuration.
 *
 * Reset all ADC internal logic and registers, except the Control Register (ADCx_CTRL).
 *
 * @param base LPADC peripheral base address.
 */
static inline void LPADC_DoResetConfig(ADC_Type *base)
{
    base->CTRL |= ADC_CTRL_RST_MASK;
    base->CTRL &= ~ADC_CTRL_RST_MASK;
}

/*! @} */

/*!
 * @name Status
 * @{
 */

/*!
 * @brief Get status flags.
 *
 * @param base LPADC peripheral base address.
 * @return status flags' mask. See to #_lpadc_status_flags.
 */
static inline uint32_t LPADC_GetStatusFlags(ADC_Type *base)
{
    return base->STAT;
}

/*!
 * @brief Clear status flags.
 *
 * Only the flags can be cleared by writing ADCx_STATUS register would be cleared by this API.
 *
 * @param base LPADC peripheral base address.
 * @param mask Mask value for flags to be cleared. See to #_lpadc_status_flags.
 */
static inline void LPADC_ClearStatusFlags(ADC_Type *base, uint32_t mask)
{
    base->STAT = mask;
}

#if (defined(FSL_FEATURE_LPADC_HAS_TSTAT) && FSL_FEATURE_LPADC_HAS_TSTAT)
/*!
 * @brief Get trigger status flags to indicate which trigger sequences have been completed or interrupted by a high
 * priority trigger exception.
 *
 * @param base LPADC peripheral base address.
 * @return The OR'ed value of @ref _lpadc_trigger_status_flags.
 */
static inline uint32_t LPADC_GetTriggerStatusFlags(ADC_Type *base)
{
    return base->TSTAT;
}

/*!
 * @brief Clear trigger status flags.
 *
 * @param base LPADC peripheral base address.
 * @param mask The mask of trigger status flags to be cleared, should be the
 *              OR'ed value of @ref _lpadc_trigger_status_flags.
 */
static inline void LPADC_ClearTriggerStatusFlags(ADC_Type *base, uint32_t mask)
{
    /* This assert used to avoid user use doesn't supported trigger sources. */
    assert(((mask & 0xFFFFU) == (mask & ADC_TSTAT_TEXC_NUM_MASK)) &&
           ((mask & 0xFFFF0000U) == (mask & ADC_TSTAT_TCOMP_FLAG_MASK)));
    base->TSTAT = mask;
}
#endif /* (defined(FSL_FEATURE_LPADC_HAS_TSTAT) && FSL_FEATURE_LPADC_HAS_TSTAT) */

/*! @} */

/*!
 * @name Interrupts
 * @{
 */

/*!
 * @brief Enable interrupts.
 *
 * @param base LPADC peripheral base address.
 * @param mask Mask value for interrupt events. See to #_lpadc_interrupt_enable.
 */
static inline void LPADC_EnableInterrupts(ADC_Type *base, uint32_t mask)
{
#if (defined(FSL_FEATURE_LPADC_HAS_IE_TCOMP_IE) && (FSL_FEATURE_LPADC_HAS_IE_TCOMP_IE == 1U))
    /* This assert used to avoid user use doesn't supported trigger sources. */
    assert((mask <= 0xFFFFU) || ((mask & 0xFFFF0000U) == (mask & ADC_IE_TCOMP_IE_MASK)));
#endif /* #if (defined(FSL_FEATURE_LPADC_HAS_IE_TCOMP_IE) && (FSL_FEATURE_LPADC_HAS_IE_TCOMP_IE == 1U)) */
    base->IE |= mask;
}

/*!
 * @brief Disable interrupts.
 *
 * @param base LPADC peripheral base address.
 * @param mask Mask value for interrupt events. See to #_lpadc_interrupt_enable.
 */
static inline void LPADC_DisableInterrupts(ADC_Type *base, uint32_t mask)
{
#if (defined(FSL_FEATURE_LPADC_HAS_IE_TCOMP_IE) && (FSL_FEATURE_LPADC_HAS_IE_TCOMP_IE == 1U))
    /* This assert used to avoid user use doesn't supported trigger sources. */
    assert((mask <= 0xFFFFU) || ((mask & 0xFFFF0000U) == (mask & ADC_IE_TCOMP_IE_MASK)));
#endif /* #if (defined(FSL_FEATURE_LPADC_HAS_IE_TCOMP_IE) && (FSL_FEATURE_LPADC_HAS_IE_TCOMP_IE == 1U)) */
    base->IE &= ~mask;
}

/*!
 * @name DMA Control
 * @{
 */

#if (defined(FSL_FEATURE_LPADC_FIFO_COUNT) && (FSL_FEATURE_LPADC_FIFO_COUNT == 2))
/*!
 * @brief Switch on/off the DMA trigger for FIFO0 watermark event.
 *
 * @param base LPADC peripheral base address.
 * @param enable Switcher to the event.
 */
static inline void LPADC_EnableFIFO0WatermarkDMA(ADC_Type *base, bool enable)
{
    if (enable)
    {
        base->DE |= ADC_DE_FWMDE0_MASK;
    }
    else
    {
        base->DE &= ~ADC_DE_FWMDE0_MASK;
    }
}

/*!
 * @brief Switch on/off the DMA trigger for FIFO1 watermark event.
 *
 * @param base LPADC peripheral base address.
 * @param enable Switcher to the event.
 */
static inline void LPADC_EnableFIFO1WatermarkDMA(ADC_Type *base, bool enable)
{
    if (enable)
    {
        base->DE |= ADC_DE_FWMDE1_MASK;
    }
    else
    {
        base->DE &= ~ADC_DE_FWMDE1_MASK;
    }
}
#else
#if defined(ADC_DE_FWMDE0_MASK)
#define ADC_DE_FWMDE_MASK ADC_DE_FWMDE0_MASK
#endif /* defined(ADC_DE_FWMDE0_MASK) */
/*!
 * @brief Switch on/off the DMA trigger for FIFO watermark event.
 *
 * @param base LPADC peripheral base address.
 * @param enable Switcher to the event.
 */
static inline void LPADC_EnableFIFOWatermarkDMA(ADC_Type *base, bool enable)
{
    if (enable)
    {
        base->DE |= ADC_DE_FWMDE_MASK;
    }
    else
    {
        base->DE &= ~ADC_DE_FWMDE_MASK;
    }
}
#endif /* (defined(FSL_FEATURE_LPADC_FIFO_COUNT) && (FSL_FEATURE_LPADC_FIFO_COUNT == 2)) */
/*! @} */

/*!
 * @name Trigger and conversion with FIFO.
 * @{
 */

#if (defined(FSL_FEATURE_LPADC_FIFO_COUNT) && (FSL_FEATURE_LPADC_FIFO_COUNT == 2))
/*!
 * @brief Get the count of result kept in conversion FIFOn.
 *
 * @param base LPADC peripheral base address.
 * @param index Result FIFO index.
 * @return The count of result kept in conversion FIFOn.
 */
static inline uint32_t LPADC_GetConvResultCount(ADC_Type *base, uint8_t index)
{
    return (ADC_FCTRL_FCOUNT_MASK & base->FCTRL[index]) >> ADC_FCTRL_FCOUNT_SHIFT;
}

/*!
 * @brief Get the result in conversion FIFOn.
 *
 * @param base LPADC peripheral base address.
 * @param result Pointer to structure variable that keeps the conversion result in conversion FIFOn.
 * @param index Result FIFO index.
 *
 * @return Status whether FIFOn entry is valid.
 */
bool LPADC_GetConvResult(ADC_Type *base, lpadc_conv_result_t *result, uint8_t index);

/*!
 * @brief Get the result in conversion FIFOn using blocking method.
 *
 * @param base LPADC peripheral base address.
 * @param result Pointer to structure variable that keeps the conversion result in conversion FIFOn.
 * @param index Result FIFO index.
 */
void LPADC_GetConvResultBlocking(ADC_Type *base, lpadc_conv_result_t *result, uint8_t index);
#else  /* (defined(FSL_FEATURE_LPADC_FIFO_COUNT) && (FSL_FEATURE_LPADC_FIFO_COUNT == 1)) */
/*!
 * @brief Get the count of result kept in conversion FIFO.
 *
 * @param base LPADC peripheral base address.
 * @return The count of result kept in conversion FIFO.
 */
static inline uint32_t LPADC_GetConvResultCount(ADC_Type *base)
{
    return (ADC_FCTRL_FCOUNT_MASK & base->FCTRL) >> ADC_FCTRL_FCOUNT_SHIFT;
}

/*!
 * @brief Get the result in conversion FIFO.
 *
 * @param base LPADC peripheral base address.
 * @param result Pointer to structure variable that keeps the conversion result in conversion FIFO.
 *
 * @return Status whether FIFO entry is valid.
 */
bool LPADC_GetConvResult(ADC_Type *base, lpadc_conv_result_t *result);

/*!
 * @brief Get the result in conversion FIFO using blocking method.
 *
 * @param base LPADC peripheral base address.
 * @param result Pointer to structure variable that keeps the conversion result in conversion FIFO.
 */
void LPADC_GetConvResultBlocking(ADC_Type *base, lpadc_conv_result_t *result);
#endif /* (defined(FSL_FEATURE_LPADC_FIFO_COUNT) && (FSL_FEATURE_LPADC_FIFO_COUNT == 2)) */

/*!
 * @brief Configure the conversion trigger source.
 *
 * Each programmable trigger can launch the conversion command in command buffer.
 *
 * @param base LPADC peripheral base address.
 * @param triggerId ID for each trigger. Typically, the available value range is from 0.
 * @param config Pointer to configuration structure. See to #lpadc_conv_trigger_config_t.
 */
void LPADC_SetConvTriggerConfig(ADC_Type *base, uint32_t triggerId, const lpadc_conv_trigger_config_t *config);

/*!
 * @brief Gets an available pre-defined settings for trigger's configuration.
 *
 * This function initializes the trigger's configuration structure with an available settings. The default values are:
 * @code
 *   config->targetCommandId        = 0U;
 *   config->delayPower             = 0U;
 *   config->priority               = 0U;
 *   config->channelAFIFOSelect     = 0U;
 *   config->channelBFIFOSelect     = 0U;
 *   config->enableHardwareTrigger  = false;
 * @endcode
 * @param config Pointer to configuration structure.
 */
void LPADC_GetDefaultConvTriggerConfig(lpadc_conv_trigger_config_t *config);

/*!
 * @brief Do software trigger to conversion command.
 *
 * @param base LPADC peripheral base address.
 * @param triggerIdMask Mask value for software trigger indexes, which count from zero.
 */
static inline void LPADC_DoSoftwareTrigger(ADC_Type *base, uint32_t triggerIdMask)
{
    /* Writes to ADCx_SWTRIG register are ignored while ADCx_CTRL[ADCEN] is clear. */
    base->SWTRIG = triggerIdMask;
}

#if defined(FSL_FEATURE_LPADC_HAS_TCTRL_CMD_SEL) && FSL_FEATURE_LPADC_HAS_TCTRL_CMD_SEL
/*!
 * @brief Enable hardware trigger command selection.
 *
 * This function will use the hardware trigger command from ADC_ETC.The trigger command is then defined
 * by ADC hardware trigger command selection field in ADC_ETC- >TRIGx_CHAINy_z_n[CSEL].
 *
 * @param base LPADC peripheral base address.
 * @param triggerId ID for each trigger. Typically, the available value range is from 0.
 * @param enable  True to enable or flase to disable.
 */
static inline void LPADC_EnableHardwareTriggerCommandSelection(ADC_Type *base, uint32_t triggerId, bool enable)
{
    if (enable)
    {
        base->TCTRL[triggerId] |= ADC_TCTRL_CMD_SEL_MASK;
    }
    else
    {
        base->TCTRL[triggerId] &= ~ADC_TCTRL_CMD_SEL_MASK;
    }
}
#endif /* defined(FSL_FEATURE_LPADC_HAS_TCTRL_CMD_SEL) && FSL_FEATURE_LPADC_HAS_TCTRL_CMD_SEL*/

/*!
 * @brief Configure conversion command.

 * @note The number of compare value register on different chips is different, that is mean in some chips, some
 * command buffers do not have the compare functionality.
 *
 * @param base LPADC peripheral base address.
 * @param commandId ID for command in command buffer. Typically, the available value range is 1 - 15.
 * @param config Pointer to configuration structure. See to #lpadc_conv_command_config_t.
 */
void LPADC_SetConvCommandConfig(ADC_Type *base, uint32_t commandId, const lpadc_conv_command_config_t *config);

/*!
 * @brief Gets an available pre-defined settings for conversion command's configuration.
 *
 * This function initializes the conversion command's configuration structure with an available settings. The default
 * values are:
 * @code
 *   config->sampleScaleMode            = kLPADC_SampleFullScale;
 *   config->channelBScaleMode          = kLPADC_SampleFullScale;
 *   config->sampleChannelMode          = kLPADC_SampleChannelSingleEndSideA;
 *   config->channelNumber              = 0U;
 *   config->channelBNumber             = 0U;
 *   config->chainedNextCommandNumber   = 0U;
 *   config->enableAutoChannelIncrement = false;
 *   config->loopCount                  = 0U;
 *   config->hardwareAverageMode        = kLPADC_HardwareAverageCount1;
 *   config->sampleTimeMode             = kLPADC_SampleTimeADCK3;
 *   config->hardwareCompareMode        = kLPADC_HardwareCompareDisabled;
 *   config->hardwareCompareValueHigh   = 0U;
 *   config->hardwareCompareValueLow    = 0U;
 *   config->conversionResolutionMode   = kLPADC_ConversionResolutionStandard;
 *   config->enableWaitTrigger          = false;
 *   config->enableChannelB             = false;
 * @endcode
 * @param config Pointer to configuration structure.
 */
void LPADC_GetDefaultConvCommandConfig(lpadc_conv_command_config_t *config);

#if defined(FSL_FEATURE_LPADC_HAS_CFG_CALOFS) && FSL_FEATURE_LPADC_HAS_CFG_CALOFS
/*!
 * @brief Enable the calibration function.
 *
 * When CALOFS is set, the ADC is configured to perform a calibration function anytime the ADC executes
 * a conversion. Any channel selected is ignored and the value returned in the RESFIFO is a signed value
 * between -31 and 31. -32 is not a valid and is never a returned value. Software should copy the lower 6-
 * bits of the conversion result stored in the RESFIFO after a completed calibration conversion to the
 * OFSTRIM field. The OFSTRIM field is used in normal operation for offset correction.
 *
 * @param base LPADC peripheral base address.
 * @param enable switcher to the calibration function.
 */
void LPADC_EnableCalibration(ADC_Type *base, bool enable);
#if defined(FSL_FEATURE_LPADC_HAS_OFSTRIM) && FSL_FEATURE_LPADC_HAS_OFSTRIM
/*!
 * @brief Set proper offset value to trim ADC.
 *
 * To minimize the offset during normal operation, software should read the conversion result from
 * the RESFIFO calibration operation and write the lower 6 bits to the OFSTRIM register.
 *
 * @param base  LPADC peripheral base address.
 * @param value Setting offset value.
 */
static inline void LPADC_SetOffsetValue(ADC_Type *base, uint32_t value)
{
    base->OFSTRIM = (value & ADC_OFSTRIM_OFSTRIM_MASK) >> ADC_OFSTRIM_OFSTRIM_SHIFT;
}

/*!
 * @brief Do auto calibration.
 *
 * Calibration function should be executed before using converter in application. It used the software trigger and a
 * dummy conversion, get the offset and write them into the OFSTRIM register. It called some of functional API
 * including: -LPADC_EnableCalibration(...) -LPADC_LPADC_SetOffsetValue(...) -LPADC_SetConvCommandConfig(...)
 *   -LPADC_SetConvTriggerConfig(...)
 *
 * @param base  LPADC peripheral base address.
 */
void LPADC_DoAutoCalibration(ADC_Type *base);
#endif /* defined(FSL_FEATURE_LPADC_HAS_OFSTRIM) && FSL_FEATURE_LPADC_HAS_OFSTRIM */
#endif /* defined(FSL_FEATURE_LPADC_HAS_CFG_CALOFS) && FSL_FEATURE_LPADC_HAS_CFG_CALOFS */

#if defined(FSL_FEATURE_LPADC_HAS_CTRL_CALOFS) && FSL_FEATURE_LPADC_HAS_CTRL_CALOFS
#if defined(FSL_FEATURE_LPADC_HAS_OFSTRIM) && FSL_FEATURE_LPADC_HAS_OFSTRIM
#if defined(FSL_FEATURE_LPADC_OFSTRIM_COUNT) && (FSL_FEATURE_LPADC_OFSTRIM_COUNT == 1U)
/*!
 * @brief Set trim value for offset.
 *
 * @note For 16-bit conversions, each increment is 1/2 LSB resulting in a programmable offset range of -256 LSB to 255.5
 * LSB; For 12-bit conversions, each increment is 1/32 LSB resulting in a programmable offset range of -16 LSB to
 * 15.96875 LSB.
 *
 * @param base LPADC peripheral base address.
 * @param value Offset trim value, is a 10-bit signed value between -512 and 511.
 */
static inline void LPADC_SetOffsetValue(ADC_Type *base, int16_t value)
{
<<<<<<< HEAD
    assert((value >= -512) && (value <= 511));

=======
>>>>>>> f6c93eeb
    base->OFSTRIM = ADC_OFSTRIM_OFSTRIM(value);
}

/*!
 * @brief Get trim value of offset.
 *
 * @param base LPADC peripheral base address.
 * @param pValue Pointer to the variable in type of int16_t to store offset value.
 */
static inline void LPADC_GetOffsetValue(ADC_Type *base, int16_t *pValue)
{
    assert(pValue != NULL);

    uint16_t ofstrim = (uint16_t)((base->OFSTRIM & (ADC_OFSTRIM_OFSTRIM_MASK)) >> ADC_OFSTRIM_OFSTRIM_SHIFT);

    if ((ofstrim & ADC_OFSTRIM_OFSTRIM_SIGN) != 0U)
    {
        /* If the sign bit is set, then set the other MSB. */
        ofstrim |= (uint16_t)(~ADC_OFSTRIM_OFSTRIM_MAX);
    }

    *pValue = (int16_t)ofstrim;
}
#elif (defined(FSL_FEATURE_LPADC_OFSTRIM_COUNT) && (FSL_FEATURE_LPADC_OFSTRIM_COUNT == 2U))
/*!
 * @brief Set proper offset value to trim ADC.
 *
 * Set the offset trim value for offset calibration manually.
 *
 * @param base  LPADC peripheral base address.
 * @param valueA Setting offset value A.
 * @param valueB Setting offset value B.
 * @note In normal adc sequence, the values are automatically calculated by LPADC_EnableOffsetCalibration.
 */
static inline void LPADC_SetOffsetValue(ADC_Type *base, int32_t valueA, int32_t valueB)
{
    assert((valueA >= -16) && (valueA <= 15));
    assert((valueB >= -16) && (valueB <= 15));

    base->OFSTRIM = ADC_OFSTRIM_OFSTRIM_A(valueA) | ADC_OFSTRIM_OFSTRIM_B(valueB);
}

/*!
 * @brief Get trim value of offset.
 *
 * @param base LPADC peripheral base address.
 * @param pValueA Pointer to the variable in type of int32_t to store offset A value.
 * @param pValueB Pointer to the variable in type of int32_t to store offset B value.
 */
static inline void LPADC_GetOffsetValue(ADC_Type *base, int32_t *pValueA, int32_t *pValueB)
{
    assert(pValueA != NULL);
    assert(pValueB != NULL);

    uint32_t ofstrimA = (base->OFSTRIM & (ADC_OFSTRIM_OFSTRIM_A_MASK)) >> ADC_OFSTRIM_OFSTRIM_A_SHIFT;
    uint32_t ofstrimB = (base->OFSTRIM & (ADC_OFSTRIM_OFSTRIM_B_MASK)) >> ADC_OFSTRIM_OFSTRIM_B_SHIFT;

    if ((ofstrimA & ADC_OFSTRIM_OFSTRIM_A_SIGN) != 0U)
    {
        /* If the sign bit is set, then set the other MSB. */
        ofstrimA |= (~ADC_OFSTRIM_OFSTRIM_A_MAX);
    }
    if ((ofstrimB & ADC_OFSTRIM_OFSTRIM_B_SIGN) != 0U)
    {
        /* If the sign bit is set, then set the other MSB. */
        ofstrimB |= (~ADC_OFSTRIM_OFSTRIM_B_MAX);
    }

    *pValueA = (int32_t)ofstrimA;
    *pValueB = (int32_t)ofstrimB;
}
#endif /* defined(FSL_FEATURE_LPADC_OFSTRIM_COUNT) */
#else  /* !(defined(FSL_FEATURE_LPADC_HAS_OFSTRIM) && FSL_FEATURE_LPADC_HAS_OFSTRIM) */
/*!
 * @brief Set proper offset value to trim 12 bit ADC conversion.
 *
 * Set the offset trim value for offset calibration manually.
 *
 * @param base  LPADC peripheral base address.
 * @param valueA Setting offset value A.
 * @param valueB Setting offset value B.
 * @note In normal adc sequence, the values are automatically calculated by LPADC_EnableOffsetCalibration.
 */
static inline void LPADC_SetOffset12BitValue(ADC_Type *base, uint32_t valueA, uint32_t valueB)
{
    base->OFSTRIM12 = ADC_OFSTRIM12_OFSTRIM_A(valueA) | ADC_OFSTRIM12_OFSTRIM_A(valueB);
}

/*!
 * @brief Set proper offset value to trim 16 bit ADC conversion.
 *
 * Set the offset trim value for offset calibration manually.
 *
 * @param base  LPADC peripheral base address.
 * @param valueA Setting offset value A.
 * @param valueB Setting offset value B.
 * @note In normal adc sequence, the values are automatically calculated by LPADC_EnableOffsetCalibration.
 */
static inline void LPADC_SetOffset16BitValue(ADC_Type *base, uint32_t valueA, uint32_t valueB)
{
    base->OFSTRIM16 = ADC_OFSTRIM16_OFSTRIM_A(valueA) | ADC_OFSTRIM16_OFSTRIM_B(valueB);
}
#endif /* FSL_FEATURE_LPADC_HAS_OFSTRIM */

/*!
 * @brief Enable the offset calibration function.
 *
 * @param base LPADC peripheral base address.
 * @param enable switcher to the calibration function.
 */
static inline void LPADC_EnableOffsetCalibration(ADC_Type *base, bool enable)
{
    if (enable)
    {
        base->CTRL |= ADC_CTRL_CALOFS_MASK;
    }
    else
    {
        base->CTRL &= ~ADC_CTRL_CALOFS_MASK;
    }
}
#if defined(FSL_FEATURE_LPADC_HAS_CTRL_CALOFSMODE) && FSL_FEATURE_LPADC_HAS_CTRL_CALOFSMODE
/*!
 * @brief Set offset calibration mode.
 *
 * @param base LPADC peripheral base address.
 * @param mode set offset calibration mode.see to #lpadc_offset_calibration_mode_t .
 */
static inline void LPADC_SetOffsetCalibrationMode(ADC_Type *base, lpadc_offset_calibration_mode_t mode)
{
    base->CTRL = (base->CTRL & ~ADC_CTRL_CALOFSMODE_MASK) | ADC_CTRL_CALOFSMODE(mode);
}

#endif /* defined(FSL_FEATURE_LPADC_HAS_CTRL_CALOFSMODE) && FSL_FEATURE_LPADC_HAS_CTRL_CALOFSMODE */

/*!
 * @brief Do offset calibration.
 *
 * @param base LPADC peripheral base address.
 */
void LPADC_DoOffsetCalibration(ADC_Type *base);

#if defined(FSL_FEATURE_LPADC_HAS_CTRL_CAL_REQ) && FSL_FEATURE_LPADC_HAS_CTRL_CAL_REQ
/*!
 * @brief Do auto calibration.
 *
 * @param base  LPADC peripheral base address.
 */
void LPADC_DoAutoCalibration(ADC_Type *base);

/*!
 * @brief Prepare auto calibration, LPADC_FinishAutoCalibration has to be called before using the LPADC.
 * LPADC_DoAutoCalibration has been split in two API to avoid to be stuck too long in the function.
 *
 * @param base  LPADC peripheral base address.
 */
void LPADC_PrepareAutoCalibration(ADC_Type *base);

/*!
 * @brief Finish auto calibration start with LPADC_PrepareAutoCalibration.
 *
 * @param base  LPADC peripheral base address.
 */
void LPADC_FinishAutoCalibration(ADC_Type *base);

#endif /* defined(FSL_FEATURE_LPADC_HAS_CTRL_CAL_REQ) && FSL_FEATURE_LPADC_HAS_CTRL_CAL_REQ */

/*!
 * @brief Get calibration value into the memory which is defined by invoker.
 *
 * @note Please note the ADC will be disabled temporary.
 * @note This function should be used after finish calibration.
 *
 * @param base LPADC peripheral base address.
 * @param ptrCalibrationValue Pointer to @ref lpadc_calibration_value_t structure, this memory block should be always
 * powered on even in low power modes.
 */
void LPADC_GetCalibrationValue(ADC_Type *base, lpadc_calibration_value_t *ptrCalibrationValue);

/*!
 * @brief Set calibration value into ADC calibration registers.
 *
 * @note Please note the ADC will be disabled temporary.
 *
 * @param base LPADC peripheral base address.
 * @param ptrCalibrationValue Pointer to @ref lpadc_calibration_value_t structure which contains ADC's calibration
 * value.
 */
void LPADC_SetCalibrationValue(ADC_Type *base, const lpadc_calibration_value_t *ptrCalibrationValue);

#endif /* defined(FSL_FEATURE_LPADC_HAS_CTRL_CALOFS) && FSL_FEATURE_LPADC_HAS_CTRL_CALOFS */

#if ((defined(FSL_FEATURE_LPADC_HAS_CTRL_CALHS)) && FSL_FEATURE_LPADC_HAS_CTRL_CALHS)
/*!
 * @brief Request high speed mode trim calculation.
 *
 * @param base LPADC peripheral base address.
 */
static inline void LPADC_RequestHighSpeedModeTrim(ADC_Type *base)
{
    base->CTRL |= ADC_CTRL_CALHS_MASK;
}

/*!
 * @brief Get high speed mode trim value, the result is a 5-bit signed value between -16 and 15.
 *
 * @note The high speed mode trim value is used to minimize offset for high speed conversion.
 *
 * @param base LPADC peripheral base address.
 * @return The calculated high speed mode trim value.
 */
static inline int8_t LPADC_GetHighSpeedTrimValue(ADC_Type *base)
{
    return (int8_t)(base->HSTRIM);
}

/*!
 * @brief Set high speed mode trim value.
 *
 * @note If is possible to set the trim value manually, but it is recommended to use the LPADC_RequestHighSpeedModeTrim.
 *
 * @param base LPADC peripheral base address.
 * @param trimValue The trim value to be set.
 */
static inline void LPADC_SetHighSpeedTrimValue(ADC_Type *base, int8_t trimValue)
{
    base->HSTRIM = ADC_HSTRIM_HSTRIM(trimValue);
}

/*!
 * @brief Enable/disable high speed conversion mode, if enabled conversions complete 2 or 3 ADCK cycles sooner compared
 * to conversion cycle counts when high speed mode is disabled.
 *
 * @param base LPADC peripheral base address.
 * @param enable Used to enable/disable high speed conversion mode:
 *     - \b true Enable high speed conversion mode;
 *     - \b false Disable high speed conversion mode.
 */
static inline void LPADC_EnableHighSpeedConversionMode(ADC_Type *base, bool enable)
{
    if (enable)
    {
        base->CFG2 |= ADC_CFG2_HS_MASK;
    }
    else
    {
        base->CFG2 &= ~ADC_CFG2_HS_MASK;
    }
}

/*!
 * @brief Enable/disable an additional ADCK cycle to conversion.
 *
 * @param base LPADC peripheral base address.
 * @param enable Used to enable/disable an additional ADCK cycle to conversion:
 *          - \b true Enable an additional ADCK cycle to conversion;
 *          - \b false Disable an additional ADCK cycle to conversion.
 */
static inline void LPADC_EnableExtraCycle(ADC_Type *base, bool enable)
{
    if (enable)
    {
        base->CFG2 |= ADC_CFG2_HSEXTRA_MASK;
    }
    else
    {
        base->CFG2 &= ~ADC_CFG2_HSEXTRA_MASK;
    }
}

/*!
 * @brief Set tune value which provides some variability in how many cycles are needed to complete a conversion.
 *
 * @param base LPADC peripheral base address.
 * @param tuneValue The tune value to be set, please refer to @ref lpadc_tune_value_t.
 */
static inline void LPADC_SetTuneValue(ADC_Type *base, lpadc_tune_value_t tuneValue)
{
    base->CFG2 = (base->CFG2 & ~ADC_CFG2_TUNE_MASK) | ADC_CFG2_TUNE(tuneValue);
}

/*!
 * @brief Get tune value which provides some variability in how many cycles are needed to complete a conversion.
 *
 * @param base LPADC peripheral base address.
 * @return The tune value, please refer to @ref lpadc_tune_value_t.
 */
static inline lpadc_tune_value_t LPADC_GetTuneValue(ADC_Type *base)
{
    return (lpadc_tune_value_t)((base->CFG2 & ADC_CFG2_TUNE_MASK) >> ADC_CFG2_TUNE_SHIFT);
}
#endif /* ((defined(FSL_FEATURE_LPADC_HAS_CTRL_CALHS)) && FSL_FEATURE_LPADC_HAS_CTRL_CALHS) */

#if (defined(FSL_FEATURE_LPADC_HAS_CFG2_JLEFT) && FSL_FEATURE_LPADC_HAS_CFG2_JLEFT)
/*!
 * @brief Enable/disable left-justify format in 12-bit single-end mode.
 *
 * @param base LPADC peripheral base address.
 * @param enable Used to enable/disable left-justify format in 12-bit single-end mode:
 *          - \b true Enable left-justify format in 12-bit single-end mode;
 *          - \b false Disable left-justify format in 12-bit single-end mode.
 */
static inline void LPADC_EnableJustifiedLeft(ADC_Type *base, bool enable)
{
    if (enable)
    {
        base->CFG2 |= ADC_CFG2_JLEFT_MASK;
    }
    else
    {
        base->CFG2 &= ~ADC_CFG2_JLEFT_MASK;
    }
}
#endif /* (defined(FSL_FEATURE_LPADC_HAS_CFG2_JLEFT) && FSL_FEATURE_LPADC_HAS_CFG2_JLEFT) */

/*! @} */

#if defined(__cplusplus)
}
#endif
/*!
 * @}
 */
#endif /* FSL_LPADC_H_ */<|MERGE_RESOLUTION|>--- conflicted
+++ resolved
@@ -23,13 +23,8 @@
 
 /*! @name Driver version */
 /*! @{ */
-<<<<<<< HEAD
-/*! @brief LPADC driver version 2.8.3. */
-#define FSL_LPADC_DRIVER_VERSION (MAKE_VERSION(2, 8, 3))
-=======
 /*! @brief LPADC driver version 2.8.4. */
 #define FSL_LPADC_DRIVER_VERSION (MAKE_VERSION(2, 8, 4))
->>>>>>> f6c93eeb
 /*! @} */
 
 #if (defined(FSL_FEATURE_LPADC_OFSTRIM_COUNT) && (FSL_FEATURE_LPADC_OFSTRIM_COUNT == 1))
@@ -1211,11 +1206,6 @@
  */
 static inline void LPADC_SetOffsetValue(ADC_Type *base, int16_t value)
 {
-<<<<<<< HEAD
-    assert((value >= -512) && (value <= 511));
-
-=======
->>>>>>> f6c93eeb
     base->OFSTRIM = ADC_OFSTRIM_OFSTRIM(value);
 }
 
@@ -1252,9 +1242,6 @@
  */
 static inline void LPADC_SetOffsetValue(ADC_Type *base, int32_t valueA, int32_t valueB)
 {
-    assert((valueA >= -16) && (valueA <= 15));
-    assert((valueB >= -16) && (valueB <= 15));
-
     base->OFSTRIM = ADC_OFSTRIM_OFSTRIM_A(valueA) | ADC_OFSTRIM_OFSTRIM_B(valueB);
 }
 
