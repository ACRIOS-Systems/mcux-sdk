--- conflicted
+++ resolved
@@ -496,13 +496,8 @@
                 bufferIndex = handle->remainingSendByteCount;
             }
 
-<<<<<<< HEAD
-            uint32_t tmpLastCommand = handle->lastCommand;
-            const uint8_t *tmpTxData      = handle->txData;
-=======
             uint32_t tmpLastCommand  = handle->lastCommand;
             const uint8_t *tmpTxData = handle->txData;
->>>>>>> 6f3fd257
 
             if (handle->bitsPerFrame <= 8U)
             {
