/*
 * Copyright (c) 2015, Freescale Semiconductor, Inc.
 * Copyright 2016-2022 NXP
 * All rights reserved.
 *
 * SPDX-License-Identifier: BSD-3-Clause
 */

#include "fsl_pwm.h"

/* Component ID definition, used by tools. */
#ifndef FSL_COMPONENT_ID
#define FSL_COMPONENT_ID "platform.drivers.pwm"
#endif

/*******************************************************************************
 * Prototypes
 ******************************************************************************/
/*!
 * @brief Get the instance from the base address
 *
 * @param base PWM peripheral base address
 *
 * @return The PWM module instance
 */
static uint32_t PWM_GetInstance(PWM_Type *base);

/*******************************************************************************
 * Variables
 ******************************************************************************/
/*! @brief Pointers to PWM bases for each instance. */
static PWM_Type *const s_pwmBases[] = PWM_BASE_PTRS;

#if !(defined(FSL_SDK_DISABLE_DRIVER_CLOCK_CONTROL) && FSL_SDK_DISABLE_DRIVER_CLOCK_CONTROL)
/*! @brief Pointers to PWM clocks for each PWM submodule. */
static const clock_ip_name_t s_pwmClocks[][FSL_FEATURE_PWM_SUBMODULE_COUNT] = PWM_CLOCKS;
#endif /* FSL_SDK_DISABLE_DRIVER_CLOCK_CONTROL */

/*! @brief Temporary PWM duty cycle. */
static uint8_t s_pwmGetPwmDutyCycle[FSL_FEATURE_PWM_SUBMODULE_COUNT][PWM_SUBMODULE_CHANNEL] = {{0}};

/*******************************************************************************
 * Code
 ******************************************************************************/

/*!
 * brief Complement the variable of type uint16_t as needed
 *
 * This function can complement the variable of type uint16_t as needed.For example,
 * need to ask for the opposite of a positive integer.
 *
 * param value    Parameters of type uint16_t
 */
static inline uint16_t PWM_GetComplementU16(uint16_t value)
{
    return (~value + 1U);
}

static inline uint16_t dutyCycleToReloadValue(uint8_t dutyCyclePercent)
{
    /* Rounding calculations to improve the accuracy of reloadValue */
    return ((65535U * dutyCyclePercent) + 50U) / 100U;
}

static uint32_t PWM_GetInstance(PWM_Type *base)
{
    uint32_t instance;

    /* Find the instance index from base address mappings. */
    for (instance = 0; instance < ARRAY_SIZE(s_pwmBases); instance++)
    {
        if (s_pwmBases[instance] == base)
        {
            break;
        }
    }

    assert(instance < ARRAY_SIZE(s_pwmBases));

    return instance;
}

/*!
 * brief Ungates the PWM submodule clock and configures the peripheral for basic operation.
 *
 * note This API should be called at the beginning of the application using the PWM driver.
 *
 * param base      PWM peripheral base address
 * param subModule PWM submodule to configure
 * param config    Pointer to user's PWM config structure.
 *
 * return kStatus_Success means success; else failed.
 */
status_t PWM_Init(PWM_Type *base, pwm_submodule_t subModule, const pwm_config_t *config)
{
    assert(config);

    uint16_t reg;

    /* Source clock for submodule 0 cannot be itself */
    if ((config->clockSource == kPWM_Submodule0Clock) && (subModule == kPWM_Module_0))
    {
        return kStatus_Fail;
    }

    /* Reload source select clock for submodule 0 cannot be master reload */
    if ((config->reloadSelect == kPWM_MasterReload) && (subModule == kPWM_Module_0))
    {
        return kStatus_Fail;
    }

#if !(defined(FSL_SDK_DISABLE_DRIVER_CLOCK_CONTROL) && FSL_SDK_DISABLE_DRIVER_CLOCK_CONTROL)
    /* Ungate the PWM submodule clock*/
    CLOCK_EnableClock(s_pwmClocks[PWM_GetInstance(base)][subModule]);
#endif /* FSL_SDK_DISABLE_DRIVER_CLOCK_CONTROL */

    /* Clear the fault status flags */
    base->FSTS |= PWM_FSTS_FFLAG_MASK;

    reg = base->SM[subModule].CTRL2;

    /* Setup the submodule clock-source, control source of the INIT signal,
     * source of the force output signal, operation in debug & wait modes and reload source select
     */
    reg &=
        ~(uint16_t)(PWM_CTRL2_CLK_SEL_MASK | PWM_CTRL2_FORCE_SEL_MASK | PWM_CTRL2_INIT_SEL_MASK | PWM_CTRL2_INDEP_MASK |
#if !defined(FSL_FEATURE_PWM_HAS_NO_WAITEN) || (!FSL_FEATURE_PWM_HAS_NO_WAITEN)
                    PWM_CTRL2_WAITEN_MASK |
#endif /* FSL_FEATURE_PWM_HAS_NO_WAITEN */
                    PWM_CTRL2_DBGEN_MASK | PWM_CTRL2_RELOAD_SEL_MASK);
    reg |= (PWM_CTRL2_CLK_SEL(config->clockSource) | PWM_CTRL2_FORCE_SEL(config->forceTrigger) |
            PWM_CTRL2_INIT_SEL(config->initializationControl) | PWM_CTRL2_DBGEN(config->enableDebugMode) |
#if !defined(FSL_FEATURE_PWM_HAS_NO_WAITEN) || (!FSL_FEATURE_PWM_HAS_NO_WAITEN)
            PWM_CTRL2_WAITEN(config->enableWait) |
#endif /* FSL_FEATURE_PWM_HAS_NO_WAITEN */
            PWM_CTRL2_RELOAD_SEL(config->reloadSelect));

    /* Setup PWM A & B to be independent or a complementary-pair */
    switch (config->pairOperation)
    {
        case kPWM_Independent:
            reg |= PWM_CTRL2_INDEP_MASK;
            break;
        case kPWM_ComplementaryPwmA:
            base->MCTRL &= ~((uint16_t)1U << (PWM_MCTRL_IPOL_SHIFT + (uint16_t)subModule));
            break;
        case kPWM_ComplementaryPwmB:
            base->MCTRL |= ((uint16_t)1U << (PWM_MCTRL_IPOL_SHIFT + (uint16_t)subModule));
            break;
        default:
            assert(false);
            break;
    }
    base->SM[subModule].CTRL2 = reg;

    reg = base->SM[subModule].CTRL;

    /* Setup the clock prescale, load mode and frequency */
    reg &= ~(uint16_t)(PWM_CTRL_PRSC_MASK | PWM_CTRL_LDFQ_MASK | PWM_CTRL_LDMOD_MASK);
    reg |= (PWM_CTRL_PRSC(config->prescale) | PWM_CTRL_LDFQ(config->reloadFrequency));

    /* Setup register reload logic */
    switch (config->reloadLogic)
    {
        case kPWM_ReloadImmediate:
            reg |= PWM_CTRL_LDMOD_MASK;
            break;
        case kPWM_ReloadPwmHalfCycle:
            reg |= PWM_CTRL_HALF_MASK;
            reg &= (uint16_t)(~PWM_CTRL_FULL_MASK);
            break;
        case kPWM_ReloadPwmFullCycle:
            reg &= (uint16_t)(~PWM_CTRL_HALF_MASK);
            reg |= PWM_CTRL_FULL_MASK;
            break;
        case kPWM_ReloadPwmHalfAndFullCycle:
            reg |= PWM_CTRL_HALF_MASK;
            reg |= PWM_CTRL_FULL_MASK;
            break;
        default:
            assert(false);
            break;
    }
    base->SM[subModule].CTRL = reg;

    /* Set PWM output normal */
    base->MASK &= ~(uint16_t)(PWM_MASK_MASKX_MASK | PWM_MASK_MASKA_MASK | PWM_MASK_MASKB_MASK);

    base->DTSRCSEL = 0U;

    /* Issue a Force trigger event when configured to trigger locally */
    if (config->forceTrigger == kPWM_Force_Local)
    {
        base->SM[subModule].CTRL2 |= PWM_CTRL2_FORCE(1U);
    }

    return kStatus_Success;
}

/*!
 * brief Gate the PWM submodule clock
 *
 * param base      PWM peripheral base address
 * param subModule PWM submodule to deinitialize
 */
void PWM_Deinit(PWM_Type *base, pwm_submodule_t subModule)
{
    /* Stop the submodule */
    base->MCTRL &= ~((uint16_t)1U << (PWM_MCTRL_RUN_SHIFT + (uint16_t)subModule));

#if !(defined(FSL_SDK_DISABLE_DRIVER_CLOCK_CONTROL) && FSL_SDK_DISABLE_DRIVER_CLOCK_CONTROL)
    /* Gate the PWM submodule clock*/
    CLOCK_DisableClock(s_pwmClocks[PWM_GetInstance(base)][subModule]);
#endif /* FSL_SDK_DISABLE_DRIVER_CLOCK_CONTROL */
}

/*!
 * brief  Fill in the PWM config struct with the default settings
 *
 * The default values are:
 * code
 *   config->enableDebugMode = false;
 *   config->enableWait = false;
 *   config->reloadSelect = kPWM_LocalReload;
 *   config->clockSource = kPWM_BusClock;
 *   config->prescale = kPWM_Prescale_Divide_1;
 *   config->initializationControl = kPWM_Initialize_LocalSync;
 *   config->forceTrigger = kPWM_Force_Local;
 *   config->reloadFrequency = kPWM_LoadEveryOportunity;
 *   config->reloadLogic = kPWM_ReloadImmediate;
 *   config->pairOperation = kPWM_Independent;
 * endcode
 * param config Pointer to user's PWM config structure.
 */
void PWM_GetDefaultConfig(pwm_config_t *config)
{
    assert(config);

    /* Initializes the configure structure to zero. */
    (void)memset(config, 0, sizeof(*config));

    /* PWM is paused in debug mode */
    config->enableDebugMode = false;
    /* PWM is paused in wait mode */
#if !defined(FSL_FEATURE_PWM_HAS_NO_WAITEN) || (!FSL_FEATURE_PWM_HAS_NO_WAITEN)
    config->enableWait = false;
#endif /* FSL_FEATURE_PWM_HAS_NO_WAITEN */
    /* PWM module uses the local reload signal to reload registers */
    config->reloadSelect = kPWM_LocalReload;
    /* Use the IP Bus clock as source clock for the PWM submodule */
    config->clockSource = kPWM_BusClock;
    /* Clock source prescale is set to divide by 1*/
    config->prescale = kPWM_Prescale_Divide_1;
    /* Local sync causes initialization */
    config->initializationControl = kPWM_Initialize_LocalSync;
    /* The local force signal, CTRL2[FORCE], from the submodule is used to force updates */
    config->forceTrigger = kPWM_Force_Local;
    /* PWM reload frequency, reload opportunity is PWM half cycle or full cycle.
     * This field is not used in Immediate reload mode
     */
    config->reloadFrequency = kPWM_LoadEveryOportunity;
    /* Buffered-registers get loaded with new values as soon as LDOK bit is set */
    config->reloadLogic = kPWM_ReloadImmediate;
    /* PWM A & PWM B operate as 2 independent channels */
    config->pairOperation = kPWM_Independent;
}

/*!
 * brief Sets up the PWM signals for a PWM submodule.
 *
 * The function initializes the submodule according to the parameters passed in by the user. The function
 * also sets up the value compare registers to match the PWM signal requirements.
 * If the dead time insertion logic is enabled, the pulse period is reduced by the
 * dead time period specified by the user.
 *
 * param base        PWM peripheral base address
 * param subModule   PWM submodule to configure
 * param chnlParams  Array of PWM channel parameters to configure the channel(s), PWMX submodule is not supported.
 * param numOfChnls  Number of channels to configure, this should be the size of the array passed in.
 *                    Array size should not be more than 2 as each submodule has 2 pins to output PWM
 * param mode        PWM operation mode, options available in enumeration ::pwm_mode_t
 * param pwmFreq_Hz  PWM signal frequency in Hz
 * param srcClock_Hz PWM main counter clock in Hz.
 *
 * return Returns kStatusFail if there was error setting up the signal; kStatusSuccess otherwise
 */
status_t PWM_SetupPwm(PWM_Type *base,
                      pwm_submodule_t subModule,
                      const pwm_signal_param_t *chnlParams,
                      uint8_t numOfChnls,
                      pwm_mode_t mode,
                      uint32_t pwmFreq_Hz,
                      uint32_t srcClock_Hz)
{
    assert(chnlParams);
    assert(pwmFreq_Hz);
    assert(numOfChnls);
    assert(srcClock_Hz);

    uint32_t pwmClock;
    uint16_t pulseCnt = 0, pwmHighPulse = 0;
    uint16_t modulo = 0;
    uint8_t i, polarityShift = 0, outputEnableShift = 0;

    for (i = 0; i < numOfChnls; i++)
    {
        if (chnlParams[i].pwmChannel == kPWM_PwmX)
        {
            /* PWMX configuration is not supported yet */
            return kStatus_Fail;
        }
    }

    /* Divide the clock by the prescale value */
    pwmClock = (srcClock_Hz / (1UL << ((base->SM[subModule].CTRL & PWM_CTRL_PRSC_MASK) >> PWM_CTRL_PRSC_SHIFT)));
    pulseCnt = (uint16_t)(pwmClock / pwmFreq_Hz);

    /* Setup each PWM channel */
    for (i = 0; i < numOfChnls; i++)
    {
        /* Calculate pulse width */
        pwmHighPulse = (pulseCnt * chnlParams->dutyCyclePercent) / 100U;

        /* Setup the different match registers to generate the PWM signal */
        switch (mode)
        {
            case kPWM_SignedCenterAligned:
                /* Setup the PWM period for a signed center aligned signal */
                if (i == 0U)
                {
                    modulo = (pulseCnt >> 1U);
                    /* Indicates the start of the PWM period */
                    base->SM[subModule].INIT = PWM_GetComplementU16(modulo);
                    /* Indicates the center value */
                    base->SM[subModule].VAL0 = 0;
                    /* Indicates the end of the PWM period */
                    /* The change during the end to start of the PWM period requires a count time */
                    base->SM[subModule].VAL1 = modulo - 1U;
                }

                /* Setup the PWM dutycycle */
                if (chnlParams->pwmChannel == kPWM_PwmA)
                {
                    base->SM[subModule].VAL2 = PWM_GetComplementU16(pwmHighPulse / 2U);
                    base->SM[subModule].VAL3 = (pwmHighPulse / 2U);
                }
                else
                {
                    base->SM[subModule].VAL4 = PWM_GetComplementU16(pwmHighPulse / 2U);
                    base->SM[subModule].VAL5 = (pwmHighPulse / 2U);
                }
                break;
            case kPWM_CenterAligned:
                /* Setup the PWM period for an unsigned center aligned signal */
                /* Indicates the start of the PWM period */
                if (i == 0U)
                {
                    base->SM[subModule].INIT = 0;
                    /* Indicates the center value */
                    base->SM[subModule].VAL0 = (pulseCnt / 2U);
                    /* Indicates the end of the PWM period */
                    /* The change during the end to start of the PWM period requires a count time */
                    base->SM[subModule].VAL1 = pulseCnt - 1U;
                }

                /* Setup the PWM dutycycle */
                if (chnlParams->pwmChannel == kPWM_PwmA)
                {
                    base->SM[subModule].VAL2 = ((pulseCnt - pwmHighPulse) / 2U);
                    base->SM[subModule].VAL3 = ((pulseCnt + pwmHighPulse) / 2U);
                }
                else
                {
                    base->SM[subModule].VAL4 = ((pulseCnt - pwmHighPulse) / 2U);
                    base->SM[subModule].VAL5 = ((pulseCnt + pwmHighPulse) / 2U);
                }
                break;
            case kPWM_SignedEdgeAligned:
                /* Setup the PWM period for a signed edge aligned signal */
                if (i == 0U)
                {
                    modulo = (pulseCnt >> 1U);
                    /* Indicates the start of the PWM period */
                    base->SM[subModule].INIT = PWM_GetComplementU16(modulo);
                    /* Indicates the center value */
                    base->SM[subModule].VAL0 = 0;
                    /* Indicates the end of the PWM period */
                    /* The change during the end to start of the PWM period requires a count time */
                    base->SM[subModule].VAL1 = modulo - 1U;
                }

                /* Setup the PWM dutycycle */
                if (chnlParams->pwmChannel == kPWM_PwmA)
                {
                    base->SM[subModule].VAL2 = PWM_GetComplementU16(modulo);
                    base->SM[subModule].VAL3 = PWM_GetComplementU16(modulo) + pwmHighPulse;
                }
                else
                {
                    base->SM[subModule].VAL4 = PWM_GetComplementU16(modulo);
                    base->SM[subModule].VAL5 = PWM_GetComplementU16(modulo) + pwmHighPulse;
                }
                break;
            case kPWM_EdgeAligned:
                /* Setup the PWM period for a unsigned edge aligned signal */
                /* Indicates the start of the PWM period */
                if (i == 0U)
                {
                    base->SM[subModule].INIT = 0;
                    /* Indicates the center value */
                    base->SM[subModule].VAL0 = (pulseCnt / 2U);
                    /* Indicates the end of the PWM period */
                    /* The change during the end to start of the PWM period requires a count time */
                    base->SM[subModule].VAL1 = pulseCnt - 1U;
                }

                /* Setup the PWM dutycycle */
                if (chnlParams->pwmChannel == kPWM_PwmA)
                {
                    base->SM[subModule].VAL2 = 0;
                    base->SM[subModule].VAL3 = pwmHighPulse;
                }
                else
                {
                    base->SM[subModule].VAL4 = 0;
                    base->SM[subModule].VAL5 = pwmHighPulse;
                }
                break;
            default:
                assert(false);
                break;
        }
        /* Setup register shift values based on the channel being configured.
         * Also setup the deadtime value
         */
        if (chnlParams->pwmChannel == kPWM_PwmA)
        {
            polarityShift              = PWM_OCTRL_POLA_SHIFT;
            outputEnableShift          = PWM_OUTEN_PWMA_EN_SHIFT;
            base->SM[subModule].DTCNT0 = PWM_DTCNT0_DTCNT0(chnlParams->deadtimeValue);
        }
        else
        {
            polarityShift              = PWM_OCTRL_POLB_SHIFT;
            outputEnableShift          = PWM_OUTEN_PWMB_EN_SHIFT;
            base->SM[subModule].DTCNT1 = PWM_DTCNT1_DTCNT1(chnlParams->deadtimeValue);
        }

        /* Set PWM output fault status */
        switch (chnlParams->pwmChannel)
        {
            case kPWM_PwmA:
                base->SM[subModule].OCTRL &= ~((uint16_t)PWM_OCTRL_PWMAFS_MASK);
                base->SM[subModule].OCTRL |= (((uint16_t)(chnlParams->faultState) << (uint16_t)PWM_OCTRL_PWMAFS_SHIFT) &
                                              (uint16_t)PWM_OCTRL_PWMAFS_MASK);
                break;
            case kPWM_PwmB:
                base->SM[subModule].OCTRL &= ~((uint16_t)PWM_OCTRL_PWMBFS_MASK);
                base->SM[subModule].OCTRL |= (((uint16_t)(chnlParams->faultState) << (uint16_t)PWM_OCTRL_PWMBFS_SHIFT) &
                                              (uint16_t)PWM_OCTRL_PWMBFS_MASK);
                break;
            default:
                assert(false);
                break;
        }

        /* Setup signal active level */
        if ((bool)chnlParams->level == kPWM_HighTrue)
        {
            base->SM[subModule].OCTRL &= ~((uint16_t)1U << (uint16_t)polarityShift);
        }
        else
        {
            base->SM[subModule].OCTRL |= ((uint16_t)1U << (uint16_t)polarityShift);
        }
        if (chnlParams->pwmchannelenable)
        {
            /* Enable PWM output */
            base->OUTEN |= ((uint16_t)1U << ((uint16_t)outputEnableShift + (uint16_t)subModule));
        }

        /* Get the pwm duty cycle */
        s_pwmGetPwmDutyCycle[subModule][chnlParams->pwmChannel] = chnlParams->dutyCyclePercent;

        /* Get the next channel parameters */
        chnlParams++;
    }

    return kStatus_Success;
}

/*!
 * brief Set PWM phase shift for PWM channel running on channel PWM_A, PWM_B which with 50% duty cycle.
 *
 * param base        PWM peripheral base address
 * param subModule   PWM submodule to configure
 * param pwmChannel  PWM channel to configure
 * param pwmFreq_Hz  PWM signal frequency in Hz
 * param srcClock_Hz PWM main counter clock in Hz.
 * param shiftvalue  Phase shift value, range in 0 ~ 50
 * param doSync      true: Set LDOK bit for the submodule list;
 *                   false: LDOK bit don't set, need to call PWM_SetPwmLdok to sync update.
 *
 * return Returns kStatus_Fail if there was error setting up the signal; kStatus_Success otherwise
 */
status_t PWM_SetupPwmPhaseShift(PWM_Type *base,
                                pwm_submodule_t subModule,
                                pwm_channels_t pwmChannel,
                                uint32_t pwmFreq_Hz,
                                uint32_t srcClock_Hz,
                                uint8_t shiftvalue,
                                bool doSync)
{
    assert(pwmFreq_Hz != 0U);
    assert(srcClock_Hz != 0U);
    assert(shiftvalue <= 50U);

    uint32_t pwmClock;
    uint16_t pulseCnt = 0, pwmHighPulse = 0;
    uint16_t modulo = 0;
    uint16_t shift  = 0;

    if (pwmChannel != kPWM_PwmX)
    {
        /* Divide the clock by the prescale value */
        pwmClock = (srcClock_Hz / (1UL << ((base->SM[subModule].CTRL & PWM_CTRL_PRSC_MASK) >> PWM_CTRL_PRSC_SHIFT)));
        pulseCnt = (uint16_t)(pwmClock / pwmFreq_Hz);

        /* Clear LDOK bit if it is set */
        if (0U != (base->MCTRL & PWM_MCTRL_LDOK(1UL << (uint8_t)subModule)))
        {
            base->MCTRL |= PWM_MCTRL_CLDOK(1UL << (uint8_t)subModule);
        }

        modulo = (pulseCnt >> 1U);
        /* Indicates the start of the PWM period */
        base->SM[subModule].INIT = PWM_GetComplementU16(modulo);
        /* Indicates the center value */
        base->SM[subModule].VAL0 = 0;
        /* Indicates the end of the PWM period */
        /* The change during the end to start of the PWM period requires a count time */
        base->SM[subModule].VAL1 = modulo - 1U;

        /* Immediately upon when MCTRL[LDOK] being set */
        base->SM[subModule].CTRL |= PWM_CTRL_LDMOD_MASK;

        /* phase shift value */
        shift = (pulseCnt * shiftvalue) / 100U;

        /* duty cycle 50% */
        pwmHighPulse = pulseCnt / 2U;

        if (pwmChannel == kPWM_PwmA)
        {
            base->SM[subModule].VAL2 = PWM_GetComplementU16(modulo) + shift;
            base->SM[subModule].VAL3 = PWM_GetComplementU16(modulo) + pwmHighPulse + shift - 1U;
        }
        else if (pwmChannel == kPWM_PwmB)
        {
            base->SM[subModule].VAL4 = PWM_GetComplementU16(modulo) + shift;
            base->SM[subModule].VAL5 = PWM_GetComplementU16(modulo) + pwmHighPulse + shift - 1U;
        }
        else
        {
            return kStatus_Fail;
        }

        if (doSync)
        {
            /* Set LDOK bit to load VALx bit */
            base->MCTRL |= PWM_MCTRL_LDOK(1UL << (uint8_t)subModule);
        }
    }
    else
    {
        return kStatus_Fail;
    }

    return kStatus_Success;
}

/*!
 * brief Updates the PWM signal's dutycycle.
 *
 * The function updates the PWM dutycyle to the new value that is passed in.
 * If the dead time insertion logic is enabled then the pulse period is reduced by the
 * dead time period specified by the user.
 *
 * param base              PWM peripheral base address
 * param subModule         PWM submodule to configure
 * param pwmSignal         Signal (PWM A or PWM B) to update
 * param currPwmMode       The current PWM mode set during PWM setup
 * param dutyCyclePercent  New PWM pulse width, value should be between 0 to 100
 *                          0=inactive signal(0% duty cycle)...
 *                          100=active signal (100% duty cycle)
 */
void PWM_UpdatePwmDutycycle(PWM_Type *base,
                            pwm_submodule_t subModule,
                            pwm_channels_t pwmSignal,
                            pwm_mode_t currPwmMode,
                            uint8_t dutyCyclePercent)
{
    assert(dutyCyclePercent <= 100U);
    assert(pwmSignal != kPWM_PwmX);
    uint16_t reloadValue = dutyCycleToReloadValue(dutyCyclePercent);

    PWM_UpdatePwmDutycycleHighAccuracy(base, subModule, pwmSignal, currPwmMode, reloadValue);
}

/*!
 * brief Updates the PWM signal's dutycycle with 16-bit accuracy.
 *
 * The function updates the PWM dutycyle to the new value that is passed in.
 * If the dead time insertion logic is enabled then the pulse period is reduced by the
 * dead time period specified by the user.
 *
 * param base              PWM peripheral base address
 * param subModule         PWM submodule to configure
 * param pwmSignal         Signal (PWM A or PWM B) to update
 * param currPwmMode       The current PWM mode set during PWM setup
 * param dutyCycle         New PWM pulse width, value should be between 0 to 65535
 *                          0=inactive signal(0% duty cycle)...
 *                          65535=active signal (100% duty cycle)
 */
void PWM_UpdatePwmDutycycleHighAccuracy(
    PWM_Type *base, pwm_submodule_t subModule, pwm_channels_t pwmSignal, pwm_mode_t currPwmMode, uint16_t dutyCycle)
{
    assert(pwmSignal != kPWM_PwmX);
    uint16_t pulseCnt = 0, pwmHighPulse = 0;
    uint16_t modulo = 0;

    switch (currPwmMode)
    {
        case kPWM_SignedCenterAligned:
            modulo   = base->SM[subModule].VAL1 + 1U;
            pulseCnt = modulo * 2U;
            /* Calculate pulse width */
            pwmHighPulse = (pulseCnt * dutyCycle) / 65535U;

            /* Setup the PWM dutycycle */
            if (pwmSignal == kPWM_PwmA)
            {
                base->SM[subModule].VAL2 = PWM_GetComplementU16(pwmHighPulse / 2U);
                base->SM[subModule].VAL3 = (pwmHighPulse / 2U);
            }
            else if (pwmSignal == kPWM_PwmB)
            {
                base->SM[subModule].VAL4 = PWM_GetComplementU16(pwmHighPulse / 2U);
                base->SM[subModule].VAL5 = (pwmHighPulse / 2U);
            }
            else
            {
                assert(false);
            }
            break;
        case kPWM_CenterAligned:
            pulseCnt = base->SM[subModule].VAL1 + 1U;
            /* Calculate pulse width */
            pwmHighPulse = (pulseCnt * dutyCycle) / 65535U;

            /* Setup the PWM dutycycle */
            if (pwmSignal == kPWM_PwmA)
            {
                base->SM[subModule].VAL2 = ((pulseCnt - pwmHighPulse) / 2U);
                base->SM[subModule].VAL3 = ((pulseCnt + pwmHighPulse) / 2U);
            }
            else if (pwmSignal == kPWM_PwmB)
            {
                base->SM[subModule].VAL4 = ((pulseCnt - pwmHighPulse) / 2U);
                base->SM[subModule].VAL5 = ((pulseCnt + pwmHighPulse) / 2U);
            }
            else
            {
                assert(false);
            }
            break;
        case kPWM_SignedEdgeAligned:
            modulo   = base->SM[subModule].VAL1 + 1U;
            pulseCnt = modulo * 2U;
            /* Calculate pulse width */
            pwmHighPulse = (pulseCnt * dutyCycle) / 65535U;

            /* Setup the PWM dutycycle */
            if (pwmSignal == kPWM_PwmA)
            {
                base->SM[subModule].VAL2 = PWM_GetComplementU16(modulo);
                base->SM[subModule].VAL3 = PWM_GetComplementU16(modulo) + pwmHighPulse;
            }
            else if (pwmSignal == kPWM_PwmB)
            {
                base->SM[subModule].VAL4 = PWM_GetComplementU16(modulo);
                base->SM[subModule].VAL5 = PWM_GetComplementU16(modulo) + pwmHighPulse;
            }
            else
            {
                assert(false);
            }
            break;
        case kPWM_EdgeAligned:
            pulseCnt = base->SM[subModule].VAL1 + 1U;
            /* Calculate pulse width */
            pwmHighPulse = (pulseCnt * dutyCycle) / 65535U;

            /* Setup the PWM dutycycle */
            if (pwmSignal == kPWM_PwmA)
            {
                base->SM[subModule].VAL2 = 0;
                base->SM[subModule].VAL3 = pwmHighPulse;
            }
            else if (pwmSignal == kPWM_PwmB)
            {
                base->SM[subModule].VAL4 = 0;
                base->SM[subModule].VAL5 = pwmHighPulse;
            }
            else
            {
                assert(false);
            }
            break;
        default:
            assert(false);
            break;
    }
    if (kPWM_PwmX != pwmSignal)
    {
        /* Get the pwm duty cycle */
        s_pwmGetPwmDutyCycle[subModule][pwmSignal] = (uint8_t)(dutyCycle / 65535U);
    }
}

/*!
 * brief Sets up the PWM input capture
 *
 * Each PWM submodule has 3 pins that can be configured for use as input capture pins. This function
 * sets up the capture parameters for each pin and enables the pin for input capture operation.
 *
 * param base               PWM peripheral base address
 * param subModule          PWM submodule to configure
 * param pwmChannel         Channel in the submodule to setup
 * param inputCaptureParams Parameters passed in to set up the input pin
 */
void PWM_SetupInputCapture(PWM_Type *base,
                           pwm_submodule_t subModule,
                           pwm_channels_t pwmChannel,
                           const pwm_input_capture_param_t *inputCaptureParams)
{
    uint16_t reg = 0;
    switch (pwmChannel)
    {
        case kPWM_PwmA:
            /* Setup the capture paramters for PWM A pin */
            reg = (PWM_CAPTCTRLA_INP_SELA(inputCaptureParams->captureInputSel) |
                   PWM_CAPTCTRLA_EDGA0(inputCaptureParams->edge0) | PWM_CAPTCTRLA_EDGA1(inputCaptureParams->edge1) |
                   PWM_CAPTCTRLA_ONESHOTA(inputCaptureParams->enableOneShotCapture) |
                   PWM_CAPTCTRLA_CFAWM(inputCaptureParams->fifoWatermark));
            /* Enable the edge counter if using the output edge counter */
            if (inputCaptureParams->captureInputSel)
            {
                reg |= PWM_CAPTCTRLA_EDGCNTA_EN_MASK;
            }
            /* Enable input capture operation */
            reg |= PWM_CAPTCTRLA_ARMA_MASK;

            base->SM[subModule].CAPTCTRLA = reg;

            /* Setup the compare value when using the edge counter as source */
            base->SM[subModule].CAPTCOMPA = PWM_CAPTCOMPA_EDGCMPA(inputCaptureParams->edgeCompareValue);
            /* Setup PWM A pin for input capture */
            base->OUTEN &= ~((uint16_t)1U << (PWM_OUTEN_PWMA_EN_SHIFT + (uint16_t)subModule));
            break;
        case kPWM_PwmB:
            /* Setup the capture paramters for PWM B pin */
            reg = (PWM_CAPTCTRLB_INP_SELB(inputCaptureParams->captureInputSel) |
                   PWM_CAPTCTRLB_EDGB0(inputCaptureParams->edge0) | PWM_CAPTCTRLB_EDGB1(inputCaptureParams->edge1) |
                   PWM_CAPTCTRLB_ONESHOTB(inputCaptureParams->enableOneShotCapture) |
                   PWM_CAPTCTRLB_CFBWM(inputCaptureParams->fifoWatermark));
            /* Enable the edge counter if using the output edge counter */
            if (inputCaptureParams->captureInputSel)
            {
                reg |= PWM_CAPTCTRLB_EDGCNTB_EN_MASK;
            }
            /* Enable input capture operation */
            reg |= PWM_CAPTCTRLB_ARMB_MASK;

            base->SM[subModule].CAPTCTRLB = reg;

            /* Setup the compare value when using the edge counter as source */
            base->SM[subModule].CAPTCOMPB = PWM_CAPTCOMPB_EDGCMPB(inputCaptureParams->edgeCompareValue);
            /* Setup PWM B pin for input capture */
            base->OUTEN &= ~((uint16_t)1U << (PWM_OUTEN_PWMB_EN_SHIFT + (uint16_t)subModule));
            break;
        case kPWM_PwmX:
            reg = (PWM_CAPTCTRLX_INP_SELX(inputCaptureParams->captureInputSel) |
                   PWM_CAPTCTRLX_EDGX0(inputCaptureParams->edge0) | PWM_CAPTCTRLX_EDGX1(inputCaptureParams->edge1) |
                   PWM_CAPTCTRLX_ONESHOTX(inputCaptureParams->enableOneShotCapture) |
                   PWM_CAPTCTRLX_CFXWM(inputCaptureParams->fifoWatermark));
            /* Enable the edge counter if using the output edge counter */
            if (inputCaptureParams->captureInputSel)
            {
                reg |= PWM_CAPTCTRLX_EDGCNTX_EN_MASK;
            }
            /* Enable input capture operation */
            reg |= PWM_CAPTCTRLX_ARMX_MASK;

            base->SM[subModule].CAPTCTRLX = reg;

            /* Setup the compare value when using the edge counter as source */
            base->SM[subModule].CAPTCOMPX = PWM_CAPTCOMPX_EDGCMPX(inputCaptureParams->edgeCompareValue);
            /* Setup PWM X pin for input capture */
            base->OUTEN &= ~((uint16_t)1U << (PWM_OUTEN_PWMX_EN_SHIFT + (uint16_t)subModule));
            break;
        default:
            assert(false);
            break;
    }
}

/*!
 * @brief Sets up the PWM fault input filter.
 *
 * @param base                   PWM peripheral base address
 * @param faultInputFilterParams Parameters passed in to set up the fault input filter.
 */
void PWM_SetupFaultInputFilter(PWM_Type *base, const pwm_fault_input_filter_param_t *faultInputFilterParams)
{
    assert(NULL != faultInputFilterParams);

    /* When changing values for fault period from a non-zero value, first write a value of 0 to clear the filter. */
    if (0U != (base->FFILT & PWM_FFILT_FILT_PER_MASK))
    {
        base->FFILT &= ~(uint16_t)(PWM_FFILT_FILT_PER_MASK);
    }

    base->FFILT = (uint16_t)(PWM_FFILT_FILT_PER(faultInputFilterParams->faultFilterPeriod) |
                             PWM_FFILT_FILT_CNT(faultInputFilterParams->faultFilterCount) |
                             PWM_FFILT_GSTR(faultInputFilterParams->faultGlitchStretch ? 1U : 0U));
}

/*!
 * brief Sets up the PWM fault protection.
 *
 * PWM has 4 fault inputs.
 *
 * param base        PWM peripheral base address
 * param faultNum    PWM fault to configure.
 * param faultParams Pointer to the PWM fault config structure
 */
void PWM_SetupFaults(PWM_Type *base, pwm_fault_input_t faultNum, const pwm_fault_param_t *faultParams)
{
    assert(faultParams);
    uint16_t reg;

    reg = base->FCTRL;
    /* Set the faults level-settting */
    if (faultParams->faultLevel)
    {
        reg |= ((uint16_t)1U << (PWM_FCTRL_FLVL_SHIFT + (uint16_t)faultNum));
    }
    else
    {
        reg &= ~((uint16_t)1U << (PWM_FCTRL_FLVL_SHIFT + (uint16_t)faultNum));
    }
    /* Set the fault clearing mode */
    if ((uint16_t)faultParams->faultClearingMode != 0U)
    {
        /* Use manual fault clearing */
        reg &= ~((uint16_t)1U << (PWM_FCTRL_FAUTO_SHIFT + (uint16_t)faultNum));
        if (faultParams->faultClearingMode == kPWM_ManualSafety)
        {
            /* Use manual fault clearing with safety mode enabled */
            reg |= ((uint16_t)1U << (PWM_FCTRL_FSAFE_SHIFT + (uint16_t)faultNum));
        }
        else
        {
            /* Use manual fault clearing with safety mode disabled */
            reg &= ~((uint16_t)1U << (PWM_FCTRL_FSAFE_SHIFT + (uint16_t)faultNum));
        }
    }
    else
    {
        /* Use automatic fault clearing */
        reg |= ((uint16_t)1U << (PWM_FCTRL_FAUTO_SHIFT + (uint16_t)faultNum));
    }
    base->FCTRL = reg;

    /* Set the combinational path option */
    if (faultParams->enableCombinationalPath)
    {
        /* Combinational path from the fault input to the PWM output is available */
        base->FCTRL2 &= ~((uint16_t)1U << (uint16_t)faultNum);
    }
    else
    {
        /* No combinational path available, only fault filter & latch signal can disable PWM output */
        base->FCTRL2 |= ((uint16_t)1U << (uint16_t)faultNum);
    }

    /* Initially clear both recovery modes */
    reg = base->FSTS;
    reg &= ~(((uint16_t)1U << (PWM_FSTS_FFULL_SHIFT + (uint16_t)faultNum)) |
             ((uint16_t)1U << (PWM_FSTS_FHALF_SHIFT + (uint16_t)faultNum)));
    /* Setup fault recovery */
    switch (faultParams->recoverMode)
    {
        case kPWM_NoRecovery:
            break;
        case kPWM_RecoverHalfCycle:
            reg |= ((uint16_t)1U << (PWM_FSTS_FHALF_SHIFT + (uint16_t)faultNum));
            break;
        case kPWM_RecoverFullCycle:
            reg |= ((uint16_t)1U << (PWM_FSTS_FFULL_SHIFT + (uint16_t)faultNum));
            break;
        case kPWM_RecoverHalfAndFullCycle:
            reg |= ((uint16_t)1U << (PWM_FSTS_FHALF_SHIFT + (uint16_t)faultNum));
            reg |= ((uint16_t)1U << (PWM_FSTS_FFULL_SHIFT + (uint16_t)faultNum));
            break;
        default:
            assert(false);
            break;
    }
    base->FSTS = reg;
}

/*!
 * brief  Fill in the PWM fault config struct with the default settings
 *
 * The default values are:
 * code
 *   config->faultClearingMode = kPWM_Automatic;
 *   config->faultLevel = false;
 *   config->enableCombinationalPath = true;
 *   config->recoverMode = kPWM_NoRecovery;
 * endcode
 * param config Pointer to user's PWM fault config structure.
 */
void PWM_FaultDefaultConfig(pwm_fault_param_t *config)
{
    assert(config);

    /* Initializes the configure structure to zero. */
    (void)memset(config, 0, sizeof(*config));

    /* PWM uses automatic fault clear mode */
    config->faultClearingMode = kPWM_Automatic;
    /* PWM fault level is set to logic 0 */
    config->faultLevel = false;
    /* Combinational Path from fault input is enabled */
    config->enableCombinationalPath = true;
    /* PWM output will stay inactive when recovering from a fault */
    config->recoverMode = kPWM_NoRecovery;
}

/*!
 * brief Selects the signal to output on a PWM pin when a FORCE_OUT signal is asserted.
 *
 * The user specifies which channel to configure by supplying the submodule number and whether
 * to modify PWM A or PWM B within that submodule.
 *
 * param base       PWM peripheral base address
 * param subModule  PWM submodule to configure
 * param pwmChannel Channel to configure
 * param mode       Signal to output when a FORCE_OUT is triggered
 */
void PWM_SetupForceSignal(PWM_Type *base, pwm_submodule_t subModule, pwm_channels_t pwmChannel, pwm_force_signal_t mode)

{
    uint16_t shift;
    uint16_t reg;

    /* DTSRCSEL register has 4 bits per submodule; 2 bits for PWM A and 2 bits for PWM B */
    shift = ((uint16_t)subModule * 4U) + ((uint16_t)pwmChannel * 2U);

    /* Setup the signal to be passed upon occurrence of a FORCE_OUT signal */
    reg = base->DTSRCSEL;
    reg &= ~((uint16_t)0x3U << shift);
    reg |= (uint16_t)((uint16_t)mode << shift);
    base->DTSRCSEL = reg;
}

/*!
 * brief Enables the selected PWM interrupts
 *
 * param base      PWM peripheral base address
 * param subModule PWM submodule to configure
 * param mask      The interrupts to enable. This is a logical OR of members of the
 *                  enumeration ::pwm_interrupt_enable_t
 */
void PWM_EnableInterrupts(PWM_Type *base, pwm_submodule_t subModule, uint32_t mask)
{
    /* Upper 16 bits are for related to the submodule */
    base->SM[subModule].INTEN |= ((uint16_t)mask & 0xFFFFU);
    /* Fault related interrupts */
    base->FCTRL |= ((uint16_t)(mask >> 16U) & PWM_FCTRL_FIE_MASK);
}

/*!
 * brief Disables the selected PWM interrupts
 *
 * param base      PWM peripheral base address
 * param subModule PWM submodule to configure
 * param mask      The interrupts to enable. This is a logical OR of members of the
 *                  enumeration ::pwm_interrupt_enable_t
 */
void PWM_DisableInterrupts(PWM_Type *base, pwm_submodule_t subModule, uint32_t mask)
{
    base->SM[subModule].INTEN &= ~((uint16_t)mask & 0xFFFFU);
    base->FCTRL &= ~((uint16_t)(mask >> 16U) & PWM_FCTRL_FIE_MASK);
}

/*!
 * brief Gets the enabled PWM interrupts
 *
 * param base      PWM peripheral base address
 * param subModule PWM submodule to configure
 *
 * return The enabled interrupts. This is the logical OR of members of the
 *         enumeration ::pwm_interrupt_enable_t
 */
uint32_t PWM_GetEnabledInterrupts(PWM_Type *base, pwm_submodule_t subModule)
{
    uint32_t enabledInterrupts;

    enabledInterrupts = base->SM[subModule].INTEN;
    enabledInterrupts |= (((uint32_t)base->FCTRL & PWM_FCTRL_FIE_MASK) << 16UL);
    return enabledInterrupts;
}

/*!
 * brief Gets the PWM status flags
 *
 * param base      PWM peripheral base address
 * param subModule PWM submodule to configure
 *
 * return The status flags. This is the logical OR of members of the
 *         enumeration ::pwm_status_flags_t
 */
uint32_t PWM_GetStatusFlags(PWM_Type *base, pwm_submodule_t subModule)
{
    uint32_t statusFlags;

    statusFlags = base->SM[subModule].STS;
    statusFlags |= (((uint32_t)base->FSTS & PWM_FSTS_FFLAG_MASK) << 16UL);

    return statusFlags;
}

/*!
 * brief Clears the PWM status flags
 *
 * param base      PWM peripheral base address
 * param subModule PWM submodule to configure
 * param mask      The status flags to clear. This is a logical OR of members of the
 *                  enumeration ::pwm_status_flags_t
 */
void PWM_ClearStatusFlags(PWM_Type *base, pwm_submodule_t subModule, uint32_t mask)
{
    uint16_t reg;

    base->SM[subModule].STS = ((uint16_t)mask & 0xFFFFU);
    reg                     = base->FSTS;
    /* Clear the fault flags and set only the ones we wish to clear as the fault flags are cleared
     * by writing a login one
     */
    reg &= ~(uint16_t)(PWM_FSTS_FFLAG_MASK);
    reg |= (uint16_t)((mask >> 16U) & PWM_FSTS_FFLAG_MASK);
    base->FSTS = reg;
}

/*!
 * brief Set PWM output in idle status (high or low).
 *
 * note This API should call after PWM_SetupPwm() APIs, and PWMX submodule is not supported.
 *
 * param base               PWM peripheral base address
 * param pwmChannel         PWM channel to configure
 * param subModule          PWM submodule to configure
 * param idleStatus         True: PWM output is high in idle status; false: PWM output is low in idle status.
 *
 * return kStatus_Fail if there was error setting up the signal; kStatus_Success if set output idle success
 */
status_t PWM_SetOutputToIdle(PWM_Type *base, pwm_channels_t pwmChannel, pwm_submodule_t subModule, bool idleStatus)
{
    uint16_t valOn = 0, valOff = 0;
    uint16_t ldmod;

    /* Clear LDOK bit if it is set */
    if (0U != (base->MCTRL & PWM_MCTRL_LDOK(1UL << (uint8_t)subModule)))
    {
        base->MCTRL |= PWM_MCTRL_CLDOK(1UL << (uint8_t)subModule);
    }

    valOff = base->SM[subModule].INIT;
    valOn  = base->SM[subModule].VAL1 + 0x1U;

    if ((valOff + 1U) == valOn)
    {
        return kStatus_Fail;
    }

    /* Should not PWM_X channel */
    if (kPWM_PwmA == pwmChannel)
    {
        if (0U != (base->SM[subModule].OCTRL & PWM_OCTRL_POLA_MASK))
        {
            if (!idleStatus)
            {
                valOn  = base->SM[subModule].INIT;
                valOff = base->SM[subModule].VAL1 + 0x1U;
            }
        }
        else
        {
            if (idleStatus)
            {
                valOn  = base->SM[subModule].INIT;
                valOff = base->SM[subModule].VAL1 + 0x1U;
            }
        }
        base->SM[subModule].VAL2 = valOn;
        base->SM[subModule].VAL3 = valOff;
    }
    else if (kPWM_PwmB == pwmChannel)
    {
        if (0U != (base->SM[subModule].OCTRL & PWM_OCTRL_POLB_MASK))
        {
            if (!idleStatus)
            {
                valOn  = base->SM[subModule].INIT;
                valOff = base->SM[subModule].VAL1 + 0x1U;
            }
        }
        else
        {
            if (idleStatus)
            {
                valOn  = base->SM[subModule].INIT;
                valOff = base->SM[subModule].VAL1 + 0x1U;
            }
        }
        base->SM[subModule].VAL4 = valOn;
        base->SM[subModule].VAL5 = valOff;
    }
    else
    {
        return kStatus_Fail;
    }

    /* Record Load mode */
    ldmod = base->SM[subModule].CTRL;
    /* Set Load mode to make Buffered registers take effect immediately when LDOK bit set */
    base->SM[subModule].CTRL |= PWM_CTRL_LDMOD_MASK;
    /* Set LDOK bit to load buffer registers */
    base->MCTRL |= PWM_MCTRL_LDOK(1UL << (uint8_t)subModule);
    /* Restore Load mode */
    base->SM[subModule].CTRL = ldmod;

    /* Get pwm duty cycle */
    s_pwmGetPwmDutyCycle[subModule][pwmChannel] = 0x0U;

    return kStatus_Success;
}

/*!
 * brief Get the dutycycle value.
 *
 * param base        PWM peripheral base address
 * param subModule   PWM submodule to configure
 * param pwmChannel  PWM channel to configure
 *
 * return Current channel dutycycle value.
 */
uint8_t PWM_GetPwmChannelState(PWM_Type *base, pwm_submodule_t subModule, pwm_channels_t pwmChannel)
{
    return s_pwmGetPwmDutyCycle[subModule][pwmChannel];
}

/*!
 * brief Set the pwm submodule prescaler.
 *
 * param base               PWM peripheral base address
 * param subModule          PWM submodule to configure
 * param prescaler          Set prescaler value
 */
void PWM_SetClockMode(PWM_Type *base, pwm_submodule_t subModule, pwm_clock_prescale_t prescaler)
{
    uint16_t reg = base->SM[subModule].CTRL;

    /* Clear LDOK bit if it is set */
    if (0U != (base->MCTRL & PWM_MCTRL_LDOK(1UL << (uint8_t)subModule)))
    {
        base->MCTRL |= PWM_MCTRL_CLDOK(1UL << (uint8_t)subModule);
    }
    /* Set submodule prescaler. */
    reg &= ~(uint16_t)PWM_CTRL_PRSC_MASK;
    reg |= PWM_CTRL_PRSC(prescaler);
    base->SM[subModule].CTRL = reg;
    /* Set Load mode to make Buffered registers take effect immediately when LDOK bit set */
    base->SM[subModule].CTRL |= PWM_CTRL_LDMOD_MASK;
    /* Set LDOK bit to load buffer registers */
    base->MCTRL |= PWM_MCTRL_LDOK(1UL << (uint8_t)subModule);
    /* Restore Load mode */
    base->SM[subModule].CTRL = reg;
}

/*!
 * brief This function enables-disables the forcing of the output of a given eFlexPwm channel to logic 0.
 *
 * param base               PWM peripheral base address
 * param pwmChannel         PWM channel to configure
 * param subModule          PWM submodule to configure
 * param forcetozero        True: Enable the pwm force output to zero; False: Disable the pwm output resumes normal
 *                          function.
 */
void PWM_SetPwmForceOutputToZero(PWM_Type *base, pwm_submodule_t subModule, pwm_channels_t pwmChannel, bool forcetozero)
{
    uint16_t reg = base->SM[subModule].CTRL2;
    uint16_t mask;

    if (kPWM_PwmA == pwmChannel)
    {
        mask = PWM_MASK_MASKA(0x01UL << (uint8_t)subModule);
    }
    else if (kPWM_PwmB == pwmChannel)
    {
        mask = PWM_MASK_MASKB(0x01UL << (uint8_t)subModule);
    }
    else
    {
        mask = PWM_MASK_MASKX(0x01UL << (uint8_t)subModule);
    }

    if (forcetozero)
    {
        /* Disables the channel output, forcing output level to 0 */
        base->MASK |= mask;
    }
    else
    {
        /* Enables the channel output */
        base->MASK &= ~mask;
    }

    /* Select local force signal */
    base->SM[subModule].CTRL2 &= ~(uint16_t)PWM_CTRL2_FORCE_SEL_MASK;
    /* Issue a local Force trigger event */
    base->SM[subModule].CTRL2 |= PWM_CTRL2_FORCE_MASK;
    /* Restore the source of FORCE OUTPUT signal */
    base->SM[subModule].CTRL2 = reg;
}

/*!
 * brief This function set the output state of the PWM pin as requested for the current cycle.
 *
 * param base               PWM peripheral base address
 * param subModule          PWM submodule to configure
 * param pwmChannel         PWM channel to configure
 * param outputstate        Set pwm output state, see @ref pwm_output_state_t.
 */
void PWM_SetChannelOutput(PWM_Type *base,
                          pwm_submodule_t subModule,
                          pwm_channels_t pwmChannel,
                          pwm_output_state_t outputstate)
{
    uint16_t mask, swcout, sourceShift;
    uint16_t reg = base->SM[subModule].CTRL2;

    if (kPWM_PwmA == pwmChannel)
    {
        mask        = PWM_MASK_MASKA(0x01UL << (uint8_t)subModule);
        swcout      = (uint16_t)PWM_SWCOUT_SM0OUT23_MASK << ((uint8_t)subModule * 2U);
        sourceShift = PWM_DTSRCSEL_SM0SEL23_SHIFT + ((uint16_t)subModule * 4U);
    }
    else if (kPWM_PwmB == pwmChannel)
    {
        mask        = PWM_MASK_MASKB(0x01UL << (uint8_t)subModule);
        swcout      = (uint16_t)PWM_SWCOUT_SM0OUT45_MASK << ((uint8_t)subModule * 2U);
        sourceShift = PWM_DTSRCSEL_SM0SEL45_SHIFT + ((uint16_t)subModule * 4U);
    }
    else
    {
        mask        = PWM_MASK_MASKX(0x01UL << (uint8_t)subModule);
        swcout      = 0U;
        sourceShift = 0U;
    }

    if (kPWM_MaskState == outputstate)
    {
        /* Disables the channel output, forcing output level to 0 */
        base->MASK |= mask;
    }
    else
    {
        /* Enables the channel output first */
        base->MASK &= ~mask;
        /* PwmX only support MASK mode */
        if (kPWM_PwmX != pwmChannel)
        {
            if (kPWM_HighState == outputstate)
            {
                base->SWCOUT |= swcout;
                base->DTSRCSEL =
                    (base->DTSRCSEL & ~(uint16_t)(0x3UL << sourceShift)) | (uint16_t)(0x2UL << sourceShift);
            }
            else if (kPWM_LowState == outputstate)
            {
                base->SWCOUT &= ~swcout;
                base->DTSRCSEL =
                    (base->DTSRCSEL & ~(uint16_t)(0x3UL << sourceShift)) | (uint16_t)(0x2UL << sourceShift);
            }
            else if (kPWM_NormalState == outputstate)
            {
                base->DTSRCSEL &= ~(uint16_t)(0x3UL << sourceShift);
            }
            else
            {
                base->DTSRCSEL =
                    (base->DTSRCSEL & ~(uint16_t)(0x3UL << sourceShift)) | (uint16_t)(0x1UL << sourceShift);
            }
        }
    }

    /* Select local force signal */
    base->SM[subModule].CTRL2 &= ~(uint16_t)PWM_CTRL2_FORCE_SEL_MASK;
    /* Issue a local Force trigger event */
    base->SM[subModule].CTRL2 |= PWM_CTRL2_FORCE_MASK;
    /* Restore the source of FORCE OUTPUT signal */
    base->SM[subModule].CTRL2 = reg;
<<<<<<< HEAD
}
=======
}

#if defined(FSL_FEATURE_PWM_HAS_PHASE_DELAY) && FSL_FEATURE_PWM_HAS_PHASE_DELAY
/*!
 * brief This function set the phase delay from the master sync signal of submodule 0.
 *
 * param base               PWM peripheral base address
 * param subModule          PWM submodule to configure
 * param pwmChannel         PWM channel to configure
 * param delayCycles        Number of cycles delayed from submodule 0.
 *
 * return kStatus_Fail if the number of delay cycles is set larger than the period defined in submodule 0;
 *        kStatus_Success if set phase delay success
 */
status_t PWM_SetPhaseDelay(PWM_Type *base, pwm_channels_t pwmChannel, pwm_submodule_t subModule, uint16_t delayCycles)
{
    uint16_t reg = base->SM[subModule].CTRL2;
    
    /* Clear LDOK bit if it is set */
    if (0U != (base->MCTRL & PWM_MCTRL_LDOK(1UL << (uint8_t)subModule)))
    {
        base->MCTRL |= PWM_MCTRL_CLDOK(1UL << (uint8_t)subModule);
    }
    
    if(base->SM[kPWM_Module_0].VAL1 < delayCycles)
    {
        return kStatus_Fail;
    }
    else
    {
        base->SM[subModule].PHASEDLY = delayCycles;
    }
    
    /* Select the master sync signal as the source for initialization */
    reg = (reg & ~(uint16_t)PWM_CTRL2_INIT_SEL_MASK)| PWM_CTRL2_INIT_SEL(2);
    /* Set Load mode to make Buffered registers take effect immediately when LDOK bit set */
    base->SM[subModule].CTRL |= PWM_CTRL_LDMOD_MASK;
    /* Set LDOK bit to load buffer registers */
    base->MCTRL |= PWM_MCTRL_LDOK(1UL << (uint8_t)subModule);
    /* Restore the source of phase delay register intialization */
    base->SM[subModule].CTRL2 = reg;
    return kStatus_Success;
}
#endif /* FSL_FEATURE_PWM_HAS_PHASE_DELAY */
>>>>>>> 16897e8a
<|MERGE_RESOLUTION|>--- conflicted
+++ resolved
@@ -1325,9 +1325,6 @@
     base->SM[subModule].CTRL2 |= PWM_CTRL2_FORCE_MASK;
     /* Restore the source of FORCE OUTPUT signal */
     base->SM[subModule].CTRL2 = reg;
-<<<<<<< HEAD
-}
-=======
 }
 
 #if defined(FSL_FEATURE_PWM_HAS_PHASE_DELAY) && FSL_FEATURE_PWM_HAS_PHASE_DELAY
@@ -1371,5 +1368,4 @@
     base->SM[subModule].CTRL2 = reg;
     return kStatus_Success;
 }
-#endif /* FSL_FEATURE_PWM_HAS_PHASE_DELAY */
->>>>>>> 16897e8a
+#endif /* FSL_FEATURE_PWM_HAS_PHASE_DELAY */