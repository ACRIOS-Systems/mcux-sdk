--- conflicted
+++ resolved
@@ -28,11 +28,7 @@
  ******************************************************************************/
 
 /*! @brief TSI driver version */
-<<<<<<< HEAD
-#define FSL_TSI_DRIVER_VERSION (MAKE_VERSION(2, 5, 0))
-=======
 #define FSL_TSI_DRIVER_VERSION (MAKE_VERSION(2, 6, 0))
->>>>>>> 7ea96a3d
 
 /*! @brief TSI status flags macro collection */
 #define ALL_FLAGS_MASK (TSI_GENCS_EOSF_MASK | TSI_GENCS_OUTRGF_MASK)
@@ -111,11 +107,7 @@
     kTSI_ShieldSel4   = 0x00000010U, /*!< TSI channel  4 is configured as shield channel */
     kTSI_ShieldSel5   = 0x00000020U, /*!< TSI channel  5 is configured as shield channel */
     kTSI_ShieldSel6   = 0x00000040U, /*!< TSI channel  6 is configured as shield channel */
-<<<<<<< HEAD
-    kTSI_ShieldSel7   = 0x00000080U, /*!< TSI channel  7 is configured as shield channel */ 
-=======
     kTSI_ShieldSel7   = 0x00000080U, /*!< TSI channel  7 is configured as shield channel */
->>>>>>> 7ea96a3d
     kTSI_ShieldSel8   = 0x00000100U, /*!< TSI channel  8 is configured as shield channel */
     kTSI_ShieldSel9   = 0x00000200U, /*!< TSI channel  9 is configured as shield channel */
     kTSI_ShieldSel10  = 0x00000400U, /*!< TSI channel 10 is configured as shield channel */
@@ -125,16 +117,6 @@
     kTSI_ShieldSel14  = 0x00004000U, /*!< TSI channel 14 is configured as shield channel */
     kTSI_ShieldSel15  = 0x00008000U, /*!< TSI channel 15 is configured as shield channel */
     kTSI_ShieldSel16  = 0x00010000U, /*!< TSI channel 16 is configured as shield channel */
-<<<<<<< HEAD
-    kTSI_ShieldSel17  = 0x00020000U, /*!< TSI channel 17 is configured as shield channel */    
-    kTSI_ShieldSel18  = 0x00040000U, /*!< TSI channel 18 is configured as shield channel */    
-    kTSI_ShieldSel19  = 0x00080000U, /*!< TSI channel 19 is configured as shield channel */    
-    kTSI_ShieldSel20  = 0x00100000U, /*!< TSI channel 20 is configured as shield channel */    
-    kTSI_ShieldSel21  = 0x00200000U, /*!< TSI channel 21 is configured as shield channel */    
-    kTSI_ShieldSel22  = 0x00400000U, /*!< TSI channel 22 is configured as shield channel */    
-    kTSI_ShieldSel23  = 0x00800000U, /*!< TSI channel 23 is configured as shield channel */     
-    kTSI_ShieldSel24  = 0x01000000U, /*!< TSI channel 24 is configured as shield channel */    
-=======
     kTSI_ShieldSel17  = 0x00020000U, /*!< TSI channel 17 is configured as shield channel */
     kTSI_ShieldSel18  = 0x00040000U, /*!< TSI channel 18 is configured as shield channel */
     kTSI_ShieldSel19  = 0x00080000U, /*!< TSI channel 19 is configured as shield channel */
@@ -143,7 +125,6 @@
     kTSI_ShieldSel22  = 0x00400000U, /*!< TSI channel 22 is configured as shield channel */
     kTSI_ShieldSel23  = 0x00800000U, /*!< TSI channel 23 is configured as shield channel */
     kTSI_ShieldSel24  = 0x01000000U, /*!< TSI channel 24 is configured as shield channel */
->>>>>>> 7ea96a3d
 } tsi_shield_t;
 #else
 /*!
@@ -814,8 +795,6 @@
  * @param enable True means enable TSI shield channels, false means disable.
  */
 void TSI_EnableShieldChannels(TSI_Type *base, uint32_t channelsMask, bool enable);
-<<<<<<< HEAD
-=======
 
 /*!
  * @brief Set TSI shield channels.
@@ -824,7 +803,6 @@
  * channels.
  */
 void TSI_ShieldChannelConfig(TSI_Type *base, uint32_t channelsMask);
->>>>>>> 7ea96a3d
 #endif
 
 /*!
