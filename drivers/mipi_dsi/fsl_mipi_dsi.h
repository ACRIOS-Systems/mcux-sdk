/*
 * Copyright 2017, 2019-2023 NXP
 * All rights reserved.
 *
 *
 * SPDX-License-Identifier: BSD-3-Clause
 */

#ifndef _FSL_MIPI_DSI_H_
#define _FSL_MIPI_DSI_H_

#include "fsl_common.h"
#include "fsl_soc_mipi_dsi.h"

/*!
 * @addtogroup mipi_dsi
 * @{
 */

/*******************************************************************************
 * Definitions
 ******************************************************************************/

/*! @name Driver version */
/*@{*/
<<<<<<< HEAD
#define FSL_MIPI_DSI_DRIVER_VERSION (MAKE_VERSION(2, 1, 4))
=======
#define FSL_MIPI_DSI_DRIVER_VERSION (MAKE_VERSION(2, 1, 5))
>>>>>>> 16897e8a
/*@}*/

/* The max APB transfer size. */
#define FSL_DSI_TX_MAX_PAYLOAD_BYTE (64U * 4U)
#define FSL_DSI_RX_MAX_PAYLOAD_BYTE (64U * 4U)

/*! @brief Error codes for the MIPI DSI driver. */
enum
{
    kStatus_DSI_Busy        = MAKE_STATUS((int32_t)kStatusGroup_MIPI_DSI, 0), /*!< DSI is busy. */
    kStatus_DSI_RxDataError = MAKE_STATUS((int32_t)kStatusGroup_MIPI_DSI, 1), /*!< Read data error. */
    kStatus_DSI_ErrorReportReceived =
        MAKE_STATUS((int32_t)kStatusGroup_MIPI_DSI, 2),                        /*!< Error report package received. */
    kStatus_DSI_NotSupported = MAKE_STATUS((int32_t)kStatusGroup_MIPI_DSI, 3), /*!< The transfer type not supported. */
};

/*! @brief MIPI DSI controller configuration. */
typedef struct _dsi_config
{
    uint8_t numLanes;              /*!< Number of lanes. */
    bool enableNonContinuousHsClk; /*!< In enabled, the high speed clock will enter
                                       low power mode between transmissions. */
#if (defined(FSL_FEATURE_MIPI_DSI_HOST_HAS_ULPS_CTRL) && FSL_FEATURE_MIPI_DSI_HOST_HAS_ULPS_CTRL)
    bool enableTxUlps;          /*!< Enable the TX ULPS. */
#endif                          /* FSL_FEATURE_MIPI_DSI_HOST_HAS_ULPS_CTRL */
    bool autoInsertEoTp;        /*!< Insert an EoTp short package when switching from HS to LP. */
    uint8_t numExtraEoTp;       /*!< How many extra EoTp to send after the end of a packet. */
    uint32_t htxTo_ByteClk;     /*!< HS TX timeout count (HTX_TO) in byte clock. */
    uint32_t lrxHostTo_ByteClk; /*!< LP RX host timeout count (LRX-H_TO) in byte clock. */
    uint32_t btaTo_ByteClk;     /*!< Bus turn around timeout count (TA_TO) in byte clock. */
} dsi_config_t;

/*! @brief MIPI DPI interface color coding. */
typedef enum _dsi_dpi_color_coding
{
    kDSI_Dpi16BitConfig1 = 0U, /*!< 16-bit configuration 1. RGB565: XXXXXXXX_RRRRRGGG_GGGBBBBB. */
    kDSI_Dpi16BitConfig2 = 1U, /*!< 16-bit configuration 2. RGB565: XXXRRRRR_XXGGGGGG_XXXBBBBB. */
    kDSI_Dpi16BitConfig3 = 2U, /*!< 16-bit configuration 3. RGB565: XXRRRRRX_XXGGGGGG_XXBBBBBX. */
    kDSI_Dpi18BitConfig1 = 3U, /*!< 18-bit configuration 1. RGB666: XXXXXXRR_RRRRGGGG_GGBBBBBB. */
    kDSI_Dpi18BitConfig2 = 4U, /*!< 18-bit configuration 2. RGB666: XXRRRRRR_XXGGGGGG_XXBBBBBB. */
    kDSI_Dpi24Bit        = 5U, /*!< 24-bit. */
} dsi_dpi_color_coding_t;

/*! @brief MIPI DSI pixel packet type send through DPI interface. */
typedef enum _dsi_dpi_pixel_packet
{
    kDSI_PixelPacket16Bit        = 0U, /*!< 16 bit RGB565. */
    kDSI_PixelPacket18Bit        = 1U, /*!< 18 bit RGB666 packed. */
    kDSI_PixelPacket18BitLoosely = 2U, /*!< 18 bit RGB666 loosely packed into three bytes. */
    kDSI_PixelPacket24Bit        = 3U, /*!< 24 bit RGB888, each pixel uses three bytes. */
} dsi_dpi_pixel_packet_t;

/*! @brief _dsi_dpi_polarity_flag DPI signal polarity. */
enum
{
    kDSI_DpiVsyncActiveLow  = 0U,         /*!< VSYNC active low. */
    kDSI_DpiHsyncActiveLow  = 0U,         /*!< HSYNC active low. */
    kDSI_DpiVsyncActiveHigh = (1U << 0U), /*!< VSYNC active high. */
    kDSI_DpiHsyncActiveHigh = (1U << 1U), /*!< HSYNC active high. */
};

/*! @brief DPI video mode. */
typedef enum _dsi_dpi_video_mode
{
    kDSI_DpiNonBurstWithSyncPulse = 0U, /*!< Non-Burst mode with Sync Pulses. */
    kDSI_DpiNonBurstWithSyncEvent = 1U, /*!< Non-Burst mode with Sync Events. */
    kDSI_DpiBurst                 = 2U, /*!< Burst mode. */
} dsi_dpi_video_mode_t;

/*! @brief Behavior in BLLP (Blanking or Low-Power Interval). */
typedef enum _dsi_dpi_bllp_mode
{
    kDSI_DpiBllpLowPower, /*!< LP mode used in BLLP periods. */
    kDSI_DpiBllpBlanking, /*!< Blanking packets used in BLLP periods. */
    kDSI_DpiBllpNull,     /*!< Null packets used in BLLP periods. */
} dsi_dpi_bllp_mode_t;

/*! @brief MIPI DSI controller DPI interface configuration. */
typedef struct _dsi_dpi_config
{
    uint16_t pixelPayloadSize;             /*!< Maximum number of pixels that should be sent
                                              as one DSI packet. Recommended that the line size
                                              (in pixels) is evenly divisible by this parameter. */
    dsi_dpi_color_coding_t dpiColorCoding; /*!< DPI color coding. */
    dsi_dpi_pixel_packet_t pixelPacket;    /*!< Pixel packet format. */

    dsi_dpi_video_mode_t videoMode; /*!< Video mode. */
    dsi_dpi_bllp_mode_t bllpMode;   /*!< Behavior in BLLP. */

    uint8_t polarityFlags; /*!< OR'ed value of _dsi_dpi_polarity_flag controls signal polarity. */
    uint16_t hfp;          /*!< Horizontal front porch, in dpi pixel clock. */
    uint16_t hbp;          /*!< Horizontal back porch, in dpi pixel clock. */
    uint16_t hsw;          /*!< Horizontal sync width, in dpi pixel clock. */
    uint8_t vfp;           /*!< Number of lines in vertical front porch. */
    uint8_t vbp;           /*!< Number of lines in vertical back porch. */
    uint16_t panelHeight;  /*!< Line number in vertical active area. */

    uint8_t virtualChannel; /*!< Virtual channel. */
} dsi_dpi_config_t;

/*! @brief MIPI DSI D-PHY configuration. */
typedef struct _dsi_dphy_config
{
    uint32_t txHsBitClk_Hz; /*!< The generated HS TX bit clock in Hz. */

    uint8_t tClkPre_ByteClk;  /*!< TLPX + TCLK-PREPARE + TCLK-ZERO + TCLK-PRE in byte clock.
                                   Set how long the controller
                                   will wait after enabling clock lane for HS before
                                   enabling data lanes for HS. */
    uint8_t tClkPost_ByteClk; /*!< TCLK-POST + T_CLK-TRAIL in byte clock. Set how long the controller
                                  will wait before putting clock lane into LP mode after
                                  data lanes detected in stop state. */
    uint8_t tHsExit_ByteClk;  /*!< THS-EXIT in byte clock. Set how long the controller
                                    will wait after the clock lane has been put into LP
                                    mode before enabling clock lane for HS again. */

#if (defined(FSL_FEATURE_MIPI_DSI_HOST_HAS_ULPS) && FSL_FEATURE_MIPI_DSI_HOST_HAS_ULPS)
    uint32_t tWakeup_EscClk; /*!< Number of clk_esc clock periods to keep a clock
                                  or data lane in Mark-1 state after exiting ULPS. */
#endif

    uint8_t tHsPrepare_HalfEscClk;  /*!< THS-PREPARE in clk_esc/2. Set how long
                                      to drive the LP-00 state before HS transmissions,
                                      available values are 2, 3, 4, 5. */
    uint8_t tClkPrepare_HalfEscClk; /*!< TCLK-PREPARE in clk_esc/2. Set how long
                                     to drive the LP-00 state before HS transmissions,
                                     available values are 2, 3. */
    uint8_t tHsZero_ByteClk;        /*!< THS-ZERO in clk_byte. Set how long that controller
                                      drives data lane HS-0 state before transmit
                                      the Sync sequence. Available values are 6, 7, ..., 37. */
    uint8_t tClkZero_ByteClk;       /*!< TCLK-ZERO in clk_byte. Set how long that controller
                                      drives clock lane HS-0 state before transmit
                                      the Sync sequence. Available values are 3, 4, ..., 66. */
    uint8_t tHsTrail_ByteClk;       /*!< THS-TRAIL + 4*UI in clk_byte. Set the time
                                       of the flipped differential state after last payload
                                       data bit of HS transmission burst. Available values
                                       are 0, 1, ..., 15. */
    uint8_t tClkTrail_ByteClk;      /*!< TCLK-TRAIL + 4*UI in clk_byte. Set the time
                                       of the flipped differential state after last payload
                                       data bit of HS transmission burst. Available values
                                       are 0, 1, ..., 15. */
} dsi_dphy_config_t;

/*! @brief _dsi_apb_status Status of APB to packet interface. */
enum
{
    kDSI_ApbNotIdle          = (1UL << 0U), /*!< State machine not idle */
    kDSI_ApbTxDone           = (1UL << 1U), /*!< Tx packet done */
    kDSI_ApbRxControl        = (1UL << 2U), /*!< DPHY direction 0 - tx had control, 1 - rx has control */
    kDSI_ApbTxOverflow       = (1UL << 3U), /*!< TX fifo overflow */
    kDSI_ApbTxUnderflow      = (1UL << 4U), /*!< TX fifo underflow */
    kDSI_ApbRxOverflow       = (1UL << 5U), /*!< RX fifo overflow */
    kDSI_ApbRxUnderflow      = (1UL << 6U), /*!< RX fifo underflow */
    kDSI_ApbRxHeaderReceived = (1UL << 7U), /*!< RX packet header has been received */
    kDSI_ApbRxPacketReceived = (1UL << 8U), /*!< All RX packet payload data has been received */
};

/*! @brief _dsi_rx_error_status Host receive error status. */
enum
{
    kDSI_RxErrorEccOneBit   = (1UL << 0U), /*!< ECC single bit error detected. */
    kDSI_RxErrorEccMultiBit = (1UL << 1U), /*!< ECC multi bit error detected. */
    kDSI_RxErrorCrc         = (1UL << 7U), /*!< CRC error detected. */
    kDSI_RxErrorHtxTo       = (1UL << 8U), /*!< High Speed forward TX timeout detected. */
    kDSI_RxErrorLrxTo       = (1UL << 9U), /*!< Reverse Low power data receive timeout detected. */
    kDSI_RxErrorBtaTo       = (1UL << 10U) /*!< BTA timeout detected. */
};

/*! @brief DSI host controller status (status_out) */
enum _dsi_host_status
{
    kDSI_HostSoTError           = (1UL << 0U), /*!< SoT error from peripheral error report. */
    kDSI_HostSoTSyncError       = (1UL << 1U), /*!< SoT Sync error from peripheral error report. */
    kDSI_HostEoTSyncError       = (1UL << 2U), /*!< EoT Sync error from peripheral error report. */
    kDSI_HostEscEntryCmdError   = (1UL << 3U), /*!< Escape Mode Entry Command Error from peripheral error report. */
    kDSI_HostLpTxSyncError      = (1UL << 4U), /*!< Low-power transmit Sync Error from peripheral error report. */
    kDSI_HostPeriphToError      = (1UL << 5U), /*!< Peripheral timeout error from peripheral error report. */
    kDSI_HostFalseControlError  = (1UL << 6U), /*!< False control error from peripheral error report. */
    kDSI_HostContentionDetected = (1UL << 7U), /*!< Contention detected from peripheral error report. */
    kDSI_HostEccErrorOneBit     = (1UL << 8U), /*!< Single bit ECC error (corrected) from peripheral error report. */
    kDSI_HostEccErrorMultiBit   = (1UL << 9U), /*!< Multi bit ECC error (not corrected) from peripheral error report. */
    kDSI_HostChecksumError      = (1UL << 10U),   /*!< Checksum error from peripheral error report. */
    kDSI_HostInvalidDataType    = (1UL << 11U),   /*!< DSI data type not recognized. */
    kDSI_HostInvalidVcId        = (1UL << 12U),   /*!< DSI VC ID invalid. */
    kDSI_HostInvalidTxLength    = (1UL << 13U),   /*!< Invalid transmission length. */
    kDSI_HostProtocalViolation  = (1UL << 15U),   /*!< DSI protocal violation. */
    kDSI_HostResetTriggerReceived = (1UL << 16U), /*!< Reset trigger received. */
    kDSI_HostTearTriggerReceived  = (1UL << 17U), /*!< Tear effect trigger receive. */
    kDSI_HostAckTriggerReceived   = (1UL << 18U), /*!< Acknowledge trigger message received. */
};

/*! @brief _dsi_interrupt DSI interrupt. */
enum
{
    kDSI_InterruptGroup1ApbNotIdle          = (1UL << 0U),   /*!< State machine not idle */
    kDSI_InterruptGroup1ApbTxDone           = (1UL << 1U),   /*!< Tx packet done */
    kDSI_InterruptGroup1ApbRxControl        = (1UL << 2U),   /*!< DPHY direction 0 - tx control, 1 - rx control */
    kDSI_InterruptGroup1ApbTxOverflow       = (1UL << 3U),   /*!< TX fifo overflow */
    kDSI_InterruptGroup1ApbTxUnderflow      = (1UL << 4U),   /*!< TX fifo underflow */
    kDSI_InterruptGroup1ApbRxOverflow       = (1UL << 5U),   /*!< RX fifo overflow */
    kDSI_InterruptGroup1ApbRxUnderflow      = (1UL << 6U),   /*!< RX fifo underflow */
    kDSI_InterruptGroup1ApbRxHeaderReceived = (1UL << 7U),   /*!< RX packet header has been received */
    kDSI_InterruptGroup1ApbRxPacketReceived = (1UL << 8U),   /*!< All RX packet payload data has been received */
    kDSI_InterruptGroup1SoTError            = (1UL << 9U),   /*!< SoT error from peripheral error report. */
    kDSI_InterruptGroup1SoTSyncError        = (1UL << 10U),  /*!< SoT Sync error from peripheral error report. */
    kDSI_InterruptGroup1EoTSyncError        = (1UL << 11U),  /*!< EoT Sync error from peripheral error report. */
    kDSI_InterruptGroup1EscEntryCmdError    = (1UL << 12U),  /*!< Escape Mode Entry Command Error
                                                                   from peripheral error report. */
    kDSI_InterruptGroup1LpTxSyncError = (1UL << 13U),        /*!< Low-power transmit Sync Error from
                                                                   peripheral error report. */
    kDSI_InterruptGroup1PeriphToError = (1UL << 14U),        /*!< Peripheral timeout error from
                                                                   peripheral error report. */
    kDSI_InterruptGroup1FalseControlError  = (1UL << 15U),   /*!< False control error from peripheral error report. */
    kDSI_InterruptGroup1ContentionDetected = (1UL << 16U),   /*!< Contention detected from peripheral error report. */
    kDSI_InterruptGroup1EccErrorOneBit     = (1UL << 17U),   /*!< Single bit ECC error (corrected) from
                                                                   peripheral error report. */
    kDSI_InterruptGroup1EccErrorMultiBit = (1UL << 18U),     /*!< Multi bit ECC error (not corrected) from
                                                               peripheral error report. */
    kDSI_InterruptGroup1ChecksumError        = (1UL << 19U), /*!< Checksum error from peripheral error report. */
    kDSI_InterruptGroup1InvalidDataType      = (1UL << 20U), /*!< DSI data type not recognized. */
    kDSI_InterruptGroup1InvalidVcId          = (1UL << 21U), /*!< DSI VC ID invalid. */
    kDSI_InterruptGroup1InvalidTxLength      = (1UL << 22U), /*!< Invalid transmission length. */
    kDSI_InterruptGroup1ProtocalViolation    = (1UL << 24U), /*!< DSI protocal violation. */
    kDSI_InterruptGroup1ResetTriggerReceived = (1UL << 25U), /*!< Reset trigger received. */
    kDSI_InterruptGroup1TearTriggerReceived  = (1UL << 26U), /*!< Tear effect trigger receive. */
    kDSI_InterruptGroup1AckTriggerReceived   = (1UL << 27U), /*!< Acknowledge trigger message received. */
    kDSI_InterruptGroup1HtxTo                = (1UL << 29U), /*!< High speed TX timeout. */
    kDSI_InterruptGroup1LrxTo                = (1UL << 30U), /*!< Low power RX timeout. */
    kDSI_InterruptGroup1BtaTo                = (1UL << 31U), /*!< Host BTA timeout. */
    kDSI_InterruptGroup2EccOneBit            = (1UL << 0U),  /*!< Sinle bit ECC error. */
    kDSI_InterruptGroup2EccMultiBit          = (1UL << 1U),  /*!< Multi bit ECC error. */
    kDSI_InterruptGroup2CrcError             = (1UL << 2U),  /*!< CRC error. */
};

/*! @brief DSI TX data type. */
typedef enum _dsi_tx_data_type
{
    kDSI_TxDataVsyncStart          = 0x01U, /*!< V Sync start. */
    kDSI_TxDataVsyncEnd            = 0x11U, /*!< V Sync end. */
    kDSI_TxDataHsyncStart          = 0x21U, /*!< H Sync start. */
    kDSI_TxDataHsyncEnd            = 0x31U, /*!< H Sync end. */
    kDSI_TxDataEoTp                = 0x08U, /*!< End of transmission packet. */
    kDSI_TxDataCmOff               = 0x02U, /*!< Color mode off. */
    kDSI_TxDataCmOn                = 0x12U, /*!< Color mode on. */
    kDSI_TxDataShutDownPeriph      = 0x22U, /*!< Shut down peripheral. */
    kDSI_TxDataTurnOnPeriph        = 0x32U, /*!< Turn on peripheral. */
    kDSI_TxDataGenShortWrNoParam   = 0x03U, /*!< Generic Short WRITE, no parameters. */
    kDSI_TxDataGenShortWrOneParam  = 0x13U, /*!< Generic Short WRITE, one parameter. */
    kDSI_TxDataGenShortWrTwoParam  = 0x23U, /*!< Generic Short WRITE, two parameter. */
    kDSI_TxDataGenShortRdNoParam   = 0x04U, /*!< Generic Short READ, no parameters. */
    kDSI_TxDataGenShortRdOneParam  = 0x14U, /*!< Generic Short READ, one parameter. */
    kDSI_TxDataGenShortRdTwoParam  = 0x24U, /*!< Generic Short READ, two parameter. */
    kDSI_TxDataDcsShortWrNoParam   = 0x05U, /*!< DCS Short WRITE, no parameters. */
    kDSI_TxDataDcsShortWrOneParam  = 0x15U, /*!< DCS Short WRITE, one parameter. */
    kDSI_TxDataDcsShortRdNoParam   = 0x06U, /*!< DCS Short READ, no parameters. */
    kDSI_TxDataSetMaxReturnPktSize = 0x37U, /*!< Set the Maximum Return Packet Size. */

    kDSI_TxDataNull                         = 0x09U, /*!< Null Packet, no data. */
    kDSI_TxDataBlanking                     = 0x19U, /*!< Blanking Packet, no data. */
    kDSI_TxDataGenLongWr                    = 0x29U, /*!< Generic long write. */
    kDSI_TxDataDcsLongWr                    = 0x39U, /*!< DCS Long Write/write_LUT Command Packet. */
    kDSI_TxDataLooselyPackedPixel20BitYCbCr = 0x0CU, /*!< Loosely Packed Pixel Stream, 20-bit YCbCr, 4:2:2 Format. */
    kDSI_TxDataPackedPixel24BitYCbCr        = 0x1CU, /*!< Packed Pixel Stream, 24-bit YCbCr, 4:2:2 Format. */
    kDSI_TxDataPackedPixel16BitYCbCr        = 0x2CU, /*!< Packed Pixel Stream, 16-bit YCbCr, 4:2:2 Format. */
    kDSI_TxDataPackedPixel30BitRGB          = 0x0DU, /*!< Packed Pixel Stream, 30-bit RGB, 10-10-10 Format. */
    kDSI_TxDataPackedPixel36BitRGB          = 0x1DU, /*!< Packed Pixel Stream, 36-bit RGB, 12-12-12 Format. */
    kDSI_TxDataPackedPixel12BitYCrCb        = 0x3DU, /*!< Packed Pixel Stream, 12-bit YCbCr, 4:2:0 Format. */
    kDSI_TxDataPackedPixel16BitRGB          = 0x0EU, /*!< Packed Pixel Stream, 16-bit RGB, 5-6-5 Format. */
    kDSI_TxDataPackedPixel18BitRGB          = 0x1EU, /*!< Packed Pixel Stream, 18-bit RGB, 6-6-6 Format. */
    kDSI_TxDataLooselyPackedPixel18BitRGB   = 0x2EU, /*!< Loosely Packed Pixel Stream, 18-bit RGB, 6-6-6 Format. */
    kDSI_TxDataPackedPixel24BitRGB          = 0x3EU, /*!< Packed Pixel Stream, 24-bit RGB, 8-8-8 Format. */
} dsi_tx_data_type_t;

/*! @brief DSI RX data type. */
typedef enum _dsi_rx_data_type
{
    kDSI_RxDataAckAndErrorReport         = 0x02U, /*!< Acknowledge and Error Report */
    kDSI_RxDataEoTp                      = 0x08U, /*!< End of Transmission packet. */
    kDSI_RxDataGenShortRdResponseOneByte = 0x11U, /*!< Generic Short READ Response, 1 byte returned. */
    kDSI_RxDataGenShortRdResponseTwoByte = 0x12U, /*!< Generic Short READ Response, 2 byte returned. */
    kDSI_RxDataGenLongRdResponse         = 0x1AU, /*!< Generic Long READ Response. */
    kDSI_RxDataDcsLongRdResponse         = 0x1CU, /*!< DCS Long READ Response. */
    kDSI_RxDataDcsShortRdResponseOneByte = 0x21U, /*!< DCS Short READ Response, 1 byte returned. */
    kDSI_RxDataDcsShortRdResponseTwoByte = 0x22U, /*!< DCS Short READ Response, 2 byte returned. */
} dsi_rx_data_type_t;

/*! @brief _dsi_transfer_flags DSI transfer control flags. */
enum
{
    kDSI_TransferUseHighSpeed = (1U << 0U), /*!< Use high speed mode or not. */
    kDSI_TransferPerformBTA   = (1U << 1U), /*!< Perform BTA or not. */
};

/*! @brief Structure for the data transfer. */
typedef struct _dsi_transfer
{
    uint8_t virtualChannel;        /*!< Virtual channel. */
    dsi_tx_data_type_t txDataType; /*!< TX data type. */
    uint8_t flags;                 /*!< Flags to control the transfer, see _dsi_transfer_flags. */
    const uint8_t *txData;         /*!< The TX data buffer. */
    uint8_t *rxData;               /*!< The RX data buffer. */
    uint16_t txDataSize;           /*!< Size of the TX data. */
    uint16_t rxDataSize;           /*!< Size of the RX data. */
    bool sendDscCmd;               /*!< If set to true, the DCS command is specified by @ref dscCmd, otherwise
                                        the DCS command is included in the @ref txData. */
    uint8_t dscCmd;                /*!< The DCS command to send, only valid when @ref sendDscCmd is true. */
} dsi_transfer_t;

/*! @brief MIPI DSI transfer handle. */
typedef struct _dsi_handle dsi_handle_t;

/*!
 * @brief MIPI DSI callback for finished transfer.
 *
 * When transfer finished, one of these status values will be passed to the user:
 * - @ref kStatus_Success Data transfer finished with no error.
 * - @ref kStatus_Timeout Transfer failed because of timeout.
 * - @ref kStatus_DSI_RxDataError RX data error, user could use @ref DSI_GetRxErrorStatus
 *        to check the error details.
 * - @ref kStatus_DSI_ErrorReportReceived Error Report packet received, user could use
 *        @ref DSI_GetAndClearHostStatus to check the error report status.
 * - @ref kStatus_Fail Transfer failed for other reasons.
 */
typedef void (*dsi_callback_t)(MIPI_DSI_HOST_Type *base, dsi_handle_t *handle, status_t status, void *userData);

/*! @brief MIPI DSI transfer handle structure */
struct _dsi_handle
{
    volatile bool isBusy;    /*!< MIPI DSI is busy with APB data transfer. */
    dsi_transfer_t xfer;     /*!< Transfer information. */
    dsi_callback_t callback; /*!< DSI callback */
    void *userData;          /*!< Callback parameter */
};

/*******************************************************************************
 * API
 ******************************************************************************/

#if defined(__cplusplus)
extern "C" {
#endif

/*!
 * @name MIPI_DSI host initialization.
 * @{
 */

/*!
 * @brief Initializes an MIPI DSI host with the user configuration.
 *
 * This function initializes the MIPI DSI host with the configuration, it should
 * be called first before other MIPI DSI driver functions.
 *
 * @param base MIPI DSI host peripheral base address.
 * @param config Pointer to a user-defined configuration structure.
 */
void DSI_Init(MIPI_DSI_HOST_Type *base, const dsi_config_t *config);

/*!
 * @brief Deinitializes an MIPI DSI host.
 *
 * This function should be called after all bother MIPI DSI driver functions.
 *
 * @param base MIPI DSI host peripheral base address.
 */
void DSI_Deinit(MIPI_DSI_HOST_Type *base);

/*!
 * @brief Get the default configuration to initialize the MIPI DSI host.
 *
 * The default value is:
 * @code
    config->numLanes = 4;
    config->enableNonContinuousHsClk = false;
    config->enableTxUlps = false;
    config->autoInsertEoTp = true;
    config->numExtraEoTp = 0;
    config->htxTo_ByteClk = 0;
    config->lrxHostTo_ByteClk = 0;
    config->btaTo_ByteClk = 0;
   @endcode
 *
 * @param config Pointer to a user-defined configuration structure.
 */
void DSI_GetDefaultConfig(dsi_config_t *config);

/*! @} */

/*!
 * @name DPI interface
 * @{
 */

/*!
 * @brief Configure the DPI interface core.
 *
 * This function sets the DPI interface configuration, it should be used in
 * video mode.
 *
 * @param base MIPI DSI host peripheral base address.
 * @param config Pointer to the DPI interface configuration.
 * @param numLanes Lane number, should be same with the setting in @ref dsi_dpi_config_t.
 * @param dpiPixelClkFreq_Hz The DPI pixel clock frequency in Hz.
 * @param dsiHsBitClkFreq_Hz The DSI high speed bit clock frequency in Hz. It is
 * the same with DPHY PLL output.
 */
void DSI_SetDpiConfig(MIPI_DSI_HOST_Type *base,
                      const dsi_dpi_config_t *config,
                      uint8_t numLanes,
                      uint32_t dpiPixelClkFreq_Hz,
                      uint32_t dsiHsBitClkFreq_Hz);

/*! @} */

/*!
 * @name D-PHY configuration.
 * @{
 */

/*!
 * @brief Initializes the D-PHY
 *
 * This function configures the D-PHY timing and setups the D-PHY PLL based on
 * user configuration. The configuration structure could be got by the function
 * @ref DSI_GetDphyDefaultConfig.
 *
 * For some platforms there is not dedicated D-PHY PLL, indicated by the macro
 * FSL_FEATURE_MIPI_DSI_NO_DPHY_PLL. For these platforms, the @p refClkFreq_Hz
 * is useless.
 *
 * @param base MIPI DSI host peripheral base address.
 * @param config Pointer to the D-PHY configuration.
 * @param refClkFreq_Hz The REFCLK frequency in Hz.
 * @return The actual D-PHY PLL output frequency. If could not configure the
 * PLL to the target frequency, the return value is 0.
 */
uint32_t DSI_InitDphy(MIPI_DSI_HOST_Type *base, const dsi_dphy_config_t *config, uint32_t refClkFreq_Hz);

/*!
 * @brief Deinitializes the D-PHY
 *
 * Power down the D-PHY PLL and shut down D-PHY.
 *
 * @param base MIPI DSI host peripheral base address.
 */
void DSI_DeinitDphy(MIPI_DSI_HOST_Type *base);

/*!
 * @brief Get the default D-PHY configuration.
 *
 * Gets the default D-PHY configuration, the timing parameters are set according
 * to D-PHY specification. User could use the configuration directly, or change
 * some parameters according to the special device.
 *
 * @param config Pointer to the D-PHY configuration.
 * @param txHsBitClk_Hz High speed bit clock in Hz.
 * @param txEscClk_Hz Esc clock in Hz.
 */
void DSI_GetDphyDefaultConfig(dsi_dphy_config_t *config, uint32_t txHsBitClk_Hz, uint32_t txEscClk_Hz);

/*! @} */

/*!
 * @name Interrupts
 * @{
 */

/*!
 * @brief Enable the interrupts.
 *
 * The interrupts to enable are passed in as OR'ed mask value of _dsi_interrupt.
 *
 * @param base MIPI DSI host peripheral base address.
 * @param intGroup1 Interrupts to enable in group 1.
 * @param intGroup2 Interrupts to enable in group 2.
 */
static inline void DSI_EnableInterrupts(MIPI_DSI_HOST_Type *base, uint32_t intGroup1, uint32_t intGroup2)
{
    base->IRQ_MASK &= ~intGroup1;
    base->IRQ_MASK2 &= ~intGroup2;
}

/*!
 * @brief Disable the interrupts.
 *
 * The interrupts to disable are passed in as OR'ed mask value of _dsi_interrupt.
 *
 * @param base MIPI DSI host peripheral base address.
 * @param intGroup1 Interrupts to disable in group 1.
 * @param intGroup2 Interrupts to disable in group 2.
 */
static inline void DSI_DisableInterrupts(MIPI_DSI_HOST_Type *base, uint32_t intGroup1, uint32_t intGroup2)
{
    base->IRQ_MASK |= intGroup1;
    base->IRQ_MASK2 |= intGroup2;
}

/*!
 * @brief Get and clear the interrupt status.
 *
 * @param base MIPI DSI host peripheral base address.
 * @param intGroup1 Group 1 interrupt status.
 * @param intGroup2 Group 2 interrupt status.
 */
static inline void DSI_GetAndClearInterruptStatus(MIPI_DSI_HOST_Type *base, uint32_t *intGroup1, uint32_t *intGroup2)
{
    *intGroup2 = base->IRQ_STATUS2;
    *intGroup1 = base->IRQ_STATUS;
}

/*! @} */

/*!
 * @name MIPI DSI APB
 * @{
 */

/*!
 * @brief Configure the APB packet to send.
 *
 * This function configures the next APB packet transfer. After configuration,
 * the packet transfer could be started with function @ref DSI_SendApbPacket.
 * If the packet is long packet, Use @ref DSI_WriteApbTxPayload to fill the payload
 * before start transfer.
 *
 * @param base MIPI DSI host peripheral base address.
 * @param wordCount For long packet, this is the byte count of the payload.
 * For short packet, this is (data1 << 8) | data0.
 * @param virtualChannel Virtual channel.
 * @param dataType The packet data type, (DI).
 * @param flags The transfer control flags, see _dsi_transfer_flags.
 */
void DSI_SetApbPacketControl(
    MIPI_DSI_HOST_Type *base, uint16_t wordCount, uint8_t virtualChannel, dsi_tx_data_type_t dataType, uint8_t flags);

/*!
 * @brief Fill the long APB packet payload.
 *
 * Write the long packet payload to TX FIFO.
 *
 * @param base MIPI DSI host peripheral base address.
 * @param payload Pointer to the payload.
 * @param payloadSize Payload size in byte.
 */
void DSI_WriteApbTxPayload(MIPI_DSI_HOST_Type *base, const uint8_t *payload, uint16_t payloadSize);

/*!
 * @brief Extended function to fill the payload to TX FIFO.
 *
 * Write the long packet payload to TX FIFO. This function could be used in two ways
 *
 * 1. Include the DCS command in parameter @p payload. In this case, the DCS command
 *    is the first byte of @p payload. The parameter @p sendDcsCmd is set to false,
 *    the @p dcsCmd is not used. This function is the same as @ref DSI_WriteApbTxPayload
 *    when used in this way.
 *
 * 2. The DCS command in not in parameter @p payload, but specified by parameter @p dcsCmd.
 *    In this case, the parameter @p sendDcsCmd is set to true, the @p dcsCmd is the DCS
 *    command to send. The @p payload is sent after @p dcsCmd.
 *
 * @param base MIPI DSI host peripheral base address.
 * @param payload Pointer to the payload.
 * @param payloadSize Payload size in byte.
 * @param sendDcsCmd If set to true, the DCS command is specified by @p dcsCmd,
 *        otherwise the DCS command is included in the @p payload.
 * @param dcsCmd The DCS command to send, only used when @p sendDCSCmd is true.
 */
void DSI_WriteApbTxPayloadExt(
    MIPI_DSI_HOST_Type *base, const uint8_t *payload, uint16_t payloadSize, bool sendDcsCmd, uint8_t dcsCmd);

/*!
 * @brief Read the long APB packet payload.
 *
 * Read the long packet payload from RX FIFO. This function reads directly but
 * does not check the RX FIFO status. Upper layer should make sure there are
 * available data.
 *
 * @param base MIPI DSI host peripheral base address.
 * @param payload Pointer to the payload.
 * @param payloadSize Payload size in byte.
 */
void DSI_ReadApbRxPayload(MIPI_DSI_HOST_Type *base, uint8_t *payload, uint16_t payloadSize);

/*!
 * @brief Trigger the controller to send out APB packet.
 *
 * Send the packet set by @ref DSI_SetApbPacketControl.
 *
 * @param base MIPI DSI host peripheral base address.
 */
static inline void DSI_SendApbPacket(MIPI_DSI_HOST_Type *base)
{
    base->SEND_PACKET = 0x1U;
}

/*!
 * @brief Get the APB status.
 *
 * The return value is OR'ed value of _dsi_apb_status.
 *
 * @param base MIPI DSI host peripheral base address.
 * @return The APB status.
 */
static inline uint32_t DSI_GetApbStatus(MIPI_DSI_HOST_Type *base)
{
    return base->PKT_STATUS;
}

/*!
 * @brief Get the error status during data transfer.
 *
 * The return value is OR'ed value of _dsi_rx_error_status.
 *
 * @param base MIPI DSI host peripheral base address.
 * @return The error status.
 */
static inline uint32_t DSI_GetRxErrorStatus(MIPI_DSI_HOST_Type *base)
{
    return base->RX_ERROR_STATUS;
}

/*!
 * @brief Get the one-bit RX ECC error position.
 *
 * When one-bit ECC RX error detected using @ref DSI_GetRxErrorStatus, this
 * function could be used to get the error bit position.
 *
 * @code
   uint8_t eccErrorPos;
   uint32_t rxErrorStatus = DSI_GetRxErrorStatus(MIPI_DSI);
   if (kDSI_RxErrorEccOneBit & rxErrorStatus)
   {
       eccErrorPos = DSI_GetEccRxErrorPosition(rxErrorStatus);
   }
   @endcode
 *
 * @param rxErrorStatus The error status returned by @ref DSI_GetRxErrorStatus.
 * @return The 1-bit ECC error position.
 */
static inline uint8_t DSI_GetEccRxErrorPosition(uint32_t rxErrorStatus)
{
    return (uint8_t)((rxErrorStatus >> 2U) & 0x1FU);
}

/*!
 * @brief Get and clear the DSI host status.
 *
 * The host status are returned as mask value of @ref _dsi_host_status.
 *
 * @param base MIPI DSI host peripheral base address.
 * @return The DSI host status.
 */
static inline uint32_t DSI_GetAndClearHostStatus(MIPI_DSI_HOST_Type *base)
{
    return base->CFG_STATUS_OUT;
}

/*!
 * @brief Get the RX packet header.
 *
 * @param base MIPI DSI host peripheral base address.
 * @return The RX packet header.
 */
static inline uint32_t DSI_GetRxPacketHeader(MIPI_DSI_HOST_Type *base)
{
    return base->PKT_RX_PKT_HEADER;
}

/*!
 * @brief Extract the RX packet type from the packet header.
 *
 * Extract the RX packet type from the packet header get by @ref DSI_GetRxPacketHeader.
 *
 * @param rxPktHeader The RX packet header get by @ref DSI_GetRxPacketHeader.
 * @return The RX packet type.
 */
static inline dsi_rx_data_type_t DSI_GetRxPacketType(uint32_t rxPktHeader)
{
    return (dsi_rx_data_type_t)(uint8_t)((rxPktHeader >> 16U) & 0x3FU);
}

/*!
 * @brief Extract the RX packet word count from the packet header.
 *
 * Extract the RX packet word count from the packet header get by @ref DSI_GetRxPacketHeader.
 *
 * @param rxPktHeader The RX packet header get by @ref DSI_GetRxPacketHeader.
 * @return For long packet, return the payload word count (byte). For short packet,
 * return the (data0 << 8) | data1.
 */
static inline uint16_t DSI_GetRxPacketWordCount(uint32_t rxPktHeader)
{
    return (uint16_t)(rxPktHeader & 0xFFFFU);
}

/*!
 * @brief Extract the RX packet virtual channel from the packet header.
 *
 * Extract the RX packet virtual channel from the packet header get by @ref DSI_GetRxPacketHeader.
 *
 * @param rxPktHeader The RX packet header get by @ref DSI_GetRxPacketHeader.
 * @return The virtual channel.
 */
static inline uint8_t DSI_GetRxPacketVirtualChannel(uint32_t rxPktHeader)
{
    return (uint8_t)((rxPktHeader >> 22U) & 0x3U);
}

/*!
 * @brief APB data transfer using blocking method.
 *
 * Perform APB data transfer using blocking method. This function waits until all
 * data send or received, or timeout happens.
 *
 * When using this API to read data, the actually read data count could be got
 * from xfer->rxDataSize.
 *
 * @param base MIPI DSI host peripheral base address.
 * @param xfer Pointer to the transfer structure.
 * @retval kStatus_Success Data transfer finished with no error.
 * @retval kStatus_Timeout Transfer failed because of timeout.
 * @retval kStatus_DSI_RxDataError RX data error, user could use @ref DSI_GetRxErrorStatus
 * to check the error details.
 * @retval kStatus_DSI_ErrorReportReceived Error Report packet received, user could use
 *        @ref DSI_GetAndClearHostStatus to check the error report status.
 * @retval kStatus_DSI_NotSupported Transfer format not supported.
 * @retval kStatus_DSI_Fail Transfer failed for other reasons.
 */
status_t DSI_TransferBlocking(MIPI_DSI_HOST_Type *base, dsi_transfer_t *xfer);

/*! @} */

/*!
 * @name Transactional
 * @{
 */

/*!
 * @brief Create the MIPI DSI handle.
 *
 * This function initializes the MIPI DSI handle which can be used for other transactional APIs.
 *
 * @param base MIPI DSI host peripheral base address.
 * @param handle Handle pointer.
 * @param callback Callback function.
 * @param userData User data.
 */
status_t DSI_TransferCreateHandle(MIPI_DSI_HOST_Type *base,
                                  dsi_handle_t *handle,
                                  dsi_callback_t callback,
                                  void *userData);

/*!
 * @brief APB data transfer using interrupt method.
 *
 * Perform APB data transfer using interrupt method, when transfer finished,
 * upper layer could be informed through callback function.
 *
 * When using this API to read data, the actually read data count could be got
 * from handle->xfer->rxDataSize after read finished.
 *
 * @param base MIPI DSI host peripheral base address.
 * @param handle pointer to dsi_handle_t structure which stores the transfer state.
 * @param xfer Pointer to the transfer structure.
 *
 * @retval kStatus_Success Data transfer started successfully.
 * @retval kStatus_DSI_Busy Failed to start transfer because DSI is busy with pervious transfer.
 * @retval kStatus_DSI_NotSupported Transfer format not supported.
 */
status_t DSI_TransferNonBlocking(MIPI_DSI_HOST_Type *base, dsi_handle_t *handle, dsi_transfer_t *xfer);

/*!
 * @brief Abort current APB data transfer.
 *
 * @param base MIPI DSI host peripheral base address.
 * @param handle pointer to dsi_handle_t structure which stores the transfer state.
 */
void DSI_TransferAbort(MIPI_DSI_HOST_Type *base, dsi_handle_t *handle);

/*!
 * @brief Interrupt handler for the DSI.
 *
 * @param base MIPI DSI host peripheral base address.
 * @param handle pointer to dsi_handle_t structure which stores the transfer state.
 */
void DSI_TransferHandleIRQ(MIPI_DSI_HOST_Type *base, dsi_handle_t *handle);

/*! @} */

#if defined(__cplusplus)
}
#endif

/*! @} */

#endif /* _FSL_MIPI_DSI_H_ */<|MERGE_RESOLUTION|>--- conflicted
+++ resolved
@@ -23,11 +23,7 @@
 
 /*! @name Driver version */
 /*@{*/
-<<<<<<< HEAD
-#define FSL_MIPI_DSI_DRIVER_VERSION (MAKE_VERSION(2, 1, 4))
-=======
 #define FSL_MIPI_DSI_DRIVER_VERSION (MAKE_VERSION(2, 1, 5))
->>>>>>> 16897e8a
 /*@}*/
 
 /* The max APB transfer size. */
