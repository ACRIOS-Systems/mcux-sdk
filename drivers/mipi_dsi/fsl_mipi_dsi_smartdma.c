/*
<<<<<<< HEAD
 * Copyright 2019-2022 NXP
=======
 * Copyright 2019-2023 NXP
>>>>>>> 16897e8a
 * All rights reserved.
 *
 * SPDX-License-Identifier: BSD-3-Clause
 */

#include "fsl_mipi_dsi_smartdma.h"

/*******************************************************************************
 * Definitions
 ******************************************************************************/

/* Component ID definition, used by tools. */
#ifndef FSL_COMPONENT_ID
#define FSL_COMPONENT_ID "platform.drivers.mipi_dsi_smartdma"
#endif

/*******************************************************************************
 * Variables
 ******************************************************************************/

/*******************************************************************************
 * Prototypes
 ******************************************************************************/
/*!
 * @brief Callback when SMARTDMA done.
 *
 * @param param Callback parameter passed to SMARTDMA.
 */
static void DSI_SMARTDMA_Callback(void *param);

/*******************************************************************************
 * Code
 ******************************************************************************/

/*!
 * brief Create the MIPI DSI handle.
 *
 * This function initializes the MIPI DSI handle which can be used for other transactional APIs.
 *
 * param base MIPI DSI host peripheral base address.
 * param handle Handle pointer.
 * param callback Callback function.
 * param userData User data.
 */
status_t DSI_TransferCreateHandleSMARTDMA(MIPI_DSI_HOST_Type *base,
                                          dsi_smartdma_handle_t *handle,
                                          dsi_smartdma_callback_t callback,
                                          void *userData)
{
    assert(NULL != handle);

    /* Zero the handle */
    (void)memset(handle, 0, sizeof(*handle));

    /* Initialize the handle */
    handle->dsi      = base;
    handle->callback = callback;
    handle->userData = userData;
    handle->isBusy   = false;

    SMARTDMA_InstallFirmware(SMARTDMA_FLEXIO_MCULCD_MEM_ADDR, s_smartdmaFlexioMcuLcdFirmware,
                             SMARTDMA_FLEXIO_MCULCD_FIRMWARE_SIZE);

    SMARTDMA_InstallCallback(DSI_SMARTDMA_Callback, handle);

    return kStatus_Success;
}

/*!
 * brief Abort current APB data transfer.
 *
 * param base MIPI DSI host peripheral base address.
 * param handle pointer to dsi_smartdma_handle_t structure which stores the transfer state.
 */
void DSI_TransferAbortSMARTDMA(MIPI_DSI_HOST_Type *base, dsi_smartdma_handle_t *handle)
{
    assert(NULL != handle);

    if (handle->isBusy)
    {
        SMARTDMA_Reset();
        /* Reset the state to idle. */
        handle->isBusy = false;
    }
}

/*!
 * brief Write display controller video memory using SMARTDMA.
 *
 * Perform data transfer using SMARTDMA, when transfer finished,
 * upper layer could be informed through callback function.
 *
 * param base MIPI DSI host peripheral base address.
 * param handle pointer to dsi_smartdma_handle_t structure which stores the transfer state.
 * param xfer Pointer to the transfer structure.
 *
 * retval kStatus_Success Data transfer started successfully.
 * retval kStatus_DSI_Busy Failed to start transfer because DSI is busy with pervious transfer.
 * retval kStatus_DSI_NotSupported Transfer format not supported.
 */
status_t DSI_TransferWriteMemorySMARTDMA(MIPI_DSI_HOST_Type *base,
                                         dsi_smartdma_handle_t *handle,
                                         dsi_smartdma_write_mem_transfer_t *xfer)
{
    assert(NULL != handle);

    status_t status;
    uint32_t smartdmaApi;

    if (handle->isBusy)
    {
        status = kStatus_DSI_Busy;
    }
    else
    {
        if (((xfer->inputFormat == kDSI_SMARTDMA_InputPixelFormatRGB565) &&
             ((xfer->outputFormat == kDSI_SMARTDMA_OutputPixelFormatRGB565) ||
              (xfer->outputFormat == kDSI_SMARTDMA_OutputPixelFormatRGB888))) ||
            ((xfer->inputFormat == kDSI_SMARTDMA_InputPixelFormatRGB888) &&
             (xfer->outputFormat == kDSI_SMARTDMA_OutputPixelFormatRGB888)) ||
            ((xfer->inputFormat == kDSI_SMARTDMA_InputPixelFormatXRGB8888) &&
             (xfer->outputFormat == kDSI_SMARTDMA_OutputPixelFormatRGB888)))
        {
            if (xfer->inputFormat == kDSI_SMARTDMA_InputPixelFormatRGB565)
            {
                if (xfer->outputFormat == kDSI_SMARTDMA_OutputPixelFormatRGB565)
                {
                    smartdmaApi = (uint32_t)kSMARTDMA_MIPI_RGB565_DMA;
                }
                else
                {
                    smartdmaApi = (uint32_t)kSMARTDMA_MIPI_RGB5652RGB888_DMA;
                }
            }
            else if (xfer->inputFormat == kDSI_SMARTDMA_InputPixelFormatRGB888)
            {
                smartdmaApi = (uint32_t)kSMARTDMA_MIPI_RGB888_DMA;
            }
            else
            {
                smartdmaApi = (uint32_t)kSMARTDMA_MIPI_XRGB2RGB_DMA;
            }

            if (xfer->twoDimension)
            {
<<<<<<< HEAD
=======
                if (smartdmaApi == (uint32_t)kSMARTDMA_MIPI_RGB5652RGB888_DMA)
                {
                    return kStatus_DSI_NotSupported;
                }
>>>>>>> 16897e8a
                handle->param2d.p_buffer             = xfer->data;
                handle->param2d.minorLoop            = xfer->minorLoop;
                handle->param2d.minorLoopOffset      = xfer->minorLoopOffset;
                handle->param2d.majorLoop            = xfer->majorLoop;
                handle->param2d.smartdma_stack       = handle->smartdmaStack;
                handle->param2d.disablePixelByteSwap = (uint32_t)xfer->disablePixelByteSwap;
            }
            else
            {
                handle->param.p_buffer             = xfer->data;
                handle->param.buffersize           = xfer->dataSize;
                handle->param.smartdma_stack       = handle->smartdmaStack;
                handle->param.disablePixelByteSwap = (uint32_t)xfer->disablePixelByteSwap;
            }

            handle->isBusy = true;
            DSI_EnableInterrupts(base, (uint32_t)kDSI_InterruptGroup1ApbTxDone | (uint32_t)kDSI_InterruptGroup1HtxTo,
                                 0U);
            SMARTDMA_Reset();

            if (xfer->twoDimension)
            {
                smartdmaApi += 1U;
                SMARTDMA_Boot(smartdmaApi, &handle->param2d, 0);
            }
            else
            {
                SMARTDMA_Boot(smartdmaApi, &handle->param, 0);
            }

            status = kStatus_Success;
        }
        else
        {
            status = kStatus_DSI_NotSupported;
        }
    }

    return status;
}

/*!
 * brief Callback when SMARTDMA done.
 *
 * param param Callback parameter passed to SMARTDMA.
 */
static void DSI_SMARTDMA_Callback(void *param)
{
    dsi_smartdma_handle_t *handle = (dsi_smartdma_handle_t *)param;

    uint32_t intFlags1, intFlags2;

    DSI_DisableInterrupts(handle->dsi, (uint32_t)kDSI_InterruptGroup1ApbTxDone | (uint32_t)kDSI_InterruptGroup1HtxTo,
                          0U);

    DSI_GetAndClearInterruptStatus(handle->dsi, &intFlags1, &intFlags2);

    handle->isBusy = false;

    if (NULL != handle->callback)
    {
        handle->callback(handle->dsi, handle, kStatus_Success, handle->userData);
    }
}<|MERGE_RESOLUTION|>--- conflicted
+++ resolved
@@ -1,9 +1,5 @@
 /*
-<<<<<<< HEAD
- * Copyright 2019-2022 NXP
-=======
  * Copyright 2019-2023 NXP
->>>>>>> 16897e8a
  * All rights reserved.
  *
  * SPDX-License-Identifier: BSD-3-Clause
@@ -149,13 +145,10 @@
 
             if (xfer->twoDimension)
             {
-<<<<<<< HEAD
-=======
                 if (smartdmaApi == (uint32_t)kSMARTDMA_MIPI_RGB5652RGB888_DMA)
                 {
                     return kStatus_DSI_NotSupported;
                 }
->>>>>>> 16897e8a
                 handle->param2d.p_buffer             = xfer->data;
                 handle->param2d.minorLoop            = xfer->minorLoop;
                 handle->param2d.minorLoopOffset      = xfer->minorLoopOffset;
