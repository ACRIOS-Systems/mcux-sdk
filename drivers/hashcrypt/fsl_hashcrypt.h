/*
 * Copyright 2017-2022 NXP
 * All rights reserved.
 *
 * SPDX-License-Identifier: BSD-3-Clause
 */
#ifndef _FSL_HASHCRYPT_H_
#define _FSL_HASHCRYPT_H_

#include "fsl_common.h"

/*! @brief HASHCRYPT status return codes. */
enum _hashcrypt_status
{
    kStatus_HASHCRYPT_Again =
        MAKE_STATUS(kStatusGroup_HASHCRYPT, 0), /*!< Non-blocking function shall be called again. */
};

/*******************************************************************************
 * Definitions
 *******************************************************************************/

/*!
 * @addtogroup hashcrypt_driver
 * @{
 */
/*! @name Driver version */
/*@{*/
<<<<<<< HEAD
/*! @brief HASHCRYPT driver version. Version 2.2.7.
 *
 * Current version: 2.2.7
=======
/*! @brief HASHCRYPT driver version. Version 2.2.11.
 *
 * Current version: 2.2.11
>>>>>>> 16897e8a
 *
 * Change log:
 * - Version 2.0.0
 *   - Initial version
 * - Version 2.0.1
 *   - Support loading AES key from unaligned address
 * - Version 2.0.2
 *   - Support loading AES key from unaligned address for different compiler and core variants
 * - Version 2.0.3
 *   - Remove SHA512 and AES ICB algorithm definitions
 * - Version 2.0.4
 *   - Add SHA context switch support
 * - Version 2.1.0
 *   - Update the register name and macro to align with new header.
 * - Version 2.1.1
 *   - Fix MISRA C-2012.
 * - Version 2.1.2
 *   - Support loading AES input data from unaligned address.
 * - Version 2.1.3
 *   - Fix MISRA C-2012.
 * - Version 2.1.4
 *   - Fix context switch cannot work when switching from AES.
 * - Version 2.1.5
 *   - Add data synchronization barrier inside hashcrypt_sha_ldm_stm_16_words()
 *     to prevent possible optimization issue.
 * - Version 2.2.0
 *   - Add AES-OFB and AES-CFB mixed IP/SW modes.
 * - Version 2.2.1
 *   - Add data synchronization barrier inside hashcrypt_sha_ldm_stm_16_words()
 *     prevent compiler from reordering memory write when -O2 or higher is used.
 * - Version 2.2.2
 *   - Add data synchronization barrier inside hashcrypt_sha_ldm_stm_16_words()
 *     to fix optimization issue
 * - Version 2.2.3
 *   - Added check for size in hashcrypt_aes_one_block to prevent overflowing COUNT field in MEMCTRL register, if its
 * bigger than COUNT field do a multiple runs.
 * - Version 2.2.4
 *   - In all HASHCRYPT_AES_xx functions have been added setting CTRL_MODE bitfield to 0 after processing data, which
 * decreases power consumption.
 * - Version 2.2.5
 *   - Add data synchronization barrier and instruction  synchronization barrier inside
 * hashcrypt_sha_process_message_data() to fix optimization issue
 * - Version 2.2.6
 *   - Add data synchronization barrier inside HASHCRYPT_SHA_Update() and hashcrypt_get_data() function to fix
 * optimization issue on MDK and ARMGCC release targets
 * - Version 2.2.7
 *   - Add data synchronization barrier inside HASHCRYPT_SHA_Update() to fix optimization issue on MCUX IDE release
 * target
<<<<<<< HEAD
 */
#define FSL_HASHCRYPT_DRIVER_VERSION (MAKE_VERSION(2, 2, 7))
=======
 * - Version 2.2.8
 *   - Unify hashcrypt hashing behavior between aligned and unaligned input data
 * - Version 2.2.9
 *   - Add handling of set ERROR bit in the STATUS register
 * - Version 2.2.10
 *   - Fix missing error statement in hashcrypt_save_running_hash()
 * - Version 2.2.11
 *   - Fix incorrect SHA-256 calculation for long messages with reload
 */
#define FSL_HASHCRYPT_DRIVER_VERSION (MAKE_VERSION(2, 2, 11))
>>>>>>> 16897e8a
/*@}*/

/*! @brief Algorithm definitions correspond with the values for Mode field in Control register !*/
#define HASHCRYPT_MODE_SHA1   0x1
#define HASHCRYPT_MODE_SHA256 0x2
#define HASHCRYPT_MODE_AES    0x4

/*! @brief Algorithm used for Hashcrypt operation */
typedef enum _hashcrypt_algo_t
{
    kHASHCRYPT_Sha1   = HASHCRYPT_MODE_SHA1,   /*!< SHA_1 */
    kHASHCRYPT_Sha256 = HASHCRYPT_MODE_SHA256, /*!< SHA_256 */
    kHASHCRYPT_Aes    = HASHCRYPT_MODE_AES,    /*!< AES */
} hashcrypt_algo_t;

/*! @} */

/*******************************************************************************
 * AES Definitions
 *******************************************************************************/

/*!
 * @addtogroup hashcrypt_driver_aes
 * @{
 */

/*! AES block size in bytes */
#define HASHCRYPT_AES_BLOCK_SIZE 16U
#define AES_ENCRYPT              0
#define AES_DECRYPT              1

/*! @brief AES mode */
typedef enum _hashcrypt_aes_mode_t
{
    kHASHCRYPT_AesEcb = 0U, /*!< AES ECB mode */
    kHASHCRYPT_AesCbc = 1U, /*!< AES CBC mode */
    kHASHCRYPT_AesCtr = 2U, /*!< AES CTR mode */
} hashcrypt_aes_mode_t;

/*! @brief Size of AES key */
typedef enum _hashcrypt_aes_keysize_t
{
    kHASHCRYPT_Aes128     = 0U, /*!< AES 128 bit key */
    kHASHCRYPT_Aes192     = 1U, /*!< AES 192 bit key */
    kHASHCRYPT_Aes256     = 2U, /*!< AES 256 bit key */
    kHASHCRYPT_InvalidKey = 3U, /*!< AES invalid key */
} hashcrypt_aes_keysize_t;

/*! @brief HASHCRYPT key source selection.
 *
 */
typedef enum _hashcrypt_key
{
    kHASHCRYPT_UserKey   = 0xc3c3U, /*!< HASHCRYPT user key */
    kHASHCRYPT_SecretKey = 0x3c3cU, /*!< HASHCRYPT secret key (dedicated hw bus from PUF) */
} hashcrypt_key_t;

/*! @brief Specify HASHCRYPT's key resource. */
struct _hashcrypt_handle
{
    uint32_t keyWord[8]; /*!< Copy of user key (set by HASHCRYPT_AES_SetKey(). */
    hashcrypt_aes_keysize_t keySize;
    hashcrypt_key_t keyType; /*!< For operations with key (such as AES encryption/decryption), specify key type. */
} __attribute__((aligned));

typedef struct _hashcrypt_handle hashcrypt_handle_t;

/*!
 *@}
 */ /* end of hashcrypt_driver_aes */

/*******************************************************************************
 * HASH Definitions
 ******************************************************************************/
/*!
 * @addtogroup hashcrypt_driver_hash
 * @{
 */

/*! @brief HASHCRYPT HASH Context size. */
#if defined(FSL_FEATURE_HASHCRYPT_HAS_RELOAD_FEATURE) && (FSL_FEATURE_HASHCRYPT_HAS_RELOAD_FEATURE > 0)
#define HASHCRYPT_HASH_CTX_SIZE 30
#else
#define HASHCRYPT_HASH_CTX_SIZE 22
#endif

/*! @brief Storage type used to save hash context. */
typedef struct _hashcrypt_hash_ctx_t
{
    uint32_t x[HASHCRYPT_HASH_CTX_SIZE]; /*!< storage */
} hashcrypt_hash_ctx_t;

/*! @brief HASHCRYPT background hash callback function. */
typedef void (*hashcrypt_callback_t)(HASHCRYPT_Type *base, hashcrypt_hash_ctx_t *ctx, status_t status, void *userData);

/*!
 *@}
 */ /* end of hashcrypt_driver_hash */

/*******************************************************************************
 * API
 ******************************************************************************/
#if defined(__cplusplus)
extern "C" {
#endif

/*!
 * @addtogroup hashcrypt_driver
 * @{
 */

/*!
 * @brief Enables clock and disables reset for HASHCRYPT peripheral.
 *
 * Enable clock and disable reset for HASHCRYPT.
 *
 * @param base HASHCRYPT base address
 */
void HASHCRYPT_Init(HASHCRYPT_Type *base);

/*!
 * @brief Disables clock for HASHCRYPT peripheral.
 *
 * Disable clock and enable reset.
 *
 * @param base HASHCRYPT base address
 */
void HASHCRYPT_Deinit(HASHCRYPT_Type *base);

/*!
 *@}
 */ /* end of hashcrypt_driver */

/*******************************************************************************
 * AES API
 ******************************************************************************/

/*!
 * @addtogroup hashcrypt_driver_aes
 * @{
 */

/*!
 * @brief Set AES key to hashcrypt_handle_t struct and optionally to HASHCRYPT.
 *
 * Sets the AES key for encryption/decryption with the hashcrypt_handle_t structure.
 * The hashcrypt_handle_t input argument specifies key source.
 *
 * @param   base HASHCRYPT peripheral base address.
 * @param   handle Handle used for the request.
 * @param   key 0-mod-4 aligned pointer to AES key.
 * @param   keySize AES key size in bytes. Shall equal 16, 24 or 32.
 * @return  status from set key operation
 */
status_t HASHCRYPT_AES_SetKey(HASHCRYPT_Type *base, hashcrypt_handle_t *handle, const uint8_t *key, size_t keySize);

/*!
 * @brief Encrypts AES on one or multiple 128-bit block(s).
 *
 * Encrypts AES.
 * The source plaintext and destination ciphertext can overlap in system memory.
 *
 * @param base HASHCRYPT peripheral base address
 * @param handle Handle used for this request.
 * @param plaintext Input plain text to encrypt
 * @param[out] ciphertext Output cipher text
 * @param size Size of input and output data in bytes. Must be multiple of 16 bytes.
 * @return Status from encrypt operation
 */
status_t HASHCRYPT_AES_EncryptEcb(
    HASHCRYPT_Type *base, hashcrypt_handle_t *handle, const uint8_t *plaintext, uint8_t *ciphertext, size_t size);

/*!
 * @brief Decrypts AES on one or multiple 128-bit block(s).
 *
 * Decrypts AES.
 * The source ciphertext and destination plaintext can overlap in system memory.
 *
 * @param base HASHCRYPT peripheral base address
 * @param handle Handle used for this request.
 * @param ciphertext Input plain text to encrypt
 * @param[out] plaintext Output cipher text
 * @param size Size of input and output data in bytes. Must be multiple of 16 bytes.
 * @return Status from decrypt operation
 */
status_t HASHCRYPT_AES_DecryptEcb(
    HASHCRYPT_Type *base, hashcrypt_handle_t *handle, const uint8_t *ciphertext, uint8_t *plaintext, size_t size);

/*!
 * @brief Encrypts AES using CBC block mode.
 *
 * @param base HASHCRYPT peripheral base address
 * @param handle Handle used for this request.
 * @param plaintext Input plain text to encrypt
 * @param[out] ciphertext Output cipher text
 * @param size Size of input and output data in bytes. Must be multiple of 16 bytes.
 * @param iv Input initial vector to combine with the first input block.
 * @return Status from encrypt operation
 */
status_t HASHCRYPT_AES_EncryptCbc(HASHCRYPT_Type *base,
                                  hashcrypt_handle_t *handle,
                                  const uint8_t *plaintext,
                                  uint8_t *ciphertext,
                                  size_t size,
                                  const uint8_t iv[16]);

/*!
 * @brief Decrypts AES using CBC block mode.
 *
 * @param base HASHCRYPT peripheral base address
 * @param handle Handle used for this request.
 * @param ciphertext Input cipher text to decrypt
 * @param[out] plaintext Output plain text
 * @param size Size of input and output data in bytes. Must be multiple of 16 bytes.
 * @param iv Input initial vector to combine with the first input block.
 * @return Status from decrypt operation
 */
status_t HASHCRYPT_AES_DecryptCbc(HASHCRYPT_Type *base,
                                  hashcrypt_handle_t *handle,
                                  const uint8_t *ciphertext,
                                  uint8_t *plaintext,
                                  size_t size,
                                  const uint8_t iv[16]);

/*!
 * @brief Encrypts or decrypts AES using CTR block mode.
 *
 * Encrypts or decrypts AES using CTR block mode.
 * AES CTR mode uses only forward AES cipher and same algorithm for encryption and decryption.
 * The only difference between encryption and decryption is that, for encryption, the input argument
 * is plain text and the output argument is cipher text. For decryption, the input argument is cipher text
 * and the output argument is plain text.
 *
 * @param base HASHCRYPT peripheral base address
 * @param handle Handle used for this request.
 * @param input Input data for CTR block mode
 * @param[out] output Output data for CTR block mode
 * @param size Size of input and output data in bytes
 * @param[in,out] counter Input counter (updates on return)
 * @param[out] counterlast Output cipher of last counter, for chained CTR calls (statefull encryption). NULL can be
 * passed if chained calls are
 * not used.
 * @param[out] szLeft Output number of bytes in left unused in counterlast block. NULL can be passed if chained calls
 * are not used.
 * @return Status from encrypt operation
 */
status_t HASHCRYPT_AES_CryptCtr(HASHCRYPT_Type *base,
                                hashcrypt_handle_t *handle,
                                const uint8_t *input,
                                uint8_t *output,
                                size_t size,
                                uint8_t counter[HASHCRYPT_AES_BLOCK_SIZE],
                                uint8_t counterlast[HASHCRYPT_AES_BLOCK_SIZE],
                                size_t *szLeft);

/*!
 * @brief Encrypts or decrypts AES using OFB block mode.
 *
 * Encrypts or decrypts AES using OFB block mode.
 * AES OFB mode uses only forward AES cipher and same algorithm for encryption and decryption.
 * The only difference between encryption and decryption is that, for encryption, the input argument
 * is plain text and the output argument is cipher text. For decryption, the input argument is cipher text
 * and the output argument is plain text.
 *
 * @param base HASHCRYPT peripheral base address
 * @param handle Handle used for this request.
 * @param input Input data for OFB block mode
 * @param[out] output Output data for OFB block mode
 * @param size Size of input and output data in bytes
 * @param iv Input initial vector to combine with the first input block.
 * @return Status from encrypt operation
 */

status_t HASHCRYPT_AES_CryptOfb(HASHCRYPT_Type *base,
                                hashcrypt_handle_t *handle,
                                const uint8_t *input,
                                uint8_t *output,
                                size_t size,
                                const uint8_t iv[HASHCRYPT_AES_BLOCK_SIZE]);

/*!
 * @brief Encrypts AES using CFB block mode.
 *
 * @param base HASHCRYPT peripheral base address
 * @param handle Handle used for this request.
 * @param plaintext Input plain text to encrypt
 * @param[out] ciphertext Output cipher text
 * @param size Size of input and output data in bytes. Must be multiple of 16 bytes.
 * @param iv Input initial vector to combine with the first input block.
 * @return Status from encrypt operation
 */

status_t HASHCRYPT_AES_EncryptCfb(HASHCRYPT_Type *base,
                                  hashcrypt_handle_t *handle,
                                  const uint8_t *plaintext,
                                  uint8_t *ciphertext,
                                  size_t size,
                                  const uint8_t iv[16]);

/*!
 * @brief Decrypts AES using CFB block mode.
 *
 * @param base HASHCRYPT peripheral base address
 * @param handle Handle used for this request.
 * @param ciphertext Input cipher text to decrypt
 * @param[out] plaintext Output plaintext text
 * @param size Size of input and output data in bytes. Must be multiple of 16 bytes.
 * @param iv Input initial vector to combine with the first input block.
 * @return Status from encrypt operation
 */

status_t HASHCRYPT_AES_DecryptCfb(HASHCRYPT_Type *base,
                                  hashcrypt_handle_t *handle,
                                  const uint8_t *ciphertext,
                                  uint8_t *plaintext,
                                  size_t size,
                                  const uint8_t iv[16]);
/*!
 *@}
 */ /* end of hashcrypt_driver_aes */

/*******************************************************************************
 * HASH API
 ******************************************************************************/

/*!
 * @addtogroup hashcrypt_driver_hash
 * @{
 */

/*!
 * @brief Create HASH on given data
 *
 * Perform the full SHA in one function call. The function is blocking.
 *
 * @param base HASHCRYPT peripheral base address
 * @param algo Underlaying algorithm to use for hash computation.
 * @param input Input data
 * @param inputSize Size of input data in bytes
 * @param[out] output Output hash data
 * @param[out] outputSize Output parameter storing the size of the output hash in bytes
 * @return Status of the one call hash operation.
 */
status_t HASHCRYPT_SHA(HASHCRYPT_Type *base,
                       hashcrypt_algo_t algo,
                       const uint8_t *input,
                       size_t inputSize,
                       uint8_t *output,
                       size_t *outputSize);

/*!
 * @brief Initialize HASH context
 *
 * This function initializes the HASH.
 *
 * @param base HASHCRYPT peripheral base address
 * @param[out] ctx Output hash context
 * @param algo Underlaying algorithm to use for hash computation.
 * @return Status of initialization
 */
status_t HASHCRYPT_SHA_Init(HASHCRYPT_Type *base, hashcrypt_hash_ctx_t *ctx, hashcrypt_algo_t algo);

/*!
 * @brief Add data to current HASH
 *
 * Add data to current HASH. This can be called repeatedly with an arbitrary amount of data to be
 * hashed. The functions blocks. If it returns kStatus_Success, the running hash
 * has been updated (HASHCRYPT has processed the input data), so the memory at \p input pointer
 * can be released back to system. The HASHCRYPT context buffer is updated with the running hash
 * and with all necessary information to support possible context switch.
 *
 * @param base HASHCRYPT peripheral base address
 * @param[in,out] ctx HASH context
 * @param input Input data
 * @param inputSize Size of input data in bytes
 * @return Status of the hash update operation
 */
status_t HASHCRYPT_SHA_Update(HASHCRYPT_Type *base, hashcrypt_hash_ctx_t *ctx, const uint8_t *input, size_t inputSize);

/*!
 * @brief Finalize hashing
 *
 * Outputs the final hash (computed by HASHCRYPT_HASH_Update()) and erases the context.
 *
 * @param base HASHCRYPT peripheral base address
 * @param[in,out] ctx Input hash context
 * @param[out] output Output hash data
 * @param[in,out] outputSize Optional parameter (can be passed as NULL). On function entry, it specifies the size of
 * output[] buffer. On function return, it stores the number of updated output bytes.
 * @return Status of the hash finish operation
 */
status_t HASHCRYPT_SHA_Finish(HASHCRYPT_Type *base, hashcrypt_hash_ctx_t *ctx, uint8_t *output, size_t *outputSize);

/*!
 *@}
 */ /* end of hashcrypt_driver_hash */

/*!
 * @addtogroup hashcrypt_background_driver_hash
 * @{
 */

/*!
 * @brief Initializes the HASHCRYPT handle for background hashing.
 *
 * This function initializes the hash context for background hashing
 * (Non-blocking) APIs. This is less typical interface to hash function, but can be used
 * for parallel processing, when main CPU has something else to do.
 * Example is digital signature RSASSA-PKCS1-V1_5-VERIFY((n,e),M,S) algorithm, where
 * background hashing of M can be started, then CPU can compute S^e mod n
 * (in parallel with background hashing) and once the digest becomes available,
 * CPU can proceed to comparison of EM with EM'.
 *
 * @param base HASHCRYPT peripheral base address.
 * @param[out] ctx Hash context.
 * @param callback Callback function.
 * @param userData User data (to be passed as an argument to callback function, once callback is invoked from isr).
 */
void HASHCRYPT_SHA_SetCallback(HASHCRYPT_Type *base,
                               hashcrypt_hash_ctx_t *ctx,
                               hashcrypt_callback_t callback,
                               void *userData);

/*!
 * @brief Create running hash on given data.
 *
 * Configures the HASHCRYPT to compute new running hash as AHB master
 * and returns immediately. HASHCRYPT AHB Master mode supports only aligned \p input
 * address and can be called only once per continuous block of data. Every call to this function
 * must be preceded with HASHCRYPT_SHA_Init() and finished with HASHCRYPT_SHA_Finish().
 * Once callback function is invoked by HASHCRYPT isr, it should set a flag
 * for the main application to finalize the hashing (padding) and to read out the final digest
 * by calling HASHCRYPT_SHA_Finish().
 *
 * @param base HASHCRYPT peripheral base address
 * @param ctx Specifies callback. Last incomplete 512-bit block of the input is copied into clear buffer for padding.
 * @param input 32-bit word aligned pointer to Input data.
 * @param inputSize Size of input data in bytes (must be word aligned)
 * @return Status of the hash update operation.
 */
status_t HASHCRYPT_SHA_UpdateNonBlocking(HASHCRYPT_Type *base,
                                         hashcrypt_hash_ctx_t *ctx,
                                         const uint8_t *input,
                                         size_t inputSize);
/*!
 *@}
 */ /* end of hashcrypt_background_driver_hash */

#if defined(__cplusplus)
}
#endif

#endif /* _FSL_HASHCRYPT_H_ */<|MERGE_RESOLUTION|>--- conflicted
+++ resolved
@@ -26,15 +26,9 @@
  */
 /*! @name Driver version */
 /*@{*/
-<<<<<<< HEAD
-/*! @brief HASHCRYPT driver version. Version 2.2.7.
- *
- * Current version: 2.2.7
-=======
 /*! @brief HASHCRYPT driver version. Version 2.2.11.
  *
  * Current version: 2.2.11
->>>>>>> 16897e8a
  *
  * Change log:
  * - Version 2.0.0
@@ -83,10 +77,6 @@
  * - Version 2.2.7
  *   - Add data synchronization barrier inside HASHCRYPT_SHA_Update() to fix optimization issue on MCUX IDE release
  * target
-<<<<<<< HEAD
- */
-#define FSL_HASHCRYPT_DRIVER_VERSION (MAKE_VERSION(2, 2, 7))
-=======
  * - Version 2.2.8
  *   - Unify hashcrypt hashing behavior between aligned and unaligned input data
  * - Version 2.2.9
@@ -97,7 +87,6 @@
  *   - Fix incorrect SHA-256 calculation for long messages with reload
  */
 #define FSL_HASHCRYPT_DRIVER_VERSION (MAKE_VERSION(2, 2, 11))
->>>>>>> 16897e8a
 /*@}*/
 
 /*! @brief Algorithm definitions correspond with the values for Mode field in Control register !*/
