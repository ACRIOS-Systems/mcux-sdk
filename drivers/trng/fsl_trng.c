--- conflicted
+++ resolved
@@ -1,10 +1,6 @@
 /*
  * Copyright (c) 2015, Freescale Semiconductor, Inc.
-<<<<<<< HEAD
- * Copyright 2016-2017, 2020-2022 NXP
-=======
  * Copyright 2016-2017, 2020-2023 NXP
->>>>>>> 16897e8a
  * All rights reserved.
  *
  * SPDX-License-Identifier: BSD-3-Clause
@@ -78,13 +74,10 @@
 
 #else
 
-<<<<<<< HEAD
-=======
 #ifndef TRNG_ENT_COUNT
 #define TRNG_ENT_COUNT TRNG_ENTA_ENT_COUNT
 #endif
 
->>>>>>> 16897e8a
 #define TRNG_USER_CONFIG_DEFAULT_LOCK             0
 #define TRNG_USER_CONFIG_DEFAULT_ENTROPY_DELAY    3200
 #define TRNG_USER_CONFIG_DEFAULT_SAMPLE_SIZE      512
@@ -1796,13 +1789,10 @@
 #endif /* FSL_FEATURE_TRNG_HAS_NO_TRNG_MCTL_FOR_CLK_MODE */
         /* Set ring oscillator divider used by TRNG */
         TRNG_WR_MCTL_OSC_DIV(base, userConfig->ringOscDiv);
-<<<<<<< HEAD
-=======
 #if defined(FSL_FEATURE_TRNG_HAS_DUAL_OSCILATORS) && (FSL_FEATURE_TRNG_HAS_DUAL_OSCILATORS > 0)
         base->OSC2_CTL |= TRNG_OSC2_CTL_TRNG_ENT_CTL(userConfig->oscillatorMode);
         base->OSC2_CTL |= TRNG_OSC2_CTL_OSC2_DIV(userConfig->ringOsc2Div);
 #endif /* FSL_FEATURE_TRNG_HAS_DUAL_OSCILATORS */
->>>>>>> 16897e8a
 #if !(defined(FSL_FEATURE_TRNG_HAS_NO_TRNG_MCTL_SAMP_MODE) && FSL_FEATURE_TRNG_HAS_NO_TRNG_MCTL_SAMP_MODE)
         /* Set sample mode of the TRNG ring oscillator. */
         TRNG_WR_MCTL_SAMP_MODE(base, userConfig->sampleMode);
@@ -1867,13 +1857,9 @@
     {
 #if defined(FSL_FEATURE_TRNG_HAS_RSTCTL) && (FSL_FEATURE_TRNG_HAS_RSTCTL > 0)
         /* Reset TRNG peripheral */
-<<<<<<< HEAD
-        SYSCTL2->TRNG_PIN_CTRL |= SYSCTL2_TRNG_PIN_CTRL_ENABLE_MASK;
-=======
 #if (defined(RW610_SERIES) || defined(RW612_SERIES))
         SYSCTL2->TRNG_PIN_CTRL |= SYSCTL2_TRNG_PIN_CTRL_ENABLE_MASK;
 #endif /* RW610_SERIES  RW612_SERIES */
->>>>>>> 16897e8a
         RESET_PeripheralReset(trng_reset);
 #endif /* FSL_FEATURE_TRNG_HAS_RSTCTL */
 #if !(defined(FSL_SDK_DISABLE_DRIVER_CLOCK_CONTROL) && FSL_SDK_DISABLE_DRIVER_CLOCK_CONTROL)
