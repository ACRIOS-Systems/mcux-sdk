/*
 * Copyright (c) 2015-2016, Freescale Semiconductor, Inc.
<<<<<<< HEAD
 * Copyright 2016-2018, 2020-2022 NXP
=======
 * Copyright 2016-2018, 2020-2023 NXP
>>>>>>> 16897e8a
 * All rights reserved.
 *
 * SPDX-License-Identifier: BSD-3-Clause
 */
#ifndef _FSL_TRNG_DRIVER_H_
#define _FSL_TRNG_DRIVER_H_

#include "fsl_common.h"

#if defined(FSL_FEATURE_SOC_TRNG_COUNT) && FSL_FEATURE_SOC_TRNG_COUNT

/*!
 * @addtogroup trng
 * @{
 */

/*******************************************************************************
 * Definitions
 *******************************************************************************/

/*! @name Driver version */
/*@{*/
<<<<<<< HEAD
/*! @brief TRNG driver version 2.0.15.
 *
 * Current version: 2.0.15
 *

 * Change log:
=======
/*! @brief TRNG driver version 2.0.16.
 *
 * Current version: 2.0.16
 *

 * Change log:
 * - version 2.0.16
 *   - Added support for Dual oscillator mode.
>>>>>>> 16897e8a
 * - version 2.0.15
 *   - Changed TRNG_USER_CONFIG_DEFAULT_XXX values according to latest reccomended by design team.
 * - version 2.0.14
 *   - add support for RW610 and RW612
 * - version 2.0.13
 *   - After deepsleep it might return error, added clearing bits in TRNG_GetRandomData() and generating new entropy.
 *   - Modified reloading entropy in TRNG_GetRandomData(), for some data length it doesn't reloading entropy correctly.
 * - version 2.0.12
 *   - For KW34A4_SERIES, KW35A4_SERIES, KW36A4_SERIES set TRNG_USER_CONFIG_DEFAULT_OSC_DIV to kTRNG_RingOscDiv8.
 * - version 2.0.11
 *   - Add clearing pending errors in TRNG_Init().
 * - version 2.0.10
 *   - Fixed doxygen issues.
 * - version 2.0.9
 *   - Fix HIS_CCM metrics issues.
 * - version 2.0.8
 *   - For K32L2A41A_SERIES set TRNG_USER_CONFIG_DEFAULT_OSC_DIV to kTRNG_RingOscDiv4.
 * - version 2.0.7
 *   - Fix MISRA 2004 issue rule 12.5.
 * - version 2.0.6
 *   - For KW35Z4_SERIES set TRNG_USER_CONFIG_DEFAULT_OSC_DIV to kTRNG_RingOscDiv8.
 * - version 2.0.5
 *   - Add possibility to define default TRNG configuration by device specific preprocessor macros
 *     for FRQMIN, FRQMAX and OSCDIV.
 * - version 2.0.4
 *   - Fix MISRA-2012 issues.
 * - Version 2.0.3
 *   - update TRNG_Init to restart entropy generation
 * - Version 2.0.2
 *   - fix MISRA issues
 * - Version 2.0.1
 *   - add support for KL8x and KL28Z
 *   - update default OSCDIV for K81 to divide by 2
 */
<<<<<<< HEAD
#define FSL_TRNG_DRIVER_VERSION (MAKE_VERSION(2, 0, 15))
=======
#define FSL_TRNG_DRIVER_VERSION (MAKE_VERSION(2, 0, 16))
>>>>>>> 16897e8a
/*@}*/

/*! @brief TRNG sample mode. Used by trng_config_t. */
typedef enum _trng_sample_mode
{
    kTRNG_SampleModeVonNeumann = 0U, /*!< Use von Neumann data in both Entropy shifter and Statistical Checker. */
    kTRNG_SampleModeRaw        = 1U, /*!< Use raw data into both Entropy shifter and Statistical Checker. */
    kTRNG_SampleModeVonNeumannRaw =
        2U /*!< Use von Neumann data in Entropy shifter. Use raw data into Statistical Checker. */
} trng_sample_mode_t;

/*! @brief TRNG clock mode. Used by trng_config_t. */
typedef enum _trng_clock_mode
{
    kTRNG_ClockModeRingOscillator = 0U, /*!< Ring oscillator is used to operate the TRNG (default). */
    kTRNG_ClockModeSystem         = 1U  /*!< System clock is used to operate the TRNG. This is for test use only, and
                                           indeterminate results may occur. */
} trng_clock_mode_t;

/*! @brief TRNG ring oscillator divide. Used by trng_config_t. */
typedef enum _trng_ring_osc_div
{
    kTRNG_RingOscDiv0 = 0U, /*!< Ring oscillator with no divide */
    kTRNG_RingOscDiv2 = 1U, /*!< Ring oscillator divided-by-2. */
    kTRNG_RingOscDiv4 = 2U, /*!< Ring oscillator divided-by-4. */
    kTRNG_RingOscDiv8 = 3U  /*!< Ring oscillator divided-by-8. */
} trng_ring_osc_div_t;

#if defined(FSL_FEATURE_TRNG_HAS_DUAL_OSCILATORS) && (FSL_FEATURE_TRNG_HAS_DUAL_OSCILATORS > 0)
/*! @brief TRNG oscillator mode . Used by trng_config_t. */
typedef enum trng_oscillator_mode_t
{
    kTRNG_SingleOscillatorModeOsc1 = 0U, /*!< Single oscillator mode, using OSC1 (default)*/
    kTRNG_DualOscillatorMode       = 1U, /*!< Dual oscillator mode*/
    kTRNG_SingleOscillatorModeOsc2 = 2U, /*!< Single oscillator mode, using OSC2 */
} trng_oscillator_mode_t;
#endif /* FSL_FEATURE_TRNG_HAS_DUAL_OSCILATORS */

/*! @brief Data structure for definition of statistical check limits. Used by trng_config_t. */
typedef struct _trng_statistical_check_limit
{
    uint32_t maximum; /*!< Maximum limit.*/
    uint32_t minimum; /*!< Minimum limit.*/
} trng_statistical_check_limit_t;

/*!
 * @brief Data structure for the TRNG initialization
 *
 * This structure initializes the TRNG by calling the TRNG_Init() function.
 * It contains all TRNG configurations.
 */
typedef struct _trng_user_config
{
    bool lock;                      /*!< @brief Disable programmability of TRNG registers.  */
    trng_clock_mode_t clockMode;    /*!< @brief Clock mode used to operate TRNG.*/
    trng_ring_osc_div_t ringOscDiv; /*!< @brief Ring oscillator divide used by TRNG. */
    trng_sample_mode_t sampleMode;  /*!< @brief Sample mode of the TRNG ring oscillator. */
#if defined(FSL_FEATURE_TRNG_HAS_DUAL_OSCILATORS) && (FSL_FEATURE_TRNG_HAS_DUAL_OSCILATORS > 0)
    trng_oscillator_mode_t oscillatorMode; /*!< @brief TRNG oscillator mode . */
    trng_ring_osc_div_t ringOsc2Div;       /*!< @brief Divider used for Ring oscillator 2. */
#endif                                     /* FSL_FEATURE_TRNG_HAS_DUAL_OSCILATORS */
    /* Seed Control*/
    uint16_t
        entropyDelay; /*!< @brief Entropy Delay. Defines the length (in system clocks) of each Entropy sample taken. */
    uint16_t sampleSize; /*!< @brief Sample Size. Defines the total number of Entropy samples that will be taken during
                            Entropy generation. */
    uint16_t sparseBitLimit; /*!< @brief Sparse Bit Limit which defines the maximum number of
                              * consecutive samples that may be discarded before an error is generated.
                              * This limit is used only for during von Neumann sampling (enabled by
                              * TRNG_HAL_SetSampleMode()). Samples are discarded if two consecutive raw samples are both
                              * 0 or both 1. If this discarding occurs for a long period of time, it indicates that
                              * there is insufficient Entropy. */
    /* Statistical Check Parameters.*/
    uint8_t retryCount;      /*!< @brief Retry count. It defines the number of times a statistical check may fails
                              * during the TRNG Entropy Generation before generating an error. */
    uint8_t longRunMaxLimit; /*!< @brief Largest allowable number of consecutive samples of all 1, or all 0,
                              * that is allowed during the Entropy generation. */
    trng_statistical_check_limit_t monobitLimit; /*!< @brief Maximum and minimum limits for statistical check of number
                                                    of ones/zero detected during entropy generation. */
    trng_statistical_check_limit_t runBit1Limit; /*!< @brief Maximum and minimum limits for statistical check of number
                                                    of runs of length 1 detected during entropy generation. */
    trng_statistical_check_limit_t runBit2Limit; /*!< @brief Maximum and minimum limits for statistical check of number
                                                    of runs of length 2 detected during entropy generation. */
    trng_statistical_check_limit_t runBit3Limit; /*!< @brief Maximum and minimum limits for statistical check of number
                                                    of runs of length 3 detected during entropy generation. */
    trng_statistical_check_limit_t runBit4Limit; /*!< @brief Maximum and minimum limits for statistical check of number
                                                    of runs of length 4 detected during entropy generation. */
    trng_statistical_check_limit_t runBit5Limit; /*!< @brief Maximum and minimum limits for statistical check of number
                                                    of runs of length 5 detected during entropy generation. */
    trng_statistical_check_limit_t runBit6PlusLimit; /*!< @brief Maximum and minimum limits for statistical check of
                                                        number of runs of length 6 or more detected during entropy
                                                        generation. */
    trng_statistical_check_limit_t
        pokerLimit; /*!< @brief Maximum and minimum limits for statistical check of "Poker Test". */
    trng_statistical_check_limit_t frequencyCountLimit; /*!< @brief Maximum and minimum limits for statistical check of
                                                           entropy sample frequency count. */
} trng_config_t;

/*******************************************************************************
 * API
 *******************************************************************************/

#if defined(__cplusplus)
extern "C" {
#endif

/*!
 * @brief Initializes the user configuration structure to default values.
 *
 * This function initializes the configuration structure to default values. The default
 * values are as follows.
 * @code
 *     userConfig->lock = 0;
 *     userConfig->clockMode = kTRNG_ClockModeRingOscillator;
 *     userConfig->ringOscDiv = kTRNG_RingOscDiv0;  Or  to other kTRNG_RingOscDiv[2|8] depending on the platform.
 *     userConfig->sampleMode = kTRNG_SampleModeRaw;
 *     userConfig->entropyDelay = 3200;
 *     userConfig->sampleSize = 2500;
 *     userConfig->sparseBitLimit = 63;
 *     userConfig->retryCount = 1;
 *     userConfig->longRunMaxLimit = 32;
 *     userConfig->monobitLimit.maximum = 317;
 *     userConfig->monobitLimit.minimum = 195;
 *     userConfig->runBit1Limit.maximum = 107;
 *     userConfig->runBit1Limit.minimum = 27;
 *     userConfig->runBit2Limit.maximum = 62;
 *     userConfig->runBit2Limit.minimum = 7;
 *     userConfig->runBit3Limit.maximum = 39;
 *     userConfig->runBit3Limit.minimum = 0;
 *     userConfig->runBit4Limit.maximum = 26;
 *     userConfig->runBit4Limit.minimum = 0;
 *     userConfig->runBit5Limit.maximum = 18;
 *     userConfig->runBit5Limit.minimum = 0;
 *     userConfig->runBit6PlusLimit.maximum = 17;
 *     userConfig->runBit6PlusLimit.minimum = 0;
 *     userConfig->pokerLimit.maximum = 1600;
 *     userConfig->pokerLimit.minimum = 1030;
 *     userConfig->frequencyCountLimit.maximum = 30000;
 *     userConfig->frequencyCountLimit.minimum = 1600;
 * @endcode
 *
 * @param userConfig   User configuration structure.
 * @return If successful, returns the kStatus_TRNG_Success. Otherwise, it returns an error.
 */
status_t TRNG_GetDefaultConfig(trng_config_t *userConfig);

/*!
 * @brief Initializes the TRNG.
 *
 * This function initializes the TRNG.
 * When called, the TRNG entropy generation starts immediately.
 *
 * @param base  TRNG base address
 * @param userConfig    Pointer to the initialization configuration structure.
 * @return If successful, returns the kStatus_TRNG_Success. Otherwise, it returns an error.
 */
status_t TRNG_Init(TRNG_Type *base, const trng_config_t *userConfig);

/*!
 * @brief Shuts down the TRNG.
 *
 * This function shuts down the TRNG.
 *
 * @param base  TRNG base address.
 */
void TRNG_Deinit(TRNG_Type *base);

/*!
 * @brief Gets random data.
 *
 * This function gets random data from the TRNG.
 *
 * @param base  TRNG base address.
 * @param data  Pointer address used to store random data.
 * @param dataSize  Size of the buffer pointed by the data parameter.
 * @return random data
 */
status_t TRNG_GetRandomData(TRNG_Type *base, void *data, size_t dataSize);

#if defined(__cplusplus)
}
#endif

/*! @}*/

#endif /* FSL_FEATURE_SOC_TRNG_COUNT */
#endif /*_FSL_TRNG_H_*/<|MERGE_RESOLUTION|>--- conflicted
+++ resolved
@@ -1,10 +1,6 @@
 /*
  * Copyright (c) 2015-2016, Freescale Semiconductor, Inc.
-<<<<<<< HEAD
- * Copyright 2016-2018, 2020-2022 NXP
-=======
  * Copyright 2016-2018, 2020-2023 NXP
->>>>>>> 16897e8a
  * All rights reserved.
  *
  * SPDX-License-Identifier: BSD-3-Clause
@@ -27,14 +23,6 @@
 
 /*! @name Driver version */
 /*@{*/
-<<<<<<< HEAD
-/*! @brief TRNG driver version 2.0.15.
- *
- * Current version: 2.0.15
- *
-
- * Change log:
-=======
 /*! @brief TRNG driver version 2.0.16.
  *
  * Current version: 2.0.16
@@ -43,7 +31,6 @@
  * Change log:
  * - version 2.0.16
  *   - Added support for Dual oscillator mode.
->>>>>>> 16897e8a
  * - version 2.0.15
  *   - Changed TRNG_USER_CONFIG_DEFAULT_XXX values according to latest reccomended by design team.
  * - version 2.0.14
@@ -78,11 +65,7 @@
  *   - add support for KL8x and KL28Z
  *   - update default OSCDIV for K81 to divide by 2
  */
-<<<<<<< HEAD
-#define FSL_TRNG_DRIVER_VERSION (MAKE_VERSION(2, 0, 15))
-=======
 #define FSL_TRNG_DRIVER_VERSION (MAKE_VERSION(2, 0, 16))
->>>>>>> 16897e8a
 /*@}*/
 
 /*! @brief TRNG sample mode. Used by trng_config_t. */
