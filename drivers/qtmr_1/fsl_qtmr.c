--- conflicted
+++ resolved
@@ -681,20 +681,12 @@
     if (0U != (reg & ((uint16_t)TMR_SCTRL_OPS_MASK)))
     {
         /* Inverted polarity. */
-<<<<<<< HEAD
-        reg |= (TMR_SCTRL_FORCE_MASK | TMR_SCTRL_VAL(!idleStatus));
-=======
         reg |= (uint16_t)(TMR_SCTRL_FORCE_MASK | TMR_SCTRL_VAL(!idleStatus));
->>>>>>> 16897e8a
     }
     else
     {
         /* True polarity. */
-<<<<<<< HEAD
-        reg |= (TMR_SCTRL_FORCE_MASK | TMR_SCTRL_VAL(idleStatus));
-=======
         reg |= (uint16_t)(TMR_SCTRL_FORCE_MASK | TMR_SCTRL_VAL(idleStatus));
->>>>>>> 16897e8a
     }
     base->CHANNEL[channel].SCTRL = reg;
 
