/*
 * Copyright 2017-2020,2022 NXP
 * All rights reserved.
 *
 *
 * SPDX-License-Identifier: BSD-3-Clause
 */

#ifndef FSL_SPI_H_
#define FSL_SPI_H_

#include "fsl_common.h"

/*!
 * @addtogroup spi_driver
 * @{
 */

/*! @file */

/*******************************************************************************
 * Definitions
 ******************************************************************************/

/*! @name Driver version */
/*! @{ */
/*! @brief SPI driver version. */
#define FSL_SPI_DRIVER_VERSION (MAKE_VERSION(2, 0, 7))
/*! @} */

#ifndef SPI_DUMMYDATA
/*! @brief SPI dummy transfer data, the data is sent while txBuff is NULL. */
#define SPI_DUMMYDATA (0x00U)
#endif

/* Macro gate for enable/disable the SPI transactional API. 1 for enable, 0 for disable. */
#ifndef FSL_SDK_ENABLE_SPI_DRIVER_TRANSACTIONAL_APIS
#define FSL_SDK_ENABLE_SPI_DRIVER_TRANSACTIONAL_APIS 1
#endif

/*! @brief Retry times for waiting flag. */
#ifndef SPI_RETRY_TIMES
#define SPI_RETRY_TIMES 0U /* Define to zero means keep waiting until the flag is assert/deassert. */
#endif

/* @brief Dummy data for each instance. This data is used when user's tx buffer is NULL*/
extern volatile uint16_t s_dummyData[];

/*! @brief SPI transfer option.*/
enum _spi_xfer_option
{
    kSPI_EndOfFrame = (SPI_TXDATCTL_EOF_MASK), /*!< Add delay at the end of each frame(the last clk edge). */
    kSPI_EndOfTransfer =
        (SPI_TXDATCTL_EOT_MASK), /*!< Re-assert the CS signal after transfer finishes to deselect slave. */
    kSPI_ReceiveIgnore = (SPI_TXDATCTL_RXIGNORE_MASK), /*!< Ignore the receive data. */
};

/*! @brief SPI data shifter direction options.*/
typedef enum _spi_shift_direction
{
    kSPI_MsbFirst = 0U, /*!< Data transfers start with most significant bit. */
    kSPI_LsbFirst = 1U, /*!< Data transfers start with least significant bit. */
} spi_shift_direction_t;

/*! @brief SPI clock polarity configuration.*/
typedef enum _spi_clock_polarity
{
    kSPI_ClockPolarityActiveHigh = 0x0U, /*!< Active-high SPI clock (idles low). */
    kSPI_ClockPolarityActiveLow  = 0x1U, /*!< Active-low SPI clock (idles high). */
} spi_clock_polarity_t;

/*! @brief SPI clock phase configuration.*/
typedef enum _spi_clock_phase
{
    kSPI_ClockPhaseFirstEdge = 0x0U,  /*!< First edge on SCK occurs at the middle of the first
                                       *   cycle of a data transfer. */
    kSPI_ClockPhaseSecondEdge = 0x1U, /*!< First edge on SCK occurs at the start of the
                                       *   first cycle of a data transfer. */
} spi_clock_phase_t;

/*! @brief Slave select */
typedef enum _spi_ssel
{
    kSPI_Ssel0Assert = (int)(~SPI_TXDATCTL_TXSSEL0_N_MASK), /*!< Slave select 0 */
#if defined(SPI_TXDATCTL_TXSSEL1_N_MASK)
    kSPI_Ssel1Assert = (int)(~SPI_TXDATCTL_TXSSEL1_N_MASK), /*!< Slave select 1 */
#endif
#if defined(SPI_TXDATCTL_TXSSEL2_N_MASK)
    kSPI_Ssel2Assert = (int)(~SPI_TXDATCTL_TXSSEL2_N_MASK), /*!< Slave select 2 */
#endif
#if defined(SPI_TXDATCTL_TXSSEL3_N_MASK)
    kSPI_Ssel3Assert = (int)(~SPI_TXDATCTL_TXSSEL3_N_MASK), /*!< Slave select 3 */
#endif
    kSPI_SselDeAssertAll = (SPI_TXDATCTL_TXSSEL0_N_MASK
#if defined(FSL_FEATURE_SPI_HAS_SSEL1) & FSL_FEATURE_SPI_HAS_SSEL1
                            | SPI_TXDATCTL_TXSSEL1_N_MASK
#endif
#if defined(FSL_FEATURE_SPI_HAS_SSEL2) & FSL_FEATURE_SPI_HAS_SSEL2
                            | SPI_TXDATCTL_TXSSEL2_N_MASK
#endif
#if defined(FSL_FEATURE_SPI_HAS_SSEL3) & FSL_FEATURE_SPI_HAS_SSEL3
                            | SPI_TXDATCTL_TXSSEL3_N_MASK
#endif
                            ),
} spi_ssel_t;

/*! @brief ssel polarity */
typedef enum _spi_spol
{
#if defined(FSL_FEATURE_SPI_HAS_SSEL0) & FSL_FEATURE_SPI_HAS_SSEL0
    kSPI_Spol0ActiveHigh = SPI_CFG_SPOL0_MASK,
#endif
#if defined(FSL_FEATURE_SPI_HAS_SSEL1) & FSL_FEATURE_SPI_HAS_SSEL1
    kSPI_Spol1ActiveHigh = SPI_CFG_SPOL1_MASK,
#endif
#if defined(FSL_FEATURE_SPI_HAS_SSEL2) & FSL_FEATURE_SPI_HAS_SSEL2
    kSPI_Spol2ActiveHigh = SPI_CFG_SPOL2_MASK,
#endif
#if defined(FSL_FEATURE_SPI_HAS_SSEL3) & FSL_FEATURE_SPI_HAS_SSEL3
    kSPI_Spol3ActiveHigh = SPI_CFG_SPOL3_MASK,
#endif
    kSPI_SpolActiveAllHigh = (SPI_CFG_SPOL0_MASK
#if defined(FSL_FEATURE_SPI_HAS_SSEL1) & FSL_FEATURE_SPI_HAS_SSEL1
                              | SPI_CFG_SPOL1_MASK
#endif
#if defined(FSL_FEATURE_SPI_HAS_SSEL2) & FSL_FEATURE_SPI_HAS_SSEL2
                              | SPI_CFG_SPOL2_MASK
#endif
#if defined(FSL_FEATURE_SPI_HAS_SSEL3) & FSL_FEATURE_SPI_HAS_SSEL3
                              | SPI_CFG_SPOL3_MASK
#endif
                              ),
    kSPI_SpolActiveAllLow = (int)(~kSPI_SpolActiveAllHigh),
} spi_spol_t;

/*! @brief Transfer data width */
typedef enum _spi_data_width
{
    kSPI_Data4Bits  = 3,  /*!< 4 bits data width */
    kSPI_Data5Bits  = 4,  /*!< 5 bits data width */
    kSPI_Data6Bits  = 5,  /*!< 6 bits data width */
    kSPI_Data7Bits  = 6,  /*!< 7 bits data width */
    kSPI_Data8Bits  = 7,  /*!< 8 bits data width */
    kSPI_Data9Bits  = 8,  /*!< 9 bits data width */
    kSPI_Data10Bits = 9,  /*!< 10 bits data width */
    kSPI_Data11Bits = 10, /*!< 11 bits data width */
    kSPI_Data12Bits = 11, /*!< 12 bits data width */
    kSPI_Data13Bits = 12, /*!< 13 bits data width */
    kSPI_Data14Bits = 13, /*!< 14 bits data width */
    kSPI_Data15Bits = 14, /*!< 15 bits data width */
    kSPI_Data16Bits = 15, /*!< 16 bits data width */
} spi_data_width_t;

/*! @brief SPI delay time configure structure.*/
typedef struct _spi_delay_config
{
    uint8_t preDelay;      /*!< Delay between SSEL assertion and the beginning of transfer. */
    uint8_t postDelay;     /*!< Delay between the end of transfer and SSEL deassertion. */
    uint8_t frameDelay;    /*!< Delay between frame to frame. */
    uint8_t transferDelay; /*!< Delay between transfer to transfer. */
} spi_delay_config_t;

/*! @brief SPI master user configure structure.*/
typedef struct _spi_master_config
{
    bool enableLoopback;                /*!< Enable loopback for test purpose */
    bool enableMaster;                  /*!< Enable SPI at initialization time */
    uint32_t baudRate_Bps;              /*!< Baud Rate for SPI in Hz */
    spi_clock_polarity_t clockPolarity; /*!< Clock polarity */
    spi_clock_phase_t clockPhase;       /*!< Clock phase */
    spi_shift_direction_t direction;    /*!< MSB or LSB */
    uint8_t dataWidth;                  /*!< Width of the data */
    spi_ssel_t sselNumber;              /*!< Slave select number */
    spi_spol_t sselPolarity;            /*!< Configure active CS polarity */
    spi_delay_config_t delayConfig;     /*!< Configure for delay time. */
} spi_master_config_t;

/*! @brief SPI slave user configure structure.*/
typedef struct _spi_slave_config
{
    bool enableSlave;                   /*!< Enable SPI at initialization time */
    spi_clock_polarity_t clockPolarity; /*!< Clock polarity */
    spi_clock_phase_t clockPhase;       /*!< Clock phase */
    spi_shift_direction_t direction;    /*!< MSB or LSB */
    uint8_t dataWidth;                  /*!< Width of the data */
    spi_spol_t sselPolarity;            /*!< Configure active CS polarity */
} spi_slave_config_t;

/*! @brief SPI transfer status.*/
enum
{
    kStatus_SPI_Busy  = MAKE_STATUS(kStatusGroup_LPC_MINISPI, 0), /*!< SPI bus is busy */
    kStatus_SPI_Idle  = MAKE_STATUS(kStatusGroup_LPC_MINISPI, 1), /*!< SPI is idle */
    kStatus_SPI_Error = MAKE_STATUS(kStatusGroup_LPC_MINISPI, 2), /*!< SPI error */
    kStatus_SPI_BaudrateNotSupport =
        MAKE_STATUS(kStatusGroup_LPC_MINISPI, 3), /*!< Baudrate is not support in current clock source */
    kStatus_SPI_Timeout = MAKE_STATUS(kStatusGroup_LPC_MINISPI, 4) /*!< SPI Timeout polling status flags. */
};

/*! @brief SPI interrupt sources.*/
enum _spi_interrupt_enable
{
    kSPI_RxReadyInterruptEnable             = SPI_INTENSET_RXRDYEN_MASK, /*!< Rx ready interrupt */
    kSPI_TxReadyInterruptEnable             = SPI_INTENSET_TXRDYEN_MASK, /*!< Tx ready interrupt */
    kSPI_RxOverrunInterruptEnable           = SPI_INTENSET_RXOVEN_MASK,  /*!< Rx overrun interrupt */
    kSPI_TxUnderrunInterruptEnable          = SPI_INTENSET_TXUREN_MASK,  /*!< Tx underrun interrupt */
    kSPI_SlaveSelectAssertInterruptEnable   = SPI_INTENSET_SSAEN_MASK,   /*!< Slave select assert interrupt */
    kSPI_SlaveSelectDeassertInterruptEnable = SPI_INTENSET_SSDEN_MASK,   /*!< Slave select deassert interrupt */
    kSPI_AllInterruptEnable = (SPI_INTENSET_RXRDYEN_MASK | SPI_INTENSET_TXRDYEN_MASK | SPI_INTENSET_RXOVEN_MASK |
                               SPI_INTENSET_TXUREN_MASK | SPI_INTENSET_SSAEN_MASK | SPI_INTENSET_SSDEN_MASK)
};

/*! @brief SPI status flags.*/
enum _spi_status_flags
{
    kSPI_RxReadyFlag             = SPI_STAT_RXRDY_MASK,       /*!< Receive ready flag. */
    kSPI_TxReadyFlag             = SPI_STAT_TXRDY_MASK,       /*!< Transmit ready flag. */
    kSPI_RxOverrunFlag           = SPI_STAT_RXOV_MASK,        /*!< Receive overrun flag. */
    kSPI_TxUnderrunFlag          = SPI_STAT_TXUR_MASK,        /*!< Transmit underrun flag. */
    kSPI_SlaveSelectAssertFlag   = SPI_STAT_SSA_MASK,         /*!< Slave select assert flag. */
    kSPI_SlaveSelectDeassertFlag = SPI_STAT_SSD_MASK,         /*!< slave select deassert flag. */
    kSPI_StallFlag               = SPI_STAT_STALLED_MASK,     /*!< Stall flag. */
    kSPI_EndTransferFlag         = SPI_STAT_ENDTRANSFER_MASK, /*!< End transfer bit. */
    kSPI_MasterIdleFlag          = SPI_STAT_MSTIDLE_MASK,     /*!< Master in idle status flag. */
};

/*! @brief SPI transfer structure */
typedef struct _spi_transfer
{
<<<<<<< HEAD
    const uint8_t *txData;/*!< Send buffer */
=======
    const uint8_t *txData; /*!< Send buffer */
>>>>>>> 6f3fd257
    uint8_t *rxData;      /*!< Receive buffer */
    size_t dataSize;      /*!< Transfer bytes */
    uint32_t configFlags; /*!< Additional option to control transfer @ref _spi_xfer_option. */
} spi_transfer_t;

#if defined(FSL_SDK_ENABLE_SPI_DRIVER_TRANSACTIONAL_APIS) && (FSL_SDK_ENABLE_SPI_DRIVER_TRANSACTIONAL_APIS)
/*! @brief  Master handle type */
typedef struct _spi_master_handle spi_master_handle_t;

/*! @brief  Slave handle type */
typedef spi_master_handle_t spi_slave_handle_t;

/*! @brief SPI master callback for finished transmit */
typedef void (*spi_master_callback_t)(SPI_Type *base, spi_master_handle_t *handle, status_t status, void *userData);

/*! @brief SPI slave callback for finished transmit */
typedef void (*spi_slave_callback_t)(SPI_Type *base, spi_slave_handle_t *handle, status_t status, void *userData);

/*! @brief SPI transfer handle structure */
struct _spi_master_handle
{
    const uint8_t *volatile txData;   /*!< Transfer buffer */
    uint8_t *volatile rxData;         /*!< Receive buffer */
    volatile size_t txRemainingBytes; /*!< Number of data to be transmitted [in bytes] */
    volatile size_t rxRemainingBytes; /*!< Number of data to be received [in bytes] */
    size_t totalByteCount;            /*!< A number of transfer bytes */
    volatile uint32_t state;          /*!< SPI internal state */
    spi_master_callback_t callback;   /*!< SPI callback */
    void *userData;                   /*!< Callback parameter */
    uint8_t dataWidth;                /*!< Width of the data [Valid values: 1 to 16] */
    uint32_t lastCommand;             /*!< Last command for transfer. */
};
#endif /* FSL_SDK_ENABLE_SPI_DRIVER_TRANSACTIONAL_APIS */

#if defined(__cplusplus)
extern "C" {
#endif
/*******************************************************************************
 * API
 ******************************************************************************/

/*! @brief Returns instance number for SPI peripheral base address. */
uint32_t SPI_GetInstance(SPI_Type *base);

/*!
 * @name Initialization and deinitialization
 * @{
 */

/*!
 * @brief  Sets the SPI master configuration structure to default values.
 *
 * The purpose of this API is to get the configuration structure initialized for use in SPI_MasterInit().
 * User may use the initialized structure unchanged in SPI_MasterInit(), or modify
 * some fields of the structure before calling SPI_MasterInit(). After calling this API,
 * the master is ready to transfer.
 * Example:
   @code
   spi_master_config_t config;
   SPI_MasterGetDefaultConfig(&config);
   @endcode
 *
 * @param config pointer to master config structure
 */
void SPI_MasterGetDefaultConfig(spi_master_config_t *config);

/*!
 * @brief Initializes the SPI with master configuration.
 *
 * The configuration structure can be filled by user from scratch, or be set with default
 * values by SPI_MasterGetDefaultConfig(). After calling this API, the slave is ready to transfer.
 * Example
   @code
   spi_master_config_t config = {
   .baudRate_Bps = 500000,
   ...
   };
   SPI_MasterInit(SPI0, &config);
   @endcode
 *
 * @param base SPI base pointer
 * @param config pointer to master configuration structure
 * @param srcClock_Hz Source clock frequency.
 */
status_t SPI_MasterInit(SPI_Type *base, const spi_master_config_t *config, uint32_t srcClock_Hz);

/*!
 * @brief  Sets the SPI slave configuration structure to default values.
 *
 * The purpose of this API is to get the configuration structure initialized for use in SPI_SlaveInit().
 * Modify some fields of the structure before calling SPI_SlaveInit().
 * Example:
   @code
   spi_slave_config_t config;
   SPI_SlaveGetDefaultConfig(&config);
   @endcode
 *
 * @param config pointer to slave configuration structure
 */
void SPI_SlaveGetDefaultConfig(spi_slave_config_t *config);

/*!
 * @brief Initializes the SPI with slave configuration.
 *
 * The configuration structure can be filled by user from scratch or be set with
 * default values by SPI_SlaveGetDefaultConfig().
 * After calling this API, the slave is ready to transfer.
 * Example
   @code
    spi_slave_config_t config = {
    .polarity = kSPI_ClockPolarityActiveHigh;
    .phase = kSPI_ClockPhaseFirstEdge;
    .direction = kSPI_MsbFirst;
    ...
    };
    SPI_SlaveInit(SPI0, &config);
   @endcode
 *
 * @param base SPI base pointer
 * @param config pointer to slave configuration structure
 */
status_t SPI_SlaveInit(SPI_Type *base, const spi_slave_config_t *config);

/*!
 * @brief De-initializes the SPI.
 *
 * Calling this API resets the SPI module, gates the SPI clock.
 * Disable the fifo if enabled.
 * The SPI module can't work unless calling the SPI_MasterInit/SPI_SlaveInit to initialize module.
 *
 * @param base SPI base pointer
 */
void SPI_Deinit(SPI_Type *base);

/*!

 * @brief Enable or disable the SPI Master or Slave
 * @param base SPI base pointer
 * @param enable or disable ( true = enable, false = disable)
 */
static inline void SPI_Enable(SPI_Type *base, bool enable)
{
    if (enable)
    {
        base->CFG |= SPI_CFG_ENABLE_MASK;
    }
    else
    {
        base->CFG &= ~SPI_CFG_ENABLE_MASK;
    }
}

/*! @} */

/*!
 * @name Status
 * @{
 */

/*!
 * @brief Gets the status flag.
 *
 * @param base SPI base pointer
 * @return SPI Status, use status flag to AND @ref _spi_status_flags could get the related status.
 */
static inline uint32_t SPI_GetStatusFlags(SPI_Type *base)
{
    assert(NULL != base);
    return base->STAT;
}

/*!
 * @brief Clear the status flag.
 *
 * @param base SPI base pointer
 * @param mask SPI Status, use status flag to AND @ref _spi_status_flags could get the related status.
 */
static inline void SPI_ClearStatusFlags(SPI_Type *base, uint32_t mask)
{
    assert(NULL != base);
    base->STAT |= mask;
}
/*! @} */

/*!
 * @name Interrupts
 * @{
 */

/*!
 * @brief Enables the interrupt for the SPI.
 *
 * @param base SPI base pointer
 * @param irqs SPI interrupt source. The parameter can be any combination of the following values:
 *        @arg kSPI_RxReadyInterruptEnable
 *        @arg kSPI_TxReadyInterruptEnable
 */
static inline void SPI_EnableInterrupts(SPI_Type *base, uint32_t irqs)
{
    assert(NULL != base);
    base->INTENSET = irqs;
}

/*!
 * @brief Disables the interrupt for the SPI.
 *
 * @param base SPI base pointer
 * @param irqs SPI interrupt source. The parameter can be any combination of the following values:
 *        @arg kSPI_RxReadyInterruptEnable
 *        @arg kSPI_TxReadyInterruptEnable
 */
static inline void SPI_DisableInterrupts(SPI_Type *base, uint32_t irqs)
{
    assert(NULL != base);
    base->INTENCLR = irqs;
}
/*! @} */

/*!
 * @name Bus Operations
 * @{
 */

/*!
 * @brief Returns whether the SPI module is in master mode.
 *
 * @param base SPI peripheral address.
 * @return Returns true if the module is in master mode or false if the module is in slave mode.
 */
static inline bool SPI_IsMaster(SPI_Type *base)
{
    return (bool)(((base->CFG) & SPI_CFG_MASTER_MASK) >> SPI_CFG_MASTER_SHIFT);
}
/*!
 * @brief Sets the baud rate for SPI transfer. This is only used in master.
 *
 * @param base SPI base pointer
 * @param baudrate_Bps baud rate needed in Hz.
 * @param srcClock_Hz SPI source clock frequency in Hz.
 */
status_t SPI_MasterSetBaudRate(SPI_Type *base, uint32_t baudrate_Bps, uint32_t srcClock_Hz);

/*!
 * @brief Writes a data into the SPI data register directly.
 *
 * @param base SPI base pointer
 * @param data needs to be write.
 */
static inline void SPI_WriteData(SPI_Type *base, uint16_t data)
{
    base->TXDAT = ((uint32_t)data & 0x0000FFFFU);
}

/*!
 * @brief Writes a data into the SPI TXCTL register directly.
 *
 * @param base         SPI base pointer
 * @param configFlags  control command needs to be written.
 */
static inline void SPI_WriteConfigFlags(SPI_Type *base, uint32_t configFlags)
{
    base->TXCTL = (base->TXCTL & ~(SPI_TXCTL_EOT_MASK | SPI_TXCTL_EOF_MASK | SPI_TXCTL_RXIGNORE_MASK)) |
                  (configFlags & (SPI_TXCTL_EOT_MASK | SPI_TXCTL_EOF_MASK | SPI_TXCTL_RXIGNORE_MASK));
}

/*!
 * @brief Writes a data control info and data into the SPI TX register directly.
 *
 * @param base SPI base pointer
 * @param data value needs to be written.
 * @param configFlags control command needs to be written.
 */
void SPI_WriteDataWithConfigFlags(SPI_Type *base, uint16_t data, uint32_t configFlags);

/*!
 * @brief Gets a data from the SPI data register.
 *
 * @param base SPI base pointer
 * @return Data in the register.
 */
static inline uint32_t SPI_ReadData(SPI_Type *base)
{
    return (base->RXDAT & 0x0000FFFFU);
}

/*!
 * @brief Set delay time for transfer.
 *        the delay uint is SPI clock time, maximum value is 0xF.
 * @param base SPI base pointer
 * @param config configuration for delay option @ref spi_delay_config_t.
 */
void SPI_SetTransferDelay(SPI_Type *base, const spi_delay_config_t *config);

/*!
 * @brief Set up the dummy data. This API can change the default data to be transferred
 *        when users set the tx buffer to NULL.
 *
 * @param base SPI peripheral address.
 * @param dummyData Data to be transferred when tx buffer is NULL.
 */
void SPI_SetDummyData(SPI_Type *base, uint16_t dummyData);

/*!
 * @brief Transfers a block of data using a polling method.
 *
 * @param base SPI base pointer
 * @param xfer pointer to spi_xfer_config_t structure
 * @retval kStatus_Success Successfully start a transfer.
 * @retval kStatus_InvalidArgument Input argument is invalid.
 * @retval kStatus_SPI_Timeout The transfer timed out and was aborted.
 */
status_t SPI_MasterTransferBlocking(SPI_Type *base, spi_transfer_t *xfer);
/*! @} */

#if defined(FSL_SDK_ENABLE_SPI_DRIVER_TRANSACTIONAL_APIS) && (FSL_SDK_ENABLE_SPI_DRIVER_TRANSACTIONAL_APIS)
/*!
 * @name Transactional
 * @{
 */

/*!
 * @brief Initializes the SPI master handle.
 *
 * This function initializes the SPI master handle which can be used for other SPI master transactional APIs. Usually,
 * for a specified SPI instance, call this API once to get the initialized handle.
 *
 * @param base SPI peripheral base address.
 * @param handle SPI handle pointer.
 * @param callback Callback function.
 * @param userData User data.
 */
status_t SPI_MasterTransferCreateHandle(SPI_Type *base,
                                        spi_master_handle_t *handle,
                                        spi_master_callback_t callback,
                                        void *userData);

/*!
 * @brief Performs a non-blocking SPI interrupt transfer.
 *
 * @param base SPI peripheral base address.
 * @param handle pointer to spi_master_handle_t structure which stores the transfer state
 * @param xfer pointer to spi_xfer_config_t structure
 * @retval kStatus_Success Successfully start a transfer.
 * @retval kStatus_InvalidArgument Input argument is invalid.
 * @retval kStatus_SPI_Busy SPI is not idle, is running another transfer.
 */
status_t SPI_MasterTransferNonBlocking(SPI_Type *base, spi_master_handle_t *handle, spi_transfer_t *xfer);

/*!
 * @brief Gets the master transfer count.
 *
 * This function gets the master transfer count.
 *
 * @param base SPI peripheral base address.
 * @param handle Pointer to the spi_master_handle_t structure which stores the transfer state.
 * @param count The number of bytes transferred by using the non-blocking transaction.
 * @return status of status_t.
 */
status_t SPI_MasterTransferGetCount(SPI_Type *base, spi_master_handle_t *handle, size_t *count);

/*!
 * @brief SPI master aborts a transfer using an interrupt.
 *
 * This function aborts a transfer using an interrupt.
 *
 * @param base SPI peripheral base address.
 * @param handle Pointer to the spi_master_handle_t structure which stores the transfer state.
 */
void SPI_MasterTransferAbort(SPI_Type *base, spi_master_handle_t *handle);

/*!
 * @brief Interrupts the handler for the SPI.
 *
 * @param base SPI peripheral base address.
 * @param handle pointer to spi_master_handle_t structure which stores the transfer state.
 */
void SPI_MasterTransferHandleIRQ(SPI_Type *base, spi_master_handle_t *handle);

/*!
 * @brief Initializes the SPI slave handle.
 *
 * This function initializes the SPI slave handle which can be used for other SPI slave transactional APIs. Usually,
 * for a specified SPI instance, call this API once to get the initialized handle.
 *
 * @param base SPI peripheral base address.
 * @param handle SPI handle pointer.
 * @param callback Callback function.
 * @param userData User data.
 */
status_t SPI_SlaveTransferCreateHandle(SPI_Type *base,
                                       spi_slave_handle_t *handle,
                                       spi_slave_callback_t callback,
                                       void *userData);

/*!
 * @brief Performs a non-blocking SPI slave interrupt transfer.
 *
 * @note The API returns immediately after the transfer initialization is finished.
 *
 * @param base SPI peripheral base address.
 * @param handle pointer to spi_master_handle_t structure which stores the transfer state
 * @param xfer pointer to spi_xfer_config_t structure
 * @retval kStatus_Success Successfully start a transfer.
 * @retval kStatus_InvalidArgument Input argument is invalid.
 * @retval kStatus_SPI_Busy SPI is not idle, is running another transfer.
 */
status_t SPI_SlaveTransferNonBlocking(SPI_Type *base, spi_slave_handle_t *handle, spi_transfer_t *xfer);

/*!
 * @brief Gets the slave transfer count.
 *
 * This function gets the slave transfer count.
 *
 * @param base SPI peripheral base address.
 * @param handle Pointer to the spi_master_handle_t structure which stores the transfer state.
 * @param count The number of bytes transferred by using the non-blocking transaction.
 * @return status of status_t.
 */
static inline status_t SPI_SlaveTransferGetCount(SPI_Type *base, spi_slave_handle_t *handle, size_t *count)
{
    return SPI_MasterTransferGetCount(base, (spi_master_handle_t *)handle, count);
}

/*!
 * @brief SPI slave aborts a transfer using an interrupt.
 *
 * This function aborts a transfer using an interrupt.
 *
 * @param base SPI peripheral base address.
 * @param handle Pointer to the spi_slave_handle_t structure which stores the transfer state.
 */
static inline void SPI_SlaveTransferAbort(SPI_Type *base, spi_slave_handle_t *handle)
{
    SPI_MasterTransferAbort(base, (spi_master_handle_t *)handle);
}

/*!
 * @brief Interrupts a handler for the SPI slave.
 *
 * @param base SPI peripheral base address.
 * @param handle pointer to spi_slave_handle_t structure which stores the transfer state
 */
void SPI_SlaveTransferHandleIRQ(SPI_Type *base, spi_slave_handle_t *handle);
/*! @} */
#endif /* FSL_SDK_ENABLE_SPI_DRIVER_TRANSACTIONAL_APIS */

#if defined(__cplusplus)
}
#endif

/*! @} */

#endif /* FSL_SPI_H_*/<|MERGE_RESOLUTION|>--- conflicted
+++ resolved
@@ -227,11 +227,7 @@
 /*! @brief SPI transfer structure */
 typedef struct _spi_transfer
 {
-<<<<<<< HEAD
-    const uint8_t *txData;/*!< Send buffer */
-=======
     const uint8_t *txData; /*!< Send buffer */
->>>>>>> 6f3fd257
     uint8_t *rxData;      /*!< Receive buffer */
     size_t dataSize;      /*!< Transfer bytes */
     uint32_t configFlags; /*!< Additional option to control transfer @ref _spi_xfer_option. */
