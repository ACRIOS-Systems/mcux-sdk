/*
 * Copyright 2017-2023 NXP
 * All rights reserved.
 *
 *
 * SPDX-License-Identifier: BSD-3-Clause
 */

#ifndef _FSL_PXP_H_
#define _FSL_PXP_H_

#include "fsl_common.h"

/* Compatibility macro map. */
#if defined(PXP_AS_CTRL_ALPHA_INVERT_MASK) && (!defined(PXP_AS_CTRL_ALPHA0_INVERT_MASK))
#define PXP_AS_CTRL_ALPHA0_INVERT_MASK PXP_AS_CTRL_ALPHA_INVERT_MASK
#endif

#if defined(PXP_AS_CTRL_ALPHA_INVERT_MASK) && (!defined(PXP_AS_CTRL_ALPHA_INVERT_MASK))
#define PXP_AS_CTRL_ALPHA0_INVERT_MASK PXP_AS_CTRL_ALPHA_INVERT_MASK
#endif

#if defined(PXP_STAT_IRQ_MASK) && (!defined(PXP_STAT_IRQ0_MASK))
#define PXP_STAT_IRQ0_MASK PXP_STAT_IRQ_MASK
#endif

#if defined(PXP_STAT_AXI_READ_ERROR_MASK) && (!defined(PXP_STAT_AXI_READ_ERROR_0_MASK))
#define PXP_STAT_AXI_READ_ERROR_0_MASK PXP_STAT_AXI_READ_ERROR_MASK
#endif

#if defined(PXP_STAT_AXI_WRITE_ERROR_MASK) && (!defined(PXP_STAT_AXI_WRITE_ERROR_0_MASK))
#define PXP_STAT_AXI_WRITE_ERROR_0_MASK PXP_STAT_AXI_WRITE_ERROR_MASK
#endif

/*!
 * @addtogroup pxp_driver
 * @{
 */

/*******************************************************************************
 * Definitions
 ******************************************************************************/

/* PXP global LUT table is 16K. */
#define PXP_LUT_TABLE_BYTE (16UL * 1024UL)
/* Intenral memory for LUT, the size is 256 bytes. */
#define PXP_INTERNAL_RAM_LUT_BYTE (256)

/*! @name Driver version */
/*@{*/
<<<<<<< HEAD
#define FSL_PXP_DRIVER_VERSION (MAKE_VERSION(2, 4, 1))
=======
#define FSL_PXP_DRIVER_VERSION (MAKE_VERSION(2, 6, 0))
>>>>>>> 16897e8a
/*@}*/

/* This macto indicates whether the rotate sub module is shared by process surface and output buffer. */
#if defined(PXP_CTRL_ROT_POS_MASK)
#define PXP_SHARE_ROTATE 1
#else
#define PXP_SHARE_ROTATE 0
#endif

/* This macto indicates whether PXP needs mux the process path. */
#if defined(PXP_DATA_PATH_CTRL0_MUX0_SEL_MASK)
#define PXP_USE_PATH 1
#else
#define PXP_USE_PATH 0
#endif

#if PXP_USE_PATH
#define PXP_PATH(mux, sel)          (((mux) << 8U) | (sel))
#define PXP_GET_MUX_FROM_PATH(path) ((path) >> 8U)
#define PXP_GET_SEL_FROM_PATH(path) ((path)&0x03U)
#endif /* PXP_USE_PATH */

#define PXP_COMBINE_BYTE_TO_WORD(dataAddr)                                                                           \
    ((*(uint8_t *)(dataAddr)) | ((*(uint8_t *)((dataAddr) + 1U)) << 8U) | ((*(uint8_t *)((dataAddr) + 2U)) << 16U) | \
     ((*(uint8_t *)((dataAddr) + 3U)) << 24U));

/*! @brief PXP interrupts to enable. */
enum _pxp_interrupt_enable
{
    kPXP_CompleteInterruptEnable    = PXP_CTRL_IRQ_ENABLE_MASK,      /*!< PXP process completed. bit 1 */
    kPXP_CommandLoadInterruptEnable = PXP_CTRL_NEXT_IRQ_ENABLE_MASK, /*!< Interrupt to show that the command set by @ref
                                                                        PXP_SetNextCommand has been loaded. bit 2 */
#if !(defined(FSL_FEATURE_PXP_HAS_NO_LUT) && FSL_FEATURE_PXP_HAS_NO_LUT)
    kPXP_LutDmaLoadInterruptEnable =
        PXP_CTRL_LUT_DMA_IRQ_ENABLE_MASK, /*!< The LUT table has been loaded by DMA. bit 3 */
#endif
#if defined(FSL_FEATURE_PXP_V3) && FSL_FEATURE_PXP_V3
    kPXP_CompressDoneInterruptEnable =
        PXP_IRQ_MASK_COMPRESS_DONE_IRQ_EN_MASK >> 16U, /*!< Compress done interrupt enable. bit 15 */
    kPXP_InputFetchCh0InterruptEnable = PXP_IRQ_MASK_FIRST_CH0_PREFETCH_IRQ_EN_MASK
                                        << 16U, /*!< Input fetch channel 0 completed. bit 16 */
    kPXP_InputFetchCh1InterruptEnable = PXP_IRQ_MASK_FIRST_CH1_PREFETCH_IRQ_EN_MASK
                                        << 16U, /*!< Input fetch channel 1 completed. bit 17 */
    kPXP_InputStoreCh0InterruptEnable = PXP_IRQ_MASK_FIRST_CH0_STORE_IRQ_EN_MASK
                                        << 16U, /*!< Input store channel 0 completed. bit 18 */
    kPXP_InputStoreCh1InterruptEnable = PXP_IRQ_MASK_FIRST_CH1_STORE_IRQ_EN_MASK
                                        << 16U, /*!< Input store channel 1 completed. bit 19 */
    kPXP_DitherFetchCh0InterruptEnable = PXP_IRQ_MASK_DITHER_CH0_PREFETCH_IRQ_EN_MASK
                                         << 16U, /*!< Dither fetch channel 0 completed. bit 20 */
    kPXP_DitherFetchCh1InterruptEnable = PXP_IRQ_MASK_DITHER_CH1_PREFETCH_IRQ_EN_MASK
                                         << 16U, /*!< Dither fetch channel 1 completed. bit 21 */
    kPXP_DitherStoreCh0InterruptEnable = PXP_IRQ_MASK_DITHER_CH0_STORE_IRQ_EN_MASK
                                         << 16U, /*!< Dither store channle 0 completed. bit 22 */
    kPXP_DitherStoreCh1InterruptEnable = PXP_IRQ_MASK_DITHER_CH1_STORE_IRQ_EN_MASK
                                         << 16U, /*!< Dither store channle 1 completed. bit 23 */
    kPXP_WfeaStoreCh0InterruptEnable = PXP_IRQ_MASK_WFE_A_CH0_STORE_IRQ_EN_MASK
                                       << 16U, /*!< WFE-A store channel 0 completed. bit 24 */
    kPXP_WfeaStoreCh1InterruptEnable = PXP_IRQ_MASK_WFE_A_CH1_STORE_IRQ_EN_MASK
                                       << 16U, /*!< WFE-A store channel 1 completed. bit 25 */
    kPXP_WfebStoreCh0InterruptEnable = PXP_IRQ_MASK_WFE_B_CH0_STORE_IRQ_EN_MASK
                                       << 16U, /*!< WFE-B store channel 0 completed. bit 26 */
    kPXP_WfebStoreCh1InterruptEnable = PXP_IRQ_MASK_WFE_B_CH1_STORE_IRQ_EN_MASK
                                       << 16U, /*!< WFE-B store channel 1 completed. bit 27 */
    kPXP_InputStoreInterruptEnable  = PXP_IRQ_MASK_FIRST_STORE_IRQ_EN_MASK << 16U, /*!< Input store completed. bit 28 */
    kPXP_DitherStoreInterruptEnable = PXP_IRQ_MASK_DITHER_STORE_IRQ_EN_MASK
                                      << 16U,                                    /*!< Dither store completed. bit 29 */
    kPXP_WfeaStoreInterruptEnable = PXP_IRQ_MASK_WFE_A_STORE_IRQ_EN_MASK << 16U, /*!< WFE-A store completed. bit 30 */
    kPXP_WfebStoreInterruptEnable = PXP_IRQ_MASK_WFE_B_STORE_IRQ_EN_MASK << 16U, /*!< WFE-B store completed. bit 31 */
#endif                                                                           /* FSL_FEATURE_PXP_V3 */
};

/*!
 * @brief PXP status flags.
 *
 * @note These enumerations are meant to be OR'd together to form a bit mask.
 */
enum _pxp_flags
{
    kPXP_CompleteFlag       = PXP_STAT_IRQ0_MASK,              /*!< PXP process completed. bit 0 */
    kPXP_Axi0WriteErrorFlag = PXP_STAT_AXI_WRITE_ERROR_0_MASK, /*!< PXP encountered an AXI write error and processing
                                                                  has been terminated. bit 1*/
    kPXP_Axi0ReadErrorFlag = PXP_STAT_AXI_READ_ERROR_0_MASK,   /*!< PXP encountered an AXI read error and processing has
                                                                  been terminated. bit 2 */
    kPXP_CommandLoadFlag = PXP_STAT_NEXT_IRQ_MASK, /*!< The command set by @ref PXP_SetNextCommand has been loaded,
                                                      could set new command. bit 3 */
#if !(defined(FSL_FEATURE_PXP_HAS_NO_LUT) && FSL_FEATURE_PXP_HAS_NO_LUT)
    kPXP_LutDmaLoadFlag = PXP_STAT_LUT_DMA_LOAD_DONE_IRQ_MASK, /*!< The LUT table has been loaded by DMA. bit 8 */
#endif
#if defined(PXP_STAT_AXI_READ_ERROR_1_MASK)
    kPXP_Axi1WriteErrorFlag = PXP_STAT_AXI_WRITE_ERROR_1_MASK, /*!< PXP encountered an AXI write error and processing
                                                                  has been terminated. bit 9 */
    kPXP_Axi1ReadErrorFlag = PXP_STAT_AXI_READ_ERROR_1_MASK,   /*!< PXP encountered an AXI read error and processing has
                                                                  been terminated. bit 10 */
#endif
#if defined(FSL_FEATURE_PXP_V3) && FSL_FEATURE_PXP_V3
    kPXP_CompressDoneFlag          = PXP_IRQ_COMPRESS_DONE_IRQ_MASK >> 16U, /*!< Compress done. bit 15 */
    kPXP_InputFetchCh0CompleteFlag = PXP_IRQ_FIRST_CH0_PREFETCH_IRQ_MASK
                                     << 16U, /*!< Input fetch channel 0 completed. bit 16 */
    kPXP_InputFetchCh1CompleteFlag = PXP_IRQ_FIRST_CH1_PREFETCH_IRQ_MASK
                                     << 16U, /*!< Input fetch channel 1 completed. bit 17 */
    kPXP_InputStoreCh0CompleteFlag = PXP_IRQ_FIRST_CH0_STORE_IRQ_MASK
                                     << 16U, /*!< Input store channel 0 completed. bit 18 */
    kPXP_InputStoreCh1CompleteFlag = PXP_IRQ_FIRST_CH1_STORE_IRQ_MASK
                                     << 16U, /*!< Input store channel 1 completed. bit 19 */
    kPXP_DitherFetchCh0CompleteFlag = PXP_IRQ_DITHER_CH0_PREFETCH_IRQ_MASK
                                      << 16U, /*!< Dither fetch channel 0 completed. bit 20 */
    kPXP_DitherFetchCh1CompleteFlag = PXP_IRQ_DITHER_CH1_PREFETCH_IRQ_MASK
                                      << 16U, /*!< Dither fetch channel 1 completed. bit 21 */
    kPXP_DitherStoreCh0CompleteFlag = PXP_IRQ_DITHER_CH0_STORE_IRQ_MASK
                                      << 16U, /*!< Dither store channel 0 completed. bit 22 */
    kPXP_DitherStoreCh1CompleteFlag = PXP_IRQ_DITHER_CH1_STORE_IRQ_MASK
                                      << 16U, /*!< Dither store channel 1 completed. bit 23 */
    kPXP_WfeaStoreCh0CompleteFlag = PXP_IRQ_WFE_A_CH0_STORE_IRQ_MASK
                                    << 16U, /*!< WFE-A store channel 0 completed. bit 24 */
    kPXP_WfeaStoreCh1CompleteFlag = PXP_IRQ_WFE_A_CH1_STORE_IRQ_MASK
                                    << 16U, /*!< WFE-A store channel 1 completed. bit 25 */
    kPXP_WfebStoreCh0CompleteFlag = PXP_IRQ_WFE_B_CH0_STORE_IRQ_MASK
                                    << 16U, /*!< WFE-B store channel 0 completed. bit 26 */
    kPXP_WfebStoreCh1CompleteFlag = PXP_IRQ_WFE_B_CH1_STORE_IRQ_MASK
                                    << 16U,                              /*!< WFE-B store channel 1 completed. bit 27 */
    kPXP_InputStoreCompleteFlag  = PXP_IRQ_FIRST_STORE_IRQ_MASK << 16U,  /*!< Input store completed. bit 28 */
    kPXP_DitherStoreCompleteFlag = PXP_IRQ_DITHER_STORE_IRQ_MASK << 16U, /*!< Dither store completed. bit 29 */
    kPXP_WfeaStoreCompleteFlag   = PXP_IRQ_WFE_A_STORE_IRQ_MASK << 16U,  /*!< WFE-A store completed. bit 30 */
    kPXP_WfebStoreCompleteFlag   = PXP_IRQ_WFE_B_STORE_IRQ_MASK << 16U,  /*!< WFE-B store completed. bit 31 */
#endif                                                                   /* FSL_FEATURE_PXP_V3 */
};

#if PXP_USE_PATH
#if defined(FSL_FEATURE_PXP_V3) && FSL_FEATURE_PXP_V3
typedef enum _pxp_path
{
    kPXP_Mux0SelectProcessSurfaceEngine     = PXP_PATH(0U, 0U), /*!< MUX0 select Process Surface engine. */
    kPXP_Mux0SelectInputFetchEngineChannel0 = PXP_PATH(0U, 1U), /*!< MUX0 select input Fetch engine channel 0. */
    kPXP_Mux0SelectInputFetchEngineChannel1 = PXP_PATH(0U, 2U), /*!< MUX0 select input Fetch engine channel 1. */
    kPXP_Mux0SelectNone                     = PXP_PATH(0U, 3U), /*!< MUX0 select no output. */
    kPXP_Mux1SelectInputFetchEngineChannel0 = PXP_PATH(1U, 0U), /*!< MUX1 select input Fetch engine channel 0. */
    kPXP_Mux1SelectRotation1Engine          = PXP_PATH(1U, 1U), /*!< MUX1 select Rotation1 engine output. */
    kPXP_Mux1SelectNone                     = PXP_PATH(1U, 2U), /*!< MUX1 select no output. */
    kPXP_Mux2SelectInputFetchEngineChannel1 = PXP_PATH(2U, 0U), /*!< MUX2 select input Fetch engine channel 1. */
    kPXP_Mux2SelectRotation1Engine          = PXP_PATH(2U, 1U), /*!< MUX2 select Rotation1 engine output. */
    kPXP_Mux2SelectNone                     = PXP_PATH(2U, 2U), /*!< MUX2 select no output. */
    kPXP_Mux3SelectCsc1Engine               = PXP_PATH(3U, 0U), /*!< MUX3 select output of CSC1 engine. */
    kPXP_Mux3SelectRotation1Engine          = PXP_PATH(3U, 1U), /*!< MUX3 select output of Rotation1 engine. */
    kPXP_Mux3SelectNone                     = PXP_PATH(3U, 2U), /*!< MUX3 select no output. */
    kPXP_Mux5SelectMux1                     = PXP_PATH(5U, 0U), /*!< MUX5 select output of MUX1. */
    kPXP_Mux5SelectAlphaBlending1       = PXP_PATH(5U, 1U),  /*!< MUX5 select output of alpha blending / color key 1. */
    kPXP_Mux5SelectNone                 = PXP_PATH(5U, 2U),  /*!< MUX5 select no output. */
    kPXP_Mux6SelectAlphaBlending1       = PXP_PATH(6U, 0U),  /*!< MUX6 select output of alpha blending / color key 1. */
    kPXP_Mux6SelectAlphaBlending0       = PXP_PATH(6U, 1U),  /*!< MUX6 select output of alpha blending / color key 0. */
    kPXP_Mux6SelectNone                 = PXP_PATH(6U, 2U),  /*!< MUX6 select no output. */
    kPXP_Mux7SelectMux5                 = PXP_PATH(7U, 0U),  /*!< MUX7 select output of MUX5. */
    kPXP_Mux7SelectCsc2Engine           = PXP_PATH(7U, 1U),  /*!< MUX7 select output of CSC2 engine. */
    kPXP_Mux7SelectNone                 = PXP_PATH(7U, 2U),  /*!< MUX7 select no output. */
    kPXP_Mux8SelectCsc2Engine           = PXP_PATH(8U, 0U),  /*!< MUX8 select output of CSC2 engine. */
    kPXP_Mux8SelectAlphaBlending0       = PXP_PATH(8U, 1U),  /*!< MUX8 select output of alpha blending / color key 0. */
    kPXP_Mux8SelectNone                 = PXP_PATH(8U, 2U),  /*!< MUX8 select no output. */
    kPXP_Mux9SelectMux7                 = PXP_PATH(9U, 0U),  /*!< MUX9 select output of MUX7. */
    kPXP_Mux9SelectMux8                 = PXP_PATH(9U, 1U),  /*!< MUX9 select output of MUX8. */
    kPXP_Mux9SelectNone                 = PXP_PATH(9U, 2U),  /*!< MUX9 select no output. */
    kPXP_Mux10SelectMux7                = PXP_PATH(10U, 0U), /*!< MUX10 select output of MUX7. */
    kPXP_Mux10SelectLut                 = PXP_PATH(10U, 1U), /*!< MUX10 select output of LUT. */
    kPXP_Mux10SelectNone                = PXP_PATH(10U, 2U), /*!< MUX10 select no output. */
    kPXP_Mux11SelectLut                 = PXP_PATH(11U, 0U), /*!< MUX11 select output of LUT. */
    kPXP_Mux11SelectMux8                = PXP_PATH(11U, 1U), /*!< MUX11 select output of MUX8. */
    kPXP_Mux11SelectNone                = PXP_PATH(11U, 2U), /*!< MUX11 select no output. */
    kPXP_Mux12SelectMux10               = PXP_PATH(12U, 0U), /*!< MUX12 select output of MUX10. */
    kPXP_Mux12SelectMux11               = PXP_PATH(12U, 1U), /*!< MUX12 select output of MUX11. */
    kPXP_Mux12SelectNone                = PXP_PATH(12U, 2U), /*!< MUX12 select no output. */
    kPXP_Mux13SelectNone                = PXP_PATH(13U, 0U), /*!< MUX13 select no output. */
    kPXP_Mux13SelectFetchEngineChannel1 = PXP_PATH(13U, 1U), /*!< MUX13 select input Fetch engine channel 1. */
    kPXP_Mux14SelectRotation0Engine     = PXP_PATH(14U, 0U), /*!< MUX14 select output of Rotation0 engine. */
    kPXP_Mux14SelectMux11               = PXP_PATH(14U, 1U), /*!< MUX14 select output of MUX11. */
    kPXP_Mux14SelectNone                = PXP_PATH(14U, 2U), /*!< MUX14 select no output. */
    kPXP_Mux15SelectFetchEngineChannel0 = PXP_PATH(15U, 0U), /*!< MUX15 select input Fetch engine channel 0. */
    kPXP_Mux15SelectMux10               = PXP_PATH(15U, 1U), /*!< MUX15 select output of MUX10. */
    kPXP_Mux15SelectNone                = PXP_PATH(15U, 2U), /*!< MUX15 select no output. */
    kPXP_Mux16SelectAluA                = PXP_PATH(16U, 0U), /*!< MUX16 select output of ALU A. */
    kPXP_Mux16SelectOutput              = PXP_PATH(16U, 1U), /*!< MUX16 select output of legacy output. */
    kPXP_Mux16SelectAluB                = PXP_PATH(16U, 2U), /*!< MUX16 select output of ALU B. */
    kPXP_Mux16SelectNone                = PXP_PATH(16U, 3U), /*!< MUX16 select no output. */
    kPXP_Mux17SelectAluA                = PXP_PATH(17U, 0U), /*!< MUX17 select output of ALU A. */
    kPXP_Mux17SelectAluB                = PXP_PATH(17U, 1U), /*!< MUX17 select output of ALU B. */
    kPXP_Mux17SelectNone                = PXP_PATH(17U, 2U), /*!< MUX17 select no output. */
} pxp_path_t;
#else
typedef enum _pxp_path
{
    kPXP_Mux0SelectFetchDataArray   = PXP_PATH(0U, 0U),  /*!< MUX0 select Fetch Data Array. */
    kPXP_Mux0SelectAlu              = PXP_PATH(0U, 1U),  /*!< MUX0 select output of ALU. */
    kPXP_Mux0SelectNone             = PXP_PATH(0U, 2U),  /*!< MUX0 select no output. */
    kPXP_Mux1SelectLut              = PXP_PATH(1U, 0U),  /*!< MUX1 select output of LUT. */
    kPXP_Mux1SelectMux0             = PXP_PATH(1U, 1U),  /*!< MUX1 select output of MUX0. */
    kPXP_Mux1SelectNone             = PXP_PATH(1U, 2U),  /*!< MUX1 select no output. */
    kPXP_Mux3SelectRotation1Engine  = PXP_PATH(3U, 0U),  /*!< MUX3 select output of Rotation1 engine. */
    kPXP_Mux3SelectCsc1Engine       = PXP_PATH(3U, 1U),  /*!< MUX3 select output of CSC1 engine. */
    kPXP_Mux3SelectNone             = PXP_PATH(3U, 2U),  /*!< MUX3 select no output. */
    kPXP_Mux8SelectCsc2Engine       = PXP_PATH(8U, 0U),  /*!< MUX8 select output of CSC2 engine. */
    kPXP_Mux8SelectAlphaBlending0   = PXP_PATH(8U, 1U),  /*!< MUX8 select output of alpha blending / color key 0. */
    kPXP_Mux8SelectNone             = PXP_PATH(8U, 2U),  /*!< MUX8 select no output. */
    kPXP_Mux9SelectMux0             = PXP_PATH(9U, 0U),  /*!< MUX9 select output of MUX0. */
    kPXP_Mux9SelectMux8             = PXP_PATH(9U, 1U),  /*!< MUX9 select output of MUX8. */
    kPXP_Mux9SelectNone             = PXP_PATH(9U, 2U),  /*!< MUX9 select no output. */
    kPXP_Mux11SelectLut             = PXP_PATH(11U, 0U), /*!< MUX11 select output of LUT. */
    kPXP_Mux11SelectMux8            = PXP_PATH(11U, 1U), /*!< MUX11 select output of MUX8. */
    kPXP_Mux11SelectNone            = PXP_PATH(11U, 2U), /*!< MUX11 select no output. */
    kPXP_Mux12SelectRotation0Engine = PXP_PATH(12U, 0U), /*!< MUX12 select output of Rotation0 engine. */
    kPXP_Mux12SelectMux11           = PXP_PATH(12U, 1U), /*!< MUX12 select output of MUX11. */
    kPXP_Mux12SelectNone            = PXP_PATH(12U, 2U), /*!< MUX12 select no output. */
    kPXP_Mux14SelectDitherEngine    = PXP_PATH(14U, 0U), /*!< MUX14 select output of Dither engine. */
    kPXP_Mux14SelectMux12           = PXP_PATH(14U, 1U), /*!< MUX14 select output of MUX12. */
    kPXP_Mux14SelectNone            = PXP_PATH(14U, 2U), /*!< MUX14 select no output. */
    kPXP_Mux16SelectOutputBuffer    = PXP_PATH(16U, 0U), /*!< MUX16 select output of output buffer. */
    kPXP_Mux16SelectStoreEngine     = PXP_PATH(16U, 1U), /*!< MUX16 select output of store engine. */
    kPXP_Mux16SelectNone            = PXP_PATH(16U, 2U), /*!< MUX16 select no output. */
    kPXP_Mux17SelectOutputBuffer    = PXP_PATH(17U, 0U), /*!< MUX17 select output of output buffer. */
    kPXP_Mux17SelectStoreEngine     = PXP_PATH(17U, 1U), /*!< MUX17 select output of store engine. */
    kPXP_Mux17SelectNone            = PXP_PATH(17U, 2U), /*!< MUX17 select no output. */
} pxp_path_t;
#endif /* FSL_FEATURE_PXP_V3 */
#endif /* PXP_USE_PATH */

/*! @brief PXP output flip mode. */
typedef enum _pxp_flip_mode
{
    kPXP_FlipDisable    = 0U,    /*!< Flip disable. */
    kPXP_FlipHorizontal = 0x01U, /*!< Horizontal flip. */
    kPXP_FlipVertical   = 0x02U, /*!< Vertical flip. */
    kPXP_FlipBoth       = 0x03U, /*!< Flip both directions. */
} pxp_flip_mode_t;

/*! @brief PXP rotate mode. */
typedef enum _pxp_rotate_position
{
    kPXP_RotateOutputBuffer = 0U, /*!< Rotate the output buffer. */
    kPXP_RotateProcessSurface,    /*!< Rotate the process surface. */
} pxp_rotate_position_t;

/*! @brief PXP rotate degree. */
typedef enum _pxp_rotate_degree
{
    kPXP_Rotate0 = 0U, /*!< Clock wise rotate 0 deg. */
    kPXP_Rotate90,     /*!< Clock wise rotate 90 deg. */
    kPXP_Rotate180,    /*!< Clock wise rotate 180 deg. */
    kPXP_Rotate270,    /*!< Clock wise rotate 270 deg. */
} pxp_rotate_degree_t;

/*! @brief PXP interlaced output mode. */
typedef enum _pxp_interlaced_output_mode
{
    kPXP_OutputProgressive = 0U, /*!< All data written in progressive format to output buffer 0. */
    kPXP_OutputField0,           /*!< Only write field 0 data to output buffer 0. */
    kPXP_OutputField1,           /*!< Only write field 1 data to output buffer 0. */
    kPXP_OutputInterlaced,       /*!< Field 0 write to buffer 0, field 1 write to buffer 1. */
} pxp_interlaced_output_mode_t;

/*! @brief PXP output buffer format. */
typedef enum _pxp_output_pixel_format
{
    kPXP_OutputPixelFormatARGB8888  = 0x0,  /*!< 32-bit pixels with alpha. */
    kPXP_OutputPixelFormatRGB888    = 0x4,  /*!< 32-bit pixels without alpha (unpacked 24-bit format) */
    kPXP_OutputPixelFormatRGB888P   = 0x5,  /*!< 24-bit pixels without alpha (packed 24-bit format) */
    kPXP_OutputPixelFormatARGB1555  = 0x8,  /*!< 16-bit pixels with alpha. */
    kPXP_OutputPixelFormatARGB4444  = 0x9,  /*!< 16-bit pixels with alpha. */
    kPXP_OutputPixelFormatRGB555    = 0xC,  /*!< 16-bit pixels without alpha. */
    kPXP_OutputPixelFormatRGB444    = 0xD,  /*!< 16-bit pixels without alpha. */
    kPXP_OutputPixelFormatRGB565    = 0xE,  /*!< 16-bit pixels without alpha. */
    kPXP_OutputPixelFormatYUV1P444  = 0x10, /*!< 32-bit pixels (1-plane XYUV unpacked). */
    kPXP_OutputPixelFormatUYVY1P422 = 0x12, /*!< 16-bit pixels (1-plane U0,Y0,V0,Y1 interleaved bytes) */
    kPXP_OutputPixelFormatVYUY1P422 = 0x13, /*!< 16-bit pixels (1-plane V0,Y0,U0,Y1 interleaved bytes) */
    kPXP_OutputPixelFormatY8        = 0x14, /*!< 8-bit monochrome pixels (1-plane Y luma output) */
    kPXP_OutputPixelFormatY4        = 0x15, /*!< 4-bit monochrome pixels (1-plane Y luma, 4 bit truncation) */
    kPXP_OutputPixelFormatYUV2P422  = 0x18, /*!< 16-bit pixels (2-plane UV interleaved bytes) */
    kPXP_OutputPixelFormatYUV2P420  = 0x19, /*!< 16-bit pixels (2-plane UV) */
    kPXP_OutputPixelFormatYVU2P422  = 0x1A, /*!< 16-bit pixels (2-plane VU interleaved bytes) */
    kPXP_OutputPixelFormatYVU2P420  = 0x1B, /*!< 16-bit pixels (2-plane VU) */
} pxp_output_pixel_format_t;

/*! @brief PXP output buffer configuration. */
typedef struct _pxp_output_buffer_config
{
    pxp_output_pixel_format_t pixelFormat;       /*!< Output buffer pixel format. */
    pxp_interlaced_output_mode_t interlacedMode; /*!< Interlaced output mode. */
    uint32_t buffer0Addr;                        /*!< Output buffer 0 address. */
    uint32_t buffer1Addr;                        /*!< Output buffer 1 address, used for UV data in YUV 2-plane mode, or
                                                      field 1 in output interlaced mode. */
    uint16_t pitchBytes;                         /*!< Number of bytes between two vertically adjacent pixels. */
    uint16_t width;                              /*!< Pixels per line. */
    uint16_t height;                             /*!< How many lines in output buffer. */
} pxp_output_buffer_config_t;

/*! @brief PXP process surface buffer pixel format. */
typedef enum _pxp_ps_pixel_format
{
#if (!(defined(FSL_FEATURE_PXP_HAS_NO_EXTEND_PIXEL_FORMAT) && FSL_FEATURE_PXP_HAS_NO_EXTEND_PIXEL_FORMAT)) && \
    (!(defined(FSL_FEATURE_PXP_V3) && FSL_FEATURE_PXP_V3))
    kPXP_PsPixelFormatARGB8888 = 0x4, /*!< 32-bit pixels with alpha(when participates in blend with
        alpha surface uses pixel format that has alpha value) or without alpha (unpacked 24-bit format) */
    kPXP_PsPixelFormatARGB1555 = 0xC, /*!< 16-bit pixels with alpha(when participates in blend with
        alpha surface uses pixel format that has alpha value) or without alpha. */
    kPXP_PsPixelFormatARGB4444 = 0xD, /*!< 16-bit pixels with alpha(when participates in blend with
        alpha surface uses pixel format that has alpha value) or without alpha. */
#else
    kPXP_PsPixelFormatRGB888 = 0x4, /*!< 32-bit pixels without alpha (unpacked 24-bit format) */
    kPXP_PsPixelFormatRGB555 = 0xC, /*!< 16-bit pixels without alpha. */
    kPXP_PsPixelFormatRGB444 = 0xD, /*!< 16-bit pixels without alpha. */
#endif
    kPXP_PsPixelFormatRGB565    = 0xE,  /*!< 16-bit pixels without alpha. */
    kPXP_PsPixelFormatYUV1P444  = 0x10, /*!< 32-bit pixels (1-plane XYUV unpacked). */
    kPXP_PsPixelFormatUYVY1P422 = 0x12, /*!< 16-bit pixels (1-plane U0,Y0,V0,Y1 interleaved bytes) */
    kPXP_PsPixelFormatVYUY1P422 = 0x13, /*!< 16-bit pixels (1-plane V0,Y0,U0,Y1 interleaved bytes) */
    kPXP_PsPixelFormatY8        = 0x14, /*!< 8-bit monochrome pixels (1-plane Y luma output) */
    kPXP_PsPixelFormatY4        = 0x15, /*!< 4-bit monochrome pixels (1-plane Y luma, 4 bit truncation) */
    kPXP_PsPixelFormatYUV2P422  = 0x18, /*!< 16-bit pixels (2-plane UV interleaved bytes) */
    kPXP_PsPixelFormatYUV2P420  = 0x19, /*!< 16-bit pixels (2-plane UV) */
    kPXP_PsPixelFormatYVU2P422  = 0x1A, /*!< 16-bit pixels (2-plane VU interleaved bytes) */
    kPXP_PsPixelFormatYVU2P420  = 0x1B, /*!< 16-bit pixels (2-plane VU) */
    kPXP_PsPixelFormatYVU422    = 0x1E, /*!< 16-bit pixels (3-plane) */
    kPXP_PsPixelFormatYVU420    = 0x1F, /*!< 16-bit pixels (3-plane) */
#if !(defined(FSL_FEATURE_PXP_HAS_NO_EXTEND_PIXEL_FORMAT) && FSL_FEATURE_PXP_HAS_NO_EXTEND_PIXEL_FORMAT)
#if !(defined(FSL_FEATURE_PXP_V3) && FSL_FEATURE_PXP_V3)
    kPXP_PsPixelFormatRGBA8888 = 0x24, /*!< 32-bit pixels with alpha at low 8-bit */
    kPXP_PsPixelFormatRGBA5551 = 0x2C, /*!< 16-bit pixels with alpha at low 1-bit. */
    kPXP_PsPixelFormatRGBA4444 = 0x2D, /*!< 16-bit pixels with alpha at low 4-bit. */
#endif
#endif
} pxp_ps_pixel_format_t;

/*! @brief PXP process surface buffer YUV format. */
typedef enum _pxp_ps_yuv_format
{
    kPXP_PsYUVFormatYUV = 0U, /*!< YUV format.   */
    kPXP_PsYUVFormatYCbCr,    /*!< YCbCr format. */
} pxp_ps_yuv_format_t;

/*! @brief PXP process surface buffer configuration. */
typedef struct _pxp_ps_buffer_config
{
    pxp_ps_pixel_format_t pixelFormat; /*!< PS buffer pixel format. */
    bool swapByte;                     /*!< For each 16 bit word, set true to swap the two bytes. */
    uint32_t bufferAddr;               /*!< Input buffer address for the first panel. */
    uint32_t bufferAddrU;              /*!< Input buffer address for the second panel. */
    uint32_t bufferAddrV;              /*!< Input buffer address for the third panel. */
    uint16_t pitchBytes;               /*!< Number of bytes between two vertically adjacent pixels. */
} pxp_ps_buffer_config_t;

/*! @brief PXP alpha surface buffer pixel format. */
typedef enum _pxp_as_pixel_format
{
    kPXP_AsPixelFormatARGB8888 = 0x0, /*!< 32-bit pixels with alpha. */
    kPXP_AsPixelFormatRGB888   = 0x4, /*!< 32-bit pixels without alpha (unpacked 24-bit format) */
    kPXP_AsPixelFormatARGB1555 = 0x8, /*!< 16-bit pixels with alpha. */
    kPXP_AsPixelFormatARGB4444 = 0x9, /*!< 16-bit pixels with alpha. */
    kPXP_AsPixelFormatRGB555   = 0xC, /*!< 16-bit pixels without alpha. */
    kPXP_AsPixelFormatRGB444   = 0xD, /*!< 16-bit pixels without alpha. */
    kPXP_AsPixelFormatRGB565   = 0xE, /*!< 16-bit pixels without alpha. */
#if !(defined(FSL_FEATURE_PXP_HAS_NO_EXTEND_PIXEL_FORMAT) && FSL_FEATURE_PXP_HAS_NO_EXTEND_PIXEL_FORMAT)
#if !(defined(FSL_FEATURE_PXP_V3) && FSL_FEATURE_PXP_V3)
    kPXP_AsPixelFormatRGBA8888 = 0x1, /*!< 32-bit pixels with alpha at low 8-bit. */
    kPXP_AsPixelFormatRGBA5551 = 0xA, /*!< 16-bit pixels with alpha at low 1-bit. */
    kPXP_AsPixelFormatRGBA4444 = 0xB, /*!< 16-bit pixels with alpha at low 4-bit. */
#endif
#endif
} pxp_as_pixel_format_t;

/*! @brief PXP alphs surface buffer configuration. */
typedef struct _pxp_as_buffer_config
{
    pxp_as_pixel_format_t pixelFormat; /*!< AS buffer pixel format. */
    uint32_t bufferAddr;               /*!< Input buffer address. */
    uint16_t pitchBytes;               /*!< Number of bytes between two vertically adjacent pixels. */
} pxp_as_buffer_config_t;

/*!
 * @brief PXP alpha mode during blending.
 */
typedef enum _pxp_alpha_mode
{
    kPXP_AlphaEmbedded, /*!< The alpha surface pixel alpha value will be used for blend. */
    kPXP_AlphaOverride, /*!< The user defined alpha value will be used for blend directly. */
    kPXP_AlphaMultiply, /*!< The alpha surface pixel alpha value scaled the user defined
                             alpha value will be used for blend, for example, pixel alpha set
                             set to 200, user defined alpha set to 100, then the reault alpha
                             is 200 * 100 / 255. */
    kPXP_AlphaRop       /*!< Raster operation. */
} pxp_alpha_mode_t;

/*!
 * @brief PXP ROP mode during blending.
 *
 * Explanation:
 * - AS: Alpha surface
 * - PS: Process surface
 * - nAS: Alpha surface NOT value
 * - nPS: Process surface NOT value
 */
typedef enum _pxp_rop_mode
{
    kPXP_RopMaskAs     = 0x0, /*!< AS AND PS. */
    kPXP_RopMaskNotAs  = 0x1, /*!< nAS AND PS. */
    kPXP_RopMaskAsNot  = 0x2, /*!< AS AND nPS. */
    kPXP_RopMergeAs    = 0x3, /*!< AS OR PS. */
    kPXP_RopMergeNotAs = 0x4, /*!< nAS OR PS. */
    kPXP_RopMergeAsNot = 0x5, /*!< AS OR nPS. */
    kPXP_RopNotCopyAs  = 0x6, /*!< nAS. */
    kPXP_RopNot        = 0x7, /*!< nPS. */
    kPXP_RopNotMaskAs  = 0x8, /*!< AS NAND PS. */
    kPXP_RopNotMergeAs = 0x9, /*!< AS NOR PS. */
    kPXP_RopXorAs      = 0xA, /*!< AS XOR PS. */
    kPXP_RopNotXorAs   = 0xB  /*!< AS XNOR PS. */
} pxp_rop_mode_t;

/*!
 * @brief PXP alpha surface blending configuration.
 */
typedef struct _pxp_as_blend_config
{
    uint8_t alpha;    /*!< User defined alpha value, only used when @ref alphaMode is @ref kPXP_AlphaOverride or @ref
                         kPXP_AlphaRop. */
    bool invertAlpha; /*!< Set true to invert the alpha. */
    pxp_alpha_mode_t alphaMode; /*!< Alpha mode. */
    pxp_rop_mode_t ropMode;     /*!< ROP mode, only valid when @ref alphaMode is @ref kPXP_AlphaRop. */
} pxp_as_blend_config_t;

#if defined(FSL_FEATURE_PXP_V3) && FSL_FEATURE_PXP_V3
/*!
 * @brief PXP secondary alpha surface blending engine configuration.
 */
typedef struct _pxp_as_blend_secondary_config
{
    bool invertAlpha;       /*!< Set true to invert the alpha. */
    bool ropEnable;         /*!< Enable rop mode. */
    pxp_rop_mode_t ropMode; /*!< ROP mode, only valid when ropEnable is true. */
} pxp_as_blend_secondary_config_t;
#endif /* FSL_FEATURE_PXP_V3 */

/*! @brief PXP process block size. */
typedef enum _pxp_block_size
{
    kPXP_BlockSize8 = 0U, /*!< Process 8x8 pixel blocks. */
    kPXP_BlockSize16,     /*!< Process 16x16 pixel blocks. */
} pxp_block_size_t;

/*! @brief PXP CSC1 mode. */
typedef enum _pxp_csc1_mode
{
    kPXP_Csc1YUV2RGB = 0U, /*!< YUV to RGB. */
    kPXP_Csc1YCbCr2RGB,    /*!< YCbCr to RGB. */
} pxp_csc1_mode_t;

/*! @brief PXP CSC2 mode. */
typedef enum _pxp_csc2_mode
{
    kPXP_Csc2YUV2RGB = 0U, /*!< YUV to RGB. */
    kPXP_Csc2YCbCr2RGB,    /*!< YCbCr to RGB. */
    kPXP_Csc2RGB2YUV,      /*!< RGB to YUV. */
    kPXP_Csc2RGB2YCbCr,    /*!< RGB to YCbCr. */
} pxp_csc2_mode_t;

/*!
 * @brief PXP CSC2 configuration.
 *
 * Converting from YUV/YCbCr color spaces to the RGB color space uses the
 * following equation structure:
 *
 * R = A1(Y+D1) + A2(U+D2) + A3(V+D3)
 * G = B1(Y+D1) + B2(U+D2) + B3(V+D3)
 * B = C1(Y+D1) + C2(U+D2) + C3(V+D3)
 *
 * Converting from the RGB color space to YUV/YCbCr color spaces uses the
 * following equation structure:
 *
 * Y = A1*R + A2*G + A3*B + D1
 * U = B1*R + B2*G + B3*B + D2
 * V = C1*R + C2*G + C3*B + D3
 */
typedef struct _pxp_csc2_config
{
    pxp_csc2_mode_t mode; /*!< Convertion mode. */
    float A1;             /*!< A1. */
    float A2;             /*!< A2. */
    float A3;             /*!< A3. */
    float B1;             /*!< B1. */
    float B2;             /*!< B2. */
    float B3;             /*!< B3. */
    float C1;             /*!< C1. */
    float C2;             /*!< C2. */
    float C3;             /*!< C3. */
    int16_t D1;           /*!< D1. */
    int16_t D2;           /*!< D2. */
    int16_t D3;           /*!< D3. */
} pxp_csc2_config_t;

#if !(defined(FSL_FEATURE_PXP_HAS_NO_LUT) && FSL_FEATURE_PXP_HAS_NO_LUT)
/*! @brief PXP LUT lookup mode. */
typedef enum _pxp_lut_lookup_mode
{
    kPXP_LutCacheRGB565 = 0U, /*!< LUT ADDR = R[7:3],G[7:2],B[7:3]. Use all 16KB of LUT
                                   for indirect cached 128KB lookup. */
    kPXP_LutDirectY8,         /*!< LUT ADDR = 16'b0,Y[7:0]. Use the first 256 bytes of LUT.
                                   Only third data path byte is tranformed. */
    kPXP_LutDirectRGB444,     /*!< LUT ADDR = R[7:4],G[7:4],B[7:4]. Use one 8KB bank of LUT
                                   selected by @ref PXP_Select8kLutBank. */
    kPXP_LutDirectRGB454,     /*!< LUT ADDR = R[7:4],G[7:3],B[7:4]. Use all 16KB of LUT. */
} pxp_lut_lookup_mode_t;

/*! @brief PXP LUT output mode. */
typedef enum _pxp_lut_out_mode
{
    kPXP_LutOutY8 = 1U,     /*!< R/Y byte lane 2 lookup, bytes 1,0 bypassed. */
    kPXP_LutOutRGBW4444CFA, /*!< Byte lane 2 = CFA_Y8, byte lane 1,0 = RGBW4444. */
    kPXP_LutOutRGB888,      /*!< RGB565->RGB888 conversion for Gamma correction. */
} pxp_lut_out_mode_t;

/*! @brief PXP LUT 8K bank index used when lookup mode is @ref kPXP_LutDirectRGB444. */
typedef enum _pxp_lut_8k_bank
{
    kPXP_Lut8kBank0 = 0U, /*!< The first 8K bank used. */
    kPXP_Lut8kBank1,      /*!< The second 8K bank used. */
} pxp_lut_8k_bank_t;

/*! @brief PXP LUT configuration. */
typedef struct _pxp_lut_config
{
    pxp_lut_lookup_mode_t lookupMode; /*!< Look up mode. */
    pxp_lut_out_mode_t outMode;       /*!< Out mode. */
    uint32_t cfaValue;                /*!< The CFA value used when look up mode is @ref kPXP_LutOutRGBW4444CFA. */
} pxp_lut_config_t;
#endif /* FSL_FEATURE_PXP_HAS_NO_LUT */

/*! @brief PXP internal memory. */
typedef enum _pxp_ram
{
    kPXP_RamDither0Lut = 0U, /*!< Dither 0 LUT memory. */
    kPXP_RamDither1Lut = 3U, /*!< Dither 1 LUT memory. */
    kPXP_RamDither2Lut = 4U, /*!< Dither 2 LUT memory. */
#if defined(FSL_FEATURE_PXP_V3) && FSL_FEATURE_PXP_V3
    kPXP_RamDither0Err0 = 1U, /*!< Dither 0 ERR0 memory. */
    kPXP_RamDither0Err1 = 2U, /*!< Dither 0 ERR1 memory. */
    kPXP_RamAluA        = 5U, /*!< ALU A instr memory. */
    kPXP_RamAluB        = 6U, /*!< ALU B instr memory. */
    kPXP_WfeAFetch      = 7U, /*!< WFE-A fetch memory. */
    kPXP_WfeBFetch      = 8U, /*!< WFE-B fetch memory. */
#endif                        /* FSL_FEATURE_PXP_V3 */
} pxp_ram_t;

/*! @brief PXP dither mode. */
enum _pxp_dither_mode
{
    kPXP_DitherPassThrough    = 0U, /*!< Pass through, no dither. */
    kPXP_DitherFloydSteinberg = 1U, /*!< Floyd-Steinberg. For dither engine 0 only. */
    kPXP_DitherAtkinson       = 2U, /*!< Atkinson. For dither engine 0 only. */
    kPXP_DitherOrdered        = 3U, /*!< Ordered dither. */
    kPXP_DitherQuantOnly      = 4U, /*!< No dithering, only quantization. */
    kPXP_DitherSierra         = 5U, /*!< Sierra. For dither engine 0 only. */
};

/*! @brief PXP dither LUT mode. */
enum _pxp_dither_lut_mode
{
    kPXP_DitherLutOff = 0U,   /*!< The LUT memory is not used for LUT, could be used as ordered dither index matrix. */
    kPXP_DitherLutPreDither,  /*!< Use LUT at the pre-dither stage, The pre-dither LUT could only be used in Floyd mode
                                   or Atkinson mode, which are not supported by current PXP module. */
    kPXP_DitherLutPostDither, /*!< Use LUT at the post-dither stage. */
};

/*! @brief PXP dither matrix size. */
enum _pxp_dither_matrix_size
{
    kPXP_DitherMatrix4 = 0, /*!< The dither index matrix is 4x4. */
    kPXP_DitherMatrix8,     /*!< The dither index matrix is 8x8. */
    kPXP_DitherMatrix16,    /*!< The dither index matrix is 16x16. */
};

/*! @brief PXP dither final LUT data. */
typedef struct _pxp_dither_final_lut_data
{
    uint32_t data_3_0;   /*!< Data 3 to data 0. Data 0 is the least significant byte. */
    uint32_t data_7_4;   /*!< Data 7 to data 4. Data 4 is the least significant byte. */
    uint32_t data_11_8;  /*!< Data 11 to data 8. Data 8 is the least significant byte. */
    uint32_t data_15_12; /*!< Data 15 to data 12. Data 12 is the least significant byte. */
} pxp_dither_final_lut_data_t;

/*! @brief PXP dither configuration. */
typedef struct _pxp_dither_config
{
    uint32_t enableDither0 : 1;  /*!< Enable dither engine 0 or not, set 1 to enable, 0 to disable. */
    uint32_t enableDither1 : 1;  /*!< Enable dither engine 1 or not, set 1 to enable, 0 to disable. */
    uint32_t enableDither2 : 1;  /*!< Enable dither engine 2 or not, set 1 to enable, 0 to disable. */
    uint32_t ditherMode0 : 3;    /*!< Dither mode for dither engine 0. See @ref _pxp_dither_mode. */
    uint32_t ditherMode1 : 3;    /*!< Dither mode for dither engine 1. See @ref _pxp_dither_mode. */
    uint32_t ditherMode2 : 3;    /*!< Dither mode for dither engine 2. See @ref _pxp_dither_mode. */
    uint32_t quantBitNum : 3;    /*!< Number of bits quantize down to, the valid value is 1~7. */
    uint32_t lutMode : 2;        /*!< How to use the memory LUT, see @ref _pxp_dither_lut_mode. This must be set to @ref
                                    kPXP_DitherLutOff
                                      if any dither engine uses @ref kPXP_DitherOrdered mode. */
    uint32_t idxMatrixSize0 : 2; /*!< Size of index matrix used for dither for dither engine 0, see @ref
                                    _pxp_dither_matrix_size. */
    uint32_t idxMatrixSize1 : 2; /*!< Size of index matrix used for dither for dither engine 1, see @ref
                                    _pxp_dither_matrix_size. */
    uint32_t idxMatrixSize2 : 2; /*!< Size of index matrix used for dither for dither engine 2, see @ref
                                    _pxp_dither_matrix_size. */
    uint32_t enableFinalLut : 1; /*!< Enable the final LUT, set 1 to enable, 0 to disable. */
    uint32_t : 8;
} pxp_dither_config_t;

/*!
 * @brief Porter Duff factor mode.
 * @anchor pxp_porter_duff_factor_mode
 */
enum
{
    kPXP_PorterDuffFactorOne = 0U, /*!< Use 1. */
    kPXP_PorterDuffFactorZero,     /*!< Use 0. */
    kPXP_PorterDuffFactorStraight, /*!< Use straight alpha. */
    kPXP_PorterDuffFactorInversed, /*!< Use inversed alpha. */
};

/*!
 * @brief Porter Duff global alpha mode.
 * @anchor pxp_porter_duff_global_alpha_mode
 */
enum
{
    kPXP_PorterDuffGlobalAlpha = 0U, /*!< Use global alpha. */
    kPXP_PorterDuffLocalAlpha,       /*!< Use local alpha in each pixel. */
    kPXP_PorterDuffScaledAlpha,      /*!< Use global alpha * local alpha. */
};

/*!
 * @brief Porter Duff alpha mode.
 * @anchor pxp_porter_duff_alpha_mode
 */
enum
{
    kPXP_PorterDuffAlphaStraight = 0U, /*!< Use straight alpha, s0_alpha' = s0_alpha. */
    kPXP_PorterDuffAlphaInversed       /*!< Use inversed alpha, s0_alpha' = 0xFF - s0_alpha. */
};

/*!
 * @brief Porter Duff color mode.
 * @anchor pxp_porter_duff_color_mode
 */
enum
{
    kPXP_PorterDuffColorStraight  = 0, /*!< @deprecated Use kPXP_PorterDuffColorNoAlpha. */
    kPXP_PorterDuffColorInversed  = 1, /*!< @deprecated Use kPXP_PorterDuffColorWithAlpha. */
    kPXP_PorterDuffColorNoAlpha   = 0, /*!< s0_pixel' = s0_pixel. */
    kPXP_PorterDuffColorWithAlpha = 1, /*!< s0_pixel' = s0_pixel * s0_alpha". */
};

/*! @brief PXP Porter Duff configuration. */
typedef struct
{
    uint32_t enable : 1;             /*!< Enable or disable Porter Duff. */
    uint32_t srcFactorMode : 2;      /*!< Source layer (or AS, s1) factor mode, see @ref pxp_porter_duff_factor_mode. */
    uint32_t dstGlobalAlphaMode : 2; /*!< Destination layer (or PS, s0) global alpha mode, see
                                        @ref pxp_porter_duff_global_alpha_mode. */
    uint32_t dstAlphaMode : 1; /*!< Destination layer (or PS, s0) alpha mode, see @ref pxp_porter_duff_alpha_mode. */
    uint32_t dstColorMode : 1; /*!< Destination layer (or PS, s0) color mode, see @ref pxp_porter_duff_color_mode. */
    uint32_t : 1;
    uint32_t dstFactorMode : 2; /*!< Destination layer (or PS, s0) factor mode, see @ref pxp_porter_duff_factor_mode. */
    uint32_t srcGlobalAlphaMode : 2; /*!< Source layer (or AS, s1) global alpha mode, see
                                        @ref pxp_porter_duff_global_alpha_mode. */
    uint32_t srcAlphaMode : 1;       /*!< Source layer (or AS, s1) alpha mode, see @ref pxp_porter_duff_alpha_mode. */
    uint32_t srcColorMode : 1;       /*!< Source layer (or AS, s1) color mode, see @ref pxp_porter_duff_color_mode. */
    uint32_t : 2;
    uint32_t dstGlobalAlpha : 8; /*!< Destination layer (or PS, s0) global alpha value, 0~255. */
    uint32_t srcGlobalAlpha : 8; /*!< Source layer (or AS, s1) global alpha value, 0~255. */
} pxp_porter_duff_config_t;

/*! @brief PXP Porter Duff blend mode. Note: don't change the enum item value */
typedef enum _pxp_porter_duff_blend_mode
{
    kPXP_PorterDuffSrc = 0, /*!< Source Only */
    kPXP_PorterDuffAtop,    /*!< Source Atop */
    kPXP_PorterDuffOver,    /*!< Source Over */
    kPXP_PorterDuffIn,      /*!< Source In. */
    kPXP_PorterDuffOut,     /*!< Source Out. */
    kPXP_PorterDuffDst,     /*!< Destination Only. */
    kPXP_PorterDuffDstAtop, /*!< Destination Atop. */
    kPXP_PorterDuffDstOver, /*!< Destination Over. */
    kPXP_PorterDuffDstIn,   /*!< Destination In. */
    kPXP_PorterDuffDstOut,  /*!< Destination Out. */
    kPXP_PorterDuffXor,     /*!< XOR. */
    kPXP_PorterDuffClear,   /*!< Clear. */
    kPXP_PorterDuffMax,
} pxp_porter_duff_blend_mode_t;

/*! @brief PXP Porter Duff blend mode. Note: don't change the enum item value */
typedef struct _pxp_pic_copy_config
{
    uint32_t srcPicBaseAddr;           /*!< Source picture base address. */
    uint16_t srcPitchBytes;            /*!< Pitch of the source buffer. */
    uint16_t srcOffsetX;               /*!< Copy position in source picture. */
    uint16_t srcOffsetY;               /*!< Copy position in source picture. */
    uint32_t destPicBaseAddr;          /*!< Destination picture base address. */
    uint16_t destPitchBytes;           /*!< Pitch of the destination buffer. */
    uint16_t destOffsetX;              /*!< Copy position in destination picture. */
    uint16_t destOffsetY;              /*!< Copy position in destination picture. */
    uint16_t width;                    /*!< Pixel number each line to copy. */
    uint16_t height;                   /*!< Lines to copy. */
    pxp_as_pixel_format_t pixelFormat; /*!< Buffer pixel format. */
} pxp_pic_copy_config_t;

#if defined(FSL_FEATURE_PXP_V3) && FSL_FEATURE_PXP_V3

/*!
 * @brief PXP process engine enumeration
 */
typedef enum _pxp_process_engine_name
{
    kPXP_PsAsOutEngine         = PXP_CTRL_ENABLE_PS_AS_OUT_MASK,
    kPXP_DitherEngine          = PXP_CTRL_ENABLE_DITHER_MASK,
    kPXP_WfeaEngine            = PXP_CTRL_ENABLE_WFE_A_MASK,
    kPXP_WfebEngine            = PXP_CTRL_ENABLE_WFE_B_MASK,
    kPXP_InputFetchStoreEngine = PXP_CTRL_ENABLE_INPUT_FETCH_STORE_MASK,
    kPXP_Alpha1Engine          = PXP_CTRL_ENABLE_ALPHA_B_MASK,
    kPXP_Csc2Engine            = PXP_CTRL_ENABLE_CSC2_MASK,
    kPXP_LutEngine             = PXP_CTRL_ENABLE_LUT_MASK,
    kPXP_Rotate0Engine         = PXP_CTRL_ENABLE_ROTATE0_MASK,
    kPXP_Rotate1Engine         = PXP_CTRL_ENABLE_ROTATE1_MASK,
} pxp_process_engine_name_t;

/* Fetch engine configuration. */
/*!
 * @brief PXP fetch engine enumeration
 *
 * There are actually 4 fetch engine implemented, the others are WFE-A fetch engine and WFE-B fetch engine,
 * whose registers are reserved from developer.
 */
typedef enum _pxp_fetch_engine_name
{
    kPXP_FetchInput,
    kPXP_FetchDither,
} pxp_fetch_engine_name_t;

/*! @brief PXP fetch engine interface mode with the upstream store engine. */
typedef enum _pxp_fetch_interface_mode
{
    kPXP_FetchModeNormal    = 0U,
    kPXP_FetchModeHandshake = 0x1U,
    kPXP_FetchModeBypass    = 0x2U,
} pxp_fetch_interface_mode_t;

/*! @brief PXP fetch/store engine burst length for scanline mode. */
typedef enum _pxp_scanline_burst
{
    kPXP_Scanline8bytes,
    kPXP_Scanline16bytes,
    kPXP_Scanline32bytes,
    kPXP_Scanline64bytes,
} pxp_scanline_burst_t;

/*! @brief PXP fetch engine block configuration. */
typedef struct _pxp_block_format_config
{
    bool
        enableblock;  /*!< Enable to use block mode instead of scanline mode. Note: 1.Make sure to enable if rotate or
                         flip mode is enabled. 2.Block mode cannot work on 64bpp data stream where activeBits = 64. 3. If
                         LUT processing is in the path between the fetch and store engind, block mode must be enabled. */
    bool blockSize16; /*!< Enable to use 16*16 block, otherwise it will be 8*8 block. */
    pxp_scanline_burst_t burstLength; /*!< When using scanline mode, configure this for burst length. */
} pxp_block_config_t;

/*!
 * @brief PXP fetch/store engine input/output active bits configuration.
 *
 * Since fetch engine is 64-bit input and 32-bit output per channel, need to configure both channels to use 64-bit input
 * mode. And expand configuration will have no effect.
 */
typedef enum _pxp_activeBits
{
    kPXP_Active8Bits  = 0x0,
    kPXP_Active16Bits = 0x1,
    kPXP_Active32Bits = 0x2,
    kPXP_Active64Bits = 0x3,
} pxp_active_bits_t;

/*! @brief PXP fetch engine output word order when using 2 channels for 64-bit mode. */
typedef enum _pxp_fetch_output_word_order
{
    kPXP_FetchOutputChannel1channel0 = 0x0, /*!< In 64bit mode, channel 1 output high byte. */
    kPXP_FetchOutputChannel0channel1 = 0x1, /*!< In 64bit mode, channel 0 output high byte. */
} pxp_fetch_output_word_order_t;

/*!
 * @brief PXP fetch engine shift component configuration.
 *
 * Fetch engine can divded each word into 4 components and shift them.
 */
typedef struct _pxp_fetch_shift_component
{
    uint8_t offset;
    uint8_t width;
} pxp_fetch_shift_component_t;

/*!
 * @brief PXP fetch engine shift configuration.
 *
 * Fetch engine can divded each word into 4 components and shift them.
 * For example, to change YUV444 to YVU444, U and V positions need to be shifted: OFFSET0=8, OFFSET1=0, OFFSET2=16,
 * OFFSET3=24, WIDTH0/1/2/3=8
 */
typedef struct _pxp_fetch_shift_config
{
    bool shiftBypass; /* Bypass the shift */
    pxp_fetch_shift_component_t component0;
    pxp_fetch_shift_component_t component1;
    pxp_fetch_shift_component_t component2;
    pxp_fetch_shift_component_t component3;
} pxp_fetch_shift_config_t;

/*! @brief PXP fetch engine input pixel format. */
typedef enum _pxp_fetch_pixel_format
{
    kPXP_FetchFormatRGB565     = 0x0,
    kPXP_FetchFormatRGB555     = 0x1,
    kPXP_FetchFormatARGB1555   = 0x2,
    kPXP_FetchFormatRGB444     = 0x3,
    kPXP_FetchFormatARGB4444   = 0x4,
    kPXP_FetchFormatYUYVorYVYU = 0x5,
    kPXP_FetchFormatUYVYorVYUY = 0x6,
    kPXP_FetchFormatYUV422_2P  = 0x7,
} pxp_fetch_pixel_format_t;

/*! @brief PXP fetch engine configuration for one of the channel. */
typedef struct _pxp_fetch_engine_config
{
    bool channelEnable; /*!< Enable channel. */
    /* Address configuration */
    uint32_t inputBaseAddr0; /*!< The input base address. Used for Y plane input when pixel format is YUV422_2p. */
    uint32_t inputBaseAddr1; /*!< Must configure this for UV plane when input pixel format is YUV422_2p. */
    /* Size configuration */
    uint16_t totalHeight; /*!< Total height for the actual fetch size. */
    uint16_t totalWidth;  /*!< Total width for the actual fetch size. */
    uint16_t pitchBytes;  /*!< Channel input pitch */
    uint16_t ulcX; /*!< X coordinate of upper left coordinate in pixels of the active area of the total input memory */
    uint16_t ulcY; /*!< Y coordinate of upper left coordinate in pixels of the active area of the total input memory */
    uint16_t lrcX; /*!< X coordinate of Lower right coordinate in pixels of the active area of the total input memory */
    uint16_t lrcY; /*!< Y coordinate of Lower right coordinate in pixels of the active area of the total input memory */
    uint32_t backGroundColor; /*!< Pixel value of the background color for the space outside the active area. */
    /* Interface configuration */
    pxp_fetch_interface_mode_t interface; /*!< Interface mode, normal/bypass/handshake */
    /* Pixel configuration */
    pxp_active_bits_t activeBits;         /*!< Input active bits. */
    pxp_fetch_pixel_format_t pixelFormat; /*!< Input pixel fetch format */
    bool expandEnable; /*!< If enabled, input pixel will be expanded to ARGB8888, RGB888 or YUV444 of 32-bit format at
                          the output. */
    /* Fetch format configuration */
    pxp_flip_mode_t flipMode;         /*!< Flip the fetched input. */
    pxp_rotate_degree_t rotateDegree; /*!< Rotate the fetched input. */
    pxp_block_config_t
        fetchFormat; /*!< Block mode configuration. Make sure to enable block if rotate or flip mode is enabled. */
    /* Output configuration. */
    pxp_fetch_shift_config_t shiftConfig;    /*!< Shift operation configuration. */
    pxp_fetch_output_word_order_t wordOrder; /*!< Output word order when using 2 channels for 64-bit mode. */
} pxp_fetch_engine_config_t;

/* Store engine configuration. */

/*!
 * @brief PXP store engine enumeration
 *
 * There are actually 4 store engine implemented, the others are WFE-A store engine and WFE-B store engine,
 * whose registers are reserved from developer.
 */
typedef enum _pxp_store_engine_name
{
    kPXP_StoreInput,
    kPXP_StoreDither,
} pxp_store_engine_name_t;

/*! @brief PXP store engine interface mode with the downstream fetch engine. */
typedef enum _pxp_store_interface_mode
{
    kPXP_StoreModeBypass = 0x20U,    /*!< Store engine output the input data, after the shift function directly to the
                                        downstream Fetch Engine. */
    kPXP_StoreModeNormal    = 0x40U, /*!< Store engine stores the input data to memory. */
    kPXP_StoreModeHandshake = 0x43U, /*!< Downstream fetch engine fetch data per scanline from memory using buffer
                                        sharing with store engine. */
    kPXP_StoreModeDual = 0x60U,      /*!< Store engine outputs data directly to downstream fetch engine(Bypass) but also
                                        storing it to memory at the same time. */
} pxp_store_interface_mode_t;

/*! @brief PXP store engine YUV output mode. */
typedef enum _pxp_store_yuv_mode
{
    kPXP_StoreYUVDisable = 0U, /*!< Do not output YUV pixel format. */
    kPXP_StoreYUVPlane1 =
        0x1U, /*!< Use channel to output YUV422_1p pixel format, need to use shift operation to make sure each pixel
                 component in its proper position: 64-bits of pixel data format and each 32 bits as {Y0, U0, Y1, V0}. */
    kPXP_StoreYUVPlane2 =
        0x2U, /*!< Use channel to output YUV422_2p pixel format, need to use shift operation to make sure each pixel
                 component in its proper position: channel 0 {Y0,Y1}, channel 1 {U0,V0}. */
} pxp_store_yuv_mode_t;

/*! @brief Shift configuration for PXP store engine. */
typedef struct _pxp_store_shift_config
{
    /* Data/Flag shift */
    bool shiftBypass;         /*!< Bypass the data shift */
    uint64_t *pDataShiftMask; /*!< Pointer to mask0~mask7 to mask the 64-bit of output data, data is masked first then
                                 shifted according to width. */
    uint8_t *pDataShiftWidth; /*!< Pointer to width0~width7. Bit 7 is for shifted direction, 0 to right. Bit0~5 is for
                                 shift width. */
    uint8_t *pFlagShiftMask;  /*!< Pointer to mask0~mask7 to mask the 8-bit of output flag, flag is masked first then
                                 shifted according to width. */
    uint8_t *pFlagShiftWidth; /*!< Pointer to width0~width7. Bit 6 is for shifted direction, 0 to right. Bit0~5 is for
                                 shift width. */
} pxp_store_shift_config_t;

/*! @brief PXP store engine configuration for one of the channel. */
typedef struct _pxp_store_engine_config
{
    bool channelEnable; /*!< Enable channel. */
    /* Address configuration */
    uint32_t outputBaseAddr0; /*!< The channel 0 output address if using 2 channels. If using 1 channel(must be channel
                                 0) and YUV422_2p output format, is for Y plane address. */
    uint32_t outputBaseAddr1; /*!< The channel 1 output address if using 2 channels. If using 1 channel(must be channel
                                 0) and YUV422_2p output format, is for UV plane address. */
    /* Size configuration */
    uint16_t totalHeight; /*!< Total height for the actual store size. */
    uint16_t totalWidth;  /*!< Total width for the actual store size. */
    uint16_t pitchBytes;  /*!< Channel input pitch */
    /* Interface configuration */
    pxp_store_interface_mode_t interface; /*!< Interface mode, normal/bypass/handshake/dual. Make sure 2 channels use
                                               the same mode if both enabled. */
    /* pxp_store_handshake_array_t arraySize; !< If interfase mode is handshake, need to configure the array size. When
                                              block is disabled, the scanline can only be 1. TODO no need now. */
    /* Pixel configuration */
    pxp_active_bits_t activeBits; /*!< Output active bits. */
    pxp_store_yuv_mode_t yuvMode; /*!< Whether to output YUV pixel format. */
    /* Fixed data configuration, only apply for channel 0. */
    bool useFixedData; /*!< Whether to use fixed value for the output data. Can be used to write fixed value to specific
                          memory location for memory initialization. */
    uint32_t fixedData; /*!< The value of the fixed data. */
    /* Data packing */
    bool packInSelect; /*!< When enabled, channel 0 will select low 32 bit shift out data to pack while channel i select
                          high 32 bit, otherwise all 64-bit of data will be selected. */
    /* Data store format */
    pxp_block_config_t storeFormat;       /*!< The format to store data, block or otherwise. */
    pxp_store_shift_config_t shiftConfig; /*!< Shift operation configuration. */
} pxp_store_engine_config_t;

/* Pre-dither CFA engine configuration */

/*! @brief PXP pre-dither CFA engine input pixel format. */
typedef enum _pxp_cfa_input_format
{
    kPXP_CfaRGB888,
    kPXP_CfaRGB444,
} pxp_cfa_input_format_t;

/*! @brief PXP pre-dither CFA engine configuration. */
typedef struct _pxp_cfa_config
{
    bool bypass;                          /*!< Bypass the CFA process */
    pxp_cfa_input_format_t pixelInFormat; /*!< The pixel input format for CFA. */
    uint8_t arrayWidth;                   /*!< CFA array vertical size in pixels, min 3 max 15. */
    uint8_t arrayHeight;                  /*!< CFA array horizontal size in pixels, min 3 max 15. */
    uint16_t totalHeight; /*!< Total height for the buffer size, make sure it is aligned with the dither fetch engine
                             and dither engine. */
    uint16_t totalWidth;  /*!< Total width for the buffer size, make sure it is aligned with the dither fetch engine and
                             dither engine. */
    uint32_t *cfaValue; /*!< Pointer to the value for the CFA array. 2-bit per component: 00-R,01-G,10-B,11-W. For a 4x4
                           array, 32 bits are need. */
} pxp_cfa_config_t;

/* Histogram configuration and status */

/*! @brief PXP histogram mask condition. */
typedef enum _pxp_histogram_mask_condition
{
    kPXP_HistogramMaskEqual    = 0x0U, /*!< Value that equal to value0 will pass the mask operation. */
    kPXP_HistogramMaskNotequal = 0x1U, /*!< Value that not equal to value0 will pass the mask operation. */
    kPXP_HistogramMaskIn  = 0x2U, /*!< Value that within the range of value0-value1 will pass the mask operation. */
    kPXP_HistogramMaskOut = 0x3U, /*!< Value that without the range of value0-value1 will pass the mask operation. */
} pxp_histogram_mask_condition_t;

/*! @brief PXP Histogram configuration. */
typedef struct _pxp_histogram_config
{
    bool enable;            /*!< Enable histogram process. */
    uint8_t *pParamValue;   /*!< Pointer to the 62(2+4+8+16+32) byte of param value for 2-level, 4-level.....32-level
                               parameters. Only low 5-bit of each byte is valid. */
    uint8_t lutValueOffset; /*!< The starting bit position of the LUT value. */
    uint8_t lutValueWidth;  /*!< The bit width of the LUT value, should be no more than 6 bits since only 63 LUTs are
                               supported. */
    /* Mask configuration */
    bool enableMask;    /*!< Enable mask operation. */
    uint8_t maskValue0; /*!< Value 0 for the condition judgement. */
    uint8_t maskValue1; /*!< Value 1 for the condition judgement. */
    uint8_t maskOffset; /*!< The starting bit position of the field to be checked against mask condition. */
    uint8_t maskWidth;  /*!< The width of the field to be checked against mask condition. */
    pxp_histogram_mask_condition_t condition; /*!< The mask condition. */
    /* Size configuration */
    uint16_t totalHeight; /*!< Total height for the buffer size, make sure it is aligned with the output of legacy flow
                             or the WFE-A/B engine. */
    uint16_t totalWidth; /*!< Total width for the buffer size, make sure it is aligned with the output of legacy flow or
                            the WFE-A/B engine. */
} pxp_histogram_config_t;

/*! @brief PXP Histogram mask result. */
typedef struct _pxp_histogram_mask_result
{
    uint32_t pixelCount; /*!< The total count of the pixels that pass the mask(collided pixels). */
    uint32_t minX;       /*!< The x offset of the ULC of the minimal histogram that covers all passed pixels. */
    uint32_t minY;       /*!< The y offset of the ULC of the minimal histogram that covers all passed pixels. */
    uint32_t maxX;       /*!< The x offset of the LRC of the minimal histogram that covers all passed pixels. */
    uint32_t maxY;       /*!< The y offset of the LRC of the minimal histogram that covers all passed pixels. */
    uint64_t lutlist; /*!< The 64-bit LUT list of collided pixels, if pixel of LUT17 is collided, bit17 in the list is
                         set. */
} pxp_histogram_mask_result_t;

/*! @brief PXP Histogram operation result flags. */
enum _pxp_histgram_flags
{
    kPXP_Histogram2levelMatch  = 1 << 0U, /* Bitmap pixels are fully contained within the HIST2 histogram. */
    kPXP_Histogram4levelMatch  = 1 << 1U, /* Bitmap pixels are fully contained within the HIST4 histogram. */
    kPXP_Histogram8levelMatch  = 1 << 2U, /* Bitmap pixels are fully contained within the HIST8 histogram. */
    kPXP_Histogram16levelMatch = 1 << 3U, /* Bitmap pixels are fully contained within the HIST16 histogram. */
    kPXP_Histogram32levelMatch = 1 << 4U, /* Bitmap pixels are fully contained within the HIST32 histogram. */
};

/*! @brief PXP WFE-A engine configuration. */
typedef struct _pxp_wfea_engine_config
{
    uint32_t y4Addr;       /*!< Address for Y4 buffer. */
    uint32_t y4cAddr;      /*!< Address for Y4C buffer, {Y4[3:0],3'b000,collision}, 8bpp. */
    uint32_t wbAddr;       /*!< Address for EPDC working buffer. */
    uint16_t updateWidth;  /*!< Width of the update area. */
    uint16_t updateHeight; /*!< Height of the update area. */
    uint16_t updatePitch;  /*!< Pitch of the update area. */
    uint16_t ulcX;         /*!< X coordinate of upper left coordinate of the total input memory */
    uint16_t ulcY;         /*!< Y coordinate of upper left coordinate of the total input memory */
    uint16_t resX;         /*!< Horizontal resolution in pixels. */
    uint8_t lutNum;        /*!< The EPDC LUT number for the update. */
    bool fullUpdateEnable; /*!< Enable full update. */
    bool alphaEnable; /*!< Enable alpha field, upd is {Y4[3:0],3'b000,alpha} format, otherwise its {Y4[3:0],4'b0000}. */
    bool detectionOnly; /*!< Detection only, do not write working buffer. */
} pxp_wfea_engine_config_t;

#endif /* FSL_FEATURE_PXP_V3 */

/*******************************************************************************
 * API
 ******************************************************************************/

#if defined(__cplusplus)
extern "C" {
#endif

/*!
 * @name Initialization and deinitialization
 * @{
 */

/*!
 * @brief Initialize the PXP.
 *
 * This function enables the PXP peripheral clock, and resets the PXP registers
 * to default status.
 *
 * @param base PXP peripheral base address.
 */
void PXP_Init(PXP_Type *base);

/*!
 * @brief De-initialize the PXP.
 *
 * This function disables the PXP peripheral clock.
 *
 * @param base PXP peripheral base address.
 */
void PXP_Deinit(PXP_Type *base);

/*!
 * @brief Reset the PXP.
 *
 * This function resets the PXP peripheral registers to default status.
 *
 * @param base PXP peripheral base address.
 */
void PXP_Reset(PXP_Type *base);

/*!
 * @brief Reset the PXP and the control register to initialized state.
 *
 * @param base PXP peripheral base address.
 */
void PXP_ResetControl(PXP_Type *base);
/* @} */

/*!
 * @name Global operations
 * @{
 */

/*!
 * @brief Start process.
 *
 * Start PXP process using current configuration.
 *
 * @param base PXP peripheral base address.
 */
static inline void PXP_Start(PXP_Type *base)
{
    base->CTRL_SET = PXP_CTRL_ENABLE_MASK;
}

/*!
 * @brief Enable or disable LCD hand shake.
 *
 * @param base PXP peripheral base address.
 * @param enable True to enable, false to disable.
 */
static inline void PXP_EnableLcdHandShake(PXP_Type *base, bool enable)
{
#if defined(PXP_CTRL_ENABLE_LCD_HANDSHAKE_MASK)
    if (enable)
    {
        base->CTRL_SET = PXP_CTRL_ENABLE_LCD_HANDSHAKE_MASK;
    }
    else
    {
        base->CTRL_CLR = PXP_CTRL_ENABLE_LCD_HANDSHAKE_MASK;
    }
#else
    if (enable)
    {
        base->CTRL_SET = PXP_CTRL_ENABLE_LCD0_HANDSHAKE_MASK;
    }
    else
    {
        base->CTRL_CLR = PXP_CTRL_ENABLE_LCD0_HANDSHAKE_MASK;
    }
#endif
}

#if (defined(FSL_FEATURE_PXP_HAS_EN_REPEAT) && FSL_FEATURE_PXP_HAS_EN_REPEAT)
/*!
 * @brief Enable or disable continous run.
 *
 * If continous run not enabled, @ref PXP_Start starts the PXP process. When completed,
 * PXP enters idle mode and flag @ref kPXP_CompleteFlag asserts.
 *
 * If continous run enabled, the PXP will repeat based on the current configuration register
 * settings.
 *
 * @param base PXP peripheral base address.
 * @param enable True to enable, false to disable.
 */
static inline void PXP_EnableContinousRun(PXP_Type *base, bool enable)
{
    if (enable)
    {
        base->CTRL_SET = PXP_CTRL_EN_REPEAT_MASK;
    }
    else
    {
        base->CTRL_CLR = PXP_CTRL_EN_REPEAT_MASK;
    }
}
#endif /* FSL_FEATURE_PXP_HAS_EN_REPEAT */

/*!
 * @brief Set the PXP processing block size
 *
 * This function chooses the pixel block size that PXP using during process.
 * Larger block size means better performace, but be careful that when PXP is
 * rotating, the output must be divisible by the block size selected.
 *
 * @param base PXP peripheral base address.
 * @param size The pixel block size.
 */
static inline void PXP_SetProcessBlockSize(PXP_Type *base, pxp_block_size_t size)
{
    base->CTRL = (base->CTRL & ~PXP_CTRL_BLOCK_SIZE_MASK) | PXP_CTRL_BLOCK_SIZE(size);
}

#if PXP_USE_PATH
/*!
 * @brief Sets the path for one of the MUX
 *
 * @param base PXP peripheral base address.
 * @param path the path configuration for one of the mux.
 */
void PXP_SetPath(PXP_Type *base, pxp_path_t path);
#endif /* PXP_USE_PATH */

#if defined(FSL_FEATURE_PXP_V3) && FSL_FEATURE_PXP_V3
/*!
 * @brief Enables or disables PXP engines in the process flow.
 *
 * @param base PXP peripheral base address.
 * @param mask The engines to enable. Logical OR of @ref pxp_process_engine_name_t.
 * @param enable true to enable, false to disable.
 */
static inline void PXP_EnableProcessEngine(PXP_Type *base, uint32_t mask, bool enable)
{
    mask &= 0xF3F0000UL;

    if (enable)
    {
        base->CTRL_SET = mask;
    }
    else
    {
        base->CTRL_CLR = mask;
    }
}
#endif /* FSL_FEATURE_PXP_V3 */

/* @} */

/*!
 * @name Status
 * @{
 */

/*!
 * @brief Gets PXP status flags.
 *
 * This function gets all PXP status flags. The flags are returned as the logical
 * OR value of the enumerators @ref _pxp_flags. To check a specific status,
 * compare the return value with enumerators in @ref _pxp_flags.
 * For example, to check whether the PXP has completed process, use like this:
 * @code
       if (kPXP_CompleteFlag & PXP_GetStatusFlags(PXP))
       {
           ...
       }
   @endcode
 *
 * @param base PXP peripheral base address.
 * @return PXP status flags which are OR'ed by the enumerators in the _pxp_flags.
 */
static inline uint32_t PXP_GetStatusFlags(PXP_Type *base)
{
#if defined(PXP_STAT_AXI_READ_ERROR_1_MASK)
    uint32_t status = base->STAT & (PXP_STAT_NEXT_IRQ_MASK | PXP_STAT_IRQ0_MASK | PXP_STAT_AXI_READ_ERROR_0_MASK |
                                    PXP_STAT_AXI_WRITE_ERROR_0_MASK | PXP_STAT_AXI_READ_ERROR_1_MASK |
                                    PXP_STAT_AXI_WRITE_ERROR_1_MASK);
#else
    uint32_t status = base->STAT & (PXP_STAT_NEXT_IRQ_MASK | PXP_STAT_IRQ0_MASK | PXP_STAT_AXI_READ_ERROR_0_MASK |
                                    PXP_STAT_AXI_WRITE_ERROR_0_MASK);
#endif
#if defined(FSL_FEATURE_PXP_V3) && FSL_FEATURE_PXP_V3
    status |= (base->IRQ >> 16U | base->IRQ << 16U);
#endif /* FSL_FEATURE_PXP_V3 */
    return status;
}

/*!
 * @brief Clears status flags with the provided mask.
 *
 * This function clears PXP status flags with a provided mask.
 *
 * @param base PXP peripheral base address.
 * @param statusMask The status flags to be cleared; it is logical OR value of @ref _pxp_flags.
 */
static inline void PXP_ClearStatusFlags(PXP_Type *base, uint32_t statusMask)
{
    base->STAT_CLR = statusMask;
#if defined(FSL_FEATURE_PXP_V3) && FSL_FEATURE_PXP_V3
    statusMask &= 0xFFFF8000UL;
    base->IRQ_CLR = (statusMask >> 16U | statusMask << 16U);
#endif /* FSL_FEATURE_PXP_V3 */
}

/*!
 * @brief Gets the AXI ID of the failing bus operation.
 *
 * @param base PXP peripheral base address.
 * @param axiIndex Whitch AXI to get
 *        - 0: AXI0
 *        - 1: AXI1
 * @return The AXI ID of the failing bus operation.
 */
static inline uint8_t PXP_GetAxiErrorId(PXP_Type *base, uint8_t axiIndex)
{
#if defined(PXP_STAT_AXI_ERROR_ID_1_MASK)
    if (0U == axiIndex)
    {
        return (uint8_t)((base->STAT & PXP_STAT_AXI_ERROR_ID_0_MASK) >> PXP_STAT_AXI_ERROR_ID_0_SHIFT);
    }
    else
    {
        return (uint8_t)((base->STAT & PXP_STAT_AXI_ERROR_ID_1_MASK) >> PXP_STAT_AXI_ERROR_ID_1_SHIFT);
    }
#else
    return (uint8_t)((base->STAT & PXP_STAT_AXI_ERROR_ID_MASK) >> PXP_STAT_AXI_ERROR_ID_SHIFT);
#endif
}

/* @} */

/*!
 * @name Interrupts
 * @{
 */

/*!
 * @brief Enables PXP interrupts according to the provided mask.
 *
 * This function enables the PXP interrupts according to the provided mask. The mask
 * is a logical OR of enumeration members. See @ref _pxp_interrupt_enable.
 * For example, to enable PXP process complete interrupt and command loaded
 * interrupt, do the following.
 * @code
    PXP_EnableInterrupts(PXP, kPXP_CommandLoadInterruptEnable | kPXP_CompleteInterruptEnable);
   @endcode
 *
 * @param base PXP peripheral base address.
 * @param mask The interrupts to enable. Logical OR of @ref _pxp_interrupt_enable.
 */
static inline void PXP_EnableInterrupts(PXP_Type *base, uint32_t mask)
{
    base->CTRL_SET = (mask & 0xEUL);
#if defined(FSL_FEATURE_PXP_V3) && FSL_FEATURE_PXP_V3
    mask &= 0xFFFF8000UL;
    base->IRQ_MASK_SET = (mask >> 16U | mask << 16U);
#endif /* FSL_FEATURE_PXP_V3 */
}

/*!
 * @brief Disables PXP interrupts according to the provided mask.
 *
 * This function disables the PXP interrupts according to the provided mask. The mask
 * is a logical OR of enumeration members. See @ref _pxp_interrupt_enable.
 *
 * @param base PXP peripheral base address.
 * @param mask The interrupts to disable. Logical OR of @ref _pxp_interrupt_enable.
 */
static inline void PXP_DisableInterrupts(PXP_Type *base, uint32_t mask)
{
    base->CTRL_CLR = (mask & 0xEUL);
#if defined(FSL_FEATURE_PXP_V3) && FSL_FEATURE_PXP_V3
    mask &= 0xFFFF8000UL;
    base->IRQ_MASK_CLR = (mask >> 16U | mask << 16U);
#endif /* FSL_FEATURE_PXP_V3 */
}

/* @} */

/*!
 * @name Alpha surface
 * @{
 */

/*!
 * @brief Set the alpha surface input buffer configuration.
 *
 * @param base PXP peripheral base address.
 * @param config Pointer to the configuration.
 */
void PXP_SetAlphaSurfaceBufferConfig(PXP_Type *base, const pxp_as_buffer_config_t *config);

/*!
 * @brief Set the alpha surface blending configuration.
 *
 * @param base PXP peripheral base address.
 * @param config Pointer to the configuration structure.
 */
void PXP_SetAlphaSurfaceBlendConfig(PXP_Type *base, const pxp_as_blend_config_t *config);

#if defined(FSL_FEATURE_PXP_V3) && FSL_FEATURE_PXP_V3
/*!
 * @brief Set the alpha surface blending configuration for the secondary engine.
 *
 * @param base PXP peripheral base address.
 * @param config Pointer to the configuration structure.
 */
void PXP_SetAlphaSurfaceBlendSecondaryConfig(PXP_Type *base, const pxp_as_blend_secondary_config_t *config);

/*!
 * @brief Set the alpha surface overlay color key.
 *
 * If a pixel in the current overlay image with a color that falls in the range
 * from the @p colorKeyLow to @p colorKeyHigh range, it will use the process surface
 * pixel value for that location. If no PS image is present or if the PS image also
 * matches its colorkey range, the PS background color is used.
 *
 * @param base PXP peripheral base address.
 * @param num instance number. 0 for alpha engine A, 1 for alpha engine B.
 * @param colorKeyLow Color key low range.
 * @param colorKeyHigh Color key high range.
 *
 * @note Colorkey operations are higher priority than alpha or ROP operations
 */
void PXP_SetAlphaSurfaceOverlayColorKey(PXP_Type *base, uint8_t num, uint32_t colorKeyLow, uint32_t colorKeyHigh);

/*!
 * @brief Enable or disable the alpha surface color key.
 *
 * @param base PXP peripheral base address.
 * @param num instance number. 0 for alpha engine A, 1 for alpha engine B.
 * @param enable True to enable, false to disable.
 */
static inline void PXP_EnableAlphaSurfaceOverlayColorKey(PXP_Type *base, uint32_t num, bool enable)
{
    switch (num)
    {
        case 0:
            base->AS_CTRL =
                (base->AS_CTRL & ~PXP_AS_CTRL_ENABLE_COLORKEY_MASK) | PXP_AS_CTRL_ENABLE_COLORKEY((uint32_t)enable);
            break;

        case 1:
            base->ALPHA_B_CTRL_1 = (base->ALPHA_B_CTRL_1 & ~PXP_ALPHA_B_CTRL_1_OL_CLRKEY_ENABLE_MASK) |
                                   PXP_ALPHA_B_CTRL_1_OL_CLRKEY_ENABLE((uint32_t)enable);
            break;

        default:
            /* Only 2 alpha process engine instances are supported. */
            assert(false);
            break;
    }
}
#else
/*!
 * @brief Set the alpha surface overlay color key.
 *
 * If a pixel in the current overlay image with a color that falls in the range
 * from the p colorKeyLow to p colorKeyHigh range, it will use the process surface
 * pixel value for that location. If no PS image is present or if the PS image also
 * matches its colorkey range, the PS background color is used.
 *
 * @param base PXP peripheral base address.
 * @param colorKeyLow Color key low range.
 * @param colorKeyHigh Color key high range.
 *
 * @note Colorkey operations are higher priority than alpha or ROP operations
 */
void PXP_SetAlphaSurfaceOverlayColorKey(PXP_Type *base, uint32_t colorKeyLow, uint32_t colorKeyHigh);

/*!
 * @brief Enable or disable the alpha surface color key.
 *
 * @param base PXP peripheral base address.
 * @param enable True to enable, false to disable.
 */
static inline void PXP_EnableAlphaSurfaceOverlayColorKey(PXP_Type *base, bool enable)
{
    if (enable)
    {
        base->AS_CTRL |= PXP_AS_CTRL_ENABLE_COLORKEY_MASK;
    }
    else
    {
        base->AS_CTRL &= ~PXP_AS_CTRL_ENABLE_COLORKEY_MASK;
    }
}
#endif /* FSL_FEATURE_PXP_V3 */

/*!
 * @brief Set the alpha surface position in output buffer.
 *
 * @param base PXP peripheral base address.
 * @param upperLeftX X of the upper left corner.
 * @param upperLeftY Y of the upper left corner.
 * @param lowerRightX X of the lower right corner.
 * @param lowerRightY Y of the lower right corner.
 */
void PXP_SetAlphaSurfacePosition(
    PXP_Type *base, uint16_t upperLeftX, uint16_t upperLeftY, uint16_t lowerRightX, uint16_t lowerRightY);
/* @} */

/*!
 * @name Process surface
 * @{
 */
#if defined(FSL_FEATURE_PXP_V3) && FSL_FEATURE_PXP_V3
/*!
 * @brief Set the back ground color of PS.
 *
 * @param base PXP peripheral base address.
 * @param num instance number. 0 for alpha engine A, 1 for alpha engine B.
 * @param backGroundColor Pixel value of the background color.
 */
static inline void PXP_SetProcessSurfaceBackGroundColor(PXP_Type *base, uint8_t num, uint32_t backGroundColor)
{
    switch (num)
    {
        case 0:
            base->PS_BACKGROUND_0 = backGroundColor;
            break;

        case 1:
            base->PS_BACKGROUND_1 = backGroundColor;
            break;

        default:
            /* Only 2 alpha process engine instances are supported. */
            assert(false);
            break;
    }
}
#else
/*!
 * @brief Set the back ground color of PS.
 *
 * @param base PXP peripheral base address.
 * @param backGroundColor Pixel value of the background color.
 */
static inline void PXP_SetProcessSurfaceBackGroundColor(PXP_Type *base, uint32_t backGroundColor)
{
#if defined(PXP_PS_BACKGROUND_0_COLOR_MASK)
    base->PS_BACKGROUND_0 = backGroundColor;
#else
    base->PS_BACKGROUND = backGroundColor;
#endif
}
#endif /* FSL_FEATURE_PXP_V3 */

/*!
 * @brief Set the process surface input buffer configuration.
 *
 * @param base PXP peripheral base address.
 * @param config Pointer to the configuration.
 */
void PXP_SetProcessSurfaceBufferConfig(PXP_Type *base, const pxp_ps_buffer_config_t *config);

/*!
 * @brief Set the process surface scaler configuration.
 *
 * The valid down scale fact is 1/(2^12) ~ 16.
 *
 * @param base PXP peripheral base address.
 * @param inputWidth Input image width.
 * @param inputHeight Input image height.
 * @param outputWidth Output image width.
 * @param outputHeight Output image height.
 */
void PXP_SetProcessSurfaceScaler(
    PXP_Type *base, uint16_t inputWidth, uint16_t inputHeight, uint16_t outputWidth, uint16_t outputHeight);

/*!
 * @brief Set the process surface position in output buffer.
 *
 * @param base PXP peripheral base address.
 * @param upperLeftX X of the upper left corner.
 * @param upperLeftY Y of the upper left corner.
 * @param lowerRightX X of the lower right corner.
 * @param lowerRightY Y of the lower right corner.
 */
void PXP_SetProcessSurfacePosition(
    PXP_Type *base, uint16_t upperLeftX, uint16_t upperLeftY, uint16_t lowerRightX, uint16_t lowerRightY);

#if defined(FSL_FEATURE_PXP_V3) && FSL_FEATURE_PXP_V3
/*!
 * @brief Set the process surface color key.
 *
 * If the PS image matches colorkey range, the PS background color is output. Set
 * @p colorKeyLow to 0xFFFFFFFF and p colorKeyHigh to 0 will disable the colorkeying.
 *
 * @param base PXP peripheral base address.
 * @param num instance number. 0 for alpha engine A, 1 for alpha engine B.
 * @param colorKeyLow Color key low range.
 * @param colorKeyHigh Color key high range.
 */
void PXP_SetProcessSurfaceColorKey(PXP_Type *base, uint8_t num, uint32_t colorKeyLow, uint32_t colorKeyHigh);
#else
/*!
 * @brief Set the process surface color key.
 *
 * If the PS image matches colorkey range, the PS background color is output. Set
 * @p colorKeyLow to 0xFFFFFFFF and @p colorKeyHigh to 0 will disable the colorkeying.
 *
 * @param base PXP peripheral base address.
 * @param colorKeyLow Color key low range.
 * @param colorKeyHigh Color key high range.
 */
void PXP_SetProcessSurfaceColorKey(PXP_Type *base, uint32_t colorKeyLow, uint32_t colorKeyHigh);
#endif /* FSL_FEATURE_PXP_V3 */

/*!
 * @brief Set the process surface input pixel format YUV or YCbCr.
 *
 * If process surface input pixel format is YUV and CSC1 is not enabled,
 * in other words, the process surface output pixel format is also YUV,
 * then this function should be called to set whether input pixel format
 * is YUV or YCbCr.
 *
 * @param base PXP peripheral base address.
 * @param format The YUV format.
 */
static inline void PXP_SetProcessSurfaceYUVFormat(PXP_Type *base, pxp_ps_yuv_format_t format)
{
    if (kPXP_PsYUVFormatYUV == format)
    {
        base->CSC1_COEF0 &= ~PXP_CSC1_COEF0_YCBCR_MODE_MASK;
    }
    else
    {
        base->CSC1_COEF0 |= PXP_CSC1_COEF0_YCBCR_MODE_MASK;
    }
}
/* @} */

/*!
 * @name Output buffer
 * @{
 */

/*!
 * @brief Set the PXP outpt buffer configuration.
 *
 * @param base PXP peripheral base address.
 * @param config Pointer to the configuration.
 */
void PXP_SetOutputBufferConfig(PXP_Type *base, const pxp_output_buffer_config_t *config);

/*!
 * @brief Set the global overwritten alpha value.
 *
 * If global overwritten alpha is enabled, the alpha component in output buffer pixels
 * will be overwritten, otherwise the computed alpha value is used.
 *
 * @param base PXP peripheral base address.
 * @param alpha The alpha value.
 */
static inline void PXP_SetOverwrittenAlphaValue(PXP_Type *base, uint8_t alpha)
{
    base->OUT_CTRL = (base->OUT_CTRL & ~PXP_OUT_CTRL_ALPHA_MASK) | PXP_OUT_CTRL_ALPHA(alpha);
}

/*!
 * @brief Enable or disable the global overwritten alpha value.
 *
 * If global overwritten alpha is enabled, the alpha component in output buffer pixels
 * will be overwritten, otherwise the computed alpha value is used.
 *
 * @param base PXP peripheral base address.
 * @param enable True to enable, false to disable.
 */
static inline void PXP_EnableOverWrittenAlpha(PXP_Type *base, bool enable)
{
    if (enable)
    {
        base->OUT_CTRL_SET = PXP_OUT_CTRL_ALPHA_OUTPUT_MASK;
    }
    else
    {
        base->OUT_CTRL_CLR = PXP_OUT_CTRL_ALPHA_OUTPUT_MASK;
    }
}

/*!
 * @brief Set the rotation configuration.
 *
 * The PXP could rotate the process surface or the output buffer. There are
 * two PXP versions:
 *  - Version 1: Only has one rotate sub module, the output buffer and process
 *    surface share the same rotate sub module, which means the process surface
 *    and output buffer could not be rotate at the same time. When pass in
 *    @ref kPXP_RotateOutputBuffer, the process surface could not use the rotate,
 *    Also when pass in @ref kPXP_RotateProcessSurface, output buffer could not
 *    use the rotate.
 *  - Version 2: Has two seperate rotate sub modules, the output buffer and
 *    process surface could configure the rotation independently.
 *
 * Upper layer could use the macro PXP_SHARE_ROTATE to check which version is.
 * PXP_SHARE_ROTATE=1 means version 1.
 *
 * @param base PXP peripheral base address.
 * @param position Rotate process surface or output buffer.
 * @param degree Rotate degree.
 * @param flipMode Flip mode.
 *
 * @note This function is different depends on the macro PXP_SHARE_ROTATE.
 */
static inline void PXP_SetRotateConfig(PXP_Type *base,
                                       pxp_rotate_position_t position,
                                       pxp_rotate_degree_t degree,
                                       pxp_flip_mode_t flipMode)
{
#if PXP_SHARE_ROTATE
    base->CTRL =
        (base->CTRL & ~(PXP_CTRL_ROTATE_MASK | PXP_CTRL_ROT_POS_MASK | PXP_CTRL_VFLIP_MASK | PXP_CTRL_HFLIP_MASK)) |
        PXP_CTRL_ROTATE(degree) | PXP_CTRL_ROT_POS(position) | ((uint32_t)flipMode << PXP_CTRL_HFLIP_SHIFT);
#else
    uint32_t ctrl = base->CTRL;

    if (kPXP_RotateOutputBuffer == position)
    {
        ctrl &= ~(PXP_CTRL_HFLIP0_MASK | PXP_CTRL_VFLIP0_MASK | PXP_CTRL_ROTATE0_MASK);
        ctrl |= (PXP_CTRL_ROTATE0(degree) | ((uint32_t)flipMode << PXP_CTRL_HFLIP0_SHIFT));
    }
    else
    {
        ctrl &= ~(PXP_CTRL_HFLIP1_MASK | PXP_CTRL_VFLIP1_MASK | PXP_CTRL_ROTATE1_MASK);
        ctrl |= (PXP_CTRL_ROTATE1(degree) | ((uint32_t)flipMode << PXP_CTRL_HFLIP1_SHIFT));
    }

    base->CTRL = ctrl;
#endif
}

/*!
 * @brief Build a solid rectangle of given pixel value.
 *
 * @param base PXP peripheral base address.
 * @param outFormat output pixel format.
 * @param value The value of the pixel to be filled in the rectangle in ARGB8888 format.
 * @param width width of the rectangle.
 * @param height height of the rectangle.
 * @param pitch output pitch in byte.
 * @param outAddr address of the memory to store the rectangle.
 */
void PXP_BuildRect(PXP_Type *base,
                   pxp_output_pixel_format_t outFormat,
                   uint32_t value,
                   uint16_t width,
                   uint16_t height,
                   uint16_t pitch,
                   uint32_t outAddr);
/* @} */

/*!
 * @name Command queue
 * @{
 */

/*!
 * @brief Set the next command.
 *
 * The PXP supports a primitive ability to queue up one operation while the current
 * operation is running. Workflow:
 *
 * 1. Prepare the PXP register values except STAT, CSCCOEFn, NEXT in the memory
 * in the order they appear in the register map.
 * 2. Call this function sets the new operation to PXP.
 * 3. There are two methods to check whether the PXP has loaded the new operation.
 * The first method is using @ref PXP_IsNextCommandPending. If there is new operation
 * not loaded by the PXP, this function returns true. The second method is checking
 * the flag @ref kPXP_CommandLoadFlag, if command loaded, this flag asserts. User
 * could enable interrupt @ref kPXP_CommandLoadInterruptEnable to get the loaded
 * signal in interrupt way.
 * 4. When command loaded by PXP, a new command could be set using this function.
 *
 * @code
   uint32_t pxp_command1[48];
   uint32_t pxp_command2[48];

   pxp_command1[0] = ...;
   pxp_command1[1] = ...;
   ...
   pxp_command2[0] = ...;
   pxp_command2[1] = ...;
   ...

   while (PXP_IsNextCommandPending(PXP))
   {
   }

   PXP_SetNextCommand(PXP, pxp_command1);

   while (PXP_IsNextCommandPending(PXP))
   {
   }

   PXP_SetNextCommand(PXP, pxp_command2);
   @endcode
 *
 * @param base PXP peripheral base address.
 * @param commandAddr Address of the new command.
 */
void PXP_SetNextCommand(PXP_Type *base, void *commandAddr);

/*!
 * @brief Check whether the next command is pending.
 *
 * @param base UART peripheral base address.
 * @return True is pending, false is not.
 */
static inline bool PXP_IsNextCommandPending(PXP_Type *base)
{
    return (bool)(base->NEXT & PXP_NEXT_ENABLED_MASK);
}

/*!
 * @brief Cancel command set by @ref PXP_SetNextCommand
 *
 * @param base UART peripheral base address.
 */
static inline void PXP_CancelNextCommand(PXP_Type *base)
{
    /* Write PXP_NEXT_ENABLED_MASK to the register NEXT_CLR to canel the command. */
    uint32_t regAddr = (uint32_t) & (base->NEXT);
    regAddr += 8U;
    *(uint32_t *)regAddr = PXP_NEXT_ENABLED_MASK;
}

/* @} */

/*!
 * @name Color space conversion
 * @{
 */

#if !(defined(FSL_FEATURE_PXP_HAS_NO_CSC2) && FSL_FEATURE_PXP_HAS_NO_CSC2)
/*!
 * @brief Set the CSC2 configuration.
 *
 * The CSC2 module receives pixels in any color space and can convert the pixels
 * into any of RGB, YUV, or YCbCr color spaces. The output pixels are passed
 * onto the LUT and rotation engine for further processing
 *
 * @param base PXP peripheral base address.
 * @param config Pointer to the configuration.
 */
void PXP_SetCsc2Config(PXP_Type *base, const pxp_csc2_config_t *config);

/*!
 * @brief Enable or disable the CSC2.
 *
 * @param base PXP peripheral base address.
 * @param enable True to enable, false to disable.
 */
static inline void PXP_EnableCsc2(PXP_Type *base, bool enable)
{
    if (enable)
    {
        base->CSC2_CTRL &= ~PXP_CSC2_CTRL_BYPASS_MASK;
    }
    else
    {
        base->CSC2_CTRL |= PXP_CSC2_CTRL_BYPASS_MASK;
    }
}
#endif /* FSL_FEATURE_PXP_HAS_NO_CSC2 */

/*!
 * @brief Set the CSC1 mode.
 *
 * The CSC1 module receives scaled YUV/YCbCr444 pixels from the scale engine and
 * converts the pixels to the RGB888 color space. It could only be used by process
 * surface.
 *
 * @param base PXP peripheral base address.
 * @param mode The conversion mode.
 */
void PXP_SetCsc1Mode(PXP_Type *base, pxp_csc1_mode_t mode);

/*!
 * @brief Enable or disable the CSC1.
 *
 * @param base PXP peripheral base address.
 * @param enable True to enable, false to disable.
 */
static inline void PXP_EnableCsc1(PXP_Type *base, bool enable)
{
    if (enable)
    {
        base->CSC1_COEF0 &= ~PXP_CSC1_COEF0_BYPASS_MASK;
    }
    else
    {
        base->CSC1_COEF0 |= PXP_CSC1_COEF0_BYPASS_MASK;
    }
}
/* @} */

#if !(defined(FSL_FEATURE_PXP_HAS_NO_LUT) && FSL_FEATURE_PXP_HAS_NO_LUT)
/*!
 * @name LUT operations
 * @{
 */

/*!
 * @brief Set the LUT configuration.
 *
 * The lookup table (LUT) is used to modify pixels in a manner that is not linear
 * and that cannot be achieved by the color space conversion modules. To setup
 * the LUT, the complete workflow is:
 * 1. Use @ref PXP_SetLutConfig to set the configuration, such as the lookup mode.
 * 2. Use @ref PXP_LoadLutTable to load the lookup table to PXP.
 * 3. Use @ref PXP_EnableLut to enable the function.
 *
 * @param base PXP peripheral base address.
 * @param config Pointer to the configuration.
 */
void PXP_SetLutConfig(PXP_Type *base, const pxp_lut_config_t *config);

/*!
 * @brief Set the look up table to PXP.
 *
 * If lookup mode is DIRECT mode, this function loads @p bytesNum of values
 * from the address @p memAddr into PXP LUT address @p lutStartAddr. So this
 * function allows only update part of the PXP LUT.
 *
 * If lookup mode is CACHE mode, this function sets the new address to @p memAddr
 * and invalid the PXP LUT cache.
 *
 * @param base PXP peripheral base address.
 * @param lookupMode Which lookup mode is used. Note that this parameter is only
 * used to distinguish DIRECT mode and CACHE mode, it does not change the register
 * value PXP_LUT_CTRL[LOOKUP_MODE]. To change that value, use function @ref PXP_SetLutConfig.
 * @param bytesNum How many bytes to set. This value must be divisable by 8.
 * @param memAddr Address of look up table to set.
 * @param lutStartAddr The LUT value will be loaded to LUT from index lutAddr. It should
 * be 8 bytes aligned.
 *
 * @retval kStatus_Success Load successfully.
 * @retval kStatus_InvalidArgument Failed because of invalid argument.
 */
status_t PXP_LoadLutTable(
    PXP_Type *base, pxp_lut_lookup_mode_t lookupMode, uint32_t bytesNum, uint32_t memAddr, uint16_t lutStartAddr);

/*!
 * @brief Enable or disable the LUT.
 *
 * @param base PXP peripheral base address.
 * @param enable True to enable, false to disable.
 */
static inline void PXP_EnableLut(PXP_Type *base, bool enable)
{
    if (enable)
    {
        base->LUT_CTRL &= ~PXP_LUT_CTRL_BYPASS_MASK;
    }
    else
    {
        base->LUT_CTRL |= PXP_LUT_CTRL_BYPASS_MASK;
    }
}

/*!
 * @brief Select the 8kB LUT bank in DIRECT_RGB444 mode.
 *
 * @param base PXP peripheral base address.
 * @param bank The bank to select.
 */
static inline void PXP_Select8kLutBank(PXP_Type *base, pxp_lut_8k_bank_t bank)
{
    base->LUT_CTRL = (base->LUT_CTRL & ~PXP_LUT_CTRL_SEL_8KB_MASK) | PXP_LUT_CTRL_SEL_8KB(bank);
}
/* @} */
#endif /* FSL_FEATURE_PXP_HAS_NO_LUT */

#if (defined(FSL_FEATURE_PXP_HAS_DITHER) && FSL_FEATURE_PXP_HAS_DITHER)
/*!
 * @name Dither
 * @{
 */

/*!
 * @brief Write data to the PXP internal memory.
 *
 * @param base PXP peripheral base address.
 * @param ram Which internal memory to write.
 * @param bytesNum How many bytes to write.
 * @param data Pointer to the data to write.
 * @param memStartAddr The start address in the internal memory to write the data.
 */
void PXP_SetInternalRamData(PXP_Type *base, pxp_ram_t ram, uint32_t bytesNum, uint8_t *data, uint16_t memStartAddr);

/*!
 * @brief Set the dither final LUT data.
 *
 * The dither final LUT is only applicble to dither engine 0. It takes the bits[7:4]
 * of the output pixel and looks up and 8 bit value from the 16 value LUT to generate
 * the final output pixel to the next process module.
 *
 * @param base PXP peripheral base address.
 * @param data Pointer to the LUT data to set.
 */
void PXP_SetDitherFinalLutData(PXP_Type *base, const pxp_dither_final_lut_data_t *data);

/*!
 * @brief Set the configuration for the dither block.
 *
 * If the pre-dither LUT, post-dither LUT or ordered dither is used, please call
 * @ref PXP_SetInternalRamData to set the LUT data to internal memory.
 *
 * If the final LUT is used, please call @ref PXP_SetDitherFinalLutData to set
 * the LUT data.
 *
 * @param base PXP peripheral base address.
 * @param config Pointer to the configuration.
 *
 * @note When using ordered dithering, please set the PXP process block size same
 * with the ordered dithering matrix size using function @ref PXP_SetProcessBlockSize.
 */
static inline void PXP_SetDitherConfig(PXP_Type *base, const pxp_dither_config_t *config)
{
    typedef union
    {
        pxp_dither_config_t _dither_config;
        uint32_t _u32;
    } pxp_reg_convert_t;

    pxp_reg_convert_t pid;

    pid._dither_config = *config;
    base->DITHER_CTRL  = pid._u32 & 0x00FFFFFFU;
}

/*!
 * @brief Enable or disable dither engine in the PXP process path.
 *
 * After the initialize function @ref PXP_Init, the dither engine is disabled and not
 * use in the PXP processing path. This function enables the dither engine and
 * routes the dither engine output to the output buffer. When the dither engine
 * is enabled using this function, @ref PXP_SetDitherConfig must be called to
 * configure dither engine correctly, otherwise there is not output to the output
 * buffer.
 *
 * @param base PXP peripheral base address.
 * @param enable Pass in true to enable, false to disable.
 */
void PXP_EnableDither(PXP_Type *base, bool enable);

/* @} */

#endif /* FSL_FEATURE_PXP_HAS_DITHER */

/*!
 * @name Porter Duff
 * @{
 */
#if defined(FSL_FEATURE_PXP_V3) && FSL_FEATURE_PXP_V3
/*!
 * @brief Set the Porter Duff configuration for one of the alpha process engine.
 *
 * @param base PXP peripheral base address.
 * @param num instance number.
 * @param config Pointer to the configuration.
 */
void PXP_SetPorterDuffConfig(PXP_Type *base, uint8_t num, const pxp_porter_duff_config_t *config);
#endif /* FSL_FEATURE_PXP_V3 */

#if !(defined(FSL_FEATURE_PXP_HAS_NO_PORTER_DUFF_CTRL) && FSL_FEATURE_PXP_HAS_NO_PORTER_DUFF_CTRL)
/*!
 * @brief Set the Porter Duff configuration.
 *
 * @param base PXP peripheral base address.
 * @param config Pointer to the configuration.
 */
void PXP_SetPorterDuffConfig(PXP_Type *base, const pxp_porter_duff_config_t *config);
#endif /* FSL_FEATURE_PXP_HAS_NO_PORTER_DUFF_CTRL */

#if (!(defined(FSL_FEATURE_PXP_HAS_NO_PORTER_DUFF_CTRL) && FSL_FEATURE_PXP_HAS_NO_PORTER_DUFF_CTRL)) || \
    (defined(FSL_FEATURE_PXP_V3) && FSL_FEATURE_PXP_V3)

/*!
 * @brief Get the Porter Duff configuration.
 *
 * The FactorMode are selected based on blend mode, the other values are set
 * based on input parameters. These values could be modified after calling
 * this function. This function is extened @ref PXP_GetPorterDuffConfig.
 *
 * @param mode The blend mode.
 * @param config Pointer to the configuration.
 * @param dstGlobalAlphaMode Destination layer (or PS, s0) global alpha mode, see @ref pxp_porter_duff_global_alpha_mode
 * @param dstAlphaMode Destination layer (or PS, s0) alpha mode, see @ref pxp_porter_duff_alpha_mode.
 * @param dstColorMode Destination layer (or PS, s0) color mode, see @ref pxp_porter_duff_color_mode.
 * @param srcGlobalAlphaMode Source layer (or AS, s1) global alpha mode, see @ref pxp_porter_duff_global_alpha_mode
 * @param srcAlphaMode Source layer (or AS, s1) alpha mode, see @ref pxp_porter_duff_alpha_mode.
 * @param srcColorMode Source layer (or AS, s1) color mode, see @ref pxp_porter_duff_color_mode.
 * @param dstGlobalAlpha Destination layer (or PS, s0) global alpha value, 0~255
 * @param srcGlobalAlpha Source layer (or AS, s1) global alpha value, 0~255
 * @retval kStatus_Success Successfully get the configuratoin.
 * @retval kStatus_InvalidArgument The blend mode not supported.
 */
status_t PXP_GetPorterDuffConfigExt(pxp_porter_duff_blend_mode_t mode,
                                    pxp_porter_duff_config_t *config,
                                    uint8_t dstGlobalAlphaMode,
                                    uint8_t dstAlphaMode,
                                    uint8_t dstColorMode,
                                    uint8_t srcGlobalAlphaMode,
                                    uint8_t srcAlphaMode,
                                    uint8_t srcColorMode,
                                    uint8_t dstGlobalAlpha,
                                    uint8_t srcGlobalAlpha);

/*!
 * @brief Get the Porter Duff configuration by blend mode.
 *
 * The FactorMode are selected based on blend mode, the AlphaMode are set to
 * @ref kPXP_PorterDuffAlphaStraight, the ColorMode are set to
 * @ref kPXP_PorterDuffColorWithAlpha, the GlobalAlphaMode are set to
 * @ref kPXP_PorterDuffLocalAlpha. These values could be modified after calling
 * this function.
 *
 * @param mode The blend mode.
 * @param config Pointer to the configuration.
 * @retval kStatus_Success Successfully get the configuratoin.
 * @retval kStatus_InvalidArgument The blend mode not supported.
 */
static inline status_t PXP_GetPorterDuffConfig(pxp_porter_duff_blend_mode_t mode, pxp_porter_duff_config_t *config)
{
    return PXP_GetPorterDuffConfigExt(mode,                          /* Blend mode.           */
                                      config,                        /* Output configuration. */
                                      kPXP_PorterDuffLocalAlpha,     /* dstGlobalAlphaMode    */
                                      kPXP_PorterDuffAlphaStraight,  /* dstAlphaMode          */
                                      kPXP_PorterDuffColorWithAlpha, /* dstColorMode          */
                                      kPXP_PorterDuffLocalAlpha,     /* srcGlobalAlphaMode    */
                                      kPXP_PorterDuffAlphaStraight,  /* srcAlphaMode          */
                                      kPXP_PorterDuffColorWithAlpha, /* srcColorMode          */
                                      0U,                            /* dstGlobalAlpha        */
                                      0U                             /* srcGlobalAlpha        */
    );
}

/* @} */
#endif /* FSL_FEATURE_PXP_V3 || FSL_FEATURE_PXP_HAS_NO_PORTER_DUFF_CTRL  */

/* @} */

/*!
 * @name Buffer copy
 * @{
 */

/*!
 * @brief Copy picture from one buffer to another buffer.
 *
 * This function copies a rectangle from one buffer to another buffer.
 *
 * @verbatim
                      Source buffer:
   srcPicBaseAddr
   +-----------------------------------------------------------+
   |                                                           |
   |  (srcOffsetX, srcOffsetY)                                 |
   |           +-------------------+                           |
   |           |                   |                           |
   |           |                   |                           |
   |           |                   | height                    |
   |           |                   |                           |
   |           |                   |                           |
   |           +-------------------+                           |
   |                 width                                     |
   |                                                           |
   |                       srcPicthBytes                       |
   +-----------------------------------------------------------+

                     Destination buffer:
   destPicBaseAddr
   +-------------------------------------------+
   |                                           |
   |                                           |
   |                                           |
   |  (destOffsetX, destOffsetY)               |
   |       +-------------------+               |
   |       |                   |               |
   |       |                   |               |
   |       |                   | height        |
   |       |                   |               |
   |       |                   |               |
   |       +-------------------+               |
   |             width                         |
   |                                           |
   |                                           |
   |                                           |
   |                  destPicthBytes           |
   +-------------------------------------------+
   @endverbatim
 *
 * @note This function resets the old PXP settings, which means the settings
 * like rotate, flip, will be reseted to disabled status.
 *
 * @param base PXP peripheral base address.
 * @param config Pointer to the picture copy configuration structure.
 * @retval kStatus_Success Successfully started the copy process.
 * @retval kStatus_InvalidArgument Invalid argument.
 */
status_t PXP_StartPictureCopy(PXP_Type *base, const pxp_pic_copy_config_t *config);

/*!
 * @brief Copy continous memory.
 *
 * @note The copy size should be 512 byte aligned.
 * @note This function resets the old PXP settings, which means the settings
 * like rotate, flip, will be reseted to disabled status.
 *
 * @param base PXP peripheral base address.
 * @param srcAddr Source memory address.
 * @param destAddr Destination memory address.
 * @param size How many bytes to copy, should be 512 byte aligned.
 * @retval kStatus_Success Successfully started the copy process.
 * @retval kStatus_InvalidArgument Invalid argument.
 */
status_t PXP_StartMemCopy(PXP_Type *base, uint32_t srcAddr, uint32_t destAddr, uint32_t size);

/*!
 * @brief Copy continous memory.
 *
 * @note This function resets the old PXP settings, which means the settings
 * like rotate, flip, will be reseted to disabled status.
 *
 * @note Compare with @PXP_StartMemCopy, this function supports size not aligned to
 * 512 bytes. This function returns when copy finished, upper layer doesn't need to
 * wait @ref kPXP_CompleteFlag.
 *
 * @param base PXP peripheral base address.
 * @param srcAddr Source memory address.
 * @param destAddr Destination memory address.
 * @param size How many bytes to copy, should be 512 byte aligned.
 * @retval kStatus_Success Successfully started the copy process.
 * @retval kStatus_InvalidArgument Invalid argument.
 */
status_t PXP_MemCopy(PXP_Type *base, uint32_t srcAddr, uint32_t destAddr, uint32_t size);

/* @} */

#if defined(FSL_FEATURE_PXP_V3) && FSL_FEATURE_PXP_V3

/*!
 * @name Fetch engine
 * @{
 */
/*!
 * @brief Configures one channel of some block's fetch engine.
 *
 * Fetch engine is 64-bit input and 32-bit output per channel
 *
 * @param base PXP peripheral base address.
 * @param name which block the fetch engine belongs to.
 * @param channel channel number.
 * @param config pointer to the configuration structure.
 * @retval kStatus_Success Successfully configured the engine.
 * @retval kStatus_InvalidArgument Invalid argument.
 */
status_t PXP_SetFetchEngineConfig(PXP_Type *base,
                                  pxp_fetch_engine_name_t name,
                                  uint8_t channel,
                                  const pxp_fetch_engine_config_t *config);

/*!
 * @brief Enables/disables the fetch engine.
 *
 * @param base PXP peripheral base address.
 * @param name which block the fetch engine belongs to.
 * @param channel channel number.
 * @param enable true to enable, false to disable.
 */
static inline void PXP_EnableFetchEngine(PXP_Type *base, pxp_fetch_engine_name_t name, uint8_t channel, bool enable)
{
    if (enable)
    {
        if (name == kPXP_FetchInput)
        {
            switch (channel)
            {
                case 0:
                    base->INPUT_FETCH_CTRL_CH0_SET = PXP_INPUT_FETCH_CTRL_CH0_CH_EN_MASK;
                    break;

                case 1:
                    base->INPUT_FETCH_CTRL_CH1_SET = PXP_INPUT_FETCH_CTRL_CH1_CH_EN_MASK;
                    break;

                default:
                    /* Only 2 channels are supported per fetch engine. */
                    assert(false);
                    break;
            }
        }
        else
        {
            switch (channel)
            {
                case 0:
                    base->DITHER_FETCH_CTRL_CH0_SET = PXP_DITHER_FETCH_CTRL_CH0_CH_EN_MASK;
                    break;

                case 1:
                    base->DITHER_FETCH_CTRL_CH1_SET = PXP_DITHER_FETCH_CTRL_CH1_CH_EN_MASK;
                    break;

                default:
                    /* Only 2 channels are supported per fetch engine. */
                    assert(false);
                    break;
            }
        }
    }
    else
    {
        if (name == kPXP_FetchInput)
        {
            switch (channel)
            {
                case 0:
                    base->INPUT_FETCH_CTRL_CH0_CLR = PXP_INPUT_FETCH_CTRL_CH0_CH_EN_MASK;
                    break;

                case 1:
                    base->INPUT_FETCH_CTRL_CH1_CLR = PXP_INPUT_FETCH_CTRL_CH1_CH_EN_MASK;
                    break;

                default:
                    /* Only 2 channels are supported per fetch engine. */
                    assert(false);
                    break;
            }
        }
        else
        {
            switch (channel)
            {
                case 0:
                    base->DITHER_FETCH_CTRL_CH0_CLR = PXP_DITHER_FETCH_CTRL_CH0_CH_EN_MASK;
                    break;

                case 1:
                    base->DITHER_FETCH_CTRL_CH1_CLR = PXP_DITHER_FETCH_CTRL_CH1_CH_EN_MASK;
                    break;

                default:
                    /* Only 2 channels are supported per fetch engine. */
                    assert(false);
                    break;
            }
        }
    }
}
/* @} */

/*!
 * @name Store engine
 * @{
 */

/*!
 * @brief Configures one channel of some block's store engine.
 *
 * Store engine is 32-bit input and 64-bit output per channel.
 * @note: If there is only one channel used for data input, channel 0 must be used rather than channel 1.
 *
 * @param base PXP peripheral base address.
 * @param name the store engine belongs to which block.
 * @param channel channel number.
 * @param config pointer to the configuration structure.
 * @retval kStatus_Success Successfully configured the engine.
 * @retval kStatus_InvalidArgument Invalid argument.
 */
status_t PXP_SetStoreEngineConfig(PXP_Type *base,
                                  pxp_store_engine_name_t name,
                                  uint8_t channel,
                                  const pxp_store_engine_config_t *config);

/*!
 * @brief Enables/disables the store engine.
 *
 * @param base PXP peripheral base address.
 * @param name which block the store engine belongs to.
 * @param channel channel number.
 * @param enable true to enable, false to disable.
 */
static inline void PXP_EnableStoreEngine(PXP_Type *base, pxp_store_engine_name_t name, uint8_t channel, bool enable)
{
    if (enable)
    {
        if (name == kPXP_StoreInput)
        {
            switch (channel)
            {
                case 0:
                    base->INPUT_STORE_CTRL_CH0_SET = PXP_INPUT_STORE_CTRL_CH0_CH_EN_MASK;
                    break;

                case 1:
                    base->INPUT_STORE_CTRL_CH1_SET = PXP_INPUT_STORE_CTRL_CH1_CH_EN_MASK;
                    break;

                default:
                    /* Only 2 channels are supported per fetch engine. */
                    assert(false);
                    break;
            }
        }
        else
        {
            switch (channel)
            {
                case 0:
                    base->DITHER_STORE_CTRL_CH0_SET = PXP_DITHER_STORE_CTRL_CH0_CH_EN_MASK;
                    break;

                case 1:
                    base->DITHER_STORE_CTRL_CH1_SET = PXP_DITHER_STORE_CTRL_CH1_CH_EN_MASK;
                    break;

                default:
                    /* Only 2 channels are supported per fetch engine. */
                    assert(false);
                    break;
            }
        }
    }
    else
    {
        if (name == kPXP_StoreInput)
        {
            switch (channel)
            {
                case 0:
                    base->INPUT_STORE_CTRL_CH0_CLR = PXP_INPUT_STORE_CTRL_CH0_CH_EN_MASK;
                    break;

                case 1:
                    base->INPUT_STORE_CTRL_CH1_CLR = PXP_INPUT_STORE_CTRL_CH1_CH_EN_MASK;
                    break;

                default:
                    /* Only 2 channels are supported per fetch engine. */
                    assert(false);
                    break;
            }
        }
        else
        {
            switch (channel)
            {
                case 0:
                    base->DITHER_STORE_CTRL_CH0_CLR = PXP_DITHER_STORE_CTRL_CH0_CH_EN_MASK;
                    break;

                case 1:
                    base->DITHER_STORE_CTRL_CH1_CLR = PXP_DITHER_STORE_CTRL_CH1_CH_EN_MASK;
                    break;

                default:
                    /* Only 2 channels are supported per fetch engine. */
                    assert(false);
                    break;
            }
        }
    }
}

/*!
 * @brief Combines the 2 channels of some store engine.
 *
 * Store engine is 32-bit input and 64-bit output per channel. If both channels of store engine's
 * input and 8 bits flag contain valid data, then need set combine to true to support total 64-bit input.
 *
 * @param base PXP peripheral base address.
 * @param name the store engine belongs to which block.
 * @param combine true to combine the 2 channels.
 */
static inline void PXP_CombineStoreEngineChannel(PXP_Type *base, pxp_store_engine_name_t name, bool combine)
{
    if (name == kPXP_StoreInput)
    {
        if (combine)
        {
            base->INPUT_STORE_CTRL_CH0_SET = PXP_INPUT_STORE_CTRL_CH0_SET_COMBINE_2CHANNEL_MASK;
        }
        else
        {
            base->INPUT_STORE_CTRL_CH0_CLR = PXP_INPUT_STORE_CTRL_CH0_SET_COMBINE_2CHANNEL_MASK;
        }
    }
    else
    {
        if (combine)
        {
            base->DITHER_STORE_CTRL_CH0_SET = PXP_DITHER_STORE_CTRL_CH0_SET_COMBINE_2CHANNEL_MASK;
        }
        else
        {
            base->DITHER_STORE_CTRL_CH0_CLR = PXP_DITHER_STORE_CTRL_CH0_SET_COMBINE_2CHANNEL_MASK;
        }
    }
}
/* @} */

/*!
 * @name Pre-dither CFA engine
 * @{
 */
/*!
 * @brief Configures the pre-dither CFA engine.
 *
 * @param base PXP peripheral base address.
 * @param config pointer to the configuration structure.
 * @retval kStatus_Success Successfully configured the engine.
 * @retval kStatus_InvalidArgument Invalid argument.
 */
status_t PXP_SetCfaConfig(PXP_Type *base, const pxp_cfa_config_t *config);

/*!
 * @brief Enables/disables the CFA block.
 *
 * @param base PXP peripheral base address.
 * @param enable true to enable, false to disable.
 */
static inline void PXP_EnableCfa(PXP_Type *base, bool enable)
{
    if (enable)
    {
        base->CFA_CTRL_CLR = PXP_CFA_CTRL_CFA_BYPASS_MASK;
    }
    else
    {
        base->CFA_CTRL_SET = PXP_CFA_CTRL_CFA_BYPASS_MASK;
    }
}
/* @} */

/*!
 * @name Histogram engine
 * @{
 */
/*!
 * @brief Configures histogram engine.
 *
 * @param base PXP peripheral base address.
 * @param num instance number.
 * @param config pointer to the configuration structure.
 * @retval kStatus_Success Successfully configured the engine.
 * @retval kStatus_InvalidArgument Invalid argument.
 */
status_t PXP_SetHistogramConfig(PXP_Type *base, uint8_t num, const pxp_histogram_config_t *config);

/*!
 * @brief Enables/disables the histogram engine.
 *
 * @param base PXP peripheral base address.
 * @param num instance number.
 * @param enable true to enable, false to disable.
 */
static inline void PXP_EnableHistogram(PXP_Type *base, uint8_t num, bool enable)
{
    switch (num)
    {
        case 0:
            base->HIST_A_CTRL =
                (base->HIST_A_CTRL & ~PXP_HIST_A_CTRL_ENABLE_MASK) | PXP_HIST_A_CTRL_ENABLE((uint32_t)enable);
            break;

        case 1:
            base->HIST_B_CTRL =
                (base->HIST_B_CTRL & ~PXP_HIST_B_CTRL_ENABLE_MASK) | PXP_HIST_B_CTRL_ENABLE((uint32_t)enable);
            break;

        default:
            /* Only 2 instances are supported per fetch engine. */
            assert(false);
            break;
    }
}

/*!
 * @brief Gets the results of histogram mask operation.
 *
 * @param base PXP peripheral base address.
 * @param num instance number.
 * @param result pointer to the result structure.
 */
void PXP_GetHistogramMaskResult(PXP_Type *base, uint8_t num, pxp_histogram_mask_result_t *result);

/*!
 * @brief Gets the PXP Histogram operation result
 *
 * @param base PXP peripheral base address.
 * @param num instance number.
 * @return bit map of the match result in @ref _pxp_histgram_flags ORed together
 */
static inline uint8_t PXP_GetHistogramMatchResult(PXP_Type *base, uint8_t num)
{
    uint8_t result = 0U;
    switch (num)
    {
        case 0:
            result = (uint8_t)((base->HIST_A_CTRL & PXP_HIST_A_CTRL_STATUS_MASK) >> PXP_HIST_A_CTRL_STATUS_SHIFT);
            break;

        case 1:
            result = (uint8_t)((base->HIST_B_CTRL & PXP_HIST_B_CTRL_STATUS_MASK) >> PXP_HIST_B_CTRL_STATUS_SHIFT);
            break;

        default:
            /* Only 2 histogram instances are supported. */
            assert(false);
            break;
    }

    return result;
}

/*!
 * @brief Clears the current histogram operation result.
 *
 * Clears the current histogram operation result, including mask operation result and from 2-level to 32-level match
 * result.
 *
 * @param base PXP peripheral base address.
 * @param num instance number.
 */
static inline void PXP_ClearHistogramResult(PXP_Type *base, uint8_t num)
{
    switch (num)
    {
        case 0:
            base->HIST_A_CTRL |= PXP_HIST_A_CTRL_CLEAR_MASK;
            break;

        case 1:
            base->HIST_B_CTRL |= PXP_HIST_B_CTRL_CLEAR_MASK;
            break;

        default:
            /* Only 2 histogram instances are supported. */
            assert(false);
            break;
    }
}

/*!
 * @brief Gets the results of histogram mask operation.
 *
 * @param base PXP peripheral base address.
 * @param num instance number.
 * @param width the width of the updated block
 * @param height the height of the updated block
 */
static inline void PXP_SetHistogramSize(PXP_Type *base, uint8_t num, uint16_t width, uint16_t height)
{
    switch (num)
    {
        case 0:
            base->HIST_A_BUF_SIZE = ((uint32_t)height << 16U) | (uint32_t)width;
            break;

        case 1:
            base->HIST_B_BUF_SIZE = ((uint32_t)height << 16U) | (uint32_t)width;
            break;

        default:
            /* Only 2 histogram instances are supported. */
            assert(false);
            break;
    }
}
/* @} */

/*!
 * @name WFE engine
 * @{
 */

/*!
 * @brief Initializes the WFE-A engine for waveform process.
 *
 * @param base PXP peripheral base address.
 * @param ditherHandshake true to enable handshake mode with upstream dither store engine.
 */
void PXP_WfeaInit(PXP_Type *base, bool ditherHandshake);

/*!
 * @brief Enables/disables hanshake mode with upstream dither engine.
 *
 * @param base PXP peripheral base address.
 * @param enable true to enable handshake mode with upstream dither store engine.
 */
static inline void PXP_WfeaEnableDitherHandshake(PXP_Type *base, bool enable)
{
    if (enable)
    {
        base->WFA_FETCH_CTRL |= PXP_WFA_FETCH_CTRL_BF1_HSK_MODE_MASK;
    }
    else
    {
        base->WFA_FETCH_CTRL &= ~PXP_WFA_FETCH_CTRL_BF1_HSK_MODE_MASK;
    }
}

/*!
 * @brief Configure the WFE-A engine
 *
 * @param base PXP peripheral base address.
 * @param config pointer to the configuration structure.
 */
void PXP_SetWfeaConfig(PXP_Type *base, const pxp_wfea_engine_config_t *config);

/*!
 * @brief Sets the LUT usage status for waveform engine.
 *
 * If any EPDC LUT(s) has been occupied, use this API to set its usage for PXP WFE-A.
 *
 * @param base PXP base pointer
 * @param lutStatus the status mask of the LUT(s) to be set, can be a single flag or several flags up to all 64 LUTs.
 *  If user wants to set LUT17 usage, set bit 17 in the lutStatus.
 */
static inline void PXP_SetLutUsage(PXP_Type *base, uint64_t lutStatus)
{
    base->WFE_A_STG1_8X1_OUT0_0 |= (uint32_t)lutStatus;
    base->WFE_A_STG1_8X1_OUT0_1 |= (uint32_t)(lutStatus >> 32U);
}

/*!
 * @brief Clears the LUT usage status for waveform engine.
 *
 * If any EPDC LUT(s) has finished processing and is(are) free, use this API to clear its usage for PXP WFE-A.
 *
 * @param base PXP base pointer
 * @param lutStatus the status mask of the LUT(s) to be cleared, can be a single flag or several flags up to all 64
 * LUTs. If user wants to clear LUT17, set bit 17.
 */
static inline void PXP_ClearLutUsage(PXP_Type *base, uint64_t lutStatus)
{
    base->WFE_A_STG1_8X1_OUT0_0 &= ~(uint32_t)lutStatus;
    base->WFE_A_STG1_8X1_OUT0_1 &= ~(uint32_t)(lutStatus >> 32U);
}

/*!
 * @brief Gets the occupied LUT list.
 *
 * @param base PXP base pointer
 * @return lutStatus the status mask of the LUT(s) that is(are) occupied
 */
static inline uint64_t PXP_GetLutUsage(PXP_Type *base)
{
    return ((uint64_t)base->WFE_A_STG1_8X1_OUT0_0 | (uint64_t)base->WFE_A_STG1_8X1_OUT0_1 << 32U);
}

/* @} */

#endif /* FSL_FEATURE_PXP_V3 */

#if defined(__cplusplus)
}
#endif

/*! @}*/

#endif /* _FSL_PXP_H_ */<|MERGE_RESOLUTION|>--- conflicted
+++ resolved
@@ -48,11 +48,7 @@
 
 /*! @name Driver version */
 /*@{*/
-<<<<<<< HEAD
-#define FSL_PXP_DRIVER_VERSION (MAKE_VERSION(2, 4, 1))
-=======
 #define FSL_PXP_DRIVER_VERSION (MAKE_VERSION(2, 6, 0))
->>>>>>> 16897e8a
 /*@}*/
 
 /* This macto indicates whether the rotate sub module is shared by process surface and output buffer. */
