/*
 * Copyright 2020-2023 NXP
 *
 * SPDX-License-Identifier: BSD-3-Clause
 */
#ifndef _FSL_ENET_QOS_H_
#define _FSL_ENET_QOS_H_

#include "fsl_common.h"
#if defined(FSL_ETH_ENABLE_CACHE_CONTROL)
#include "fsl_cache.h"
#endif
#if defined(FSL_FEATURE_MEMORY_HAS_ADDRESS_OFFSET) && FSL_FEATURE_MEMORY_HAS_ADDRESS_OFFSET
#include "fsl_memory.h"
#endif

#if !defined(ENET_QOS)
/* Keep reusing ENET_QOS for platforms which renames it to Ethernet Controller with TSN (EQoS-TSN) */
#if defined(ENET_QOS_TSN)
#define ENET_QOS ENET_QOS_TSN
#endif
#endif
/*!
 * @addtogroup enet_qos_qos
 * @{
 */

/*******************************************************************************
 * Definitions
 ******************************************************************************/

/*! @name Driver version */
/*@{*/
/*! @brief Defines the driver version. */
<<<<<<< HEAD
#define FSL_ENET_QOS_DRIVER_VERSION (MAKE_VERSION(2, 5, 3))
=======
#define FSL_ENET_QOS_DRIVER_VERSION (MAKE_VERSION(2, 6, 0))
>>>>>>> 16897e8a
/*@}*/

/*! @name Control and status region bit masks of the receive buffer descriptor. */
/*@{*/
/*! @brief Defines for read format. */
#define ENET_QOS_RXDESCRIP_RD_BUFF1VALID_MASK (1UL << 24U) /*!< Buffer1 address valid. */
#define ENET_QOS_RXDESCRIP_RD_BUFF2VALID_MASK (1UL << 25U) /*!< Buffer2 address valid. */
#define ENET_QOS_RXDESCRIP_RD_IOC_MASK        (1UL << 30U) /*!< Interrupt enable on complete. */
#define ENET_QOS_RXDESCRIP_RD_OWN_MASK        (1UL << 31U) /*!< Own bit. */

/*! @brief Defines for write back format. */
#define ENET_QOS_RXDESCRIP_WR_ERR_MASK        ((1UL << 3U) | (1UL << 7U))
#define ENET_QOS_RXDESCRIP_WR_PYLOAD_MASK     (0x7UL)
#define ENET_QOS_RXDESCRIP_WR_PTPMSGTYPE_MASK (0xF00UL)
#define ENET_QOS_RXDESCRIP_WR_PTPTYPE_MASK    (1UL << 12U)
#define ENET_QOS_RXDESCRIP_WR_PTPVERSION_MASK (1UL << 13U)
#define ENET_QOS_RXDESCRIP_WR_PTPTSA_MASK     (1UL << 14U)
#define ENET_QOS_RXDESCRIP_WR_PACKETLEN_MASK  (0x7FFFUL)
#define ENET_QOS_RXDESCRIP_WR_ERRSUM_MASK     (1UL << 15U)
#define ENET_QOS_RXDESCRIP_WR_TYPE_MASK       (0x30000UL)
#define ENET_QOS_RXDESCRIP_WR_DE_MASK         (1UL << 19U)
#define ENET_QOS_RXDESCRIP_WR_RE_MASK         (1UL << 20U)
#define ENET_QOS_RXDESCRIP_WR_OE_MASK         (1UL << 21U)
#define ENET_QOS_RXDESCRIP_WR_RWT_MASK        (1UL << 22U)
#define ENET_QOS_RXDESCRIP_WR_GP_MASK         (1UL << 22U)
#define ENET_QOS_RXDESCRIP_WR_CRC_MASK        (1UL << 23U)
#define ENET_QOS_RXDESCRIP_WR_RS0V_MASK       (1UL << 25U)
#define ENET_QOS_RXDESCRIP_WR_RS1V_MASK       (1UL << 26U)
#define ENET_QOS_RXDESCRIP_WR_RS2V_MASK       (1UL << 27U)
#define ENET_QOS_RXDESCRIP_WR_LD_MASK         (1UL << 28U)
#define ENET_QOS_RXDESCRIP_WR_FD_MASK         (1UL << 29U)
#define ENET_QOS_RXDESCRIP_WR_CTXT_MASK       (1UL << 30U)
#define ENET_QOS_RXDESCRIP_WR_OWN_MASK        (1UL << 31U)

#define ENET_QOS_RXDESCRIP_WR_SA_FAILURE_MASK (1UL << 16U)
#define ENET_QOS_RXDESCRIP_WR_DA_FAILURE_MASK (1UL << 17U)
/*@}*/

/*! @name Control and status bit masks of the transmit buffer descriptor. */
/*@{*/
/*! @brief Defines for read format. */
#define ENET_QOS_TXDESCRIP_RD_BL1_MASK  (0x3fffUL)
#define ENET_QOS_TXDESCRIP_RD_BL2_MASK  (ENET_QOS_TXDESCRIP_RD_BL1_MASK << 16U)
#define ENET_QOS_TXDESCRIP_RD_BL1(n)    ((uint32_t)(n)&ENET_QOS_TXDESCRIP_RD_BL1_MASK)
#define ENET_QOS_TXDESCRIP_RD_BL2(n)    (((uint32_t)(n)&ENET_QOS_TXDESCRIP_RD_BL1_MASK) << 16)
#define ENET_QOS_TXDESCRIP_RD_TTSE_MASK (1UL << 30UL)
#define ENET_QOS_TXDESCRIP_RD_IOC_MASK  (1UL << 31UL)

#define ENET_QOS_TXDESCRIP_RD_FL_MASK   (0x7FFFUL)
#define ENET_QOS_TXDESCRIP_RD_FL(n)     ((uint32_t)(n)&ENET_QOS_TXDESCRIP_RD_FL_MASK)
#define ENET_QOS_TXDESCRIP_RD_CIC(n)    (((uint32_t)(n)&0x3U) << 16U)
#define ENET_QOS_TXDESCRIP_RD_TSE_MASK  (1UL << 18U)
#define ENET_QOS_TXDESCRIP_RD_SLOT(n)   (((uint32_t)(n)&0x0fU) << 19U)
#define ENET_QOS_TXDESCRIP_RD_SAIC(n)   (((uint32_t)(n)&0x07U) << 23U)
#define ENET_QOS_TXDESCRIP_RD_CPC(n)    (((uint32_t)(n)&0x03U) << 26U)
#define ENET_QOS_TXDESCRIP_RD_LDFD(n)   (((uint32_t)(n)&0x03U) << 28U)
#define ENET_QOS_TXDESCRIP_RD_LD_MASK   (1UL << 28U)
#define ENET_QOS_TXDESCRIP_RD_FD_MASK   (1UL << 29U)
#define ENET_QOS_TXDESCRIP_RD_CTXT_MASK (1UL << 30U)
#define ENET_QOS_TXDESCRIP_RD_OWN_MASK  (1UL << 31U)

/*! @brief Defines for write back format. */
#define ENET_QOS_TXDESCRIP_WB_TTSS_MASK (1UL << 17U)
/*@}*/

/*! @name Bit mask for interrupt enable type. */
/*@{*/
#define ENET_QOS_ABNORM_INT_MASK                                                                                \
    (ENET_QOS_DMA_CHX_INT_EN_TXSE_MASK | ENET_QOS_DMA_CHX_INT_EN_RBUE_MASK | ENET_QOS_DMA_CHX_INT_EN_RSE_MASK | \
     ENET_QOS_DMA_CHX_INT_EN_RWTE_MASK | ENET_QOS_DMA_CHX_INT_EN_FBEE_MASK | ENET_QOS_DMA_CHX_INT_EN_ETIE_MASK)
#define ENET_QOS_NORM_INT_MASK                                                                                 \
    (ENET_QOS_DMA_CHX_INT_EN_TIE_MASK | ENET_QOS_DMA_CHX_INT_EN_TBUE_MASK | ENET_QOS_DMA_CHX_INT_EN_RIE_MASK | \
     ENET_QOS_DMA_CHX_INT_EN_ERIE_MASK)
/*@}*/

/*! @name Defines some Ethernet parameters. */
/*@{*/
#ifndef ENET_QOS_RING_NUM_MAX
#define ENET_QOS_RING_NUM_MAX (5U) /*!< The Maximum number of tx/rx descriptor rings. */
#endif
#define ENET_QOS_FRAME_MAX_FRAMELEN (1518U) /*!< Default maximum Ethernet frame size. */
#define ENET_QOS_FCS_LEN            (4U)    /*!< Ethernet FCS length. */
#define ENET_QOS_ADDR_ALIGNMENT     (0x3U)  /*!< Recommended Ethernet buffer alignment. */
#define ENET_QOS_BUFF_ALIGNMENT     (8U)    /*!< Receive buffer alignment shall be 4bytes-aligned. */
#define ENET_QOS_MTL_RXFIFOSIZE     (8192U) /*!< The rx fifo size. */
#define ENET_QOS_MTL_TXFIFOSIZE     (8192U) /*!< The tx fifo size. */
#define ENET_QOS_MACINT_ENUM_OFFSET (16U)   /*!< The offest for mac interrupt in enum type. */
#define ENET_QOS_RXP_ENTRY_COUNT    (256U)  /*!< RXP table entry count, implied by FRPES in MAC_HW_FEATURE3 */
#define ENET_QOS_RXP_BUFFER_SIZE    (256U)  /*!< RXP Buffer size, implied by FRPBS in MAC_HW_FEATURE3 */
#define ENET_QOS_EST_WID            (24U)   /*!< Width of the time interval in Gate Control List */
#define ENET_QOS_EST_DEP            (512U)  /*!< Maxmimum depth of Gate Control List */
/*@}*/

/*! @brief Defines the status return codes for transaction. */
enum
{
    kStatus_ENET_QOS_InitMemoryFail =
        MAKE_STATUS(kStatusGroup_ENET_QOS, 0U), /*!< Init fails since buffer memory is not enough. */
    kStatus_ENET_QOS_RxFrameError =
        MAKE_STATUS(kStatusGroup_ENET_QOS, 1U), /*!< A frame received but data error happen. */
    kStatus_ENET_QOS_RxFrameFail  = MAKE_STATUS(kStatusGroup_ENET_QOS, 2U), /*!< Failed to receive a frame. */
    kStatus_ENET_QOS_RxFrameEmpty = MAKE_STATUS(kStatusGroup_ENET_QOS, 3U), /*!< No frame arrive. */
    kStatus_ENET_QOS_RxFrameDrop =
        MAKE_STATUS(kStatusGroup_ENET_QOS, 4U), /*!< Rx frame is dropped since no buffer memory. */
    kStatus_ENET_QOS_TxFrameBusy =
        MAKE_STATUS(kStatusGroup_ENET_QOS, 5U), /*!< Transmit descriptors are under process. */
    kStatus_ENET_QOS_TxFrameFail    = MAKE_STATUS(kStatusGroup_ENET_QOS, 6U), /*!< Transmit frame fail. */
    kStatus_ENET_QOS_TxFrameOverLen = MAKE_STATUS(kStatusGroup_ENET_QOS, 7U), /*!< Transmit oversize. */
    kStatus_ENET_QOS_Est_SwListBusy =
        MAKE_STATUS(kStatusGroup_ENET_QOS, 8U), /*!< SW Gcl List not yet processed by HW. */
    kStatus_ENET_QOS_Est_SwListWriteAbort = MAKE_STATUS(kStatusGroup_ENET_QOS, 9U), /*!< SW Gcl List write aborted .*/
    kStatus_ENET_QOS_Est_InvalidParameter =
        MAKE_STATUS(kStatusGroup_ENET_QOS, 10U),                             /*!< Invalid parameter in Gcl List .*/
    kStatus_ENET_QOS_Est_BtrError = MAKE_STATUS(kStatusGroup_ENET_QOS, 11U), /*!< Base Time Error when loading list.*/
    kStatus_ENET_QOS_TrgtBusy     = MAKE_STATUS(kStatusGroup_ENET_QOS, 12U), /*!< Target time register busy.*/
    kStatus_ENET_QOS_Timeout      = MAKE_STATUS(kStatusGroup_ENET_QOS, 13U), /*!< Target time register busy.*/
    kStatus_ENET_QOS_PpsBusy      = MAKE_STATUS(kStatusGroup_ENET_QOS, 14U)  /*!< Pps command busy.*/
};

/*! @brief Defines the MII/RGMII mode for data interface between the MAC and the PHY. */
typedef enum _enet_qos_mii_mode
{
    kENET_QOS_MiiMode   = 0U, /*!< MII mode for data interface. */
    kENET_QOS_RgmiiMode = 1U, /*!< RGMII mode for data interface. */
    kENET_QOS_RmiiMode  = 4U  /*!< RMII mode for data interface. */
} enet_qos_mii_mode_t;

/*! @brief Defines the 10/100/1000 Mbps speed for the MII data interface. */
typedef enum _enet_qos_mii_speed
{
    kENET_QOS_MiiSpeed10M =
        ENET_QOS_MAC_CONFIGURATION_PS(1U) | ENET_QOS_MAC_CONFIGURATION_FES(0U), /*!< Speed 10 Mbps. */
    kENET_QOS_MiiSpeed100M =
        ENET_QOS_MAC_CONFIGURATION_PS(1U) | ENET_QOS_MAC_CONFIGURATION_FES(1U), /*!< Speed 100 Mbps. */
    kENET_QOS_MiiSpeed1000M =
        ENET_QOS_MAC_CONFIGURATION_PS(0U) | ENET_QOS_MAC_CONFIGURATION_FES(0U), /*!< Speed 1000 Mbps. */
    kENET_QOS_MiiSpeed2500M =
        ENET_QOS_MAC_CONFIGURATION_PS(0U) | ENET_QOS_MAC_CONFIGURATION_FES(1U) /*!< Speed 2500 Mbps. */
} enet_qos_mii_speed_t;

/*! @brief Defines the half or full duplex for the MII data interface. */
typedef enum _enet_qos_mii_duplex
{
    kENET_QOS_MiiHalfDuplex = 0U, /*!< Half duplex mode. */
    kENET_QOS_MiiFullDuplex       /*!< Full duplex mode. */
} enet_qos_mii_duplex_t;

/*! @brief Define the MII opcode for normal MDIO_CLAUSES_22 Frame. */
typedef enum _enet_qos_mii_normal_opcode
{
    kENET_QOS_MiiWriteFrame =
        ENET_QOS_MAC_MDIO_ADDRESS_GOC_1(0U) |
        ENET_QOS_MAC_MDIO_ADDRESS_GOC_0(1U), /*!< Write frame operation for a valid MII management frame. */
    kENET_QOS_MiiReadFrame =
        ENET_QOS_MAC_MDIO_ADDRESS_GOC_1(1U) |
        ENET_QOS_MAC_MDIO_ADDRESS_GOC_0(1U) /*!< Read frame operation for a valid MII management frame. */
} enet_qos_mii_normal_opcode;

/*! @brief Define the DMA maximum transmit burst length. */
typedef enum _enet_qos_dma_burstlen
{
    kENET_QOS_BurstLen1   = 0x00001U, /*!< DMA burst length 1. */
    kENET_QOS_BurstLen2   = 0x00002U, /*!< DMA burst length 2. */
    kENET_QOS_BurstLen4   = 0x00004U, /*!< DMA burst length 4. */
    kENET_QOS_BurstLen8   = 0x00008U, /*!< DMA burst length 8. */
    kENET_QOS_BurstLen16  = 0x00010U, /*!< DMA burst length 16. */
    kENET_QOS_BurstLen32  = 0x00020U, /*!< DMA burst length 32. */
    kENET_QOS_BurstLen64  = 0x10008U, /*!< DMA burst length 64. eight times enabled. */
    kENET_QOS_BurstLen128 = 0x10010U, /*!< DMA burst length 128. eight times enabled. */
    kENET_QOS_BurstLen256 = 0x10020U, /*!< DMA burst length 256. eight times enabled. */
} enet_qos_dma_burstlen;

/*! @brief Define the flag for the descriptor. */
typedef enum _enet_qos_desc_flag
{
    kENET_QOS_MiddleFlag = 0, /*!< It's a middle descriptor of the frame. */
    kENET_QOS_LastFlagOnly,   /*!< It's the last descriptor of the frame. */
    kENET_QOS_FirstFlagOnly,  /*!< It's the first descriptor of the frame. */
    kENET_QOS_FirstLastFlag   /*!< It's the first and last descriptor of the frame. */
} enet_qos_desc_flag;

/*! @brief Define the system time adjust operation control. */
typedef enum _enet_qos_systime_op
{
    kENET_QOS_SystimeAdd      = 0U, /*!< System time add to. */
    kENET_QOS_SystimeSubtract = 1U  /*!< System time subtract. */
} enet_qos_systime_op;

/*! @brief Define the system time rollover control. */
typedef enum _enet_qos_ts_rollover_type
{
    kENET_QOS_BinaryRollover  = 0, /*!< System time binary rollover.*/
    kENET_QOS_DigitalRollover = 1  /*!< System time digital rollover.*/
} enet_qos_ts_rollover_type;

/*! @brief Defines some special configuration for ENET.
 *
 * These control flags are provided for special user requirements.
 * Normally, these is no need to set this control flags for ENET initialization.
 * But if you have some special requirements, set the flags to specialControl
 * in the enet_qos_config_t.
 * @note "kENET_QOS_StoreAndForward" is recommended to be set.
 */
typedef enum _enet_qos_special_config
{
    /***********************DMA CONFIG**********************************************/
    kENET_QOS_DescDoubleBuffer = 0x0001U, /*!< The double buffer is used in the tx/rx descriptor. */
    /**************************MTL************************************/
    kENET_QOS_StoreAndForward = 0x0002U, /*!< The rx/tx store and forward enable. */
    /***********************MAC****************************************/
    kENET_QOS_PromiscuousEnable       = 0x0004U, /*!< The promiscuous enabled. */
    kENET_QOS_FlowControlEnable       = 0x0008U, /*!< The flow control enabled. */
    kENET_QOS_BroadCastRxDisable      = 0x0010U, /*!< The broadcast disabled. */
    kENET_QOS_MulticastAllEnable      = 0x0020U, /*!< All multicast are passed. */
    kENET_QOS_8023AS2KPacket          = 0x0040U, /*!< 8023as support for 2K packets. */
    kENET_QOS_HashMulticastEnable     = 0x0080U, /*!< The multicast packets are filtered through hash table. */
    kENET_QOS_RxChecksumOffloadEnable = 0x0100U, /*!< The Rx checksum offload enabled. */
} enet_qos_special_config_t;

/*! @brief List of DMA interrupts supported by the ENET interrupt. This
 * enumeration uses one-bot encoding to allow a logical OR of multiple
 * members.
 */
typedef enum _enet_qos_dma_interrupt_enable
{
    kENET_QOS_DmaTx                = ENET_QOS_DMA_CHX_INT_EN_TIE_MASK,  /*!< Tx interrupt. */
    kENET_QOS_DmaTxStop            = ENET_QOS_DMA_CHX_INT_EN_TXSE_MASK, /*!< Tx stop interrupt. */
    kENET_QOS_DmaTxBuffUnavail     = ENET_QOS_DMA_CHX_INT_EN_TBUE_MASK, /*!< Tx buffer unavailable. */
    kENET_QOS_DmaRx                = ENET_QOS_DMA_CHX_INT_EN_RIE_MASK,  /*!< Rx interrupt. */
    kENET_QOS_DmaRxBuffUnavail     = ENET_QOS_DMA_CHX_INT_EN_RBUE_MASK, /*!< Rx buffer unavailable. */
    kENET_QOS_DmaRxStop            = ENET_QOS_DMA_CHX_INT_EN_RSE_MASK,  /*!< Rx stop. */
    kENET_QOS_DmaRxWatchdogTimeout = ENET_QOS_DMA_CHX_INT_EN_RWTE_MASK, /*!< Rx watchdog timeout. */
    kENET_QOS_DmaEarlyTx           = ENET_QOS_DMA_CHX_INT_EN_ETIE_MASK, /*!< Early transmit. */
    kENET_QOS_DmaEarlyRx           = ENET_QOS_DMA_CHX_INT_EN_ERIE_MASK, /*!< Early receive. */
    kENET_QOS_DmaBusErr            = ENET_QOS_DMA_CHX_INT_EN_FBEE_MASK, /*!< Fatal bus error. */
} enet_qos_dma_interrupt_enable_t;

/*! @brief List of mac interrupts supported by the ENET interrupt. This
 * enumeration uses one-bot encoding to allow a logical OR of multiple
 * members.
 */
typedef enum _enet_qos_mac_interrupt_enable
{
    kENET_QOS_MacPmt       = (ENET_QOS_MAC_INTERRUPT_ENABLE_PMTIE_MASK << ENET_QOS_MACINT_ENUM_OFFSET),
    kENET_QOS_MacTimestamp = (ENET_QOS_MAC_INTERRUPT_ENABLE_TSIE_MASK << ENET_QOS_MACINT_ENUM_OFFSET),
} enet_qos_mac_interrupt_enable_t;

/*! @brief Defines the common interrupt event for callback use. */
typedef enum _enet_qos_event
{
    kENET_QOS_RxIntEvent,        /*!< Receive interrupt event. */
    kENET_QOS_TxIntEvent,        /*!< Transmit interrupt event. */
    kENET_QOS_WakeUpIntEvent,    /*!< Wake up interrupt event. */
    kENET_QOS_TimeStampIntEvent, /*!< Time stamp interrupt event. */
} enet_qos_event_t;

/*! @brief Define the MTL mode for multiple queues/rings. */
typedef enum _enet_qos_queue_mode
{
    kENET_QOS_AVB_Mode = 1U, /*!< Enable queue in AVB mode. */
    kENET_QOS_DCB_Mode = 2U, /*!< Enable queue in DCB mode. */
} enet_qos_queue_mode_t;

/*! @brief Define the MTL tx scheduling algorithm for multiple queues/rings. */
typedef enum _enet_qos_mtl_multiqueue_txsche
{
    kENET_QOS_txWeightRR       = 0U, /*!< Tx weight round-robin. */
    kENET_QOS_txWeightFQ       = 1U, /*!< Tx weight fair queuing. */
    kENET_QOS_txDefictWeightRR = 2U, /*!< Tx deficit weighted round-robin. */
    kENET_QOS_txStrPrio        = 3U, /*!< Tx strict priority. */
} enet_qos_mtl_multiqueue_txsche;

/*! @brief Define the MTL rx scheduling algorithm for multiple queues/rings. */
typedef enum _enet_qos_mtl_multiqueue_rxsche
{
    kENET_QOS_rxStrPrio = 0U,  /*!< Rx strict priority, Queue 0 has the lowest priority. */
    kENET_QOS_rxWeightStrPrio, /*!< Weighted Strict Priority. */
} enet_qos_mtl_multiqueue_rxsche;

/*! @brief Define the MTL rx queue and DMA channel mapping. */
typedef enum _enet_qos_mtl_rxqueuemap
{
    kENET_QOS_StaticDirctMap = 0x100U, /*!< The received fame in rx Qn(n = 0,1) directly map to dma channel n. */
    kENET_QOS_DynamicMap =
        0x1010U, /*!< The received frame in rx Qn(n = 0,1) map to the dma channel m(m = 0,1) related with the same Mac.
                  */
} enet_qos_mtl_rxqueuemap_t;

/*! @brief Defines the package type for receive queue routing. */
typedef enum _enet_qos_rx_queue_route
{
    kENET_QOS_PacketNoQ    = 0x0,        /* Not specific queue */
    kENET_QOS_PacketAVCPQ  = (1U << 0U), /* AV Untagged Control Packets Queue */
    kENET_QOS_PacketPTPQ   = (1U << 1U), /* PTP Packets Queue */
    kENET_QOS_PacketDCBCPQ = (1U << 2U), /* DCB Control Packets Queue */
    kENET_QOS_PacketUPQ    = (1U << 3U), /* Untagged Packets Queue */
    kENET_QOS_PacketMCBCQ  = (1U << 4U), /* Multicast & Broadcast Packets Queue */
} enet_qos_rx_queue_route_t;

/*! @brief Defines the ENET PTP message related constant. */
typedef enum _enet_qos_ptp_event_type
{
    kENET_QOS_PtpEventMsgType = 3U,   /*!< PTP event message type. */
    kENET_QOS_PtpSrcPortIdLen = 10U,  /*!< PTP message sequence id length. */
    kENET_QOS_PtpEventPort    = 319U, /*!< PTP event port number. */
    kENET_QOS_PtpGnrlPort     = 320U  /*!< PTP general port number. */
} enet_qos_ptp_event_type_t;

/*! @brief Defines the PPS instance numbers. */
typedef enum _enet_qos_ptp_pps_instance
{
    kENET_QOS_PtpPpsIstance0 = 0U, /*!< PPS instance 0. */
    kENET_QOS_PtpPpsIstance1,      /*!< PPS instance 1. */
    kENET_QOS_PtpPpsIstance2,      /*!< PPS instance 2. */
    kENET_QOS_PtpPpsIstance3       /*!< PPS instance 3. */
} enet_qos_ptp_pps_instance_t;

/*! @brief Defines the Target Time register mode. */
typedef enum _enet_qos_ptp_pps_trgt_mode
{
    kENET_QOS_PtpPpsTrgtModeOnlyInt = 0U, /*!< Only interrupts. */
    kENET_QOS_PtpPpsTrgtModeIntSt   = 2,  /*!< Both interrupt and output signal. */
    kENET_QOS_PtpPpsTrgtModeOnlySt  = 3,  /*!< Only output signal. */
} enet_qos_ptp_pps_trgt_mode_t;

/*! @brief Defines commands for ppscmd register. */
typedef enum _enet_qos_ptp_pps_cmd
{
    kENET_QOS_PtpPpsCmdNC    = 0U, /*!< No Command. */
    kENET_QOS_PtpPpsCmdSSP   = 1U, /*!< Start Single Pulse. */
    kENET_QOS_PtpPpsCmdSPT   = 2U, /*!< Start Pulse Train. */
    kENET_QOS_PtpPpsCmdCS    = 3U, /*!< Cancel Start. */
    kENET_QOS_PtpPpsCmdSPTAT = 4U, /*!< Stop Pulse Train At Time. */
    kENET_QOS_PtpPpsCmdSPTI  = 5U, /*!< Stop Pulse Train Immediately. */
    kENET_QOS_PtpPpsCmdCSPT  = 6U, /*!< Cancel Stop Pulse Train. */
} enet_qos_ptp_pps_cmd_t;

/*! @brief Defines the enmueration of ETS list length.
 */
typedef enum _enet_qos_ets_list_length
{
    kENET_QOS_Ets_List_64   = 7U,  /*!< List length of 64 */
    kENET_QOS_Ets_List_128  = 8U,  /*!< List length of 128 */
    kENET_QOS_Ets_List_256  = 9U,  /*!< List length of 256 */
    kENET_QOS_Ets_List_512  = 10U, /*!< List length of 512 */
    kENET_QOS_Ets_List_1024 = 11U, /*!< List length of 1024 */
} enet_qos_ets_list_length_t;

/*! @brief Defines the enmueration of ETS gate control address.
 */
typedef enum _enet_qos_ets_gccr_addr
{
    kENET_QOS_Ets_btr_low  = 0U, /*!< BTR Low */
    kENET_QOS_Ets_btr_high = 1U, /*!< BTR High */
    kENET_QOS_Ets_ctr_low  = 2U, /*!< CTR Low */
    kENET_QOS_Ets_ctr_high = 3U, /*!< CTR High */
    kENET_QOS_Ets_ter      = 4U, /*!< TER */
    kENET_QOS_Ets_llr      = 5U, /*!< LLR */
} enet_qos_ets_gccr_addr_t;

/*! @brief Defines the enmueration of DMA channel used
 * for rx parser entry.
 */
typedef enum _enet_qos_rxp_dma_chn
{
    kENET_QOS_Rxp_DMAChn0 = 1U,  /*!< DMA Channel 0 used for RXP entry match */
    kENET_QOS_Rxp_DMAChn1 = 2U,  /*!< DMA Channel 1 used for RXP entry match */
    kENET_QOS_Rxp_DMAChn2 = 4U,  /*!< DMA Channel 2 used for RXP entry match */
    kENET_QOS_Rxp_DMAChn3 = 8U,  /*!< DMA Channel 3 used for RXP entry match */
    kENET_QOS_Rxp_DMAChn4 = 16U, /*!< DMA Channel 4 used for RXP entry match */
} enet_qos_rxp_dma_chn_t;

/*! @brief Define the Tx checksum offload options. */
typedef enum _enet_qos_tx_offload
{
    kENET_QOS_TxOffloadDisable = 0U, /*!< Disable Tx checksum offload. */
    kENET_QOS_TxOffloadIPHeader = 1U, /*!< Enable IP header checksum calculation and insertion. */
    kENET_QOS_TxOffloadIPHeaderPlusPayload = 2U, /*!< Enable IP header and payload checksum calculation and insertion. */
    kENET_QOS_TxOffloadAll = 3U, /*!< Enable IP header, payload and pseudo header checksum calculation and insertion. */
} enet_qos_tx_offload_t;

/*! @brief Defines the receive descriptor structure
 *  has the read-format and write-back format structure. They both
 *  has the same size with different region definition. so
 *  we define the read-format region as the receive descriptor structure
 *  Use the read-format region mask bits in the descriptor initialization
 *  Use the write-back format region mask bits in the receive data process.
 */
typedef struct _enet_qos_rx_bd_struct
{
    __IO uint32_t buff1Addr; /*!< Buffer 1 address */
    __IO uint32_t reserved;  /*!< Reserved */
    __IO uint32_t buff2Addr; /*!< Buffer 2 or next descriptor address */
    __IO uint32_t control;   /*!< Buffer 1/2 byte counts and control */
} enet_qos_rx_bd_struct_t;

/*! @brief Defines the transmit descriptor structure
 *  has the read-format and write-back format structure. They both
 *  has the same size with different region definition. so
 *  we define the read-format region as the transmit descriptor structure
 *  Use the read-format region mask bits in the descriptor initialization
 *  Use the write-back format region mask bits in the transmit data process.
 */
typedef struct _enet_qos_tx_bd_struct
{
    __IO uint32_t buff1Addr;   /*!< Buffer 1 address */
    __IO uint32_t buff2Addr;   /*!< Buffer 2 address */
    __IO uint32_t buffLen;     /*!< Buffer 1/2 byte counts */
    __IO uint32_t controlStat; /*!< TDES control and status word */
} enet_qos_tx_bd_struct_t;

/*! @brief Defines the Tx BD configuration structure. */
typedef struct _enet_qos_tx_bd_config_struct
{
    void *buffer1;           /*!< The first buffer address in the descriptor. */
    uint32_t bytes1;         /*!< The bytes in the fist buffer. */
    void *buffer2;           /*!< The second buffer address in the descriptor. */
    uint32_t bytes2;         /*!< The bytes in the second buffer. */
    uint32_t framelen;       /*!< The length of the frame to be transmitted. */
    bool intEnable;          /*!< Interrupt enable flag. */
    bool tsEnable;           /*!< The timestamp enable. */
    enet_qos_tx_offload_t txOffloadOps; /*!< The Tx checksum offload option. */
    enet_qos_desc_flag flag; /*!< The flag of this tx desciriptor, see "enet_qos_desc_flag". */
} enet_qos_tx_bd_config_struct_t;

/*! @brief Defines the ENET PTP time stamp structure. */
typedef struct _enet_qos_ptp_time
{
    uint64_t second;     /*!< Second. */
    uint32_t nanosecond; /*!< Nanosecond. */
} enet_qos_ptp_time_t;

/*! @brief Defines the frame info structure. */
typedef struct enet_qos_frame_info
{
    void *context;                 /*!< User specified data, could be buffer address for free */
    bool isTsAvail;                /*!< Flag indicates timestamp available status */
    enet_qos_ptp_time_t timeStamp; /*!< Timestamp of frame */
} enet_qos_frame_info_t;

/*! @brief Defines the ENET transmit dirty addresses ring/queue structure. */
typedef struct _enet_qos_tx_dirty_ring
{
    enet_qos_frame_info_t *txDirtyBase; /*!< Dirty buffer descriptor base address pointer. */
    uint16_t txGenIdx;                  /*!< tx generate index. */
    uint16_t txConsumIdx;               /*!< tx consume index. */
    uint16_t txRingLen;                 /*!< tx ring length. */
    bool isFull;                        /*!< tx ring is full flag, add this parameter to avoid waste one element. */
} enet_qos_tx_dirty_ring_t;

/*! @brief Defines the ENET PTP configuration structure. */
typedef struct _enet_qos_ptp_config
{
    bool fineUpdateEnable;       /*!< Use the fine update. */
    uint32_t defaultAddend;      /*!< Default addend value when fine update is enable, could be 2^32 / (refClk_Hz /
                                    ENET_QOS_MICRSECS_ONESECOND / ENET_QOS_SYSTIME_REQUIRED_CLK_MHZ). */
    uint32_t systemTimeClock_Hz; /*! The desired system time frequency. Must be lower than reference clock. (Only used
                                    with fine correction method). */
    bool ptp1588V2Enable;        /*!< ptp 1588 version 2 is used. */
    enet_qos_ts_rollover_type tsRollover; /*!< 1588 time nanosecond rollover. */
} enet_qos_ptp_config_t;

/*! @brief Defines the EST gate operation structure. */
typedef struct _enet_qos_est_gate_op
{
    uint32_t gate;
    uint32_t interval;
} enet_qos_est_gate_op_t;

/*! @brief Defines the EST gate control list structure. */
typedef struct _enet_qos_est_gcl
{
    bool enable;                    /*!< Enable or disable EST */
    uint64_t baseTime;              /*! Base Time 32 bits seconds 32 bits nanoseconds */
    uint64_t cycleTime;             /*! Cycle Time 32 bits seconds 32 bits nanoseconds */
    uint32_t extTime;               /*! Time Extension 32 bits seconds 32 bits nanoseconds */
    uint32_t numEntries;            /*! Number of entries */
    enet_qos_est_gate_op_t *opList; /*! Pointer to GCL list size */
} enet_qos_est_gcl_t;

/*! @brief Defines the ENET_QOS Rx parser configuration structure.*/
typedef struct _enet_qos_rxp_config
{
    uint32_t matchData;       /*! 4-byte match data used for comparing with incoming packet */
    uint32_t matchEnable;     /*! When matchEnable is set to 1, the matchData is used for comparing */
    uint8_t acceptFrame : 1;  /*! When acceptFrame = 1 and data is matched, the frame will be sent to DMA channel */
    uint8_t rejectFrame : 1;  /*! When rejectFrame = 1 and data is matched, the frame will be dropped */
    uint8_t inverseMatch : 1; /*! Inverse match */
    uint8_t nextControl : 1;  /*! Next instruction indexing control */
    uint8_t reserved : 4;     /*! Reserved control fields */
    uint8_t frameOffset;      /*! Frame offset in the packet data to be compared for match, in terms of 4 bytes. */
    uint8_t okIndex;          /*! Memory Index to be used next. */
    uint8_t dmaChannel; /*! The DMA channel enet_qos_rxp_dma_chn_t used for receiving the frame when frame match and
                           acceptFrame = 1 */
    uint32_t reserved2; /*! Reserved for future enhancements */
} enet_qos_rxp_config_t;

/*! @brief Defines the buffer descriptor configure structure.
 *
 * @note
 * 1. The receive and transmit descriptor start address pointer and tail pointer must be word-aligned.
 * 2. The recommended minimum tx/rx ring length is 4.
 * 3. The tx/rx descriptor tail address shall be the address pointer to the address just after the end
 *    of the last last descriptor. because only the descriptors between the start address and the
 *    tail address will be used by DMA.
 * 4. The descriptor address is the start address of all used contiguous memory.
 *    for example, the rxDescStartAddrAlign is the start address of rxRingLen contiguous descriptor memories
 *    for rx descriptor ring 0.
 * 5. The "*rxBufferstartAddr" is the first element of  rxRingLen (2*rxRingLen for double buffers)
 *    rx buffers. It means the *rxBufferStartAddr is the rx buffer for the first descriptor
 *    the *rxBufferStartAddr + 1 is the rx buffer for the second descriptor or the rx buffer for
 *    the second buffer in the first descriptor. so please make sure the rxBufferStartAddr is the
 *    address of a rxRingLen or 2*rxRingLen array.
 */
typedef struct _enet_qos_buffer_config
{
    uint8_t rxRingLen;                             /*!< The length of receive buffer descriptor ring. */
    uint8_t txRingLen;                             /*!< The length of transmit buffer descriptor ring. */
    enet_qos_tx_bd_struct_t *txDescStartAddrAlign; /*!< Aligned transmit descriptor start address. */
    enet_qos_tx_bd_struct_t *txDescTailAddrAlign;  /*!< Aligned transmit descriptor tail address. */
    enet_qos_frame_info_t *txDirtyStartAddr;       /*!< Start address of the dirty tx frame information. */
    enet_qos_rx_bd_struct_t *rxDescStartAddrAlign; /*!< Aligned receive descriptor start address. */
    enet_qos_rx_bd_struct_t *rxDescTailAddrAlign;  /*!< Aligned receive descriptor tail address. */
    uint32_t *rxBufferStartAddr;                   /*!< Start address of the rx buffers. */
    uint32_t rxBuffSizeAlign;                      /*!< Aligned receive data buffer size. */
    bool rxBuffNeedMaintain;                       /*!< Whether receive data buffer need cache maintain. */
} enet_qos_buffer_config_t;

/*! @brief Defines the CBS configuration for queue. */
typedef struct _enet_qos_cbs_config
{
    uint16_t sendSlope;  /*!< Send slope configuration. */
    uint16_t idleSlope;  /*!< Idle slope configuration. */
    uint32_t highCredit; /*!< High credit. */
    uint32_t lowCredit;  /*!< Low credit. */
} enet_qos_cbs_config_t;

/*! @brief Defines the queue configuration structure. */
typedef struct enet_qos_tx_queue_config
{
    enet_qos_queue_mode_t mode;       /*!< tx queue mode configuration. */
    uint32_t weight;                  /*!< Refer to the MTL TxQ Quantum Weight register. */
    uint32_t priority;                /*!< Refer to Transmit Queue Priority Mapping register. */
    enet_qos_cbs_config_t *cbsConfig; /*!< CBS configuration if queue use AVB mode. */
} enet_qos_queue_tx_config_t;

/*! @brief Defines the queue configuration structure. */
typedef struct enet_qos_rx_queue_config
{
    enet_qos_queue_mode_t mode;            /*!< rx queue mode configuration. */
    uint8_t mapChannel;                    /*!< tx queue map dma channel. */
    uint32_t priority;                     /*!< Rx queue priority. */
    enet_qos_rx_queue_route_t packetRoute; /*!< Receive packet routing. */
} enet_qos_queue_rx_config_t;

/*! @brief Defines the configuration when multi-queue is used. */
typedef struct enet_qos_multiqueue_config
{
    enet_qos_dma_burstlen burstLen;                                  /*!< Burst len for the multi-queue. */
    uint8_t txQueueUse;                                              /*!< Used Tx queue count. */
    enet_qos_mtl_multiqueue_txsche mtltxSche;                        /*!< Transmit schedule for multi-queue. */
    enet_qos_queue_tx_config_t txQueueConfig[ENET_QOS_RING_NUM_MAX]; /*!< Tx Queue configuration. */
    uint8_t rxQueueUse;                                              /*!< Used Rx queue count. */
    enet_qos_mtl_multiqueue_rxsche mtlrxSche;                        /*!< Receive schedule for multi-queue. */
    enet_qos_queue_rx_config_t rxQueueConfig[ENET_QOS_RING_NUM_MAX]; /*!< Rx Queue configuration. */
} enet_qos_multiqueue_config_t;

/*! @brief Defines the Rx memory buffer alloc function pointer. */
typedef void *(*enet_qos_rx_alloc_callback_t)(ENET_QOS_Type *base, void *userData, uint8_t channel);

/*! @brief Defines the Rx memory buffer free function pointer. */
typedef void (*enet_qos_rx_free_callback_t)(ENET_QOS_Type *base, void *buffer, void *userData, uint8_t channel);

/*! @brief Defines the basic configuration structure for the ENET device.
 *
 *  @note Default the signal queue is used so the "*multiqueueCfg" is set default
 *  with NULL. Set the pointer with a valid configuration pointer if the multiple
 *  queues are required. If multiple queue is enabled, please make sure the
 *  buffer configuration for all are prepared also.
 */
typedef struct _enet_qos_config
{
    uint16_t specialControl;                     /*!< The logic or of enet_qos_special_config_t */
    enet_qos_multiqueue_config_t *multiqueueCfg; /*!< Use multi-queue. */
    /* -----------------MAC block-------------------------------*/
    enet_qos_mii_mode_t miiMode;     /*!< MII mode. */
    enet_qos_mii_speed_t miiSpeed;   /*!< MII Speed. */
    enet_qos_mii_duplex_t miiDuplex; /*!< MII duplex. */
    uint16_t
        pauseDuration; /*!< Used in the tx flow control frame, only valid when kENET_QOS_FlowControlEnable is set. */
                       /* -----------------Timestamp -------------------------------*/
    enet_qos_ptp_config_t *ptpConfig;         /*!< PTP 1588 feature configuration */
    uint32_t csrClock_Hz;                     /*!< CSR clock frequency in HZ. */
    enet_qos_rx_alloc_callback_t rxBuffAlloc; /*!< Callback to alloc memory, must be provided for zero-copy Rx. */
    enet_qos_rx_free_callback_t rxBuffFree;   /*!< Callback to free memory, must be provided for zero-copy Rx. */
} enet_qos_config_t;

/* Forward declaration of the handle typedef. */
typedef struct _enet_qos_handle enet_qos_handle_t;

/*! @brief ENET callback function. */
typedef void (*enet_qos_callback_t)(
    ENET_QOS_Type *base, enet_qos_handle_t *handle, enet_qos_event_t event, uint8_t channel, void *userData);

/*! @brief Defines the ENET transmit buffer descriptor ring/queue structure. */
typedef struct _enet_qos_tx_bd_ring
{
    enet_qos_tx_bd_struct_t *txBdBase; /*!< Buffer descriptor base address pointer. */
    uint16_t txGenIdx;                 /*!< tx generate index. */
    uint16_t txConsumIdx;              /*!< tx consume index. */
    volatile uint16_t txDescUsed;      /*!< tx descriptor used number. */
    uint16_t txRingLen;                /*!< tx ring length. */
} enet_qos_tx_bd_ring_t;

/*! @brief Defines the ENET receive buffer descriptor ring/queue structure. */
typedef struct _enet_qos_rx_bd_ring
{
    enet_qos_rx_bd_struct_t *rxBdBase; /*!< Buffer descriptor base address pointer. */
    uint16_t rxGenIdx;                 /*!< The current available receive buffer descriptor pointer. */
    uint16_t rxRingLen;                /*!< Receive ring length. */
    uint32_t rxBuffSizeAlign;          /*!< Receive buffer size. */
} enet_qos_rx_bd_ring_t;

/*! @brief Defines the ENET handler structure. */
struct _enet_qos_handle
{
    uint8_t txQueueUse;                                          /*!< Used tx queue count. */
    uint8_t rxQueueUse;                                          /*!< Used rx queue count. */
    bool doubleBuffEnable;                                       /*!< The double buffer is used in the descriptor. */
    bool rxintEnable;                                            /*!< Rx interrupt enabled. */
    bool rxMaintainEnable[ENET_QOS_RING_NUM_MAX];                /*!< Rx buffer cache maintain enabled. */
    enet_qos_rx_bd_ring_t rxBdRing[ENET_QOS_RING_NUM_MAX];       /*!< Receive buffer descriptor.  */
    enet_qos_tx_bd_ring_t txBdRing[ENET_QOS_RING_NUM_MAX];       /*!< Transmit buffer descriptor.  */
    enet_qos_tx_dirty_ring_t txDirtyRing[ENET_QOS_RING_NUM_MAX]; /*!< Transmit dirty buffers addresses.  */
    uint32_t *rxBufferStartAddr[ENET_QOS_RING_NUM_MAX];          /*!< Rx buffer start address for reInitialize. */
    enet_qos_callback_t callback;                                /*!< Callback function. */
    void *userData;                                              /*!< Callback function parameter.*/
    uint8_t multicastCount[64];                                  /*!< Multicast collisions counter */
    enet_qos_rx_alloc_callback_t rxBuffAlloc; /*!< Callback to alloc memory, must be provided for zero-copy Rx. */
    enet_qos_rx_free_callback_t rxBuffFree;   /*!< Callback to free memory, must be provided for zero-copy Rx. */
};

/*! @brief Defines the frame buffer structure. */
typedef struct _enet_qos_buffer_struct
{
    void *buffer;    /*!< The buffer store the whole or partial frame. */
    uint16_t length; /*!< The byte length of this buffer. */
} enet_qos_buffer_struct_t;

/*! @brief Defines the Rx frame error structure. */
typedef struct _enet_qos_rx_frame_error
{
    bool rxDstAddrFilterErr : 1; /*!< Destination Address Filter Fail. */
    bool rxSrcAddrFilterErr : 1; /*!< SA Address Filter Fail. */
    bool rxDribbleErr : 1;       /*!< Dribble error. */
    bool rxReceiveErr : 1;       /*!< Receive error. */
    bool rxOverFlowErr : 1;      /*!< Receive over flow. */
    bool rxWatchDogErr : 1;      /*!< Watch dog timeout. */
    bool rxGaintPacketErr : 1;   /*!< Receive gaint packet. */
    bool rxCrcErr : 1;           /*!< Receive CRC error. */
} enet_qos_rx_frame_error_t;

typedef struct _enet_qos_rx_frame_attribute_struct
{
    bool isTsAvail;                /*!< Rx frame timestamp is available or not. */
    enet_qos_ptp_time_t timestamp; /*!< The nanosecond part timestamp of this Rx frame. */
} enet_qos_rx_frame_attribute_t;

/*! @brief Defines the Rx frame data structure. */
typedef struct _enet_qos_rx_frame_struct
{
    enet_qos_buffer_struct_t *rxBuffArray;     /*!< Rx frame buffer structure. */
    uint16_t totLen;                           /*!< Rx frame total length. */
    enet_qos_rx_frame_attribute_t rxAttribute; /*!< Rx frame attribute structure. */
    enet_qos_rx_frame_error_t rxFrameError;    /*!< Rx frame error. */
} enet_qos_rx_frame_struct_t;

/*! @brief Defines the ENET QOS transfer statistics structure. */
typedef struct _enet_qos_transfer_stats
{
    uint32_t statsRxFrameCount;      /*!< Rx frame number. */
    uint32_t statsRxCrcErr;          /*!< Rx frame number with CRC error. */
    uint32_t statsRxAlignErr;        /*!< Rx frame number with alignment error. */
    uint32_t statsRxLengthErr;       /*!< Rx frame length field doesn't equal to packet size. */
    uint32_t statsRxFifoOverflowErr; /*!< Rx FIFO overflow count. */
    uint32_t statsTxFrameCount;      /*!< Tx frame number. */
    uint32_t statsTxFifoUnderRunErr; /*!< Tx FIFO underrun count. */
} enet_qos_transfer_stats_t;

/* Typedef for interrupt handler. */
typedef void (*enet_qos_isr_t)(ENET_QOS_Type *base, enet_qos_handle_t *handle);

#if !(defined(FSL_SDK_DISABLE_DRIVER_CLOCK_CONTROL) && FSL_SDK_DISABLE_DRIVER_CLOCK_CONTROL)
/*! @brief Pointers to enet clocks for each instance. */
extern const clock_ip_name_t s_enetqosClock[];
#endif /* FSL_SDK_DISABLE_DRIVER_CLOCK_CONTROL */

/*!
 * @brief Set ENET system configuration.
 * @note User needs to provide the implementation because the implementation is SoC specific.
 *  This function set the phy selection and enable clock.
 *  It should be called before any other ethernet operation.
 *
 * @param miiMode  The MII/RGMII/RMII mode for interface between the phy and Ethernet.
 */
extern void ENET_QOS_SetSYSControl(enet_qos_mii_mode_t miiMode);

/*!
 * @brief Enable/Disable ENET qos clock.
 * @note User needs to provide the implementation because the implementation is SoC specific.
 *  This function should be called before config RMII mode.
 *
 */
extern void ENET_QOS_EnableClock(bool enable);

/*******************************************************************************
 * API
 ******************************************************************************/

#if defined(__cplusplus)
extern "C" {
#endif

/*!
 * @name Initialization and De-initialization
 * @{
 */

/*!
 * @brief Gets the ENET default configuration structure.
 *
 * The purpose of this API is to get the default ENET configure
 * structure for @ref ENET_QOS_Init(). User may use the initialized
 * structure unchanged in @ref ENET_QOS_Init(), or modify some fields of the
 * structure before calling @ref ENET_QOS_Init().
 * Example:
   @code
   enet_qos_config_t config;
   ENET_QOS_GetDefaultConfig(&config);
   @endcode
 * @param config The ENET mac controller configuration structure pointer.
 */
void ENET_QOS_GetDefaultConfig(enet_qos_config_t *config);

/*!
 * @brief Initializes the ENET module.
 *
 * This function initializes it with the ENET basic
 * configuration.
 *
 * @param base    ENET peripheral base address.
 * @param config  ENET mac configuration structure pointer.
 *        The "enet_qos_config_t" type mac configuration return from ENET_QOS_GetDefaultConfig
 *        can be used directly. It is also possible to verify the Mac configuration using other methods.
 * @param macAddr  Pointer to ENET mac address array of Ethernet device. This MAC address should be
 *        provided.
 * @param macCount Count of macAddr in the ENET mac address array
 * @param refclkSrc_Hz ENET input reference clock.
 */
status_t ENET_QOS_Up(
    ENET_QOS_Type *base, const enet_qos_config_t *config, uint8_t *macAddr, uint8_t macCount, uint32_t refclkSrc_Hz);

/*!
 * @brief Initializes the ENET module.
 *
 * This function ungates the module clock and initializes it with the ENET basic
 * configuration.
 *
 * @param base    ENET peripheral base address.
 * @param config  ENET mac configuration structure pointer.
 *        The "enet_qos_config_t" type mac configuration return from ENET_QOS_GetDefaultConfig
 *        can be used directly. It is also possible to verify the Mac configuration using other methods.
 * @param macAddr  Pointer to ENET mac address array of Ethernet device. This MAC address should be
 *        provided.
 * @param macCount Count of macAddr in the ENET mac address array
 * @param refclkSrc_Hz ENET input reference clock.
 */
status_t ENET_QOS_Init(
    ENET_QOS_Type *base, const enet_qos_config_t *config, uint8_t *macAddr, uint8_t macCount, uint32_t refclkSrc_Hz);

/*!
 * @brief Stops the ENET module.

 * This function disables the ENET module.
 *
 * @param base  ENET peripheral base address.
 */
void ENET_QOS_Down(ENET_QOS_Type *base);

/*!
 * @brief Deinitializes the ENET module.

 * This function gates the module clock and disables the ENET module.
 *
 * @param base  ENET peripheral base address.
 */
void ENET_QOS_Deinit(ENET_QOS_Type *base);

/*!
 * @brief Get the ENET instance from peripheral base address.
 *
 * @param base ENET peripheral base address.
 * @return ENET instance.
 */
uint32_t ENET_QOS_GetInstance(ENET_QOS_Type *base);

/*!
 * @brief Initialize for all ENET descriptors.
 *
 * @note This function is do all tx/rx descriptors initialization. Because this API
 *  read all interrupt registers first and then set the interrupt flag for all descriptors,
 * if the interrupt register is set. so the descriptor initialization should be called
 * after ENET_QOS_Init(), ENET_QOS_EnableInterrupts() and ENET_QOS_CreateHandle()(if transactional APIs
 * are used).
 *
 * @param base  ENET peripheral base address.
 * @param config The configuration for ENET.
 * @param bufferConfig All buffers configuration.
 */
status_t ENET_QOS_DescriptorInit(ENET_QOS_Type *base,
                                 enet_qos_config_t *config,
                                 enet_qos_buffer_config_t *bufferConfig);

/*!
 * @brief Allocates Rx buffers for all BDs.
 * It's used for zero copy Rx. In zero copy Rx case, Rx buffers are dynamic. This function
 * will populate initial buffers in all BDs for receiving. Then ENET_QOS_GetRxFrame() is used
 * to get Rx frame with zero copy, it will allocate new buffer to replace the buffer in BD taken
 * by application application should free those buffers after they're used.
 *
 * @note This function should be called after ENET_QOS_CreateHandler() and buffer allocating callback
 * function should be ready.
 *
 * @param base  ENET_QOS peripheral base address.
 * @param handle The ENET_QOS handler structure. This is the same handler pointer used in the ENET_QOS_Init.
 */
status_t ENET_QOS_RxBufferAllocAll(ENET_QOS_Type *base, enet_qos_handle_t *handle);

/*!
 * @brief Frees Rx buffers in all BDs.
 * It's used for zero copy Rx. In zero copy Rx case, Rx buffers are dynamic. This function
 * will free left buffers in all BDs.
 *
 * @param base  ENET_QOS peripheral base address.
 * @param handle The ENET_QOS handler structure. This is the same handler pointer used in the ENET_QOS_Init.
 */
void ENET_QOS_RxBufferFreeAll(ENET_QOS_Type *base, enet_qos_handle_t *handle);

/*!
 * @brief Starts the ENET rx/tx.
 *  This function enable the tx/rx and starts the rx/tx DMA.
 * This shall be set after ENET initialization and before
 * starting to receive the data.
 *
 * @param base  ENET peripheral base address.
 * @param rxRingNum  The number of the used rx rings. It shall not be
 * larger than the ENET_QOS_RING_NUM_MAX(2). If the ringNum is set with
 * 1, the ring 0 will be used.
 * @param txRingNum  The number of the used tx rings. It shall not be
 * larger than the ENET_QOS_RING_NUM_MAX(2). If the ringNum is set with
 * 1, the ring 0 will be used.
 *
 * @note This must be called after all the ENET initialization.
 * And should be called when the ENET receive/transmit is required.
 */
void ENET_QOS_StartRxTx(ENET_QOS_Type *base, uint8_t txRingNum, uint8_t rxRingNum);

/* @} */

/*!
 * @name MII interface operation
 * @{
 */

/*!
 * @brief Sets the ENET MII speed and duplex.
 *
 * This API is provided to dynamically change the speed and duplex for MAC.
 *
 * @param base  ENET peripheral base address.
 * @param speed The speed of the RMII mode.
 * @param duplex The duplex of the RMII mode.
 */
static inline void ENET_QOS_SetMII(ENET_QOS_Type *base, enet_qos_mii_speed_t speed, enet_qos_mii_duplex_t duplex)
{
    uint32_t reg = base->MAC_CONFIGURATION & ~(ENET_QOS_MAC_CONFIGURATION_DM_MASK | ENET_QOS_MAC_CONFIGURATION_PS_MASK |
                                               ENET_QOS_MAC_CONFIGURATION_FES_MASK);
    reg |= ENET_QOS_MAC_CONFIGURATION_DM(duplex) | (uint32_t)speed;

    base->MAC_CONFIGURATION = reg;
}

/*!
 * @brief Sets the ENET SMI(serial management interface)- MII management interface.
 *
 * @param base  ENET peripheral base address.
 * @param csrClock_Hz  CSR clock frequency in HZ
 */
void ENET_QOS_SetSMI(ENET_QOS_Type *base, uint32_t csrClock_Hz);

/*!
 * @brief Checks if the SMI is busy.
 *
 * @param base  ENET peripheral base address.
 * @return The status of MII Busy status.
 */
static inline bool ENET_QOS_IsSMIBusy(ENET_QOS_Type *base)
{
    return ((base->MAC_MDIO_ADDRESS & ENET_QOS_MAC_MDIO_ADDRESS_GB_MASK) != 0U) ? true : false;
}

/*!
 * @brief Reads data from the PHY register through SMI interface.
 *
 * @param base  ENET peripheral base address.
 * @return The data read from PHY
 */
static inline uint16_t ENET_QOS_ReadSMIData(ENET_QOS_Type *base)
{
    return (uint16_t)(base->MAC_MDIO_DATA & ENET_QOS_MAC_MDIO_DATA_GD_MASK);
}

/*!
 * @brief Sends the MDIO IEEE802.3 Clause 22 format write command.
 * After send command, user needs to check whether the transmission is over
 * with ENET_QOS_IsSMIBusy().
 *
 * @param base  ENET peripheral base address.
 * @param phyAddr The PHY address.
 * @param regAddr The PHY register address.
 * @param data The data written to PHY.
 */
void ENET_QOS_StartSMIWrite(ENET_QOS_Type *base, uint8_t phyAddr, uint8_t regAddr, uint16_t data);

/*!
 * @brief Sends the MDIO IEEE802.3 Clause 22 format read command.
 * After send command, user needs to check whether the transmission is over
 * with ENET_QOS_IsSMIBusy().
 *
 * @param base  ENET peripheral base address.
 * @param phyAddr The PHY address.
 * @param regAddr The PHY register address.
 */
void ENET_QOS_StartSMIRead(ENET_QOS_Type *base, uint8_t phyAddr, uint8_t regAddr);

/*!
 * @brief Sends the MDIO IEEE802.3 Clause 45 format write command.
 * After send command, user needs to check whether the transmission is over
 * with ENET_QOS_IsSMIBusy().
 *
 * @param base  ENET peripheral base address.
 * @param portAddr  The MDIO port address(PHY address).
 * @param devAddr  The device address.
 * @param regAddr  The PHY register address.
 * @param data The data written to PHY.
 */
void ENET_QOS_StartExtC45SMIWrite(
    ENET_QOS_Type *base, uint8_t portAddr, uint8_t devAddr, uint16_t regAddr, uint16_t data);

/*!
 * @brief Sends the MDIO IEEE802.3 Clause 45 format read command.
 * After send command, user needs to check whether the transmission is over
 * with ENET_QOS_IsSMIBusy().
 *
 * @param base  ENET peripheral base address.
 * @param portAddr  The MDIO port address(PHY address).
 * @param devAddr  The device address.
 * @param regAddr  The PHY register address.
<<<<<<< HEAD
 */
void ENET_QOS_StartExtC45SMIRead(ENET_QOS_Type *base, uint8_t portAddr, uint8_t devAddr, uint16_t regAddr);

/*!
 * @brief MDIO write with IEEE802.3 MDIO Clause 22 format.
 *
 * @param base  ENET peripheral base address.
 * @param phyAddr  The PHY address.
 * @param regAddr  The PHY register.
 * @param data  The data written to PHY.
 * @return kStatus_Success  MDIO access succeeds.
 * @return kStatus_Timeout  MDIO access timeout.
 */
status_t ENET_QOS_MDIOWrite(ENET_QOS_Type *base, uint8_t phyAddr, uint8_t regAddr, uint16_t data);

/*!
 * @brief MDIO read with IEEE802.3 MDIO Clause 22 format.
 *
 * @param base  ENET peripheral base address.
 * @param phyAddr  The PHY address.
 * @param regAddr  The PHY register.
 * @param pData  The data read from PHY.
 * @return kStatus_Success  MDIO access succeeds.
 * @return kStatus_Timeout  MDIO access timeout.
 */
=======
 */
void ENET_QOS_StartExtC45SMIRead(ENET_QOS_Type *base, uint8_t portAddr, uint8_t devAddr, uint16_t regAddr);

/*!
 * @brief MDIO write with IEEE802.3 MDIO Clause 22 format.
 *
 * @param base  ENET peripheral base address.
 * @param phyAddr  The PHY address.
 * @param regAddr  The PHY register.
 * @param data  The data written to PHY.
 * @return kStatus_Success  MDIO access succeeds.
 * @return kStatus_Timeout  MDIO access timeout.
 */
status_t ENET_QOS_MDIOWrite(ENET_QOS_Type *base, uint8_t phyAddr, uint8_t regAddr, uint16_t data);

/*!
 * @brief MDIO read with IEEE802.3 MDIO Clause 22 format.
 *
 * @param base  ENET peripheral base address.
 * @param phyAddr  The PHY address.
 * @param regAddr  The PHY register.
 * @param pData  The data read from PHY.
 * @return kStatus_Success  MDIO access succeeds.
 * @return kStatus_Timeout  MDIO access timeout.
 */
>>>>>>> 16897e8a
status_t ENET_QOS_MDIORead(ENET_QOS_Type *base, uint8_t phyAddr, uint8_t regAddr, uint16_t *pData);

/*!
 * @brief MDIO write with IEEE802.3 Clause 45 format.
 *
 * @param base  ENET peripheral base address.
 * @param portAddr  The MDIO port address(PHY address).
 * @param devAddr  The device address.
 * @param regAddr  The PHY register address.
 * @param data  The data written to PHY.
 * @return kStatus_Success  MDIO access succeeds.
 * @return kStatus_Timeout  MDIO access timeout.
 */
status_t ENET_QOS_MDIOC45Write(ENET_QOS_Type *base, uint8_t portAddr, uint8_t devAddr, uint16_t regAddr, uint16_t data);

/*!
 * @brief MDIO read with IEEE802.3 Clause 45 format.
 *
 * @param base  ENET peripheral base address.
 * @param portAddr  The MDIO port address(PHY address).
 * @param devAddr  The device address.
 * @param regAddr  The PHY register address.
 * @param pData  The data read from PHY.
 * @return kStatus_Success  MDIO access succeeds.
 * @return kStatus_Timeout  MDIO access timeout.
 */
status_t ENET_QOS_MDIOC45Read(
    ENET_QOS_Type *base, uint8_t portAddr, uint8_t devAddr, uint16_t regAddr, uint16_t *pData);

/* @} */

/*!
 * @name Other basic operation
 * @{
 */

/*!
 * @brief Sets the ENET module Mac address.
 *
 * @param base  ENET peripheral base address.
 * @param macAddr The six-byte Mac address pointer.
 *        The pointer is allocated by application and input into the API.
 * @param index Configure macAddr to MAC_ADDRESS[index] register.
 */
static inline void ENET_QOS_SetMacAddr(ENET_QOS_Type *base, uint8_t *macAddr, uint8_t index)
{
    uint32_t lowAddress;
    uint32_t highAddress;

    assert(macAddr != NULL);

    lowAddress = ((uint32_t)macAddr[3] << 24U) | ((uint32_t)macAddr[2] << 16U) | ((uint32_t)macAddr[1] << 8U) |
                 ((uint32_t)macAddr[0]);
    highAddress = ((uint32_t)macAddr[5] << 8U) | ((uint32_t)macAddr[4]);
    /* Set Macaddr, the MAC address registers are configured to be double-synchronized to the MII clock
      domains, then the synchronization is triggered only when bits 31:24 (in little-endian mode)
      or bits 7:0 (in Big-Endian mode) of the MAC address low register are written to.*/
    base->MAC_ADDRESS[index].HIGH = highAddress | ENET_QOS_HIGH_AE_MASK;
    base->MAC_ADDRESS[index].LOW  = lowAddress;
}

/*!
 * @brief Gets the ENET module Mac address.
 *
 * @param base  ENET peripheral base address.
 * @param macAddr The six-byte Mac address pointer.
 *        The pointer is allocated by application and input into the API.
 * @param index Get macAddr from MAC_ADDRESS[index] register.
 */
void ENET_QOS_GetMacAddr(ENET_QOS_Type *base, uint8_t *macAddr, uint8_t index);

/*!
 * @brief Adds the ENET_QOS device to a multicast group.
 *
 * @param base    ENET_QOS peripheral base address.
 * @param address The six-byte multicast group address which is provided by application.
 */
void ENET_QOS_AddMulticastGroup(ENET_QOS_Type *base, uint8_t *address);

/*!
 * @brief Moves the ENET_QOS device from a multicast group.
 *
 * @param base  ENET_QOS peripheral base address.
 * @param address The six-byte multicast group address which is provided by application.
 */
void ENET_QOS_LeaveMulticastGroup(ENET_QOS_Type *base, uint8_t *address);

/*!
 * @brief Enable ENET device to accept all multicast frames.
 *
 * @param base    ENET peripheral base address.
 */
static inline void ENET_QOS_AcceptAllMulticast(ENET_QOS_Type *base)
{
    uint32_t reg = base->MAC_PACKET_FILTER;

    base->MAC_PACKET_FILTER = reg | ENET_QOS_MAC_PACKET_FILTER_PM_MASK;
}

/*!
 * @brief ENET device reject to accept all multicast frames.
 *
 * @param base  ENET peripheral base address.
 */
static inline void ENET_QOS_RejectAllMulticast(ENET_QOS_Type *base)
{
    uint32_t reg = base->MAC_PACKET_FILTER;

    base->MAC_PACKET_FILTER = reg & ~ENET_QOS_MAC_PACKET_FILTER_PM_MASK;
}

/*!
 * @brief Set the MAC to enter into power down mode.
 * the remote power wake up frame and magic frame can wake up
 * the ENET from the power down mode.
 *
 * @param base    ENET peripheral base address.
 * @param wakeFilter  The wakeFilter provided to configure the wake up frame filter.
 *  Set the wakeFilter to NULL is not required. But if you have the filter requirement,
 *  please make sure the wakeFilter pointer shall be eight continuous
 *  32-bits configuration.
 */
void ENET_QOS_EnterPowerDown(ENET_QOS_Type *base, uint32_t *wakeFilter);

/*!
 * @brief Set the MAC to exit power down mode.
 * Exit from the power down mode and recover to normal work mode.
 *
 * @param base    ENET peripheral base address.
 */
static inline void ENET_QOS_ExitPowerDown(ENET_QOS_Type *base)
{
    /* Clear and status ans reset the power down. */
    base->MAC_PMT_CONTROL_STATUS &= ~ENET_QOS_MAC_PMT_CONTROL_STATUS_PWRDWN_MASK;

    /* Restore the tx which is disabled when enter power down mode. */
    base->DMA_CH[0].DMA_CHX_TX_CTRL |= ENET_QOS_DMA_CHX_TX_CTRL_ST_MASK;
    base->DMA_CH[1].DMA_CHX_TX_CTRL |= ENET_QOS_DMA_CHX_TX_CTRL_ST_MASK;
    base->MAC_CONFIGURATION |= ENET_QOS_MAC_CONFIGURATION_TE_MASK;
}

/*!
 * @brief Enable/Disable Rx parser,please notice that for enable/disable Rx Parser,
 * should better disable Receive first.
 *
 * @param base    ENET_QOS peripheral base address.
 * @param enable    Enable/Disable Rx parser function
 * @retval kStatus_Success Configure rx parser success.
 * @retval kStatus_ENET_QOS_Timeout Poll status flag timeout.
 */
status_t ENET_QOS_EnableRxParser(ENET_QOS_Type *base, bool enable);
/* @} */

/*!
 * @name Interrupts.
 * @{
 */

/*!
 * @brief Enables the ENET DMA and MAC interrupts.
 *
 * This function enables the ENET interrupt according to the provided mask. The mask
 * is a logical OR of enet_qos_dma_interrupt_enable_t and enet_qos_mac_interrupt_enable_t.
 * For example, to enable the dma and mac interrupt, do the following.
 * @code
 *     ENET_QOS_EnableInterrupts(ENET, kENET_QOS_DmaRx | kENET_QOS_DmaTx | kENET_QOS_MacPmt);
 * @endcode
 *
 * @param base  ENET peripheral base address.
 * @param mask  ENET interrupts to enable. This is a logical OR of both
 *             enumeration :: enet_qos_dma_interrupt_enable_t and enet_qos_mac_interrupt_enable_t.
 */
void ENET_QOS_EnableInterrupts(ENET_QOS_Type *base, uint32_t mask);

/*!
 * @brief Disables the ENET DMA and MAC interrupts.
 *
 * This function disables the ENET interrupt according to the provided mask. The mask
 * is a logical OR of enet_qos_dma_interrupt_enable_t and enet_qos_mac_interrupt_enable_t.
 * For example, to disable the dma and mac interrupt, do the following.
 * @code
 *     ENET_QOS_DisableInterrupts(ENET, kENET_QOS_DmaRx | kENET_QOS_DmaTx | kENET_QOS_MacPmt);
 * @endcode
 *
 * @param base  ENET peripheral base address.
 * @param mask  ENET interrupts to disables. This is a logical OR of both
 *             enumeration :: enet_qos_dma_interrupt_enable_t and enet_qos_mac_interrupt_enable_t.
 */
void ENET_QOS_DisableInterrupts(ENET_QOS_Type *base, uint32_t mask);

/*!
 * @brief Gets the ENET DMA interrupt status flag.
 *
 * @param base  ENET peripheral base address.
 * @param channel The DMA Channel. Shall not be larger than ENET_QOS_RING_NUM_MAX.
 * @return The event status of the interrupt source. This is the logical OR of members
 *         of the enumeration :: enet_qos_dma_interrupt_enable_t.
 */
static inline uint32_t ENET_QOS_GetDmaInterruptStatus(ENET_QOS_Type *base, uint8_t channel)
{
    return base->DMA_CH[channel].DMA_CHX_STAT;
}

/*!
 * @brief Clear the ENET DMA interrupt status flag.
 *
 * @param base  ENET peripheral base address.
 * @param channel The DMA Channel. Shall not be larger than ENET_QOS_RING_NUM_MAX.
 * @param mask The interrupt status to be cleared. This is the logical OR of members
 *         of the enumeration :: enet_qos_dma_interrupt_enable_t.
 */
static inline void ENET_QOS_ClearDmaInterruptStatus(ENET_QOS_Type *base, uint8_t channel, uint32_t mask)
{
    /* Clear the dam interrupt status bit in dma channel interrupt status register. */
    base->DMA_CH[channel].DMA_CHX_STAT = mask;
}

/*!
 * @brief Gets the ENET MAC interrupt status flag.
 *
 * @param base  ENET peripheral base address.
 * @return The event status of the interrupt source.
 *       Use the enum in enet_qos_mac_interrupt_enable_t and right shift
 *       ENET_QOS_MACINT_ENUM_OFFSET to mask the returned value to get the
 *       exact interrupt status.
 */
static inline uint32_t ENET_QOS_GetMacInterruptStatus(ENET_QOS_Type *base)
{
    return base->MAC_INTERRUPT_STATUS;
}

/*!
 * @brief Clears the ENET mac interrupt events status flag.
 *
 * This function clears enabled ENET interrupts according to the provided mask. The mask
 * is a logical OR of enumeration members. See the @ref enet_qos_mac_interrupt_enable_t.
 * For example, to clear the TX frame interrupt and RX frame interrupt, do the following.
 * @code
 *     ENET_QOS_ClearMacInterruptStatus(ENET, kENET_QOS_MacPmt);
 * @endcode
 *
 * @param base  ENET peripheral base address.
 * @param mask  ENET interrupt source to be cleared.
 * This is the logical OR of members of the enumeration :: enet_qos_mac_interrupt_enable_t.
 */
void ENET_QOS_ClearMacInterruptStatus(ENET_QOS_Type *base, uint32_t mask);

/* @} */

/*!
 * @name Functional operation.
 * @{
 */

/*!
 * @brief Get the tx descriptor DMA Own flag.
 *
 * @param txDesc  The given tx descriptor.
 * @retval True the dma own tx descriptor, false application own tx descriptor.
 *
 */
static inline bool ENET_QOS_IsTxDescriptorDmaOwn(enet_qos_tx_bd_struct_t *txDesc)
{
    return ((txDesc->controlStat & ENET_QOS_TXDESCRIP_RD_OWN_MASK) != 0U) ? true : false;
}

/*!
 * @brief Setup a given tx descriptor.
 *  This function is a low level functional API to setup or prepare
 *  a given tx descriptor.
 *
 * @param txDesc  The given tx descriptor.
 * @param buffer1  The first buffer address in the descriptor.
 * @param bytes1  The bytes in the fist buffer.
 * @param buffer2  The second buffer address in the descriptor.
 * @param bytes2  The bytes in the second buffer.
 * @param framelen  The length of the frame to be transmitted.
 * @param intEnable Interrupt enable flag.
 * @param tsEnable The timestamp enable.
 * @param flag The flag of this tx descriptor, @ref enet_qos_desc_flag .
 * @param slotNum The slot num used for AV  only.
 *
 * @note This must be called after all the ENET initialization.
 * And should be called when the ENET receive/transmit is required.
 * Transmit buffers are 'zero-copy' buffers, so the buffer must remain in
 * memory until the packet has been fully transmitted. The buffers
 * should be free or requeued in the transmit interrupt irq handler.
 */
void ENET_QOS_SetupTxDescriptor(enet_qos_tx_bd_struct_t *txDesc,
                                void *buffer1,
                                uint32_t bytes1,
                                void *buffer2,
                                uint32_t bytes2,
                                uint32_t framelen,
                                bool intEnable,
                                bool tsEnable,
                                enet_qos_desc_flag flag,
                                uint8_t slotNum);

/*!
 * @brief Update the tx descriptor tail pointer.
 *  This function is a low level functional API to update the
 *  the tx descriptor tail.
 *  This is called after you setup a new tx descriptor to update
 *  the tail pointer to make the new descriptor accessible by DMA.
 *
 * @param base    ENET peripheral base address.
 * @param channel  The tx DMA channel.
 * @param txDescTailAddrAlign  The new tx tail pointer address.
 *
 */
static inline void ENET_QOS_UpdateTxDescriptorTail(ENET_QOS_Type *base, uint8_t channel, uint32_t txDescTailAddrAlign)
{
    base->DMA_CH[channel].DMA_CHX_TXDESC_TAIL_PTR = txDescTailAddrAlign & ~ENET_QOS_ADDR_ALIGNMENT;
}

/*!
 * @brief Update the rx descriptor tail pointer.
 *  This function is a low level functional API to update the
 *  the rx descriptor tail.
 *  This is called after you setup a new rx descriptor to update
 *  the tail pointer to make the new descriptor accessible by DMA
 *  and to anouse the rx poll command for DMA.
 *
 * @param base    ENET peripheral base address.
 * @param channel  The rx DMA channel.
 * @param rxDescTailAddrAlign  The new rx tail pointer address.
 *
 */
static inline void ENET_QOS_UpdateRxDescriptorTail(ENET_QOS_Type *base, uint8_t channel, uint32_t rxDescTailAddrAlign)
{
    base->DMA_CH[channel].DMA_CHX_RXDESC_TAIL_PTR = rxDescTailAddrAlign & ~ENET_QOS_ADDR_ALIGNMENT;
}

/*!
 * @brief Gets the context in the ENET rx descriptor.
 *  This function is a low level functional API to get the
 *  the status flag from a given rx descriptor.
 *
 * @param rxDesc  The given rx descriptor.
 * @retval The RDES3 regions for write-back format rx buffer descriptor.
 *
 * @note This must be called after all the ENET initialization.
 * And should be called when the ENET receive/transmit is required.
 */
static inline uint32_t ENET_QOS_GetRxDescriptor(enet_qos_rx_bd_struct_t *rxDesc)
{
    assert(rxDesc != NULL);

    return rxDesc->control;
}
/*!
 * @brief Updates the buffers and the own status for a given rx descriptor.
 *  This function is a low level functional API to Updates the
 *  buffers and the own status for a given rx descriptor.
 *
 * @param rxDesc  The given rx descriptor.
 * @param buffer1  The first buffer address in the descriptor.
 * @param buffer2  The second buffer address in the descriptor.
 * @param intEnable Interrupt enable flag.
 * @param doubleBuffEnable The double buffer enable flag.
 *
 * @note This must be called after all the ENET initialization.
 * And should be called when the ENET receive/transmit is required.
 */
void ENET_QOS_UpdateRxDescriptor(
    enet_qos_rx_bd_struct_t *rxDesc, void *buffer1, void *buffer2, bool intEnable, bool doubleBuffEnable);

/*!
 * @brief Configure flexible rx parser.
 *
 * This function is used to configure the flexible rx parser table.
 *
 * @param base  ENET peripheral base address..
 * @param rxpConfig The rx parser configuration pointer.
 * @param entryCount The rx parser entry count.
 * @retval kStatus_Success Configure rx parser success.
 * @retval kStatus_ENET_QOS_Timeout Poll status flag timeout.
 */
status_t ENET_QOS_ConfigureRxParser(ENET_QOS_Type *base, enet_qos_rxp_config_t *rxpConfig, uint16_t entryCount);

/*!
 * @brief Read flexible rx parser configuration at specified index.
 *
 * This function is used to read flexible rx parser configuration at specified index.
 *
 * @param base  ENET peripheral base address..
 * @param rxpConfig The rx parser configuration pointer.
 * @param entryIndex The rx parser entry index to read, start from 0.
 * @retval kStatus_Success Configure rx parser success.
 * @retval kStatus_ENET_QOS_Timeout Poll status flag timeout.
 */
status_t ENET_QOS_ReadRxParser(ENET_QOS_Type *base, enet_qos_rxp_config_t *rxpConfig, uint16_t entryIndex);

/*!
 * @brief Program Gate Control List.
 *
 * This function is used to program the Enhanced Scheduled Transmisson. (IEEE802.1Qbv)
 *
 * @param base  ENET peripheral base address..
 * @param gcl Pointer to the Gate Control List structure.
 * @param ptpClk_Hz frequency of the PTP clock.
 */
status_t ENET_QOS_EstProgramGcl(ENET_QOS_Type *base, enet_qos_est_gcl_t *gcl, uint32_t ptpClk_Hz);

/*!
 * @brief Read Gate Control List.
 *
 * This function is used to read the Enhanced Scheduled Transmisson list. (IEEE802.1Qbv)
 *
 * @param base  ENET peripheral base address..
 * @param gcl Pointer to the Gate Control List structure.
 * @param listLen length of the provided opList array in gcl structure.
 * @param hwList Boolean if True read HW list, false read SW list.
 */
status_t ENET_QOS_EstReadGcl(ENET_QOS_Type *base, enet_qos_est_gcl_t *gcl, uint32_t listLen, bool hwList);

/*!
 * @brief Enable Frame Preemption.
 *
 * This function is used to enable frame preemption. (IEEE802.1Qbu)
 *
 * @param base  ENET peripheral base address..
 */
static inline void ENET_QOS_FpeEnable(ENET_QOS_Type *base)
{
    base->MAC_FPE_CTRL_STS |= ENET_QOS_MAC_FPE_CTRL_STS_EFPE_MASK;
}

/*!
 * @brief Disable Frame Preemption.
 *
 * This function is used to disable frame preemption. (IEEE802.1Qbu)
 *
 * @param base  ENET peripheral base address..
 */
static inline void ENET_QOS_FpeDisable(ENET_QOS_Type *base)
{
    base->MAC_FPE_CTRL_STS &= ~ENET_QOS_MAC_FPE_CTRL_STS_EFPE_MASK;
}

/*!
 * @brief Configure preemptable transmit queues.
 *
 * This function is used to configure the preemptable queues. (IEEE802.1Qbu)
 *
 * @param base  ENET peripheral base address..
 * @param queueMask  bitmask representing queues to set in preemptable mode.
 *                   The N-th bit represents the queue N.
 */
static inline void ENET_QOS_FpeConfigPreemptable(ENET_QOS_Type *base, uint8_t queueMask)
{
    uint32_t control;

    control = base->MTL_FPE_CTRL_STS & ~ENET_QOS_MTL_FPE_CTRL_STS_PEC_MASK;
    control |= ENET_QOS_MTL_FPE_CTRL_STS_PEC(queueMask);
    base->MTL_FPE_CTRL_STS = control;
}

/*!
 * @brief Sets the ENET AVB feature.
 *
 * ENET_QOS AVB feature configuration, set transmit bandwidth.
 * This API is called when the AVB feature is required.
 *
 * @param base ENET_QOS peripheral base address.
 * @param config The ENET_QOS AVB feature configuration structure.
 * @param queueIndex ENET_QOS queue index.
 */
void ENET_QOS_AVBConfigure(ENET_QOS_Type *base, const enet_qos_cbs_config_t *config, uint8_t queueIndex);

/*!
 * @brief Gets statistical data in transfer.
 *
 * @param base  ENET_QOS peripheral base address.
 * @param statistics The statistics structure pointer.
 */
void ENET_QOS_GetStatistics(ENET_QOS_Type *base, enet_qos_transfer_stats_t *statistics);

/* @} */

/*!
 * @name Transactional operation
 * @{
 */

/*!
 * @brief Create ENET Handler
 *
 * This is a transactional API and it's provided to store all data which are needed
 * during the whole transactional process. This API should not be used when you use
 * functional APIs to do data tx/rx. This is function will store many data/flag for
 * transactional use, so all configure API such as ENET_QOS_Init(), ENET_QOS_DescriptorInit(),
 * ENET_QOS_EnableInterrupts() etc.
 *
 * @note as our transactional transmit API use the zero-copy transmit buffer.
 * so there are two thing we emphasize here:
 *  1. tx buffer free/requeue for application should be done in the tx
 *  interrupt handler. Please set callback: kENET_QOS_TxIntEvent with tx buffer free/requeue
 *  process APIs.
 *  2. the tx interrupt is forced to open.
 *
 * @param base  ENET peripheral base address.
 * @param handle ENET handler.
 * @param config ENET configuration.
 * @param bufferConfig ENET buffer configuration.
 * @param callback The callback function.
 * @param userData The application data.
 */
void ENET_QOS_CreateHandler(ENET_QOS_Type *base,
                            enet_qos_handle_t *handle,
                            enet_qos_config_t *config,
                            enet_qos_buffer_config_t *bufferConfig,
                            enet_qos_callback_t callback,
                            void *userData);

/*!
 * @brief Gets the size of the read frame.
 * This function gets a received frame size from the ENET buffer descriptors.
 * @note The FCS of the frame is automatically removed by MAC and the size is the length without the FCS.
 * After calling @ref ENET_QOS_GetRxFrameSize, @ref ENET_QOS_ReadFrame() should be called to update the
 * receive buffers If the result is not "kStatus_ENET_QOS_RxFrameEmpty".
 *
 * @param base  ENET peripheral base address.
 * @param handle The ENET handler structure. This is the same handler pointer used in the ENET_QOS_Init.
 * @param length The length of the valid frame received.
 * @param channel The DMAC channel for the rx.
 * @retval kStatus_ENET_QOS_RxFrameEmpty No frame received. Should not call ENET_QOS_ReadFrame to read frame.
 * @retval kStatus_ENET_QOS_RxFrameError Data error happens. @ref ENET_QOS_ReadFrame should be called with NULL data
 *         and NULL length to update the receive buffers.
 * @retval kStatus_Success Receive a frame Successfully then the @ref ENET_QOS_ReadFrame
 *         should be called with the right data buffer and the captured data length input.
 */
status_t ENET_QOS_GetRxFrameSize(ENET_QOS_Type *base, enet_qos_handle_t *handle, uint32_t *length, uint8_t channel);

/*!
 * @brief Reads a frame from the ENET device.
 * This function reads a frame from the ENET DMA descriptors.
 * The ENET_QOS_GetRxFrameSize should be used to get the size of the prepared data buffer.
 * For example use rx dma channel 0:
 * @code
 *       uint32_t length;
 *       enet_qos_handle_t g_handle;
 *       status = ENET_QOS_GetRxFrameSize(&g_handle, &length, 0);
 *       if (length != 0)
 *       {
 *           uint8_t *data = memory allocate interface;
 *           if (!data)
 *           {
 *               ENET_QOS_ReadFrame(ENET, &g_handle, NULL, 0, 0);
 *           }
 *           else
 *           {
 *              status = ENET_QOS_ReadFrame(ENET, &g_handle, data, length, 0);
 *           }
 *       }
 *       else if (status == kStatus_ENET_QOS_RxFrameError)
 *       {
 *           ENET_QOS_ReadFrame(ENET, &g_handle, NULL, 0, 0);
 *       }
 * @endcode
 * @param base  ENET peripheral base address.
 * @param handle The ENET handler structure. This is the same handler pointer used in the ENET_QOS_Init.
 * @param data The data buffer provided by user to store the frame which memory size should be at least "length".
 * @param length The size of the data buffer which is still the length of the received frame.
 * @param channel The rx DMA channel. shall not be larger than 2.
 * @param ts     Pointer to the structure @ref enet_qos_ptp_time_t to save frame timestamp.
 * @return The execute status, successful or failure.
 */
status_t ENET_QOS_ReadFrame(ENET_QOS_Type *base,
                            enet_qos_handle_t *handle,
                            uint8_t *data,
                            uint32_t length,
                            uint8_t channel,
                            enet_qos_ptp_time_t *ts);

/*!
 * @brief Transmits an ENET frame.
 * @note The CRC is automatically appended to the data. Input the data
 * to send without the CRC.
 *
 * @param base  ENET peripheral base address.
 * @param handle The ENET handler pointer. This is the same handler pointer used in the ENET_QOS_Init.
 * @param data The data buffer provided by user to be send.
 * @param length The length of the data to be send.
 * @param channel Channel to send the frame, same with queue index.
 * @param isNeedTs True to enable timestamp save for the frame
 * @param context pointer to user context to be kept in the tx dirty frame information.
 * @param txOffloadOps The Tx frame checksum offload option.
 * @retval kStatus_Success  Send frame succeed.
 * @retval kStatus_ENET_QOS_TxFrameBusy  Transmit buffer descriptor is busy under transmission.
 *         The transmit busy happens when the data send rate is over the MAC capacity.
 *         The waiting mechanism is recommended to be added after each call return with
 *         kStatus_ENET_QOS_TxFrameBusy.
 */
status_t ENET_QOS_SendFrame(ENET_QOS_Type *base,
                            enet_qos_handle_t *handle,
                            uint8_t *data,
                            uint32_t length,
                            uint8_t channel,
                            bool isNeedTs,
                            void *context,
                            enet_qos_tx_offload_t txOffloadOps);

/*!
 * @brief Reclaim tx descriptors.
 *  This function is used to update the tx descriptor status and
 *  store the tx timestamp when the 1588 feature is enabled.
 *  This is called by the transmit interrupt IRQ handler after the
 *  complete of a frame transmission.
 *
 * @param base    ENET peripheral base address.
 * @param handle The ENET handler pointer. This is the same handler pointer used in the ENET_QOS_Init.
 * @param channel  The tx DMA channel.
 *
 */
void ENET_QOS_ReclaimTxDescriptor(ENET_QOS_Type *base, enet_qos_handle_t *handle, uint8_t channel);

/*!
 * @brief The ENET IRQ handler.
 *
 * @param base  ENET peripheral base address.
 * @param handle The ENET handler pointer.
 */
void ENET_QOS_CommonIRQHandler(ENET_QOS_Type *base, enet_qos_handle_t *handle);

/*!
 * @brief Set the second level IRQ handler, allow user to overwrite the default
 * second level weak IRQ handler.
 *
 * @param base  ENET peripheral base address.
 * @param ISRHandler  The handler to install.
 */
void ENET_QOS_SetISRHandler(ENET_QOS_Type *base, enet_qos_isr_t ISRHandler);

/* @} */
/*!
 * @name ENET Enhanced function operation
 * @{
 */

/*!
 * @brief Correct the ENET PTP 1588 timer in coarse method.
 *
 * @param base  ENET peripheral base address.
 * @param operation The system time operation, refer to "enet_qos_systime_op"
 * @param second The correction second.
 * @param nanosecond The correction nanosecond.
 */
status_t ENET_QOS_Ptp1588CorrectTimerInCoarse(ENET_QOS_Type *base,
                                              enet_qos_systime_op operation,
                                              uint32_t second,
                                              uint32_t nanosecond);

/*!
 * @brief Correct the ENET PTP 1588 timer in fine method.
 *
 *
 * @param base  ENET peripheral base address.
 * @param addend The addend value to be set in the fine method
 * @note Should take refer to the chapter "System time correction" and
 * see the description for the "fine correction method".
 */
status_t ENET_QOS_Ptp1588CorrectTimerInFine(ENET_QOS_Type *base, uint32_t addend);

/*!
 * @brief Get the ENET Time stamp current addend value.
 *
 * @param base  ENET peripheral base address.
 * @return The addend value.
 */
static inline uint32_t ENET_QOS_Ptp1588GetAddend(ENET_QOS_Type *base)
{
    return base->MAC_TIMESTAMP_ADDEND;
}

/*!
 * @brief Gets the current ENET time from the PTP 1588 timer without IRQ disable.
 *
 * @param base  ENET peripheral base address.
 * @param second The PTP 1588 system timer second.
 * @param nanosecond The PTP 1588 system timer nanosecond.
 * For the unit of the nanosecond is 1ns. so the nanosecond is the real nanosecond.
 */
void ENET_QOS_Ptp1588GetTimerNoIRQDisable(ENET_QOS_Type *base, uint64_t *second, uint32_t *nanosecond);

/*!
 * @brief Sets the ENET PTP 1588 PPS control.
 * All channels operate in flexible PPS output mode.
 *
 * @param base  ENET peripheral base address.
 * @param instance The ENET QOS PTP PPS instance.
 * @param trgtMode The target time register mode.
 * @param cmd The target flexible PPS output control command.
 */
static inline status_t ENET_Ptp1588PpsControl(ENET_QOS_Type *base,
                                              enet_qos_ptp_pps_instance_t instance,
                                              enet_qos_ptp_pps_trgt_mode_t trgtMode,
                                              enet_qos_ptp_pps_cmd_t cmd)
{
    uint32_t reg        = 0UL;
    uint8_t shift       = (uint8_t)instance * 8U;
    uint32_t pps_config = ENET_QOS_MAC_PPS_CONTROL_TRGTMODSEL0((uint32_t)trgtMode) |
                          ENET_QOS_MAC_PPS_CONTROL_PPSCTRL_PPSCMD((uint32_t)cmd);

    reg = base->MAC_PPS_CONTROL;

    /* Make sure CMD field is all zero */
    if ((reg & (0xFUL << shift)) != 0UL)
    {
        return kStatus_ENET_QOS_PpsBusy;
    }

    reg &= ~(0xFFUL << shift);
    reg |= (pps_config << shift) | ENET_QOS_MAC_PPS_CONTROL_PPSEN0(1U);

    base->MAC_PPS_CONTROL = reg;

    return kStatus_Success;
}

/*!
 * @brief Sets the ENET OQS PTP 1588 PPS target time registers.
 *
 * @param base  ENET QOS peripheral base address.
 * @param instance The ENET QOS PTP PPS instance.
 * @param seconds The target seconds.
 * @param nanoseconds The target nanoseconds.
 */
status_t ENET_QOS_Ptp1588PpsSetTrgtTime(ENET_QOS_Type *base,
                                        enet_qos_ptp_pps_instance_t instance,
                                        uint32_t seconds,
                                        uint32_t nanoseconds);

/*!
 * @brief Sets the ENET OQS PTP 1588 PPS output signal interval
 *
 * @param base  ENET QOS peripheral base address.
 * @param instance The ENET QOS PTP PPS instance.
 * @param width Signal Width. It is stored in terms of number of
 * units of sub-second increment value. The width value must be
 * lesser than interval value.
 */
static inline void ENET_QOS_Ptp1588PpsSetWidth(ENET_QOS_Type *base,
                                               enet_qos_ptp_pps_instance_t instance,
                                               uint32_t width)
{
    uint32_t *mac_pps_width;

    mac_pps_width = (uint32_t *)((uintptr_t)&base->MAC_PPS0_WIDTH + 0x10U * (uint32_t)instance);

    *mac_pps_width = ENET_QOS_MAC_PPS0_WIDTH_PPSWIDTH0(width);
}

/*!
 * @brief Sets the ENET OQS PTP 1588 PPS output signal width
 *
 * @param base  ENET QOS peripheral base address.
 * @param instance The ENET QOS PTP PPS instance.
 * @param interval Signal Interval. It is stored in terms of number of
 * units of sub-second increment value.
 */
static inline void ENET_QOS_Ptp1588PpsSetInterval(ENET_QOS_Type *base,
                                                  enet_qos_ptp_pps_instance_t instance,
                                                  uint32_t interval)
{
    uint32_t *mac_pps_interval;

    mac_pps_interval = (uint32_t *)((uintptr_t)&base->MAC_PPS0_INTERVAL + 0x10U * (uint32_t)instance);

    *mac_pps_interval = ENET_QOS_MAC_PPS0_INTERVAL_PPSINT0(interval);
}

/*!
 * @brief Gets the current ENET time from the PTP 1588 timer.
 *
 * @param base  ENET peripheral base address.
 * @param second The PTP 1588 system timer second.
 * @param nanosecond The PTP 1588 system timer nanosecond.
 * For the unit of the nanosecond is 1ns.so the nanosecond is the real nanosecond.
 */
void ENET_QOS_Ptp1588GetTimer(ENET_QOS_Type *base, uint64_t *second, uint32_t *nanosecond);

/*!
 * @brief Gets the time stamp of the transmit frame.
 *
 * This function is used for PTP stack to get the timestamp captured by the ENET driver.
 *
 * @param handle The ENET handler pointer.This is the same state pointer used in
 *        ENET_QOS_Init.
 * @param txFrame Input parameter, pointer to @ref enet_qos_frame_info_t for saving read out frame information.
 * @param channel Channel for searching the tx frame.
 */
void ENET_QOS_GetTxFrame(enet_qos_handle_t *handle, enet_qos_frame_info_t *txFrame, uint8_t channel);

/*!
 * @brief Receives one frame in specified BD ring with zero copy.
 *
 * This function will use the user-defined allocate and free callback. Every time application gets one frame through
 * this function, driver will allocate new buffers for the BDs whose buffers have been taken by application.
 * @note This function will drop current frame and update related BDs as available for DMA if new buffers allocating
 * fails. Application must provide a memory pool including at least BD number + 1 buffers(+2 if enable double buffer)
 * to make this function work normally. If user calls this function in Rx interrupt handler, be careful that this
 * function makes Rx BD ready with allocating new buffer(normal) or updating current BD(out of memory). If there's
 * always new Rx frame input, Rx interrupt will be triggered forever. Application need to disable Rx interrupt according
 * to specific design in this case.
 *
 * @param base   ENET peripheral base address.
 * @param handle The ENET handler pointer. This is the same handler pointer used in the ENET_Init.
 * @param rxFrame The received frame information structure provided by user.
 * @param channel Channel for searching the rx frame.
 * @retval kStatus_Success  Succeed to get one frame and allocate new memory for Rx buffer.
 * @retval kStatus_ENET_QOS_RxFrameEmpty  There's no Rx frame in the BD.
 * @retval kStatus_ENET_QOS_RxFrameError  There's issue in this receiving.
 * @retval kStatus_ENET_QOS_RxFrameDrop  There's no new buffer memory for BD, drop this frame.
 */
status_t ENET_QOS_GetRxFrame(ENET_QOS_Type *base,
                             enet_qos_handle_t *handle,
                             enet_qos_rx_frame_struct_t *rxFrame,
                             uint8_t channel);

/* @} */

#if defined(__cplusplus)
}
#endif

/*! @}*/

#endif /* _FSL_ENET_QOS_H_ */<|MERGE_RESOLUTION|>--- conflicted
+++ resolved
@@ -32,11 +32,7 @@
 /*! @name Driver version */
 /*@{*/
 /*! @brief Defines the driver version. */
-<<<<<<< HEAD
-#define FSL_ENET_QOS_DRIVER_VERSION (MAKE_VERSION(2, 5, 3))
-=======
 #define FSL_ENET_QOS_DRIVER_VERSION (MAKE_VERSION(2, 6, 0))
->>>>>>> 16897e8a
 /*@}*/
 
 /*! @name Control and status region bit masks of the receive buffer descriptor. */
@@ -1005,7 +1001,6 @@
  * @param portAddr  The MDIO port address(PHY address).
  * @param devAddr  The device address.
  * @param regAddr  The PHY register address.
-<<<<<<< HEAD
  */
 void ENET_QOS_StartExtC45SMIRead(ENET_QOS_Type *base, uint8_t portAddr, uint8_t devAddr, uint16_t regAddr);
 
@@ -1031,33 +1026,6 @@
  * @return kStatus_Success  MDIO access succeeds.
  * @return kStatus_Timeout  MDIO access timeout.
  */
-=======
- */
-void ENET_QOS_StartExtC45SMIRead(ENET_QOS_Type *base, uint8_t portAddr, uint8_t devAddr, uint16_t regAddr);
-
-/*!
- * @brief MDIO write with IEEE802.3 MDIO Clause 22 format.
- *
- * @param base  ENET peripheral base address.
- * @param phyAddr  The PHY address.
- * @param regAddr  The PHY register.
- * @param data  The data written to PHY.
- * @return kStatus_Success  MDIO access succeeds.
- * @return kStatus_Timeout  MDIO access timeout.
- */
-status_t ENET_QOS_MDIOWrite(ENET_QOS_Type *base, uint8_t phyAddr, uint8_t regAddr, uint16_t data);
-
-/*!
- * @brief MDIO read with IEEE802.3 MDIO Clause 22 format.
- *
- * @param base  ENET peripheral base address.
- * @param phyAddr  The PHY address.
- * @param regAddr  The PHY register.
- * @param pData  The data read from PHY.
- * @return kStatus_Success  MDIO access succeeds.
- * @return kStatus_Timeout  MDIO access timeout.
- */
->>>>>>> 16897e8a
 status_t ENET_QOS_MDIORead(ENET_QOS_Type *base, uint8_t phyAddr, uint8_t regAddr, uint16_t *pData);
 
 /*!
