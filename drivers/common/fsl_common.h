--- conflicted
+++ resolved
@@ -193,20 +193,12 @@
     kStatusGroup_QUEUEDSPI      = 158, /*!< Group number for QSPI status codes. */
     kStatusGroup_POWER_MANAGER  = 159, /*!< Group number for POWER_MANAGER status codes. */
     kStatusGroup_IPED           = 160, /*!< Group number for IPED status codes. */
-<<<<<<< HEAD
-    kStatusGroup_CSS_PKC        = 161, /*!< Group number for CSS PKC status codes. */
-    kStatusGroup_HOSTIF         = 162, /*!< Group number for HOSTIF status codes. */
-    kStatusGroup_CLIF           = 163, /*!< Group number for CLIF status codes. */
-    kStatusGroup_BMA            = 164, /*!< Group number for BMA status codes. */
-    kStatusGroup_NETC           = 165, /*!< Group number for NETC status codes. */
-=======
     kStatusGroup_ELS_PKC        = 161, /*!< Group number for ELS PKC status codes. */
     kStatusGroup_CSS_PKC        = 162, /*!< Group number for CSS PKC status codes. */
     kStatusGroup_HOSTIF         = 163, /*!< Group number for HOSTIF status codes. */
     kStatusGroup_CLIF           = 164, /*!< Group number for CLIF status codes. */
     kStatusGroup_BMA            = 165, /*!< Group number for BMA status codes. */
     kStatusGroup_NETC           = 166, /*!< Group number for NETC status codes. */
->>>>>>> 16897e8a
 };
 
 /*! \public
@@ -272,6 +264,7 @@
 #endif
 /* @} */
 
+
 /*! @name Suppress fallthrough warning macro */
 /* For switch case code block, if case section ends without "break;" statement, there wil be
  fallthrough warning with compiler flag -Wextra or -Wimplicit-fallthrough=n when using armgcc.
@@ -332,11 +325,7 @@
 
 #if (defined(__DSC__) && defined(__CW__))
 #include "fsl_common_dsc.h"
-<<<<<<< HEAD
-#elif defined(__XCC__) || defined(__XTENSA__)
-=======
 #elif defined(__XTENSA__)
->>>>>>> 16897e8a
 #include "fsl_common_dsp.h"
 #else
 #include "fsl_common_arm.h"
