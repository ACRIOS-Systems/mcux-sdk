/*
 * Copyright (c) 2015-2016, Freescale Semiconductor, Inc.
 * Copyright 2016-2022 NXP
 * All rights reserved.
 *
 * SPDX-License-Identifier: BSD-3-Clause
 */

#ifndef FSL_COMMON_ARM_H_
#define FSL_COMMON_ARM_H_

/*
 * For CMSIS pack RTE.
 * CMSIS pack RTE generates "RTC_Components.h" which contains the statements
 * of the related <RTE_Components_h> element for all selected software components.
 */
#ifdef _RTE_
#include "RTE_Components.h"
#endif

/*!
 * @addtogroup ksdk_common
 * @{
 */

/*! @name Atomic modification
 *
 * These macros are used for atomic access, such as read-modify-write
 * to the peripheral registers.
 *
 * - SDK_ATOMIC_LOCAL_ADD
 * - SDK_ATOMIC_LOCAL_SET
 * - SDK_ATOMIC_LOCAL_CLEAR
 * - SDK_ATOMIC_LOCAL_TOGGLE
 * - SDK_ATOMIC_LOCAL_CLEAR_AND_SET
 *
 * Take SDK_ATOMIC_LOCAL_CLEAR_AND_SET as an example: the parameter @c addr
 * means the address of the peripheral register or variable you want to modify
 * atomically, the parameter @c clearBits is the bits to clear, the parameter
 * @c setBits it the bits to set.
 * For example, to set a 32-bit register bit1:bit0 to 0b10, use like this:
 *
 * @code
   volatile uint32_t * reg = (volatile uint32_t *)REG_ADDR;

   SDK_ATOMIC_LOCAL_CLEAR_AND_SET(reg, 0x03, 0x02);
   @endcode
 *
 * In this example, the register bit1:bit0 are cleared and bit1 is set, as a result,
 * register bit1:bit0 = 0b10.
 *
 * @note For the platforms don't support exclusive load and store, these macros
 * disable the global interrupt to pretect the modification.
 *
 * @note These macros only guarantee the local processor atomic operations. For
 * the multi-processor devices, use hardware semaphore such as SEMA42 to
 * guarantee exclusive access if necessary.
 *
 * @{
 */

/* clang-format off */
#if ((defined(__ARM_ARCH_7M__     ) && (__ARM_ARCH_7M__      == 1)) || \
     (defined(__ARM_ARCH_7EM__    ) && (__ARM_ARCH_7EM__     == 1)) || \
     (defined(__ARM_ARCH_8M_MAIN__) && (__ARM_ARCH_8M_MAIN__ == 1)) || \
     (defined(__ARM_ARCH_8M_BASE__) && (__ARM_ARCH_8M_BASE__ == 1)))
/* clang-format on */

/* If the LDREX and STREX are supported, use them. */
#define _SDK_ATOMIC_LOCAL_OPS_1BYTE(addr, val, ops) \
    do                                              \
    {                                               \
        (val) = __LDREXB(addr);                     \
        (ops);                                      \
    } while (0UL != __STREXB((val), (addr)))

#define _SDK_ATOMIC_LOCAL_OPS_2BYTE(addr, val, ops) \
    do                                              \
    {                                               \
        (val) = __LDREXH(addr);                     \
        (ops);                                      \
    } while (0UL != __STREXH((val), (addr)))

#define _SDK_ATOMIC_LOCAL_OPS_4BYTE(addr, val, ops) \
    do                                              \
    {                                               \
        (val) = __LDREXW(addr);                     \
        (ops);                                      \
    } while (0UL != __STREXW((val), (addr)))

static inline void _SDK_AtomicLocalAdd1Byte(volatile uint8_t *addr, uint8_t val)
{
    uint8_t s_val;

    _SDK_ATOMIC_LOCAL_OPS_1BYTE(addr, s_val, s_val += val);
}

static inline void _SDK_AtomicLocalAdd2Byte(volatile uint16_t *addr, uint16_t val)
{
    uint16_t s_val;

    _SDK_ATOMIC_LOCAL_OPS_2BYTE(addr, s_val, s_val += val);
}

static inline void _SDK_AtomicLocalAdd4Byte(volatile uint32_t *addr, uint32_t val)
{
    uint32_t s_val;

    _SDK_ATOMIC_LOCAL_OPS_4BYTE(addr, s_val, s_val += val);
}

static inline void _SDK_AtomicLocalSub1Byte(volatile uint8_t *addr, uint8_t val)
{
    uint8_t s_val;

    _SDK_ATOMIC_LOCAL_OPS_1BYTE(addr, s_val, s_val -= val);
}

static inline void _SDK_AtomicLocalSub2Byte(volatile uint16_t *addr, uint16_t val)
{
    uint16_t s_val;

    _SDK_ATOMIC_LOCAL_OPS_2BYTE(addr, s_val, s_val -= val);
}

static inline void _SDK_AtomicLocalSub4Byte(volatile uint32_t *addr, uint32_t val)
{
    uint32_t s_val;

    _SDK_ATOMIC_LOCAL_OPS_4BYTE(addr, s_val, s_val -= val);
}

static inline void _SDK_AtomicLocalSet1Byte(volatile uint8_t *addr, uint8_t bits)
{
    uint8_t s_val;

    _SDK_ATOMIC_LOCAL_OPS_1BYTE(addr, s_val, s_val |= bits);
}

static inline void _SDK_AtomicLocalSet2Byte(volatile uint16_t *addr, uint16_t bits)
{
    uint16_t s_val;

    _SDK_ATOMIC_LOCAL_OPS_2BYTE(addr, s_val, s_val |= bits);
}

static inline void _SDK_AtomicLocalSet4Byte(volatile uint32_t *addr, uint32_t bits)
{
    uint32_t s_val;

    _SDK_ATOMIC_LOCAL_OPS_4BYTE(addr, s_val, s_val |= bits);
}

static inline void _SDK_AtomicLocalClear1Byte(volatile uint8_t *addr, uint8_t bits)
{
    uint8_t s_val;

    _SDK_ATOMIC_LOCAL_OPS_1BYTE(addr, s_val, s_val &= ~bits);
}

static inline void _SDK_AtomicLocalClear2Byte(volatile uint16_t *addr, uint16_t bits)
{
    uint16_t s_val;

    _SDK_ATOMIC_LOCAL_OPS_2BYTE(addr, s_val, s_val &= ~bits);
}

static inline void _SDK_AtomicLocalClear4Byte(volatile uint32_t *addr, uint32_t bits)
{
    uint32_t s_val;

    _SDK_ATOMIC_LOCAL_OPS_4BYTE(addr, s_val, s_val &= ~bits);
}

static inline void _SDK_AtomicLocalToggle1Byte(volatile uint8_t *addr, uint8_t bits)
{
    uint8_t s_val;

    _SDK_ATOMIC_LOCAL_OPS_1BYTE(addr, s_val, s_val ^= bits);
}

static inline void _SDK_AtomicLocalToggle2Byte(volatile uint16_t *addr, uint16_t bits)
{
    uint16_t s_val;

    _SDK_ATOMIC_LOCAL_OPS_2BYTE(addr, s_val, s_val ^= bits);
}

static inline void _SDK_AtomicLocalToggle4Byte(volatile uint32_t *addr, uint32_t bits)
{
    uint32_t s_val;

    _SDK_ATOMIC_LOCAL_OPS_4BYTE(addr, s_val, s_val ^= bits);
}

static inline void _SDK_AtomicLocalClearAndSet1Byte(volatile uint8_t *addr, uint8_t clearBits, uint8_t setBits)
{
    uint8_t s_val;

    _SDK_ATOMIC_LOCAL_OPS_1BYTE(addr, s_val, s_val = (s_val & ~clearBits) | setBits);
}

static inline void _SDK_AtomicLocalClearAndSet2Byte(volatile uint16_t *addr, uint16_t clearBits, uint16_t setBits)
{
    uint16_t s_val;

    _SDK_ATOMIC_LOCAL_OPS_2BYTE(addr, s_val, s_val = (s_val & ~clearBits) | setBits);
}

static inline void _SDK_AtomicLocalClearAndSet4Byte(volatile uint32_t *addr, uint32_t clearBits, uint32_t setBits)
{
    uint32_t s_val;

    _SDK_ATOMIC_LOCAL_OPS_4BYTE(addr, s_val, s_val = (s_val & ~clearBits) | setBits);
}

#define SDK_ATOMIC_LOCAL_ADD(addr, val)                                                                                        \
    ((1UL == sizeof(*(addr))) ?                                                                                                \
         _SDK_AtomicLocalAdd1Byte((volatile uint8_t *)(volatile void *)(addr), (uint8_t)(val)) :                               \
         ((2UL == sizeof(*(addr))) ? _SDK_AtomicLocalAdd2Byte((volatile uint16_t *)(volatile void *)(addr), (uint16_t)(val)) : \
                                     _SDK_AtomicLocalAdd4Byte((volatile uint32_t *)(volatile void *)(addr), (uint32_t)(val))))

#define SDK_ATOMIC_LOCAL_SUB(addr, val)                                                                                        \
    ((1UL == sizeof(*(addr))) ?                                                                                                \
         _SDK_AtomicLocalSub1Byte((volatile uint8_t *)(volatile void *)(addr), (uint8_t)(val)) :                               \
         ((2UL == sizeof(*(addr))) ? _SDK_AtomicLocalSub2Byte((volatile uint16_t *)(volatile void *)(addr), (uint16_t)(val)) : \
                                     _SDK_AtomicLocalSub4Byte((volatile uint32_t *)(volatile void *)(addr), (uint32_t)(val))))

#define SDK_ATOMIC_LOCAL_SET(addr, bits)                                                                                        \
    ((1UL == sizeof(*(addr))) ?                                                                                                 \
         _SDK_AtomicLocalSet1Byte((volatile uint8_t *)(volatile void *)(addr), (uint8_t)(bits)) :                               \
         ((2UL == sizeof(*(addr))) ? _SDK_AtomicLocalSet2Byte((volatile uint16_t *)(volatile void *)(addr), (uint16_t)(bits)) : \
                                     _SDK_AtomicLocalSet4Byte((volatile uint32_t *)(volatile void *)(addr), (uint32_t)(bits))))

#define SDK_ATOMIC_LOCAL_CLEAR(addr, bits)                                                                 \
    ((1UL == sizeof(*(addr))) ?                                                                            \
         _SDK_AtomicLocalClear1Byte((volatile uint8_t *)(volatile void *)(addr), (uint8_t)(bits)) :        \
         ((2UL == sizeof(*(addr))) ?                                                                       \
              _SDK_AtomicLocalClear2Byte((volatile uint16_t *)(volatile void *)(addr), (uint16_t)(bits)) : \
              _SDK_AtomicLocalClear4Byte((volatile uint32_t *)(volatile void *)(addr), (uint32_t)(bits))))

#define SDK_ATOMIC_LOCAL_TOGGLE(addr, bits)                                                                 \
    ((1UL == sizeof(*(addr))) ?                                                                             \
         _SDK_AtomicLocalToggle1Byte((volatile uint8_t *)(volatile void *)(addr), (uint8_t)(bits)) :        \
         ((2UL == sizeof(*(addr))) ?                                                                        \
              _SDK_AtomicLocalToggle2Byte((volatile uint16_t *)(volatile void *)(addr), (uint16_t)(bits)) : \
              _SDK_AtomicLocalToggle4Byte((volatile uint32_t *)(volatile void *)(addr), (uint32_t)(bits))))

#define SDK_ATOMIC_LOCAL_CLEAR_AND_SET(addr, clearBits, setBits)                                                                           \
    ((1UL == sizeof(*(addr))) ?                                                                                                            \
         _SDK_AtomicLocalClearAndSet1Byte((volatile uint8_t *)(volatile void *)(addr), (uint8_t)(clearBits), (uint8_t)(setBits)) :         \
         ((2UL == sizeof(*(addr))) ?                                                                                                       \
              _SDK_AtomicLocalClearAndSet2Byte((volatile uint16_t *)(volatile void *)(addr), (uint16_t)(clearBits), (uint16_t)(setBits)) : \
              _SDK_AtomicLocalClearAndSet4Byte((volatile uint32_t *)(volatile void *)(addr), (uint32_t)(clearBits), (uint32_t)(setBits))))
#else

#define SDK_ATOMIC_LOCAL_ADD(addr, val)      \
    do                                       \
    {                                        \
        uint32_t s_atomicOldInt;             \
        s_atomicOldInt = DisableGlobalIRQ(); \
        *(addr) += (val);                    \
        EnableGlobalIRQ(s_atomicOldInt);     \
    } while (false)

#define SDK_ATOMIC_LOCAL_SUB(addr, val)      \
    do                                       \
    {                                        \
        uint32_t s_atomicOldInt;             \
        s_atomicOldInt = DisableGlobalIRQ(); \
        *(addr) -= (val);                    \
        EnableGlobalIRQ(s_atomicOldInt);     \
    } while (false)

#define SDK_ATOMIC_LOCAL_SET(addr, bits)     \
    do                                       \
    {                                        \
        uint32_t s_atomicOldInt;             \
        s_atomicOldInt = DisableGlobalIRQ(); \
        *(addr) |= (bits);                   \
        EnableGlobalIRQ(s_atomicOldInt);     \
    } while (false)

#define SDK_ATOMIC_LOCAL_CLEAR(addr, bits)   \
    do                                       \
    {                                        \
        uint32_t s_atomicOldInt;             \
        s_atomicOldInt = DisableGlobalIRQ(); \
        *(addr) &= ~(bits);                  \
        EnableGlobalIRQ(s_atomicOldInt);     \
    } while (false)

#define SDK_ATOMIC_LOCAL_TOGGLE(addr, bits)  \
    do                                       \
    {                                        \
        uint32_t s_atomicOldInt;             \
        s_atomicOldInt = DisableGlobalIRQ(); \
        *(addr) ^= (bits);                   \
        EnableGlobalIRQ(s_atomicOldInt);     \
    } while (false)

#define SDK_ATOMIC_LOCAL_CLEAR_AND_SET(addr, clearBits, setBits) \
    do                                                           \
    {                                                            \
        uint32_t s_atomicOldInt;                                 \
        s_atomicOldInt = DisableGlobalIRQ();                     \
        *(addr)        = (*(addr) & ~(clearBits)) | (setBits);   \
        EnableGlobalIRQ(s_atomicOldInt);                         \
    } while (false)

#endif
/* @} */

/*! @name Timer utilities */
/* @{ */
/*! Macro to convert a microsecond period to raw count value */
#define USEC_TO_COUNT(us, clockFreqInHz) (uint64_t)(((uint64_t)(us) * (clockFreqInHz)) / 1000000U)
/*! Macro to convert a raw count value to microsecond */
#define COUNT_TO_USEC(count, clockFreqInHz) (uint64_t)((uint64_t)(count)*1000000U / (clockFreqInHz))

/*! Macro to convert a millisecond period to raw count value */
#define MSEC_TO_COUNT(ms, clockFreqInHz) (uint64_t)((uint64_t)(ms) * (clockFreqInHz) / 1000U)
/*! Macro to convert a raw count value to millisecond */
#define COUNT_TO_MSEC(count, clockFreqInHz) (uint64_t)((uint64_t)(count)*1000U / (clockFreqInHz))
/* @} */

/*! @name ISR exit barrier
 * @{
 *
 * ARM errata 838869, affects Cortex-M4, Cortex-M4F Store immediate overlapping
 * exception return operation might vector to incorrect interrupt.
 * For Cortex-M7, if core speed much faster than peripheral register write speed,
 * the peripheral interrupt flags may be still set after exiting ISR, this results to
 * the same error similar with errata 83869.
 */
#if (defined __CORTEX_M) && ((__CORTEX_M == 4U) || (__CORTEX_M == 7U))
#define SDK_ISR_EXIT_BARRIER __DSB()
#else
#define SDK_ISR_EXIT_BARRIER
#endif

/* @} */

/*! @name Alignment variable definition macros */
/* @{ */
#if (defined(__ICCARM__))
/*
 * Workaround to disable MISRA C message suppress warnings for IAR compiler.
 * http:/ /supp.iar.com/Support/?note=24725
 */
_Pragma("diag_suppress=Pm120")
#define SDK_PRAGMA(x) _Pragma(#x)
    _Pragma("diag_error=Pm120")
/*! Macro to define a variable with alignbytes alignment */
#define SDK_ALIGN(var, alignbytes) SDK_PRAGMA(data_alignment = alignbytes) var
#elif defined(__CC_ARM) || defined(__ARMCC_VERSION)
/*! Macro to define a variable with alignbytes alignment */
#define SDK_ALIGN(var, alignbytes) __attribute__((aligned(alignbytes))) var
#elif defined(__GNUC__)
/*! Macro to define a variable with alignbytes alignment */
#define SDK_ALIGN(var, alignbytes) var __attribute__((aligned(alignbytes)))
#else
#error Toolchain not supported
#endif

/*! Macro to define a variable with L1 d-cache line size alignment */
#if defined(FSL_FEATURE_L1DCACHE_LINESIZE_BYTE)
#define SDK_L1DCACHE_ALIGN(var) SDK_ALIGN(var, FSL_FEATURE_L1DCACHE_LINESIZE_BYTE)
#endif
/*! Macro to define a variable with L2 cache line size alignment */
#if defined(FSL_FEATURE_L2CACHE_LINESIZE_BYTE)
#define SDK_L2CACHE_ALIGN(var) SDK_ALIGN(var, FSL_FEATURE_L2CACHE_LINESIZE_BYTE)
#endif

/*! Macro to change a value to a given size aligned value */
#define SDK_SIZEALIGN(var, alignbytes) \
    ((unsigned int)((var) + ((alignbytes)-1U)) & (unsigned int)(~(unsigned int)((alignbytes)-1U)))
/* @} */

/*! @name Non-cacheable region definition macros */
/* For initialized non-zero non-cacheable variables, please using "AT_NONCACHEABLE_SECTION_INIT(var) ={xx};" or
 * "AT_NONCACHEABLE_SECTION_ALIGN_INIT(var) ={xx};" in your projects to define them, for zero-inited non-cacheable
 * variables, please using "AT_NONCACHEABLE_SECTION(var);" or "AT_NONCACHEABLE_SECTION_ALIGN(var);" to define them,
 * these zero-inited variables will be initialized to zero in system startup.
 */
/* @{ */

#if ((!(defined(FSL_FEATURE_HAS_NO_NONCACHEABLE_SECTION) && FSL_FEATURE_HAS_NO_NONCACHEABLE_SECTION)) && \
     defined(FSL_FEATURE_L1ICACHE_LINESIZE_BYTE))

#if (defined(__ICCARM__))
#define AT_NONCACHEABLE_SECTION(var)                   var @"NonCacheable"
#define AT_NONCACHEABLE_SECTION_ALIGN(var, alignbytes) SDK_PRAGMA(data_alignment = alignbytes) var @"NonCacheable"
#define AT_NONCACHEABLE_SECTION_INIT(var)              var @"NonCacheable.init"
#define AT_NONCACHEABLE_SECTION_ALIGN_INIT(var, alignbytes) \
    SDK_PRAGMA(data_alignment = alignbytes) var @"NonCacheable.init"

#elif (defined(__CC_ARM) || defined(__ARMCC_VERSION))
#define AT_NONCACHEABLE_SECTION_INIT(var) __attribute__((section("NonCacheable.init"))) var
#define AT_NONCACHEABLE_SECTION_ALIGN_INIT(var, alignbytes) \
    __attribute__((section("NonCacheable.init"))) __attribute__((aligned(alignbytes))) var
#if (defined(__CC_ARM))
#define AT_NONCACHEABLE_SECTION(var) __attribute__((section("NonCacheable"), zero_init)) var
#define AT_NONCACHEABLE_SECTION_ALIGN(var, alignbytes) \
    __attribute__((section("NonCacheable"), zero_init)) __attribute__((aligned(alignbytes))) var
#else
#define AT_NONCACHEABLE_SECTION(var) __attribute__((section(".bss.NonCacheable"))) var
#define AT_NONCACHEABLE_SECTION_ALIGN(var, alignbytes) \
    __attribute__((section(".bss.NonCacheable"))) __attribute__((aligned(alignbytes))) var
#endif

<<<<<<< HEAD
#elif (defined(__GNUC__)) || defined(DOXYGEN_OUTPUT)
#if defined(__ARM_ARCH_8A__) /* This macro is ARMv8-A specific */
#define __CS "//"
#else
#define __CS "@"
#endif

=======
#elif (defined(__GNUC__))
>>>>>>> 989f3fc7
/* For GCC, when the non-cacheable section is required, please define "__STARTUP_INITIALIZE_NONCACHEDATA"
 * in your projects to make sure the non-cacheable section variables will be initialized in system startup.
 */
#define AT_NONCACHEABLE_SECTION_INIT(var) __attribute__((section("NonCacheable.init"))) var
#define AT_NONCACHEABLE_SECTION_ALIGN_INIT(var, alignbytes) \
    __attribute__((section("NonCacheable.init"))) var __attribute__((aligned(alignbytes)))
#define AT_NONCACHEABLE_SECTION(var) __attribute__((section("NonCacheable,\"aw\",%nobits " __CS))) var
#define AT_NONCACHEABLE_SECTION_ALIGN(var, alignbytes) \
    __attribute__((section("NonCacheable,\"aw\",%nobits " __CS))) var __attribute__((aligned(alignbytes)))
#else
#error Toolchain not supported.
#endif

#else

#define AT_NONCACHEABLE_SECTION(var)                        var
#define AT_NONCACHEABLE_SECTION_ALIGN(var, alignbytes)      SDK_ALIGN(var, alignbytes)
#define AT_NONCACHEABLE_SECTION_INIT(var)                   var
#define AT_NONCACHEABLE_SECTION_ALIGN_INIT(var, alignbytes) SDK_ALIGN(var, alignbytes)

#endif

/* @} */

/*!
 * @name Time sensitive region
 * @{
 */
#if (defined(__ICCARM__))
#define AT_QUICKACCESS_SECTION_CODE(func) func @"CodeQuickAccess"
#define AT_QUICKACCESS_SECTION_DATA(var)  var @"DataQuickAccess"
#define AT_QUICKACCESS_SECTION_DATA_ALIGN(var, alignbytes) \
    SDK_PRAGMA(data_alignment = alignbytes) var @"DataQuickAccess"
#elif (defined(__CC_ARM) || defined(__ARMCC_VERSION))
#define AT_QUICKACCESS_SECTION_CODE(func) __attribute__((section("CodeQuickAccess"), __noinline__)) func
#define AT_QUICKACCESS_SECTION_DATA(var)  __attribute__((section("DataQuickAccess"))) var
#define AT_QUICKACCESS_SECTION_DATA_ALIGN(var, alignbytes) \
    __attribute__((section("DataQuickAccess"))) __attribute__((aligned(alignbytes))) var
#elif (defined(__GNUC__))
#define AT_QUICKACCESS_SECTION_CODE(func) __attribute__((section("CodeQuickAccess"), __noinline__)) func
#define AT_QUICKACCESS_SECTION_DATA(var)  __attribute__((section("DataQuickAccess"))) var
#define AT_QUICKACCESS_SECTION_DATA_ALIGN(var, alignbytes) \
    __attribute__((section("DataQuickAccess"))) var __attribute__((aligned(alignbytes)))
#else
#error Toolchain not supported.
#endif /* defined(__ICCARM__) */

/*! @name Ram Function */
#if (defined(__ICCARM__))
#define RAMFUNCTION_SECTION_CODE(func) func @"RamFunction"
#elif (defined(__CC_ARM) || defined(__ARMCC_VERSION))
#define RAMFUNCTION_SECTION_CODE(func) __attribute__((section("RamFunction"))) func
#elif (defined(__GNUC__))
#define RAMFUNCTION_SECTION_CODE(func) __attribute__((section("RamFunction"))) func
#else
#error Toolchain not supported.
#endif /* defined(__ICCARM__) */
/* @} */

#if defined(__ARMCC_VERSION) && (__ARMCC_VERSION >= 6010050)
        void DefaultISR(void);
#endif

/*
 * The fsl_clock.h is included here because it needs MAKE_VERSION/MAKE_STATUS/status_t
 * defined in previous of this file.
 */
#include "fsl_clock.h"

/*
 * Chip level peripheral reset API, for MCUs that implement peripheral reset control external to a peripheral
 */
#if ((defined(FSL_FEATURE_SOC_SYSCON_COUNT) && (FSL_FEATURE_SOC_SYSCON_COUNT > 0)) || \
     (defined(FSL_FEATURE_SOC_ASYNC_SYSCON_COUNT) && (FSL_FEATURE_SOC_ASYNC_SYSCON_COUNT > 0)))
#include "fsl_reset.h"
#endif

/*******************************************************************************
 * API
 ******************************************************************************/

#if defined(__cplusplus)
extern "C" {
#endif /* __cplusplus*/

/*!
 * @brief Enable specific interrupt.
 *
 * Enable LEVEL1 interrupt. For some devices, there might be multiple interrupt
 * levels. For example, there are NVIC and intmux. Here the interrupts connected
 * to NVIC are the LEVEL1 interrupts, because they are routed to the core directly.
 * The interrupts connected to intmux are the LEVEL2 interrupts, they are routed
 * to NVIC first then routed to core.
 *
 * This function only enables the LEVEL1 interrupts. The number of LEVEL1 interrupts
 * is indicated by the feature macro FSL_FEATURE_NUMBER_OF_LEVEL1_INT_VECTORS.
 *
 * @param interrupt The IRQ number.
 * @retval kStatus_Success Interrupt enabled successfully
 * @retval kStatus_Fail Failed to enable the interrupt
 */
static inline status_t EnableIRQ(IRQn_Type interrupt)
{
    status_t status = kStatus_Success;

    if (NotAvail_IRQn == interrupt)
    {
        status = kStatus_Fail;
    }

#if defined(FSL_FEATURE_NUMBER_OF_LEVEL1_INT_VECTORS) && (FSL_FEATURE_NUMBER_OF_LEVEL1_INT_VECTORS > 0)
    else if ((int32_t)interrupt >= (int32_t)FSL_FEATURE_NUMBER_OF_LEVEL1_INT_VECTORS)
    {
        status = kStatus_Fail;
    }
#endif

    else
    {
#if defined(__GIC_PRIO_BITS)
        GIC_EnableIRQ(interrupt);
#else
        NVIC_EnableIRQ(interrupt);
#endif
    }

    return status;
}

/*!
 * @brief Disable specific interrupt.
 *
 * Disable LEVEL1 interrupt. For some devices, there might be multiple interrupt
 * levels. For example, there are NVIC and intmux. Here the interrupts connected
 * to NVIC are the LEVEL1 interrupts, because they are routed to the core directly.
 * The interrupts connected to intmux are the LEVEL2 interrupts, they are routed
 * to NVIC first then routed to core.
 *
 * This function only disables the LEVEL1 interrupts. The number of LEVEL1 interrupts
 * is indicated by the feature macro FSL_FEATURE_NUMBER_OF_LEVEL1_INT_VECTORS.
 *
 * @param interrupt The IRQ number.
 * @retval kStatus_Success Interrupt disabled successfully
 * @retval kStatus_Fail Failed to disable the interrupt
 */
static inline status_t DisableIRQ(IRQn_Type interrupt)
{
    status_t status = kStatus_Success;

    if (NotAvail_IRQn == interrupt)
    {
        status = kStatus_Fail;
    }

#if defined(FSL_FEATURE_NUMBER_OF_LEVEL1_INT_VECTORS) && (FSL_FEATURE_NUMBER_OF_LEVEL1_INT_VECTORS > 0)
    else if ((int32_t)interrupt >= (int32_t)FSL_FEATURE_NUMBER_OF_LEVEL1_INT_VECTORS)
    {
        status = kStatus_Fail;
    }
#endif

    else
    {
#if defined(__GIC_PRIO_BITS)
        GIC_DisableIRQ(interrupt);
#else
        NVIC_DisableIRQ(interrupt);
#endif
    }

    return status;
}

#if defined(__GIC_PRIO_BITS)
#define NVIC_SetPriority(irq, prio) do {} while(0)
#endif

/*!
 * @brief Enable the IRQ, and also set the interrupt priority.
 *
 * Only handle LEVEL1 interrupt. For some devices, there might be multiple interrupt
 * levels. For example, there are NVIC and intmux. Here the interrupts connected
 * to NVIC are the LEVEL1 interrupts, because they are routed to the core directly.
 * The interrupts connected to intmux are the LEVEL2 interrupts, they are routed
 * to NVIC first then routed to core.
 *
 * This function only handles the LEVEL1 interrupts. The number of LEVEL1 interrupts
 * is indicated by the feature macro FSL_FEATURE_NUMBER_OF_LEVEL1_INT_VECTORS.
 *
 * @param interrupt The IRQ to Enable.
 * @param priNum Priority number set to interrupt controller register.
 * @retval kStatus_Success Interrupt priority set successfully
 * @retval kStatus_Fail Failed to set the interrupt priority.
 */
static inline status_t EnableIRQWithPriority(IRQn_Type interrupt, uint8_t priNum)
{
    status_t status = kStatus_Success;

    if (NotAvail_IRQn == interrupt)
    {
        status = kStatus_Fail;
    }

#if defined(FSL_FEATURE_NUMBER_OF_LEVEL1_INT_VECTORS) && (FSL_FEATURE_NUMBER_OF_LEVEL1_INT_VECTORS > 0)
    else if ((int32_t)interrupt >= (int32_t)FSL_FEATURE_NUMBER_OF_LEVEL1_INT_VECTORS)
    {
        status = kStatus_Fail;
    }
#endif

    else
    {
#if defined(__GIC_PRIO_BITS)
        GIC_SetPriority(interrupt, priNum);
        GIC_EnableIRQ(interrupt);
#else
        NVIC_SetPriority(interrupt, priNum);
        NVIC_EnableIRQ(interrupt);
#endif
    }

    return status;
}

/*!
 * @brief Set the IRQ priority.
 *
 * Only handle LEVEL1 interrupt. For some devices, there might be multiple interrupt
 * levels. For example, there are NVIC and intmux. Here the interrupts connected
 * to NVIC are the LEVEL1 interrupts, because they are routed to the core directly.
 * The interrupts connected to intmux are the LEVEL2 interrupts, they are routed
 * to NVIC first then routed to core.
 *
 * This function only handles the LEVEL1 interrupts. The number of LEVEL1 interrupts
 * is indicated by the feature macro FSL_FEATURE_NUMBER_OF_LEVEL1_INT_VECTORS.
 *
 * @param interrupt The IRQ to set.
 * @param priNum Priority number set to interrupt controller register.
 *
 * @retval kStatus_Success Interrupt priority set successfully
 * @retval kStatus_Fail Failed to set the interrupt priority.
 */
static inline status_t IRQ_SetPriority(IRQn_Type interrupt, uint8_t priNum)
{
    status_t status = kStatus_Success;

    if (NotAvail_IRQn == interrupt)
    {
        status = kStatus_Fail;
    }

#if defined(FSL_FEATURE_NUMBER_OF_LEVEL1_INT_VECTORS) && (FSL_FEATURE_NUMBER_OF_LEVEL1_INT_VECTORS > 0)
    else if ((int32_t)interrupt >= (int32_t)FSL_FEATURE_NUMBER_OF_LEVEL1_INT_VECTORS)
    {
        status = kStatus_Fail;
    }
#endif

    else
    {
#if defined(__GIC_PRIO_BITS)
        GIC_SetPriority(interrupt, priNum);
#else
        NVIC_SetPriority(interrupt, priNum);
#endif
    }

    return status;
}

/*!
 * @brief Clear the pending IRQ flag.
 *
 * Only handle LEVEL1 interrupt. For some devices, there might be multiple interrupt
 * levels. For example, there are NVIC and intmux. Here the interrupts connected
 * to NVIC are the LEVEL1 interrupts, because they are routed to the core directly.
 * The interrupts connected to intmux are the LEVEL2 interrupts, they are routed
 * to NVIC first then routed to core.
 *
 * This function only handles the LEVEL1 interrupts. The number of LEVEL1 interrupts
 * is indicated by the feature macro FSL_FEATURE_NUMBER_OF_LEVEL1_INT_VECTORS.
 *
 * @param interrupt The flag which IRQ to clear.
 *
 * @retval kStatus_Success Interrupt priority set successfully
 * @retval kStatus_Fail Failed to set the interrupt priority.
 */
static inline status_t IRQ_ClearPendingIRQ(IRQn_Type interrupt)
{
    status_t status = kStatus_Success;

    if (NotAvail_IRQn == interrupt)
    {
        status = kStatus_Fail;
    }

#if defined(FSL_FEATURE_NUMBER_OF_LEVEL1_INT_VECTORS) && (FSL_FEATURE_NUMBER_OF_LEVEL1_INT_VECTORS > 0)
    else if ((int32_t)interrupt >= (int32_t)FSL_FEATURE_NUMBER_OF_LEVEL1_INT_VECTORS)
    {
        status = kStatus_Fail;
    }
#endif

    else
    {
#if defined(__GIC_PRIO_BITS)
        GIC_ClearPendingIRQ(interrupt);
#else
        NVIC_ClearPendingIRQ(interrupt);
#endif
    }

    return status;
}

/*!
 * @brief Disable the global IRQ
 *
 * Disable the global interrupt and return the current primask register. User is required to provided the primask
 * register for the EnableGlobalIRQ().
 *
 * @return Current primask value.
 */
static inline uint32_t DisableGlobalIRQ(void)
{
    uint32_t mask;

#if defined(CPSR_I_Msk)
    mask = __get_CPSR() & CPSR_I_Msk;
#elif defined(DAIF_I_BIT)
    mask = __get_DAIF() & DAIF_I_BIT;
#else
    mask = __get_PRIMASK();
#endif
    __disable_irq();

    return mask;
}

/*!
 * @brief Enable the global IRQ
 *
 * Set the primask register with the provided primask value but not just enable the primask. The idea is for the
 * convenience of integration of RTOS. some RTOS get its own management mechanism of primask. User is required to
 * use the EnableGlobalIRQ() and DisableGlobalIRQ() in pair.
 *
 * @param primask value of primask register to be restored. The primask value is supposed to be provided by the
 * DisableGlobalIRQ().
 */
static inline void EnableGlobalIRQ(uint32_t primask)
{
#if defined(CPSR_I_Msk)
    __set_CPSR((__get_CPSR() & ~CPSR_I_Msk) | primask);
#elif defined(DAIF_I_BIT)
    if (0UL == primask)
    {
        __enable_irq();
    }
#else
    __set_PRIMASK(primask);
#endif
}

#if defined(ENABLE_RAM_VECTOR_TABLE)
/*!
 * @brief install IRQ handler
 *
 * @param irq IRQ number
 * @param irqHandler IRQ handler address
 * @return The old IRQ handler address
 */
uint32_t InstallIRQHandler(IRQn_Type irq, uint32_t irqHandler);
#endif /* ENABLE_RAM_VECTOR_TABLE. */

#if (defined(FSL_FEATURE_SOC_SYSCON_COUNT) && (FSL_FEATURE_SOC_SYSCON_COUNT > 0))

/*
 * When FSL_FEATURE_POWERLIB_EXTEND is defined to non-zero value,
 * powerlib should be used instead of these functions.
 */
#if !(defined(FSL_FEATURE_POWERLIB_EXTEND) && (FSL_FEATURE_POWERLIB_EXTEND != 0))
/*!
 * @brief Enable specific interrupt for wake-up from deep-sleep mode.
 *
 * Enable the interrupt for wake-up from deep sleep mode.
 * Some interrupts are typically used in sleep mode only and will not occur during
 * deep-sleep mode because relevant clocks are stopped. However, it is possible to enable
 * those clocks (significantly increasing power consumption in the reduced power mode),
 * making these wake-ups possible.
 *
 * @note This function also enables the interrupt in the NVIC (EnableIRQ() is called internaly).
 *
 * @param interrupt The IRQ number.
 */
void EnableDeepSleepIRQ(IRQn_Type interrupt);

/*!
 * @brief Disable specific interrupt for wake-up from deep-sleep mode.
 *
 * Disable the interrupt for wake-up from deep sleep mode.
 * Some interrupts are typically used in sleep mode only and will not occur during
 * deep-sleep mode because relevant clocks are stopped. However, it is possible to enable
 * those clocks (significantly increasing power consumption in the reduced power mode),
 * making these wake-ups possible.
 *
 * @note This function also disables the interrupt in the NVIC (DisableIRQ() is called internaly).
 *
 * @param interrupt The IRQ number.
 */
void DisableDeepSleepIRQ(IRQn_Type interrupt);
#endif /* FSL_FEATURE_POWERLIB_EXTEND */
#endif /* FSL_FEATURE_SOC_SYSCON_COUNT */

#if defined(DWT)
/*!
 * @brief Enable the counter to get CPU cycles.
 */
void MSDK_EnableCpuCycleCounter(void);

/*!
 * @brief Get the current CPU cycle count.
 *
 * @return Current CPU cycle count.
 */
uint32_t MSDK_GetCpuCycleCount(void);
#endif

#if defined(__cplusplus)
}
#endif /* __cplusplus*/

/*! @} */

#endif /* FSL_COMMON_ARM_H_ */<|MERGE_RESOLUTION|>--- conflicted
+++ resolved
@@ -409,17 +409,13 @@
     __attribute__((section(".bss.NonCacheable"))) __attribute__((aligned(alignbytes))) var
 #endif
 
-<<<<<<< HEAD
-#elif (defined(__GNUC__)) || defined(DOXYGEN_OUTPUT)
+#elif (defined(__GNUC__))
 #if defined(__ARM_ARCH_8A__) /* This macro is ARMv8-A specific */
 #define __CS "//"
 #else
 #define __CS "@"
 #endif
 
-=======
-#elif (defined(__GNUC__))
->>>>>>> 989f3fc7
 /* For GCC, when the non-cacheable section is required, please define "__STARTUP_INITIALIZE_NONCACHEDATA"
  * in your projects to make sure the non-cacheable section variables will be initialized in system startup.
  */
