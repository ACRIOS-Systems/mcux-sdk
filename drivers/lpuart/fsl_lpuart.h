--- conflicted
+++ resolved
@@ -22,11 +22,7 @@
 /*! @name Driver version */
 /*@{*/
 /*! @brief LPUART driver version. */
-<<<<<<< HEAD
-#define FSL_LPUART_DRIVER_VERSION (MAKE_VERSION(2, 7, 0))
-=======
 #define FSL_LPUART_DRIVER_VERSION (MAKE_VERSION(2, 7, 3))
->>>>>>> 16897e8a
 /*@}*/
 
 /*! @brief Retry times for waiting flag. */
