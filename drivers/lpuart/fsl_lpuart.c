/*
 * Copyright (c) 2015-2016, Freescale Semiconductor, Inc.
 * Copyright 2016-2022 NXP
 * All rights reserved.
 *
 * SPDX-License-Identifier: BSD-3-Clause
 */

#include "fsl_lpuart.h"

/*
 * $Coverage Justification Reference$
 *
 * $Justification fsl_lpuart_c_ref_1$
 * (osr > 3) (false) can't be not covered, because osr(osrTemp) is increased from 4U.
 *
 * $Justification fsl_lpuart_c_ref_2$
 * The flag is cleared successfully during test.
 */
/*******************************************************************************
 * Definitions
 ******************************************************************************/

/* Component ID definition, used by tools. */
#ifndef FSL_COMPONENT_ID
#define FSL_COMPONENT_ID "platform.drivers.lpuart"
#endif

/* LPUART transfer state. */
enum
{
    kLPUART_TxIdle, /*!< TX idle. */
    kLPUART_TxBusy, /*!< TX busy. */
    kLPUART_RxIdle, /*!< RX idle. */
    kLPUART_RxBusy  /*!< RX busy. */
};

/*******************************************************************************
 * Prototypes
 ******************************************************************************/
/*!
 * @brief Check whether the RX ring buffer is full.
 *
 * @userData handle LPUART handle pointer.
 * @retval true  RX ring buffer is full.
 * @retval false RX ring buffer is not full.
 */
static bool LPUART_TransferIsRxRingBufferFull(LPUART_Type *base, lpuart_handle_t *handle);

/*!
 * @brief Write to TX register using non-blocking method.
 *
 * This function writes data to the TX register directly, upper layer must make
 * sure the TX register is empty or TX FIFO has empty room before calling this function.
 *
 * @note This function does not check whether all the data has been sent out to bus,
 * so before disable TX, check kLPUART_TransmissionCompleteFlag to ensure the TX is
 * finished.
 *
 * @param base LPUART peripheral base address.
 * @param data Start address of the data to write.
 * @param length Size of the buffer to be sent.
 */
static void LPUART_WriteNonBlocking(LPUART_Type *base, const uint8_t *data, size_t length);

/*!
 * @brief Read RX register using non-blocking method.
 *
 * This function reads data from the TX register directly, upper layer must make
 * sure the RX register is full or TX FIFO has data before calling this function.
 *
 * @param base LPUART peripheral base address.
 * @param data Start address of the buffer to store the received data.
 * @param length Size of the buffer.
 */
static void LPUART_ReadNonBlocking(LPUART_Type *base, uint8_t *data, size_t length);

/*!
 * @brief LPUART_TransferHandleIDLEIsReady handle function.
 * This function handles when IDLE is ready.
 *
 * @param base LPUART peripheral base address.
 * @param irqHandle LPUART handle pointer.
 */
static void LPUART_TransferHandleIDLEReady(LPUART_Type *base, lpuart_handle_t *handle);

/*!
 * @brief LPUART_TransferHandleReceiveDataIsFull handle function.
 * This function handles when receive data is full.
 *
 * @param base LPUART peripheral base address.
 * @param handle LPUART handle pointer.
 */
static void LPUART_TransferHandleReceiveDataFull(LPUART_Type *base, lpuart_handle_t *handle);

/*!
 * @brief LPUART_TransferHandleSendDataIsEmpty handle function.
 * This function handles when send data is empty.
 *
 * @param base LPUART peripheral base address.
 * @param irqHandle LPUART handle pointer.
 */
static void LPUART_TransferHandleSendDataEmpty(LPUART_Type *base, lpuart_handle_t *handle);

/*!
 * @brief LPUART_TransferHandleTransmissionIsComplete handle function.
 * This function handles Transmission complete and the interrupt is enabled.
 *
 * @param base LPUART peripheral base address.
 * @param irqHandle LPUART handle pointer.
 */
static void LPUART_TransferHandleTransmissionComplete(LPUART_Type *base, lpuart_handle_t *handle);

/*******************************************************************************
 * Variables
 ******************************************************************************/
#if defined(LPUART_BASE_PTRS_NS)
static LPUART_Type *const s_lpuartBases_ns[] = LPUART_BASE_PTRS_NS;
#endif
/* Array of LPUART peripheral base address. */
static LPUART_Type *const s_lpuartBases[] = LPUART_BASE_PTRS;
/* Array of LPUART handle. */
void *s_lpuartHandle[ARRAY_SIZE(s_lpuartBases)];
/* Array of LPUART IRQ number. */
#if defined(FSL_FEATURE_LPUART_HAS_SEPARATE_RX_TX_IRQ) && FSL_FEATURE_LPUART_HAS_SEPARATE_RX_TX_IRQ
static const IRQn_Type s_lpuartRxIRQ[] = LPUART_RX_IRQS;
const IRQn_Type s_lpuartTxIRQ[]        = LPUART_TX_IRQS;
#else
const IRQn_Type s_lpuartIRQ[] = LPUART_RX_TX_IRQS;
#endif
#if !(defined(FSL_SDK_DISABLE_DRIVER_CLOCK_CONTROL) && FSL_SDK_DISABLE_DRIVER_CLOCK_CONTROL)
/* Array of LPUART clock name. */
static const clock_ip_name_t s_lpuartClock[] = LPUART_CLOCKS;

#if defined(LPUART_PERIPH_CLOCKS)
/* Array of LPUART functional clock name. */
static const clock_ip_name_t s_lpuartPeriphClocks[] = LPUART_PERIPH_CLOCKS;
#endif

#endif /* FSL_SDK_DISABLE_DRIVER_CLOCK_CONTROL */

/* LPUART ISR for transactional APIs. */
#if defined(__ARMCC_VERSION) && (__ARMCC_VERSION >= 6010050)
lpuart_isr_t s_lpuartIsr[ARRAY_SIZE(s_lpuartBases)] = {[0 ...(ARRAY_SIZE(s_lpuartBases) - 1)] =
                                                           (lpuart_isr_t)DefaultISR};
#else
lpuart_isr_t s_lpuartIsr[ARRAY_SIZE(s_lpuartBases)];
#endif

/*******************************************************************************
 * Code
 ******************************************************************************/
/*!
 * brief Get the LPUART instance from peripheral base address.
 *
 * param base LPUART peripheral base address.
 * return LPUART instance.
 */
uint32_t LPUART_GetInstance(LPUART_Type *base)
{
    uint32_t instance;

    /* Find the instance index from base address mappings. */
    for (instance = 0U; instance < ARRAY_SIZE(s_lpuartBases); instance++)
    {
        if (s_lpuartBases[instance] == base)
        {
            return instance;
        }
    }
#if defined(LPUART_BASE_PTRS_NS)
    /* Find the instance index from base address mappings. */
    for (instance = 0U; instance < ARRAY_SIZE(s_lpuartBases_ns); instance++)
    {
        if (s_lpuartBases_ns[instance] == base)
        {
            return instance;
        }
    }
    assert(instance < ARRAY_SIZE(s_lpuartBases_ns));
#else
    assert(instance < ARRAY_SIZE(s_lpuartBases));
#endif

    return instance;
}

/*!
 * brief Get the length of received data in RX ring buffer.
 *
 * userData handle LPUART handle pointer.
 * return Length of received data in RX ring buffer.
 */
size_t LPUART_TransferGetRxRingBufferLength(LPUART_Type *base, lpuart_handle_t *handle)
{
    assert(NULL != handle);

    size_t size;
    size_t tmpRxRingBufferSize   = handle->rxRingBufferSize;
    uint16_t tmpRxRingBufferTail = handle->rxRingBufferTail;
    uint16_t tmpRxRingBufferHead = handle->rxRingBufferHead;

    if (tmpRxRingBufferTail > tmpRxRingBufferHead)
    {
        size = ((size_t)tmpRxRingBufferHead + tmpRxRingBufferSize - (size_t)tmpRxRingBufferTail);
    }
    else
    {
        size = ((size_t)tmpRxRingBufferHead - (size_t)tmpRxRingBufferTail);
    }

    return size;
}

static bool LPUART_TransferIsRxRingBufferFull(LPUART_Type *base, lpuart_handle_t *handle)
{
    assert(NULL != handle);

    bool full;

    if (LPUART_TransferGetRxRingBufferLength(base, handle) == (handle->rxRingBufferSize - 1U))
    {
        full = true;
    }
    else
    {
        full = false;
    }
    return full;
}

static void LPUART_WriteNonBlocking(LPUART_Type *base, const uint8_t *data, size_t length)
{
    assert(NULL != data);

    size_t i;

    /* The Non Blocking write data API assume user have ensured there is enough space in
    peripheral to write. */
    for (i = 0; i < length; i++)
    {
        base->DATA = data[i];
    }
}

static void LPUART_ReadNonBlocking(LPUART_Type *base, uint8_t *data, size_t length)
{
    assert(NULL != data);

    size_t i;
#if defined(FSL_FEATURE_LPUART_HAS_7BIT_DATA_SUPPORT) && FSL_FEATURE_LPUART_HAS_7BIT_DATA_SUPPORT
    uint32_t ctrl        = base->CTRL;
    bool isSevenDataBits = (((ctrl & LPUART_CTRL_M7_MASK) != 0U) ||
                            (((ctrl & LPUART_CTRL_M_MASK) == 0U) && ((ctrl & LPUART_CTRL_PE_MASK) != 0U)));
#endif

    /* The Non Blocking read data API assume user have ensured there is enough space in
    peripheral to write. */
    for (i = 0; i < length; i++)
    {
#if defined(FSL_FEATURE_LPUART_HAS_7BIT_DATA_SUPPORT) && FSL_FEATURE_LPUART_HAS_7BIT_DATA_SUPPORT
        if (isSevenDataBits)
        {
            data[i] = (uint8_t)(base->DATA & 0x7FU);
        }
        else
        {
            data[i] = (uint8_t)base->DATA;
        }
#else
        data[i] = (uint8_t)(base->DATA);
#endif
    }
}

/*!
 * brief Initializes an LPUART instance with the user configuration structure and the peripheral clock.
 *
 * This function configures the LPUART module with user-defined settings. Call the LPUART_GetDefaultConfig() function
 * to configure the configuration structure and get the default configuration.
 * The example below shows how to use this API to configure the LPUART.
 * code
 *  lpuart_config_t lpuartConfig;
 *  lpuartConfig.baudRate_Bps = 115200U;
 *  lpuartConfig.parityMode = kLPUART_ParityDisabled;
 *  lpuartConfig.dataBitsCount = kLPUART_EightDataBits;
 *  lpuartConfig.isMsb = false;
 *  lpuartConfig.stopBitCount = kLPUART_OneStopBit;
 *  lpuartConfig.txFifoWatermark = 0;
 *  lpuartConfig.rxFifoWatermark = 1;
 *  LPUART_Init(LPUART1, &lpuartConfig, 20000000U);
 * endcode
 *
 * param base LPUART peripheral base address.
 * param config Pointer to a user-defined configuration structure.
 * param srcClock_Hz LPUART clock source frequency in HZ.
 * retval kStatus_LPUART_BaudrateNotSupport Baudrate is not support in current clock source.
 * retval kStatus_Success LPUART initialize succeed
 */
status_t LPUART_Init(LPUART_Type *base, const lpuart_config_t *config, uint32_t srcClock_Hz)
{
    assert(NULL != config);
    assert(0U < config->baudRate_Bps);
#if defined(FSL_FEATURE_LPUART_HAS_FIFO) && FSL_FEATURE_LPUART_HAS_FIFO
    assert((uint8_t)FSL_FEATURE_LPUART_FIFO_SIZEn(base) > config->txFifoWatermark);
    assert((uint8_t)FSL_FEATURE_LPUART_FIFO_SIZEn(base) > config->rxFifoWatermark);
#endif

    status_t status = kStatus_Success;
    uint32_t temp;
    uint16_t sbr, sbrTemp;
    uint8_t osr, osrTemp;
    uint32_t tempDiff, calculatedBaud, baudDiff;

    /* This LPUART instantiation uses a slightly different baud rate calculation
     * The idea is to use the best OSR (over-sampling rate) possible
     * Note, OSR is typically hard-set to 16 in other LPUART instantiations
     * loop to find the best OSR value possible, one that generates minimum baudDiff
     * iterate through the rest of the supported values of OSR */

    baudDiff = config->baudRate_Bps;
    osr      = 0U;
    sbr      = 0U;
    for (osrTemp = 4U; osrTemp <= 32U; osrTemp++)
    {
        /* calculate the temporary sbr value   */
        sbrTemp = (uint16_t)((srcClock_Hz * 10U / (config->baudRate_Bps * (uint32_t)osrTemp) + 5U) / 10U);
        /*set sbrTemp to 1 if the sourceClockInHz can not satisfy the desired baud rate*/
        if (sbrTemp == 0U)
        {
            sbrTemp = 1U;
        }
		else if (sbrTemp > LPUART_BAUD_SBR_MASK)
        {
            sbrTemp = LPUART_BAUD_SBR_MASK;
        }
        else
        {
            /* Avoid MISRA 15.7 */
        }
        /* Calculate the baud rate based on the temporary OSR and SBR values */
        calculatedBaud = (srcClock_Hz / ((uint32_t)osrTemp * (uint32_t)sbrTemp));
        tempDiff       = calculatedBaud > config->baudRate_Bps ? (calculatedBaud - config->baudRate_Bps) :
                                                           (config->baudRate_Bps - calculatedBaud);

        if (tempDiff <= baudDiff)
        {
            baudDiff = tempDiff;
            osr      = osrTemp; /* update and store the best OSR value calculated */
            sbr      = sbrTemp; /* update store the best SBR value calculated */
        }
    }

    /* Check to see if actual baud rate is within 3% of desired baud rate
     * based on the best calculate OSR value */
    if (baudDiff > ((config->baudRate_Bps / 100U) * 3U))
    {
        /* Unacceptable baud rate difference of more than 3%*/
        status = kStatus_LPUART_BaudrateNotSupport;
    }
    else
    {
#if !(defined(FSL_SDK_DISABLE_DRIVER_CLOCK_CONTROL) && FSL_SDK_DISABLE_DRIVER_CLOCK_CONTROL)

        uint32_t instance = LPUART_GetInstance(base);

        /* Enable lpuart clock */
        (void)CLOCK_EnableClock(s_lpuartClock[instance]);
#if defined(LPUART_PERIPH_CLOCKS)
        (void)CLOCK_EnableClock(s_lpuartPeriphClocks[instance]);
#endif

#endif /* FSL_SDK_DISABLE_DRIVER_CLOCK_CONTROL */

#if defined(FSL_FEATURE_LPUART_HAS_GLOBAL) && FSL_FEATURE_LPUART_HAS_GLOBAL
        /*Reset all internal logic and registers, except the Global Register */
        LPUART_SoftwareReset(base);
#else
        /* Disable LPUART TX RX before setting. */
        base->CTRL &= ~(LPUART_CTRL_TE_MASK | LPUART_CTRL_RE_MASK);
#endif

        temp = base->BAUD;

        /* Acceptable baud rate, check if OSR is between 4x and 7x oversampling.
         * If so, then "BOTHEDGE" sampling must be turned on */
        /*
         * $Branch Coverage Justification$
         * $ref fsl_lpuart_c_ref_1$
         */
        if ((osr > 3U) && (osr < 8U))
        {
            temp |= LPUART_BAUD_BOTHEDGE_MASK;
        }

        /* program the osr value (bit value is one less than actual value) */
        temp &= ~LPUART_BAUD_OSR_MASK;
        temp |= LPUART_BAUD_OSR((uint32_t)osr - 1UL);

        /* write the sbr value to the BAUD registers */
        temp &= ~LPUART_BAUD_SBR_MASK;
        base->BAUD = temp | LPUART_BAUD_SBR(sbr);

        /* Set bit count and parity mode. */
        base->BAUD &= ~LPUART_BAUD_M10_MASK;

        temp = base->CTRL & ~(LPUART_CTRL_PE_MASK | LPUART_CTRL_PT_MASK | LPUART_CTRL_M_MASK | LPUART_CTRL_ILT_MASK |
                              LPUART_CTRL_IDLECFG_MASK);

        temp |= (uint8_t)config->parityMode | LPUART_CTRL_IDLECFG(config->rxIdleConfig) |
                LPUART_CTRL_ILT(config->rxIdleType);

#if defined(FSL_FEATURE_LPUART_HAS_7BIT_DATA_SUPPORT) && FSL_FEATURE_LPUART_HAS_7BIT_DATA_SUPPORT
        if (kLPUART_SevenDataBits == config->dataBitsCount)
        {
            if (kLPUART_ParityDisabled != config->parityMode)
            {
                temp &= ~LPUART_CTRL_M7_MASK; /* Seven data bits and one parity bit */
            }
            else
            {
                temp |= LPUART_CTRL_M7_MASK;
            }
        }
        else
#endif
        {
            if (kLPUART_ParityDisabled != config->parityMode)
            {
                temp |= LPUART_CTRL_M_MASK; /* Eight data bits and one parity bit */
            }
        }

        base->CTRL = temp;

#if defined(FSL_FEATURE_LPUART_HAS_STOP_BIT_CONFIG_SUPPORT) && FSL_FEATURE_LPUART_HAS_STOP_BIT_CONFIG_SUPPORT
        /* set stop bit per char */
        temp       = base->BAUD & ~LPUART_BAUD_SBNS_MASK;
        base->BAUD = temp | LPUART_BAUD_SBNS((uint8_t)config->stopBitCount);
#endif

#if defined(FSL_FEATURE_LPUART_HAS_FIFO) && FSL_FEATURE_LPUART_HAS_FIFO
        /* Set tx/rx WATER watermark
           Note:
           Take care of the RX FIFO, RX interrupt request only assert when received bytes
           equal or more than RX water mark, there is potential issue if RX water
           mark larger than 1.
           For example, if RX FIFO water mark is 2, upper layer needs 5 bytes and
           5 bytes are received. the last byte will be saved in FIFO but not trigger
           RX interrupt because the water mark is 2.
         */
        base->WATER = (((uint32_t)(config->rxFifoWatermark) << 16U) | config->txFifoWatermark);

        /* Enable tx/rx FIFO */
        base->FIFO |= (LPUART_FIFO_TXFE_MASK | LPUART_FIFO_RXFE_MASK);

        /* Flush FIFO */
        base->FIFO |= (LPUART_FIFO_TXFLUSH_MASK | LPUART_FIFO_RXFLUSH_MASK);
#endif

        /* Clear all status flags */
        temp = (LPUART_STAT_RXEDGIF_MASK | LPUART_STAT_IDLE_MASK | LPUART_STAT_OR_MASK | LPUART_STAT_NF_MASK |
                LPUART_STAT_FE_MASK | LPUART_STAT_PF_MASK);

#if defined(FSL_FEATURE_LPUART_HAS_LIN_BREAK_DETECT) && FSL_FEATURE_LPUART_HAS_LIN_BREAK_DETECT
        temp |= LPUART_STAT_LBKDIF_MASK;
#endif

#if defined(FSL_FEATURE_LPUART_HAS_ADDRESS_MATCHING) && FSL_FEATURE_LPUART_HAS_ADDRESS_MATCHING
        temp |= (LPUART_STAT_MA1F_MASK | LPUART_STAT_MA2F_MASK);
#endif

#if defined(FSL_FEATURE_LPUART_HAS_MODEM_SUPPORT) && FSL_FEATURE_LPUART_HAS_MODEM_SUPPORT
        /* Set the CTS configuration/TX CTS source. */
        base->MODIR |= LPUART_MODIR_TXCTSC(config->txCtsConfig) | LPUART_MODIR_TXCTSSRC(config->txCtsSource);
        if (true == config->enableRxRTS)
        {
            /* Enable the receiver RTS(request-to-send) function. */
            base->MODIR |= LPUART_MODIR_RXRTSE_MASK;
        }
        if (true == config->enableTxCTS)
        {
            /* Enable the CTS(clear-to-send) function. */
            base->MODIR |= LPUART_MODIR_TXCTSE_MASK;
        }
#endif

        /* Set data bits order. */
        if (true == config->isMsb)
        {
            temp |= LPUART_STAT_MSBF_MASK;
        }
        else
        {
            temp &= ~LPUART_STAT_MSBF_MASK;
        }

        base->STAT |= temp;

        /* Enable TX/RX base on configure structure. */
        temp = base->CTRL;
        if (true == config->enableTx)
        {
            temp |= LPUART_CTRL_TE_MASK;
        }

        if (true == config->enableRx)
        {
            temp |= LPUART_CTRL_RE_MASK;
        }

        base->CTRL = temp;
    }

    return status;
}
/*!
 * brief Deinitializes a LPUART instance.
 *
 * This function waits for transmit to complete, disables TX and RX, and disables the LPUART clock.
 *
 * param base LPUART peripheral base address.
 */
void LPUART_Deinit(LPUART_Type *base)
{
    uint32_t temp;

#if defined(FSL_FEATURE_LPUART_HAS_FIFO) && FSL_FEATURE_LPUART_HAS_FIFO
    /* Wait tx FIFO send out*/
    while (0U != ((base->WATER & LPUART_WATER_TXCOUNT_MASK) >> LPUART_WATER_TXWATER_SHIFT))
    {
    }
#endif
    /* Wait last char shift out */
    while (0U == (base->STAT & LPUART_STAT_TC_MASK))
    {
    }

    /* Clear all status flags */
    temp = (LPUART_STAT_RXEDGIF_MASK | LPUART_STAT_IDLE_MASK | LPUART_STAT_OR_MASK | LPUART_STAT_NF_MASK |
            LPUART_STAT_FE_MASK | LPUART_STAT_PF_MASK);

#if defined(FSL_FEATURE_LPUART_HAS_LIN_BREAK_DETECT) && FSL_FEATURE_LPUART_HAS_LIN_BREAK_DETECT
    temp |= LPUART_STAT_LBKDIF_MASK;
#endif

#if defined(FSL_FEATURE_LPUART_HAS_ADDRESS_MATCHING) && FSL_FEATURE_LPUART_HAS_ADDRESS_MATCHING
    temp |= (LPUART_STAT_MA1F_MASK | LPUART_STAT_MA2F_MASK);
#endif

    base->STAT |= temp;

    /* Disable the module. */
    base->CTRL = 0U;

#if !(defined(FSL_SDK_DISABLE_DRIVER_CLOCK_CONTROL) && FSL_SDK_DISABLE_DRIVER_CLOCK_CONTROL)
    uint32_t instance = LPUART_GetInstance(base);

    /* Disable lpuart clock */
    (void)CLOCK_DisableClock(s_lpuartClock[instance]);

#if defined(LPUART_PERIPH_CLOCKS)
    (void)CLOCK_DisableClock(s_lpuartPeriphClocks[instance]);
#endif

#endif /* FSL_SDK_DISABLE_DRIVER_CLOCK_CONTROL */
}

/*!
 * brief Gets the default configuration structure.
 *
 * This function initializes the LPUART configuration structure to a default value. The default
 * values are:
 *   lpuartConfig->baudRate_Bps = 115200U;
 *   lpuartConfig->parityMode = kLPUART_ParityDisabled;
 *   lpuartConfig->dataBitsCount = kLPUART_EightDataBits;
 *   lpuartConfig->isMsb = false;
 *   lpuartConfig->stopBitCount = kLPUART_OneStopBit;
 *   lpuartConfig->txFifoWatermark = 0;
 *   lpuartConfig->rxFifoWatermark = 1;
 *   lpuartConfig->rxIdleType = kLPUART_IdleTypeStartBit;
 *   lpuartConfig->rxIdleConfig = kLPUART_IdleCharacter1;
 *   lpuartConfig->enableTx = false;
 *   lpuartConfig->enableRx = false;
 *
 * param config Pointer to a configuration structure.
 */
void LPUART_GetDefaultConfig(lpuart_config_t *config)
{
    assert(NULL != config);

    /* Initializes the configure structure to zero. */
    (void)memset(config, 0, sizeof(*config));

    config->baudRate_Bps  = 115200U;
    config->parityMode    = kLPUART_ParityDisabled;
    config->dataBitsCount = kLPUART_EightDataBits;
    config->isMsb         = false;
#if defined(FSL_FEATURE_LPUART_HAS_STOP_BIT_CONFIG_SUPPORT) && FSL_FEATURE_LPUART_HAS_STOP_BIT_CONFIG_SUPPORT
    config->stopBitCount = kLPUART_OneStopBit;
#endif
#if defined(FSL_FEATURE_LPUART_HAS_FIFO) && FSL_FEATURE_LPUART_HAS_FIFO
    config->txFifoWatermark = 0U;
    config->rxFifoWatermark = 0U;
#endif
#if defined(FSL_FEATURE_LPUART_HAS_MODEM_SUPPORT) && FSL_FEATURE_LPUART_HAS_MODEM_SUPPORT
    config->enableRxRTS = false;
    config->enableTxCTS = false;
    config->txCtsConfig = kLPUART_CtsSampleAtStart;
    config->txCtsSource = kLPUART_CtsSourcePin;
#endif
    config->rxIdleType   = kLPUART_IdleTypeStartBit;
    config->rxIdleConfig = kLPUART_IdleCharacter1;
    config->enableTx     = false;
    config->enableRx     = false;
}

/*!
 * brief Sets the LPUART instance baudrate.
 *
 * This function configures the LPUART module baudrate. This function is used to update
 * the LPUART module baudrate after the LPUART module is initialized by the LPUART_Init.
 * code
 *  LPUART_SetBaudRate(LPUART1, 115200U, 20000000U);
 * endcode
 *
 * param base LPUART peripheral base address.
 * param baudRate_Bps LPUART baudrate to be set.
 * param srcClock_Hz LPUART clock source frequency in HZ.
 * retval kStatus_LPUART_BaudrateNotSupport Baudrate is not supported in the current clock source.
 * retval kStatus_Success Set baudrate succeeded.
 */
status_t LPUART_SetBaudRate(LPUART_Type *base, uint32_t baudRate_Bps, uint32_t srcClock_Hz)
{
    assert(0U < baudRate_Bps);

    status_t status = kStatus_Success;
    uint32_t temp, oldCtrl;
    uint16_t sbr, sbrTemp;
    uint8_t osr, osrTemp;
    uint32_t tempDiff, calculatedBaud, baudDiff;

    /* This LPUART instantiation uses a slightly different baud rate calculation
     * The idea is to use the best OSR (over-sampling rate) possible
     * Note, OSR is typically hard-set to 16 in other LPUART instantiations
     * loop to find the best OSR value possible, one that generates minimum baudDiff
     * iterate through the rest of the supported values of OSR */

    baudDiff = baudRate_Bps;
    osr      = 0U;
    sbr      = 0U;
    for (osrTemp = 4U; osrTemp <= 32U; osrTemp++)
    {
        /* calculate the temporary sbr value   */
        sbrTemp = (uint16_t)((srcClock_Hz * 10U / (baudRate_Bps * (uint32_t)osrTemp) + 5U) / 10U);
        /*set sbrTemp to 1 if the sourceClockInHz can not satisfy the desired baud rate*/
        if (sbrTemp == 0U)
        {
            sbrTemp = 1U;
        }
        else if (sbrTemp > LPUART_BAUD_SBR_MASK)
        {
            sbrTemp = LPUART_BAUD_SBR_MASK;
        }
        else
        {
            /* Avoid MISRA 15.7 */
        }
        /* Calculate the baud rate based on the temporary OSR and SBR values */
        calculatedBaud = srcClock_Hz / ((uint32_t)osrTemp * (uint32_t)sbrTemp);

        tempDiff = calculatedBaud > baudRate_Bps ? (calculatedBaud - baudRate_Bps) : (baudRate_Bps - calculatedBaud);

        if (tempDiff <= baudDiff)
        {
            baudDiff = tempDiff;
            osr      = osrTemp; /* update and store the best OSR value calculated */
            sbr      = sbrTemp; /* update store the best SBR value calculated */
        }
    }

    /* Check to see if actual baud rate is within 3% of desired baud rate
     * based on the best calculate OSR value */
    if (baudDiff < (uint32_t)((baudRate_Bps / 100U) * 3U))
    {
        /* Store CTRL before disable Tx and Rx */
        oldCtrl = base->CTRL;

        /* Disable LPUART TX RX before setting. */
        base->CTRL &= ~(LPUART_CTRL_TE_MASK | LPUART_CTRL_RE_MASK);

        temp = base->BAUD;

        /* Acceptable baud rate, check if OSR is between 4x and 7x oversampling.
         * If so, then "BOTHEDGE" sampling must be turned on */
        /*
         * $Branch Coverage Justification$
         * $ref fsl_lpuart_c_ref_1$
         */
        if ((osr > 3U) && (osr < 8U))
        {
            temp |= LPUART_BAUD_BOTHEDGE_MASK;
        }

        /* program the osr value (bit value is one less than actual value) */
        temp &= ~LPUART_BAUD_OSR_MASK;
        temp |= LPUART_BAUD_OSR((uint32_t)osr - 1UL);

        /* write the sbr value to the BAUD registers */
        temp &= ~LPUART_BAUD_SBR_MASK;
        base->BAUD = temp | LPUART_BAUD_SBR(sbr);

        /* Restore CTRL. */
        base->CTRL = oldCtrl;
    }
    else
    {
        /* Unacceptable baud rate difference of more than 3%*/
        status = kStatus_LPUART_BaudrateNotSupport;
    }

    return status;
}

/*!
 * brief Enable 9-bit data mode for LPUART.
 *
 * This function set the 9-bit mode for LPUART module. The 9th bit is not used for parity thus can be modified by user.
 *
 * param base LPUART peripheral base address.
 * param enable true to enable, flase to disable.
 */
void LPUART_Enable9bitMode(LPUART_Type *base, bool enable)
{
    assert(base != NULL);

    uint32_t temp = 0U;

    if (enable)
    {
        /* Set LPUART_CTRL_M for 9-bit mode, clear LPUART_CTRL_PE to disable parity. */
        temp = base->CTRL & ~((uint32_t)LPUART_CTRL_PE_MASK | (uint32_t)LPUART_CTRL_M_MASK);
        temp |= (uint32_t)LPUART_CTRL_M_MASK;
        base->CTRL = temp;
    }
    else
    {
        /* Clear LPUART_CTRL_M. */
        base->CTRL &= ~(uint32_t)LPUART_CTRL_M_MASK;
    }
#if defined(FSL_FEATURE_LPUART_HAS_7BIT_DATA_SUPPORT) && FSL_FEATURE_LPUART_HAS_7BIT_DATA_SUPPORT
    /* Clear LPUART_CTRL_M7 to disable 7-bit mode. */
    base->CTRL &= ~(uint32_t)LPUART_CTRL_M7_MASK;
#endif
#if defined(FSL_FEATURE_LPUART_HAS_10BIT_DATA_SUPPORT) && FSL_FEATURE_LPUART_HAS_10BIT_DATA_SUPPORT
    /* Clear LPUART_BAUD_M10 to disable 10-bit mode. */
    base->BAUD &= ~(uint32_t)LPUART_BAUD_M10_MASK;
#endif
}

/*!
 * brief Transmit an address frame in 9-bit data mode.
 *
 * param base LPUART peripheral base address.
 * param address LPUART slave address.
 */
void LPUART_SendAddress(LPUART_Type *base, uint8_t address)
{
    assert(base != NULL);

    uint32_t temp = base->DATA & 0xFFFFFC00UL;
    temp |= ((uint32_t)address | (1UL << LPUART_DATA_R8T8_SHIFT));
    base->DATA = temp;
}

/*!
 * brief Enables LPUART interrupts according to a provided mask.
 *
 * This function enables the LPUART interrupts according to a provided mask. The mask
 * is a logical OR of enumeration members. See the ref _lpuart_interrupt_enable.
 * This examples shows how to enable TX empty interrupt and RX full interrupt:
 * code
 *     LPUART_EnableInterrupts(LPUART1,kLPUART_TxDataRegEmptyInterruptEnable | kLPUART_RxDataRegFullInterruptEnable);
 * endcode
 *
 * param base LPUART peripheral base address.
 * param mask The interrupts to enable. Logical OR of ref _lpuart_interrupt_enable.
 */
void LPUART_EnableInterrupts(LPUART_Type *base, uint32_t mask)
{
    /* Only consider the real interrupt enable bits. */
    mask &= (uint32_t)kLPUART_AllInterruptEnable;

    /* Check int enable bits in base->BAUD */
    uint32_t tempReg = base->BAUD;
#if defined(FSL_FEATURE_LPUART_HAS_LIN_BREAK_DETECT) && FSL_FEATURE_LPUART_HAS_LIN_BREAK_DETECT
    tempReg |= ((mask << 8U) & LPUART_BAUD_LBKDIE_MASK);
    /* Clear bit 7 from mask */
    mask &= ~(uint32_t)kLPUART_LinBreakInterruptEnable;
#endif
    tempReg |= ((mask << 8U) & LPUART_BAUD_RXEDGIE_MASK);
    /* Clear bit 6 from mask */
    mask &= ~(uint32_t)kLPUART_RxActiveEdgeInterruptEnable;
    base->BAUD = tempReg;

#if defined(FSL_FEATURE_LPUART_HAS_FIFO) && FSL_FEATURE_LPUART_HAS_FIFO
    /* Check int enable bits in base->FIFO */
    base->FIFO = (base->FIFO & ~(LPUART_FIFO_TXOF_MASK | LPUART_FIFO_RXUF_MASK)) |
                 (mask & (LPUART_FIFO_TXOFE_MASK | LPUART_FIFO_RXUFE_MASK));
    /* Clear bit 9 and bit 8 from mask */
    mask &= ~((uint32_t)kLPUART_TxFifoOverflowInterruptEnable | (uint32_t)kLPUART_RxFifoUnderflowInterruptEnable);
#endif

    /* Set int enable bits in base->CTRL */
    base->CTRL |= mask;
}

/*!
 * brief Disables  LPUART interrupts according to a provided mask.
 *
 * This function disables the LPUART interrupts according to a provided mask. The mask
 * is a logical OR of enumeration members. See ref _lpuart_interrupt_enable.
 * This example shows how to disable the TX empty interrupt and RX full interrupt:
 * code
 *     LPUART_DisableInterrupts(LPUART1,kLPUART_TxDataRegEmptyInterruptEnable | kLPUART_RxDataRegFullInterruptEnable);
 * endcode
 *
 * param base LPUART peripheral base address.
 * param mask The interrupts to disable. Logical OR of ref _lpuart_interrupt_enable.
 */
void LPUART_DisableInterrupts(LPUART_Type *base, uint32_t mask)
{
    /* Only consider the real interrupt enable bits. */
    mask &= (uint32_t)kLPUART_AllInterruptEnable;
    /* Check int enable bits in base->BAUD */
    uint32_t tempReg = base->BAUD;
#if defined(FSL_FEATURE_LPUART_HAS_LIN_BREAK_DETECT) && FSL_FEATURE_LPUART_HAS_LIN_BREAK_DETECT
    tempReg &= ~((mask << 8U) & LPUART_BAUD_LBKDIE_MASK);
    /* Clear bit 7 from mask */
    mask &= ~(uint32_t)kLPUART_LinBreakInterruptEnable;
#endif
    tempReg &= ~((mask << 8U) & LPUART_BAUD_RXEDGIE_MASK);
    /* Clear bit 6 from mask */
    mask &= ~(uint32_t)kLPUART_RxActiveEdgeInterruptEnable;
    base->BAUD = tempReg;

#if defined(FSL_FEATURE_LPUART_HAS_FIFO) && FSL_FEATURE_LPUART_HAS_FIFO
    /* Check int enable bits in base->FIFO */
    base->FIFO = (base->FIFO & ~(LPUART_FIFO_TXOF_MASK | LPUART_FIFO_RXUF_MASK)) &
                 ~(mask & (LPUART_FIFO_TXOFE_MASK | LPUART_FIFO_RXUFE_MASK));
    /* Clear bit 9 and bit 8 from mask */
    mask &= ~((uint32_t)kLPUART_TxFifoOverflowInterruptEnable | (uint32_t)kLPUART_RxFifoUnderflowInterruptEnable);
#endif

    /* Check int enable bits in base->CTRL */
    base->CTRL &= ~mask;
}

/*!
 * brief Gets enabled LPUART interrupts.
 *
 * This function gets the enabled LPUART interrupts. The enabled interrupts are returned
 * as the logical OR value of the enumerators ref _lpuart_interrupt_enable. To check
 * a specific interrupt enable status, compare the return value with enumerators
 * in ref _lpuart_interrupt_enable.
 * For example, to check whether the TX empty interrupt is enabled:
 * code
 *     uint32_t enabledInterrupts = LPUART_GetEnabledInterrupts(LPUART1);
 *
 *     if (kLPUART_TxDataRegEmptyInterruptEnable & enabledInterrupts)
 *     {
 *         ...
 *     }
 * endcode
 *
 * param base LPUART peripheral base address.
 * return LPUART interrupt flags which are logical OR of the enumerators in ref _lpuart_interrupt_enable.
 */
uint32_t LPUART_GetEnabledInterrupts(LPUART_Type *base)
{
    /* Check int enable bits in base->CTRL */
    uint32_t temp = (uint32_t)(base->CTRL & (uint32_t)kLPUART_AllInterruptEnable);

    /* Check int enable bits in base->BAUD */
    temp = (temp & ~(uint32_t)kLPUART_RxActiveEdgeInterruptEnable) | ((base->BAUD & LPUART_BAUD_RXEDGIE_MASK) >> 8U);
#if defined(FSL_FEATURE_LPUART_HAS_LIN_BREAK_DETECT) && FSL_FEATURE_LPUART_HAS_LIN_BREAK_DETECT
    temp = (temp & ~(uint32_t)kLPUART_LinBreakInterruptEnable) | ((base->BAUD & LPUART_BAUD_LBKDIE_MASK) >> 8U);
#endif

#if defined(FSL_FEATURE_LPUART_HAS_FIFO) && FSL_FEATURE_LPUART_HAS_FIFO
    /* Check int enable bits in base->FIFO */
    temp =
        (temp & ~((uint32_t)kLPUART_TxFifoOverflowInterruptEnable | (uint32_t)kLPUART_RxFifoUnderflowInterruptEnable)) |
        (base->FIFO & (LPUART_FIFO_TXOFE_MASK | LPUART_FIFO_RXUFE_MASK));
#endif

    return temp;
}

/*!
 * brief Gets LPUART status flags.
 *
 * This function gets all LPUART status flags. The flags are returned as the logical
 * OR value of the enumerators ref _lpuart_flags. To check for a specific status,
 * compare the return value with enumerators in the ref _lpuart_flags.
 * For example, to check whether the TX is empty:
 * code
 *     if (kLPUART_TxDataRegEmptyFlag & LPUART_GetStatusFlags(LPUART1))
 *     {
 *         ...
 *     }
 * endcode
 *
 * param base LPUART peripheral base address.
 * return LPUART status flags which are ORed by the enumerators in the _lpuart_flags.
 */
uint32_t LPUART_GetStatusFlags(LPUART_Type *base)
{
    uint32_t temp;
    temp = base->STAT;
#if defined(FSL_FEATURE_LPUART_HAS_FIFO) && FSL_FEATURE_LPUART_HAS_FIFO
    temp |= (base->FIFO &
             (LPUART_FIFO_TXEMPT_MASK | LPUART_FIFO_RXEMPT_MASK | LPUART_FIFO_TXOF_MASK | LPUART_FIFO_RXUF_MASK)) >>
            16U;
#endif
    /* Only keeps the status bits */
    temp &= (uint32_t)kLPUART_AllFlags;
    return temp;
}

/*!
 * brief Clears status flags with a provided mask.
 *
 * This function clears LPUART status flags with a provided mask. Automatically cleared flags
 * can't be cleared by this function.
 * Flags that can only cleared or set by hardware are:
 *    kLPUART_TxDataRegEmptyFlag, kLPUART_TransmissionCompleteFlag, kLPUART_RxDataRegFullFlag,
 *    kLPUART_RxActiveFlag, kLPUART_NoiseErrorFlag, kLPUART_ParityErrorFlag,
 *    kLPUART_TxFifoEmptyFlag,kLPUART_RxFifoEmptyFlag
 * Note: This API should be called when the Tx/Rx is idle, otherwise it takes no effects.
 *
 * param base LPUART peripheral base address.
 * param mask the status flags to be cleared. The user can use the enumerators in the
 *  _lpuart_status_flag_t to do the OR operation and get the mask.
 * return 0 succeed, others failed.
 * retval kStatus_LPUART_FlagCannotClearManually The flag can't be cleared by this function but
 *         it is cleared automatically by hardware.
 * retval kStatus_Success Status in the mask are cleared.
 */
status_t LPUART_ClearStatusFlags(LPUART_Type *base, uint32_t mask)
{
    uint32_t temp;
    status_t status;

    /* Only deal with the clearable flags */
    mask &= (uint32_t)kLPUART_AllClearFlags;
#if defined(FSL_FEATURE_LPUART_HAS_FIFO) && FSL_FEATURE_LPUART_HAS_FIFO
    /* Status bits in FIFO register */
    if ((mask & ((uint32_t)kLPUART_TxFifoOverflowFlag | (uint32_t)kLPUART_RxFifoUnderflowFlag)) != 0U)
    {
        /* Get the FIFO register value and mask the rx/tx FIFO flush bits and the status bits that can be W1C in case
           they are written 1 accidentally. */
        temp = (uint32_t)base->FIFO;
        temp &= (uint32_t)(
            ~(LPUART_FIFO_TXFLUSH_MASK | LPUART_FIFO_RXFLUSH_MASK | LPUART_FIFO_TXOF_MASK | LPUART_FIFO_RXUF_MASK));
        temp |= (mask << 16U) & (LPUART_FIFO_TXOF_MASK | LPUART_FIFO_RXUF_MASK);
        base->FIFO = temp;
    }
#endif
    /* Status bits in STAT register */
    /* First get the STAT register value and mask all the bits that not represent status, then OR with the status bit
     * that is to be W1C */
    temp       = (base->STAT & 0x3E000000UL) | mask;
    base->STAT = temp;
    /* If some flags still pending. */
    if (0U != (mask & LPUART_GetStatusFlags(base)))
    {
        status = kStatus_LPUART_FlagCannotClearManually;
    }
    else
    {
        status = kStatus_Success;
    }

    return status;
}

/*!
 * brief Writes to the transmitter register using a blocking method.
 *
 * This function polls the transmitter register, first waits for the register to be empty or TX FIFO to have room,
 * and writes data to the transmitter buffer, then waits for the data to be sent out to bus.
 *
 * param base LPUART peripheral base address.
 * param data Start address of the data to write.
 * param length Size of the data to write.
 * retval kStatus_LPUART_Timeout Transmission timed out and was aborted.
 * retval kStatus_Success Successfully wrote all data.
 */
status_t LPUART_WriteBlocking(LPUART_Type *base, const uint8_t *data, size_t length)
{
    assert(NULL != data);

    const uint8_t *dataAddress = data;
    size_t transferSize        = length;

#if UART_RETRY_TIMES
    uint32_t waitTimes;
#endif

    while (0U != transferSize)
    {
#if UART_RETRY_TIMES
        waitTimes = UART_RETRY_TIMES;
        while ((0U == (base->STAT & LPUART_STAT_TDRE_MASK)) && (0U != --waitTimes))
#else
        while (0U == (base->STAT & LPUART_STAT_TDRE_MASK))
#endif
        {
        }
#if UART_RETRY_TIMES
        if (0U == waitTimes)
        {
            return kStatus_LPUART_Timeout;
        }
#endif
        base->DATA = *(dataAddress);
        dataAddress++;
        transferSize--;
    }
    /* Ensure all the data in the transmit buffer are sent out to bus. */
#if UART_RETRY_TIMES
    waitTimes = UART_RETRY_TIMES;
    while ((0U == (base->STAT & LPUART_STAT_TC_MASK)) && (0U != --waitTimes))
#else
    while (0U == (base->STAT & LPUART_STAT_TC_MASK))
#endif
    {
    }
#if UART_RETRY_TIMES
    if (0U == waitTimes)
    {
        return kStatus_LPUART_Timeout;
    }
#endif
    return kStatus_Success;
}

/*!
 * brief Reads the receiver data register using a blocking method.
 *
 * This function polls the receiver register, waits for the receiver register full or receiver FIFO
 * has data, and reads data from the TX register.
 *
 * param base LPUART peripheral base address.
 * param data Start address of the buffer to store the received data.
 * param length Size of the buffer.
 * retval kStatus_LPUART_RxHardwareOverrun Receiver overrun happened while receiving data.
 * retval kStatus_LPUART_NoiseError Noise error happened while receiving data.
 * retval kStatus_LPUART_FramingError Framing error happened while receiving data.
 * retval kStatus_LPUART_ParityError Parity error happened while receiving data.
 * retval kStatus_LPUART_Timeout Transmission timed out and was aborted.
 * retval kStatus_Success Successfully received all data.
 */
status_t LPUART_ReadBlocking(LPUART_Type *base, uint8_t *data, size_t length)
{
    assert(NULL != data);

    status_t status = kStatus_Success;
    uint32_t statusFlag;
    uint8_t *dataAddress = data;

#if defined(FSL_FEATURE_LPUART_HAS_7BIT_DATA_SUPPORT) && FSL_FEATURE_LPUART_HAS_7BIT_DATA_SUPPORT
    uint32_t ctrl        = base->CTRL;
    bool isSevenDataBits = (((ctrl & LPUART_CTRL_M7_MASK) != 0U) ||
                            (((ctrl & LPUART_CTRL_M_MASK) == 0U) && ((ctrl & LPUART_CTRL_PE_MASK) != 0U)));
#endif

#if UART_RETRY_TIMES
    uint32_t waitTimes;
#endif

    while (0U != (length--))
    {
#if UART_RETRY_TIMES
        waitTimes = UART_RETRY_TIMES;
#endif
#if defined(FSL_FEATURE_LPUART_HAS_FIFO) && FSL_FEATURE_LPUART_HAS_FIFO
        while (0U == ((base->WATER & LPUART_WATER_RXCOUNT_MASK) >> LPUART_WATER_RXCOUNT_SHIFT))
#else
        while (0U == (base->STAT & LPUART_STAT_RDRF_MASK))
#endif
        {
#if UART_RETRY_TIMES
            if (0U == --waitTimes)
            {
                status = kStatus_LPUART_Timeout;
                break;
            }
#endif
            statusFlag = LPUART_GetStatusFlags(base);

            if (0U != (statusFlag & (uint32_t)kLPUART_RxOverrunFlag))
            {
                /*
                 * $Branch Coverage Justification$
                 * $ref fsl_lpuart_c_ref_2$.
                 */
                status = ((kStatus_Success == LPUART_ClearStatusFlags(base, (uint32_t)kLPUART_RxOverrunFlag)) ?
                              (kStatus_LPUART_RxHardwareOverrun) :
                              (kStatus_LPUART_FlagCannotClearManually));
                /* Other error flags(FE, NF, and PF) are prevented from setting once OR is set, no need to check other
                 * error flags*/
                break;
            }

            if (0U != (statusFlag & (uint32_t)kLPUART_ParityErrorFlag))
            {
                /*
                 * $Branch Coverage Justification$
                 * $ref fsl_lpuart_c_ref_2$.
                 */
                status = ((kStatus_Success == LPUART_ClearStatusFlags(base, (uint32_t)kLPUART_ParityErrorFlag)) ?
                              (kStatus_LPUART_ParityError) :
                              (kStatus_LPUART_FlagCannotClearManually));
            }

            if (0U != (statusFlag & (uint32_t)kLPUART_FramingErrorFlag))
            {
                /*
                 * $Branch Coverage Justification$
                 * $ref fsl_lpuart_c_ref_2$.
                 */
                status = ((kStatus_Success == LPUART_ClearStatusFlags(base, (uint32_t)kLPUART_FramingErrorFlag)) ?
                              (kStatus_LPUART_FramingError) :
                              (kStatus_LPUART_FlagCannotClearManually));
            }

            if (0U != (statusFlag & (uint32_t)kLPUART_NoiseErrorFlag))
            {
                /*
                 * $Branch Coverage Justification$
                 * $ref fsl_lpuart_c_ref_2$.
                 */
                status = ((kStatus_Success == LPUART_ClearStatusFlags(base, (uint32_t)kLPUART_NoiseErrorFlag)) ?
                              (kStatus_LPUART_NoiseError) :
                              (kStatus_LPUART_FlagCannotClearManually));
            }
            if (kStatus_Success != status)
            {
                break;
            }
        }

        if (kStatus_Success == status)
        {
#if defined(FSL_FEATURE_LPUART_HAS_7BIT_DATA_SUPPORT) && FSL_FEATURE_LPUART_HAS_7BIT_DATA_SUPPORT
            if (isSevenDataBits)
            {
                *(dataAddress) = (uint8_t)(base->DATA & 0x7FU);
                dataAddress++;
            }
            else
            {
                *(dataAddress) = (uint8_t)base->DATA;
                dataAddress++;
            }
#else
            *(dataAddress) = (uint8_t)base->DATA;
            dataAddress++;
#endif
        }
        else
        {
            break;
        }
    }

    return status;
}

/*!
 * brief Initializes the LPUART handle.
 *
 * This function initializes the LPUART handle, which can be used for other LPUART
 * transactional APIs. Usually, for a specified LPUART instance,
 * call this API once to get the initialized handle.
 *
 * The LPUART driver supports the "background" receiving, which means that user can set up
 * an RX ring buffer optionally. Data received is stored into the ring buffer even when the
 * user doesn't call the LPUART_TransferReceiveNonBlocking() API. If there is already data received
 * in the ring buffer, the user can get the received data from the ring buffer directly.
 * The ring buffer is disabled if passing NULL as p ringBuffer.
 *
 * param base LPUART peripheral base address.
 * param handle LPUART handle pointer.
 * param callback Callback function.
 * param userData User data.
 */
void LPUART_TransferCreateHandle(LPUART_Type *base,
                                 lpuart_handle_t *handle,
                                 lpuart_transfer_callback_t callback,
                                 void *userData)
{
    assert(NULL != handle);

    uint32_t instance;

#if defined(FSL_FEATURE_LPUART_HAS_7BIT_DATA_SUPPORT) && FSL_FEATURE_LPUART_HAS_7BIT_DATA_SUPPORT
    uint32_t ctrl        = base->CTRL;
    bool isSevenDataBits = (((ctrl & LPUART_CTRL_M7_MASK) != 0U) ||
                            (((ctrl & LPUART_CTRL_M_MASK) == 0U) && ((ctrl & LPUART_CTRL_PE_MASK) != 0U)));
#endif

    /* Zero the handle. */
    (void)memset(handle, 0, sizeof(lpuart_handle_t));

    /* Set the TX/RX state. */
    handle->rxState = (uint8_t)kLPUART_RxIdle;
    handle->txState = (uint8_t)kLPUART_TxIdle;

    /* Set the callback and user data. */
    handle->callback = callback;
    handle->userData = userData;

#if defined(FSL_FEATURE_LPUART_HAS_7BIT_DATA_SUPPORT) && FSL_FEATURE_LPUART_HAS_7BIT_DATA_SUPPORT
    /* Initial seven data bits flag */
    handle->isSevenDataBits = isSevenDataBits;
#endif

    /* Get instance from peripheral base address. */
    instance = LPUART_GetInstance(base);

    /* Save the handle in global variables to support the double weak mechanism. */
    s_lpuartHandle[instance] = handle;

    s_lpuartIsr[instance] = LPUART_TransferHandleIRQ;

/* Enable interrupt in NVIC. */
#if defined(FSL_FEATURE_LPUART_HAS_SEPARATE_RX_TX_IRQ) && FSL_FEATURE_LPUART_HAS_SEPARATE_RX_TX_IRQ
    (void)EnableIRQ(s_lpuartRxIRQ[instance]);
    (void)EnableIRQ(s_lpuartTxIRQ[instance]);
#else
    (void)EnableIRQ(s_lpuartIRQ[instance]);
#endif
}

/*!
 * brief Sets up the RX ring buffer.
 *
 * This function sets up the RX ring buffer to a specific UART handle.
 *
 * When the RX ring buffer is used, data received is stored into the ring buffer even when
 * the user doesn't call the UART_TransferReceiveNonBlocking() API. If there is already data received
 * in the ring buffer, the user can get the received data from the ring buffer directly.
 *
 * note When using RX ring buffer, one byte is reserved for internal use. In other
 * words, if p ringBufferSize is 32, then only 31 bytes are used for saving data.
 *
 * param base LPUART peripheral base address.
 * param handle LPUART handle pointer.
 * param ringBuffer Start address of ring buffer for background receiving. Pass NULL to disable the ring buffer.
 * param ringBufferSize size of the ring buffer.
 */
void LPUART_TransferStartRingBuffer(LPUART_Type *base,
                                    lpuart_handle_t *handle,
                                    uint8_t *ringBuffer,
                                    size_t ringBufferSize)
{
    assert(NULL != handle);
    assert(NULL != ringBuffer);

    /* Setup the ring buffer address */
    handle->rxRingBuffer     = ringBuffer;
    handle->rxRingBufferSize = ringBufferSize;
    handle->rxRingBufferHead = 0U;
    handle->rxRingBufferTail = 0U;

    /* Disable and re-enable the global interrupt to protect the interrupt enable register during read-modify-wrte. */
    uint32_t irqMask = DisableGlobalIRQ();
    /* Enable the interrupt to accept the data when user need the ring buffer. */
    base->CTRL |= (uint32_t)(LPUART_CTRL_RIE_MASK | LPUART_CTRL_ORIE_MASK);
    EnableGlobalIRQ(irqMask);
}

/*!
 * brief Aborts the background transfer and uninstalls the ring buffer.
 *
 * This function aborts the background transfer and uninstalls the ring buffer.
 *
 * param base LPUART peripheral base address.
 * param handle LPUART handle pointer.
 */
void LPUART_TransferStopRingBuffer(LPUART_Type *base, lpuart_handle_t *handle)
{
    assert(NULL != handle);

    if (handle->rxState == (uint8_t)kLPUART_RxIdle)
    {
        /* Disable and re-enable the global interrupt to protect the interrupt enable register during read-modify-wrte.
         */
        uint32_t irqMask = DisableGlobalIRQ();
        base->CTRL &= ~(uint32_t)(LPUART_CTRL_RIE_MASK | LPUART_CTRL_ORIE_MASK);
        EnableGlobalIRQ(irqMask);
    }

    handle->rxRingBuffer     = NULL;
    handle->rxRingBufferSize = 0U;
    handle->rxRingBufferHead = 0U;
    handle->rxRingBufferTail = 0U;
}

/*!
 * brief Transmits a buffer of data using the interrupt method.
 *
 * This function send data using an interrupt method. This is a non-blocking function, which
 * returns directly without waiting for all data written to the transmitter register. When
 * all data is written to the TX register in the ISR, the LPUART driver calls the callback
 * function and passes the ref kStatus_LPUART_TxIdle as status parameter.
 *
 * note The kStatus_LPUART_TxIdle is passed to the upper layer when all data are written
 * to the TX register. However, there is no check to ensure that all the data sent out. Before disabling the TX,
 * check the kLPUART_TransmissionCompleteFlag to ensure that the transmit is finished.
 *
 * param base LPUART peripheral base address.
 * param handle LPUART handle pointer.
 * param xfer LPUART transfer structure, see #lpuart_transfer_t.
 * retval kStatus_Success Successfully start the data transmission.
 * retval kStatus_LPUART_TxBusy Previous transmission still not finished, data not all written to the TX register.
 * retval kStatus_InvalidArgument Invalid argument.
 */
status_t LPUART_TransferSendNonBlocking(LPUART_Type *base, lpuart_handle_t *handle, lpuart_transfer_t *xfer)
{
    assert(NULL != handle);
    assert(NULL != xfer);
    assert(NULL != xfer->txData);
    assert(0U != xfer->dataSize);

    status_t status;

    /* Return error if current TX busy. */
    if ((uint8_t)kLPUART_TxBusy == handle->txState)
    {
        status = kStatus_LPUART_TxBusy;
    }
    else
    {
        handle->txData        = xfer->txData;
        handle->txDataSize    = xfer->dataSize;
        handle->txDataSizeAll = xfer->dataSize;
        handle->txState       = (uint8_t)kLPUART_TxBusy;

        /* Disable and re-enable the global interrupt to protect the interrupt enable register during read-modify-wrte.
         */
        uint32_t irqMask = DisableGlobalIRQ();
        /* Enable transmitter interrupt. */
        base->CTRL |= (uint32_t)LPUART_CTRL_TIE_MASK;
        EnableGlobalIRQ(irqMask);

        status = kStatus_Success;
    }

    return status;
}

/*!
 * brief Aborts the interrupt-driven data transmit.
 *
 * This function aborts the interrupt driven data sending. The user can get the remainBtyes to find out
 * how many bytes are not sent out.
 *
 * param base LPUART peripheral base address.
 * param handle LPUART handle pointer.
 */
void LPUART_TransferAbortSend(LPUART_Type *base, lpuart_handle_t *handle)
{
    assert(NULL != handle);

    /* Disable and re-enable the global interrupt to protect the interrupt enable register during read-modify-wrte. */
    uint32_t irqMask = DisableGlobalIRQ();
    base->CTRL &= ~(uint32_t)(LPUART_CTRL_TIE_MASK | LPUART_CTRL_TCIE_MASK);
    EnableGlobalIRQ(irqMask);

    handle->txDataSize = 0;
    handle->txState    = (uint8_t)kLPUART_TxIdle;
}

/*!
 * brief Gets the number of bytes that have been sent out to bus.
 *
 * This function gets the number of bytes that have been sent out to bus by an interrupt method.
 *
 * param base LPUART peripheral base address.
 * param handle LPUART handle pointer.
 * param count Send bytes count.
 * retval kStatus_NoTransferInProgress No send in progress.
 * retval kStatus_InvalidArgument Parameter is invalid.
 * retval kStatus_Success Get successfully through the parameter \p count;
 */
status_t LPUART_TransferGetSendCount(LPUART_Type *base, lpuart_handle_t *handle, uint32_t *count)
{
    assert(NULL != handle);
    assert(NULL != count);

    status_t status      = kStatus_Success;
    size_t tmptxDataSize = handle->txDataSize;

    if ((uint8_t)kLPUART_TxIdle == handle->txState)
    {
        status = kStatus_NoTransferInProgress;
    }
    else
    {
#if defined(FSL_FEATURE_LPUART_HAS_FIFO) && FSL_FEATURE_LPUART_HAS_FIFO
        *count = handle->txDataSizeAll - tmptxDataSize -
                 ((base->WATER & LPUART_WATER_TXCOUNT_MASK) >> LPUART_WATER_TXCOUNT_SHIFT);
#else
        if ((base->STAT & (uint32_t)kLPUART_TxDataRegEmptyFlag) != 0U)
        {
            *count = handle->txDataSizeAll - tmptxDataSize;
        }
        else
        {
            *count = handle->txDataSizeAll - tmptxDataSize - 1U;
        }
#endif
    }

    return status;
}

/*!
 * brief Receives a buffer of data using the interrupt method.
 *
 * This function receives data using an interrupt method. This is a non-blocking function
 * which returns without waiting to ensure that all data are received.
 * If the RX ring buffer is used and not empty, the data in the ring buffer is copied and
 * the parameter p receivedBytes shows how many bytes are copied from the ring buffer.
 * After copying, if the data in the ring buffer is not enough for read, the receive
 * request is saved by the LPUART driver. When the new data arrives, the receive request
 * is serviced first. When all data is received, the LPUART driver notifies the upper layer
 * through a callback function and passes a status parameter ref kStatus_UART_RxIdle.
 * For example, the upper layer needs 10 bytes but there are only 5 bytes in ring buffer.
 * The 5 bytes are copied to xfer->data, which returns with the
 * parameter p receivedBytes set to 5. For the remaining 5 bytes, the newly arrived data is
 * saved from xfer->data[5]. When 5 bytes are received, the LPUART driver notifies the upper layer.
 * If the RX ring buffer is not enabled, this function enables the RX and RX interrupt
 * to receive data to xfer->data. When all data is received, the upper layer is notified.
 *
 * param base LPUART peripheral base address.
 * param handle LPUART handle pointer.
 * param xfer LPUART transfer structure, see #uart_transfer_t.
 * param receivedBytes Bytes received from the ring buffer directly.
 * retval kStatus_Success Successfully queue the transfer into the transmit queue.
 * retval kStatus_LPUART_RxBusy Previous receive request is not finished.
 * retval kStatus_InvalidArgument Invalid argument.
 */
status_t LPUART_TransferReceiveNonBlocking(LPUART_Type *base,
                                           lpuart_handle_t *handle,
                                           lpuart_transfer_t *xfer,
                                           size_t *receivedBytes)
{
    assert(NULL != handle);
    assert(NULL != xfer);
    assert(NULL != xfer->rxData);
    assert(0U != xfer->dataSize);

    uint32_t i;
    status_t status;
    uint32_t irqMask;
    /* How many bytes to copy from ring buffer to user memory. */
    size_t bytesToCopy = 0U;
    /* How many bytes to receive. */
    size_t bytesToReceive;
    /* How many bytes currently have received. */
    size_t bytesCurrentReceived;

    /* How to get data:
       1. If RX ring buffer is not enabled, then save xfer->data and xfer->dataSize
          to lpuart handle, enable interrupt to store received data to xfer->data. When
          all data received, trigger callback.
       2. If RX ring buffer is enabled and not empty, get data from ring buffer first.
          If there are enough data in ring buffer, copy them to xfer->data and return.
          If there are not enough data in ring buffer, copy all of them to xfer->data,
          save the xfer->data remained empty space to lpuart handle, receive data
          to this empty space and trigger callback when finished. */

    if ((uint8_t)kLPUART_RxBusy == handle->rxState)
    {
        status = kStatus_LPUART_RxBusy;
    }
    else
    {
        bytesToReceive       = xfer->dataSize;
        bytesCurrentReceived = 0;

        /* If RX ring buffer is used. */
        if (NULL != handle->rxRingBuffer)
        {
            /* Disable and re-enable the global interrupt to protect the interrupt enable register during
             * read-modify-wrte. */
            irqMask = DisableGlobalIRQ();
            /* Disable LPUART RX IRQ, protect ring buffer. */
            base->CTRL &= ~(uint32_t)(LPUART_CTRL_RIE_MASK | LPUART_CTRL_ORIE_MASK);
            EnableGlobalIRQ(irqMask);

            /* How many bytes in RX ring buffer currently. */
            bytesToCopy = LPUART_TransferGetRxRingBufferLength(base, handle);

            if (0U != bytesToCopy)
            {
                bytesToCopy = MIN(bytesToReceive, bytesToCopy);

                bytesToReceive -= bytesToCopy;

                /* Copy data from ring buffer to user memory. */
                for (i = 0U; i < bytesToCopy; i++)
                {
                    xfer->rxData[bytesCurrentReceived] = handle->rxRingBuffer[handle->rxRingBufferTail];
                    bytesCurrentReceived++;

                    /* Wrap to 0. Not use modulo (%) because it might be large and slow. */
                    if (((uint32_t)handle->rxRingBufferTail + 1U) == handle->rxRingBufferSize)
                    {
                        handle->rxRingBufferTail = 0U;
                    }
                    else
                    {
                        handle->rxRingBufferTail++;
                    }
                }
            }

            /* If ring buffer does not have enough data, still need to read more data. */
            if (0U != bytesToReceive)
            {
                /* No data in ring buffer, save the request to LPUART handle. */
                handle->rxData        = &xfer->rxData[bytesCurrentReceived];
                handle->rxDataSize    = bytesToReceive;
                handle->rxDataSizeAll = xfer->dataSize;
                handle->rxState       = (uint8_t)kLPUART_RxBusy;
            }

            /* Disable and re-enable the global interrupt to protect the interrupt enable register during
             * read-modify-wrte. */
            irqMask = DisableGlobalIRQ();
            /* Re-enable LPUART RX IRQ. */
            base->CTRL |= (uint32_t)(LPUART_CTRL_RIE_MASK | LPUART_CTRL_ORIE_MASK);
            EnableGlobalIRQ(irqMask);

            /* Call user callback since all data are received. */
            if (0U == bytesToReceive)
            {
                if (NULL != handle->callback)
                {
                    handle->callback(base, handle, kStatus_LPUART_RxIdle, handle->userData);
                }
            }
        }
        /* Ring buffer not used. */
        else
        {
            handle->rxData        = &xfer->rxData[bytesCurrentReceived];
            handle->rxDataSize    = bytesToReceive;
            handle->rxDataSizeAll = bytesToReceive;
            handle->rxState       = (uint8_t)kLPUART_RxBusy;

            /* Disable and re-enable the global interrupt to protect the interrupt enable register during
             * read-modify-wrte. */
            irqMask = DisableGlobalIRQ();
            /* Enable RX interrupt. */
            base->CTRL |= (uint32_t)(LPUART_CTRL_RIE_MASK | LPUART_CTRL_ILIE_MASK | LPUART_CTRL_ORIE_MASK);
            EnableGlobalIRQ(irqMask);
        }

        /* Return the how many bytes have read. */
        if (NULL != receivedBytes)
        {
            *receivedBytes = bytesCurrentReceived;
        }

        status = kStatus_Success;
    }

    return status;
}

/*!
 * brief Aborts the interrupt-driven data receiving.
 *
 * This function aborts the interrupt-driven data receiving. The user can get the remainBytes to find out
 * how many bytes not received yet.
 *
 * param base LPUART peripheral base address.
 * param handle LPUART handle pointer.
 */
void LPUART_TransferAbortReceive(LPUART_Type *base, lpuart_handle_t *handle)
{
    assert(NULL != handle);

    /* Only abort the receive to handle->rxData, the RX ring buffer is still working. */
    if (NULL == handle->rxRingBuffer)
    {
        /* Disable and re-enable the global interrupt to protect the interrupt enable register during read-modify-wrte.
         */
        uint32_t irqMask = DisableGlobalIRQ();
        /* Disable RX interrupt. */
        base->CTRL &= ~(uint32_t)(LPUART_CTRL_RIE_MASK | LPUART_CTRL_ILIE_MASK | LPUART_CTRL_ORIE_MASK);
        EnableGlobalIRQ(irqMask);
    }

    handle->rxDataSize = 0U;
    handle->rxState    = (uint8_t)kLPUART_RxIdle;
}

/*!
 * brief Gets the number of bytes that have been received.
 *
 * This function gets the number of bytes that have been received.
 *
 * param base LPUART peripheral base address.
 * param handle LPUART handle pointer.
 * param count Receive bytes count.
 * retval kStatus_NoTransferInProgress No receive in progress.
 * retval kStatus_InvalidArgument Parameter is invalid.
 * retval kStatus_Success Get successfully through the parameter \p count;
 */
status_t LPUART_TransferGetReceiveCount(LPUART_Type *base, lpuart_handle_t *handle, uint32_t *count)
{
    assert(NULL != handle);
    assert(NULL != count);

    status_t status      = kStatus_Success;
    size_t tmprxDataSize = handle->rxDataSize;

    if ((uint8_t)kLPUART_RxIdle == handle->rxState)
    {
        status = kStatus_NoTransferInProgress;
    }
    else
    {
        *count = handle->rxDataSizeAll - tmprxDataSize;
    }

    return status;
}

static void LPUART_TransferHandleIDLEReady(LPUART_Type *base, lpuart_handle_t *handle)
{
    uint32_t irqMask;
#if defined(FSL_FEATURE_LPUART_HAS_FIFO) && FSL_FEATURE_LPUART_HAS_FIFO
    uint8_t count;
    uint8_t tempCount;
    count = ((uint8_t)((base->WATER & LPUART_WATER_RXCOUNT_MASK) >> LPUART_WATER_RXCOUNT_SHIFT));

    while ((0U != handle->rxDataSize) && (0U != count))
    {
        tempCount = (uint8_t)MIN(handle->rxDataSize, count);
<<<<<<< HEAD

        /* Using non block API to read the data from the registers. */
        LPUART_ReadNonBlocking(base, handle->rxData, tempCount);
        handle->rxData = &handle->rxData[tempCount];
        handle->rxDataSize -= tempCount;
        count -= tempCount;

=======

        /* Using non block API to read the data from the registers. */
        LPUART_ReadNonBlocking(base, handle->rxData, tempCount);
        handle->rxData = &handle->rxData[tempCount];
        handle->rxDataSize -= tempCount;
        count -= tempCount;

>>>>>>> 16897e8a
        /* If rxDataSize is 0, invoke rx idle callback.*/
        if (0U == (handle->rxDataSize))
        {
            handle->rxState = (uint8_t)kLPUART_RxIdle;

            if (NULL != handle->callback)
            {
                handle->callback(base, handle, kStatus_LPUART_RxIdle, handle->userData);
            }
        }
    }
#endif
    /* Clear IDLE flag.*/
    base->STAT = ((base->STAT & 0x3FE00000U) | LPUART_STAT_IDLE_MASK);

    /* If rxDataSize is 0, disable rx ready, overrun and idle line interrupt.*/
    if (0U == handle->rxDataSize)
    {
        /* Disable and re-enable the global interrupt to protect the interrupt enable register during
         * read-modify-wrte. */
        irqMask = DisableGlobalIRQ();
        base->CTRL &= ~(uint32_t)(LPUART_CTRL_RIE_MASK | LPUART_CTRL_ILIE_MASK | LPUART_CTRL_ORIE_MASK);
        EnableGlobalIRQ(irqMask);
    }
    /* Invoke callback if callback is not NULL and rxDataSize is not 0. */
    else if (NULL != handle->callback)
    {
        handle->callback(base, handle, kStatus_LPUART_IdleLineDetected, handle->userData);
    }
    else
    {
        /* Avoid MISRA 15.7 */
    }
}

static void LPUART_TransferHandleReceiveDataFull(LPUART_Type *base, lpuart_handle_t *handle)
{
    uint8_t count;
    uint8_t tempCount;
    uint16_t tpmRxRingBufferHead;
    uint32_t tpmData;
    uint32_t irqMask;

    /* Get the size that can be stored into buffer for this interrupt. */
#if defined(FSL_FEATURE_LPUART_HAS_FIFO) && FSL_FEATURE_LPUART_HAS_FIFO
    count = ((uint8_t)((base->WATER & LPUART_WATER_RXCOUNT_MASK) >> LPUART_WATER_RXCOUNT_SHIFT));
#else
    count = 1;
#endif

    /* If handle->rxDataSize is not 0, first save data to handle->rxData. */
    while ((0U != handle->rxDataSize) && (0U != count))
    {
#if defined(FSL_FEATURE_LPUART_HAS_FIFO) && FSL_FEATURE_LPUART_HAS_FIFO
        tempCount = (uint8_t)MIN(handle->rxDataSize, count);
#else
        tempCount = 1;
#endif

        /* Using non block API to read the data from the registers. */
        LPUART_ReadNonBlocking(base, handle->rxData, tempCount);
        handle->rxData = &handle->rxData[tempCount];
        handle->rxDataSize -= tempCount;
        count -= tempCount;

        /* If all the data required for upper layer is ready, trigger callback. */
        if (0U == handle->rxDataSize)
        {
            handle->rxState = (uint8_t)kLPUART_RxIdle;

            if (NULL != handle->callback)
            {
                handle->callback(base, handle, kStatus_LPUART_RxIdle, handle->userData);
            }
        }
    }

    /* If use RX ring buffer, receive data to ring buffer. */
    if (NULL != handle->rxRingBuffer)
    {
        while (0U != count--)
        {
            /* If RX ring buffer is full, trigger callback to notify over run. */
            if (LPUART_TransferIsRxRingBufferFull(base, handle))
            {
                if (NULL != handle->callback)
                {
                    handle->callback(base, handle, kStatus_LPUART_RxRingBufferOverrun, handle->userData);
                }
            }

            /* If ring buffer is still full after callback function, the oldest data is overridden. */
            if (LPUART_TransferIsRxRingBufferFull(base, handle))
            {
                /* Increase handle->rxRingBufferTail to make room for new data. */
                if (((uint32_t)handle->rxRingBufferTail + 1U) == handle->rxRingBufferSize)
                {
                    handle->rxRingBufferTail = 0U;
                }
                else
                {
                    handle->rxRingBufferTail++;
                }
            }

            /* Read data. */
            tpmRxRingBufferHead = handle->rxRingBufferHead;
            tpmData             = base->DATA;
#if defined(FSL_FEATURE_LPUART_HAS_7BIT_DATA_SUPPORT) && FSL_FEATURE_LPUART_HAS_7BIT_DATA_SUPPORT
            if (handle->isSevenDataBits)
            {
                handle->rxRingBuffer[tpmRxRingBufferHead] = (uint8_t)(tpmData & 0x7FU);
            }
            else
            {
                handle->rxRingBuffer[tpmRxRingBufferHead] = (uint8_t)tpmData;
            }
#else
            handle->rxRingBuffer[tpmRxRingBufferHead] = (uint8_t)tpmData;
#endif

            /* Increase handle->rxRingBufferHead. */
            if (((uint32_t)handle->rxRingBufferHead + 1U) == handle->rxRingBufferSize)
            {
                handle->rxRingBufferHead = 0U;
            }
            else
            {
                handle->rxRingBufferHead++;
            }
        }
    }
    /* If no receive requst pending, stop RX interrupt. */
    else if (0U == handle->rxDataSize)
    {
        /* Disable and re-enable the global interrupt to protect the interrupt enable register during
         * read-modify-wrte. */
        irqMask = DisableGlobalIRQ();
        base->CTRL &= ~(uint32_t)(LPUART_CTRL_RIE_MASK | LPUART_CTRL_ORIE_MASK | LPUART_CTRL_ILIE_MASK);
        EnableGlobalIRQ(irqMask);
    }
    else
    {
        /* Avoid MISRA C-2012 15.7 voiation */
        return;
    }
}

static void LPUART_TransferHandleSendDataEmpty(LPUART_Type *base, lpuart_handle_t *handle)
{
    uint8_t count;
    uint8_t tempCount;
    uint32_t irqMask;
/* Get the bytes that available at this moment. */
#if defined(FSL_FEATURE_LPUART_HAS_FIFO) && FSL_FEATURE_LPUART_HAS_FIFO
    count = (uint8_t)FSL_FEATURE_LPUART_FIFO_SIZEn(base) -
            (uint8_t)((base->WATER & LPUART_WATER_TXCOUNT_MASK) >> LPUART_WATER_TXCOUNT_SHIFT);
#else
    count = 1;
#endif

    while ((0U != handle->txDataSize) && (0U != count))
    {
#if defined(FSL_FEATURE_LPUART_HAS_FIFO) && FSL_FEATURE_LPUART_HAS_FIFO
        tempCount = (uint8_t)MIN(handle->txDataSize, count);
#else
        tempCount = 1;
#endif

        /* Using non block API to write the data to the registers. */
        LPUART_WriteNonBlocking(base, handle->txData, tempCount);
        handle->txData = &handle->txData[tempCount];
        handle->txDataSize -= tempCount;
        count -= tempCount;

        /* If all the data are written to data register, notify user with the callback, then TX finished. */
        if (0U == handle->txDataSize)
        {
            /* Disable and re-enable the global interrupt to protect the interrupt enable register during
             * read-modify-wrte. */
            irqMask = DisableGlobalIRQ();
            /* Disable TX register empty interrupt and enable transmission completion interrupt. */
            base->CTRL = (base->CTRL & ~LPUART_CTRL_TIE_MASK) | LPUART_CTRL_TCIE_MASK;
            EnableGlobalIRQ(irqMask);
        }
    }
}

static void LPUART_TransferHandleTransmissionComplete(LPUART_Type *base, lpuart_handle_t *handle)
{
    uint32_t irqMask;
    /* Set txState to idle only when all data has been sent out to bus. */
    handle->txState = (uint8_t)kLPUART_TxIdle;

    /* Disable and re-enable the global interrupt to protect the interrupt enable register during read-modify-wrte.
     */
    irqMask = DisableGlobalIRQ();
    /* Disable transmission complete interrupt. */
    base->CTRL &= ~(uint32_t)LPUART_CTRL_TCIE_MASK;
    EnableGlobalIRQ(irqMask);

    /* Trigger callback. */
    if (NULL != handle->callback)
    {
        handle->callback(base, handle, kStatus_LPUART_TxIdle, handle->userData);
    }
}

/*!
 * brief LPUART IRQ handle function.
 *
 * This function handles the LPUART transmit and receive IRQ request.
 *
 * param base LPUART peripheral base address.
 * param irqHandle LPUART handle pointer.
 */
void LPUART_TransferHandleIRQ(LPUART_Type *base, void *irqHandle)
{
    assert(NULL != irqHandle);

    uint32_t status            = LPUART_GetStatusFlags(base);
    uint32_t enabledInterrupts = LPUART_GetEnabledInterrupts(base);

    lpuart_handle_t *handle = (lpuart_handle_t *)irqHandle;

    /* If RX overrun. */
    if ((uint32_t)kLPUART_RxOverrunFlag == ((uint32_t)kLPUART_RxOverrunFlag & status))
    {
        /* Clear overrun flag, otherwise the RX does not work. */
        base->STAT = ((base->STAT & 0x3FE00000U) | LPUART_STAT_OR_MASK);

        /* Trigger callback. */
        if (NULL != (handle->callback))
        {
            handle->callback(base, handle, kStatus_LPUART_RxHardwareOverrun, handle->userData);
        }
    }

    /* If IDLE flag is set and the IDLE interrupt is enabled. */
    if ((0U != ((uint32_t)kLPUART_IdleLineFlag & status)) &&
        (0U != ((uint32_t)kLPUART_IdleLineInterruptEnable & enabledInterrupts)))
    {
        LPUART_TransferHandleIDLEReady(base, handle);
    }
    /* Receive data register full */
    if ((0U != ((uint32_t)kLPUART_RxDataRegFullFlag & status)) &&
        (0U != ((uint32_t)kLPUART_RxDataRegFullInterruptEnable & enabledInterrupts)))
    {
        LPUART_TransferHandleReceiveDataFull(base, handle);
    }

    /* Send data register empty and the interrupt is enabled. */
    if ((0U != ((uint32_t)kLPUART_TxDataRegEmptyFlag & status)) &&
        (0U != ((uint32_t)kLPUART_TxDataRegEmptyInterruptEnable & enabledInterrupts)))
    {
        LPUART_TransferHandleSendDataEmpty(base, handle);
    }

    /* Transmission complete and the interrupt is enabled. */
    if ((0U != ((uint32_t)kLPUART_TransmissionCompleteFlag & status)) &&
        (0U != ((uint32_t)kLPUART_TransmissionCompleteInterruptEnable & enabledInterrupts)))
    {
        LPUART_TransferHandleTransmissionComplete(base, handle);
    }
}

/*!
 * brief LPUART Error IRQ handle function.
 *
 * This function handles the LPUART error IRQ request.
 *
 * param base LPUART peripheral base address.
 * param irqHandle LPUART handle pointer.
 */
void LPUART_TransferHandleErrorIRQ(LPUART_Type *base, void *irqHandle)
{
    /* To be implemented by User. */
}
#if defined(FSL_FEATURE_LPUART_HAS_SHARED_IRQ0_IRQ1) && FSL_FEATURE_LPUART_HAS_SHARED_IRQ0_IRQ1
#if defined(FSL_FEATURE_LPUART_HAS_SEPARATE_RX_TX_IRQ) && FSL_FEATURE_LPUART_HAS_SEPARATE_RX_TX_IRQ
void LPUART0_LPUART1_RX_DriverIRQHandler(void);
void LPUART0_LPUART1_RX_DriverIRQHandler(void)
{
    /* If handle is registered, treat the transfer function is enabled. */
    if (NULL != s_lpuartHandle[0])
    {
        s_lpuartIsr[0](LPUART0, s_lpuartHandle[0]);
    }
    if (NULL != s_lpuartHandle[1])
    {
        s_lpuartIsr[1](LPUART1, s_lpuartHandle[1]);
    }
    SDK_ISR_EXIT_BARRIER;
}
void LPUART0_LPUART1_TX_DriverIRQHandler(void);
void LPUART0_LPUART1_TX_DriverIRQHandler(void)
{
    /* If handle is registered, treat the transfer function is enabled. */
    if (NULL != s_lpuartHandle[0])
    {
        s_lpuartIsr[0](LPUART0, s_lpuartHandle[0]);
    }
    if (NULL != s_lpuartHandle[1])
    {
        s_lpuartIsr[1](LPUART1, s_lpuartHandle[1]);
    }
    SDK_ISR_EXIT_BARRIER;
}
#else
void LPUART0_LPUART1_DriverIRQHandler(void);
void LPUART0_LPUART1_DriverIRQHandler(void)
{
    /* If handle is registered, treat the transfer function is enabled. */
    if (NULL != s_lpuartHandle[0])
    {
        s_lpuartIsr[0](LPUART0, s_lpuartHandle[0]);
    }
    if (NULL != s_lpuartHandle[1])
    {
        s_lpuartIsr[1](LPUART1, s_lpuartHandle[1]);
    }
    SDK_ISR_EXIT_BARRIER;
}
#endif
#endif

#if defined(LPUART0)
#if !(defined(FSL_FEATURE_LPUART_HAS_SHARED_IRQ0_IRQ1) && FSL_FEATURE_LPUART_HAS_SHARED_IRQ0_IRQ1)
#if defined(FSL_FEATURE_LPUART_HAS_SEPARATE_RX_TX_IRQ) && FSL_FEATURE_LPUART_HAS_SEPARATE_RX_TX_IRQ
void LPUART0_TX_DriverIRQHandler(void);
void LPUART0_TX_DriverIRQHandler(void)
{
    s_lpuartIsr[0](LPUART0, s_lpuartHandle[0]);
    SDK_ISR_EXIT_BARRIER;
}
void LPUART0_RX_DriverIRQHandler(void);
void LPUART0_RX_DriverIRQHandler(void)
{
    s_lpuartIsr[0](LPUART0, s_lpuartHandle[0]);
    SDK_ISR_EXIT_BARRIER;
}
#else
void LPUART0_DriverIRQHandler(void);
void LPUART0_DriverIRQHandler(void)
{
    s_lpuartIsr[0](LPUART0, s_lpuartHandle[0]);
    SDK_ISR_EXIT_BARRIER;
}
#endif
#endif
#endif

#if defined(LPUART1)
#if !(defined(FSL_FEATURE_LPUART_HAS_SHARED_IRQ0_IRQ1) && FSL_FEATURE_LPUART_HAS_SHARED_IRQ0_IRQ1)
#if defined(FSL_FEATURE_LPUART_HAS_SEPARATE_RX_TX_IRQ) && FSL_FEATURE_LPUART_HAS_SEPARATE_RX_TX_IRQ
void LPUART1_TX_DriverIRQHandler(void);
void LPUART1_TX_DriverIRQHandler(void)
{
    s_lpuartIsr[1](LPUART1, s_lpuartHandle[1]);
    SDK_ISR_EXIT_BARRIER;
}
void LPUART1_RX_DriverIRQHandler(void);
void LPUART1_RX_DriverIRQHandler(void)
{
    s_lpuartIsr[1](LPUART1, s_lpuartHandle[1]);
    SDK_ISR_EXIT_BARRIER;
}
#else
void LPUART1_DriverIRQHandler(void);
void LPUART1_DriverIRQHandler(void)
{
    s_lpuartIsr[1](LPUART1, s_lpuartHandle[1]);
    SDK_ISR_EXIT_BARRIER;
}
#endif
#endif
#endif

#if defined(LPUART2)
#if defined(FSL_FEATURE_LPUART_HAS_SEPARATE_RX_TX_IRQ) && FSL_FEATURE_LPUART_HAS_SEPARATE_RX_TX_IRQ
void LPUART2_TX_DriverIRQHandler(void);
void LPUART2_TX_DriverIRQHandler(void)
{
    s_lpuartIsr[2](LPUART2, s_lpuartHandle[2]);
    SDK_ISR_EXIT_BARRIER;
}
void LPUART2_RX_DriverIRQHandler(void);
void LPUART2_RX_DriverIRQHandler(void)
{
    s_lpuartIsr[2](LPUART2, s_lpuartHandle[2]);
    SDK_ISR_EXIT_BARRIER;
}
#else
void LPUART2_DriverIRQHandler(void);
void LPUART2_DriverIRQHandler(void)
{
    s_lpuartIsr[2](LPUART2, s_lpuartHandle[2]);
    SDK_ISR_EXIT_BARRIER;
}
#endif
#endif

#if defined(LPUART3)
#if defined(FSL_FEATURE_LPUART_HAS_SEPARATE_RX_TX_IRQ) && FSL_FEATURE_LPUART_HAS_SEPARATE_RX_TX_IRQ
void LPUART3_TX_DriverIRQHandler(void);
void LPUART3_TX_DriverIRQHandler(void)
{
    s_lpuartIsr[3](LPUART3, s_lpuartHandle[3]);
    SDK_ISR_EXIT_BARRIER;
}
void LPUART3_RX_DriverIRQHandler(void);
void LPUART3_RX_DriverIRQHandler(void)
{
    s_lpuartIsr[3](LPUART3, s_lpuartHandle[3]);
    SDK_ISR_EXIT_BARRIER;
}
#else
void LPUART3_DriverIRQHandler(void);
void LPUART3_DriverIRQHandler(void)
{
    s_lpuartIsr[3](LPUART3, s_lpuartHandle[3]);
    SDK_ISR_EXIT_BARRIER;
}
#endif
#endif

#if defined(LPUART4)
#if defined(FSL_FEATURE_LPUART_HAS_SEPARATE_RX_TX_IRQ) && FSL_FEATURE_LPUART_HAS_SEPARATE_RX_TX_IRQ
void LPUART4_TX_DriverIRQHandler(void);
void LPUART4_TX_DriverIRQHandler(void)
{
    s_lpuartIsr[4](LPUART4, s_lpuartHandle[4]);
    SDK_ISR_EXIT_BARRIER;
}
void LPUART4_RX_DriverIRQHandler(void);
void LPUART4_RX_DriverIRQHandler(void)
{
    s_lpuartIsr[4](LPUART4, s_lpuartHandle[4]);
    SDK_ISR_EXIT_BARRIER;
}
#else
void LPUART4_DriverIRQHandler(void);
void LPUART4_DriverIRQHandler(void)
{
    s_lpuartIsr[4](LPUART4, s_lpuartHandle[4]);
    SDK_ISR_EXIT_BARRIER;
}
#endif
#endif

#if defined(LPUART5)
#if defined(FSL_FEATURE_LPUART_HAS_SEPARATE_RX_TX_IRQ) && FSL_FEATURE_LPUART_HAS_SEPARATE_RX_TX_IRQ
void LPUART5_TX_DriverIRQHandler(void);
void LPUART5_TX_DriverIRQHandler(void)
{
    s_lpuartIsr[5](LPUART5, s_lpuartHandle[5]);
    SDK_ISR_EXIT_BARRIER;
}
void LPUART5_RX_DriverIRQHandler(void);
void LPUART5_RX_DriverIRQHandler(void)
{
    s_lpuartIsr[5](LPUART5, s_lpuartHandle[5]);
    SDK_ISR_EXIT_BARRIER;
}
#else
void LPUART5_DriverIRQHandler(void);
void LPUART5_DriverIRQHandler(void)
{
    s_lpuartIsr[5](LPUART5, s_lpuartHandle[5]);
    SDK_ISR_EXIT_BARRIER;
}
#endif
#endif

#if defined(LPUART6)
#if defined(FSL_FEATURE_LPUART_HAS_SEPARATE_RX_TX_IRQ) && FSL_FEATURE_LPUART_HAS_SEPARATE_RX_TX_IRQ
void LPUART6_TX_DriverIRQHandler(void);
void LPUART6_TX_DriverIRQHandler(void)
{
    s_lpuartIsr[6](LPUART6, s_lpuartHandle[6]);
    SDK_ISR_EXIT_BARRIER;
}
void LPUART6_RX_DriverIRQHandler(void);
void LPUART6_RX_DriverIRQHandler(void)
{
    s_lpuartIsr[6](LPUART6, s_lpuartHandle[6]);
    SDK_ISR_EXIT_BARRIER;
}
#else
void LPUART6_DriverIRQHandler(void);
void LPUART6_DriverIRQHandler(void)
{
    s_lpuartIsr[6](LPUART6, s_lpuartHandle[6]);
    SDK_ISR_EXIT_BARRIER;
}
#endif
#endif

#if defined(LPUART7)
#if defined(FSL_FEATURE_LPUART_HAS_SEPARATE_RX_TX_IRQ) && FSL_FEATURE_LPUART_HAS_SEPARATE_RX_TX_IRQ
void LPUART7_TX_DriverIRQHandler(void);
void LPUART7_TX_DriverIRQHandler(void)
{
    s_lpuartIsr[7](LPUART7, s_lpuartHandle[7]);
    SDK_ISR_EXIT_BARRIER;
}
void LPUART7_RX_DriverIRQHandler(void);
void LPUART7_RX_DriverIRQHandler(void)
{
    s_lpuartIsr[7](LPUART7, s_lpuartHandle[7]);
    SDK_ISR_EXIT_BARRIER;
}
#else
void LPUART7_DriverIRQHandler(void);
void LPUART7_DriverIRQHandler(void)
{
    s_lpuartIsr[7](LPUART7, s_lpuartHandle[7]);
    SDK_ISR_EXIT_BARRIER;
}
#endif
#endif

#if defined(LPUART8)
#if defined(FSL_FEATURE_LPUART_HAS_SEPARATE_RX_TX_IRQ) && FSL_FEATURE_LPUART_HAS_SEPARATE_RX_TX_IRQ
void LPUART8_TX_DriverIRQHandler(void);
void LPUART8_TX_DriverIRQHandler(void)
{
    s_lpuartIsr[8](LPUART8, s_lpuartHandle[8]);
    SDK_ISR_EXIT_BARRIER;
}
void LPUART8_RX_DriverIRQHandler(void);
void LPUART8_RX_DriverIRQHandler(void)
{
    s_lpuartIsr[8](LPUART8, s_lpuartHandle[8]);
    SDK_ISR_EXIT_BARRIER;
}
#else
void LPUART8_DriverIRQHandler(void);
void LPUART8_DriverIRQHandler(void)
{
    s_lpuartIsr[8](LPUART8, s_lpuartHandle[8]);
    SDK_ISR_EXIT_BARRIER;
}
#endif
#endif

#if defined(LPUART9)
#if defined(FSL_FEATURE_LPUART_HAS_SEPARATE_RX_TX_IRQ) && FSL_FEATURE_LPUART_HAS_SEPARATE_RX_TX_IRQ
void LPUART9_TX_DriverIRQHandler(void);
void LPUART9_TX_DriverIRQHandler(void)
{
    s_lpuartIsr[9](LPUART9, s_lpuartHandle[9]);
    SDK_ISR_EXIT_BARRIER;
}
void LPUART9_RX_DriverIRQHandler(void);
void LPUART9_RX_DriverIRQHandler(void)
{
    s_lpuartIsr[9](LPUART9, s_lpuartHandle[9]);
    SDK_ISR_EXIT_BARRIER;
}
#else
void LPUART9_DriverIRQHandler(void);
void LPUART9_DriverIRQHandler(void)
{
    s_lpuartIsr[9](LPUART9, s_lpuartHandle[9]);
    SDK_ISR_EXIT_BARRIER;
}
#endif
#endif

#if defined(LPUART10)
#if defined(FSL_FEATURE_LPUART_HAS_SEPARATE_RX_TX_IRQ) && FSL_FEATURE_LPUART_HAS_SEPARATE_RX_TX_IRQ
void LPUART10_TX_DriverIRQHandler(void);
void LPUART10_TX_DriverIRQHandler(void)
{
    s_lpuartIsr[10](LPUART10, s_lpuartHandle[10]);
    SDK_ISR_EXIT_BARRIER;
}
void LPUART10_RX_DriverIRQHandler(void);
void LPUART10_RX_DriverIRQHandler(void)
{
    s_lpuartIsr[10](LPUART10, s_lpuartHandle[10]);
    SDK_ISR_EXIT_BARRIER;
}
#else
void LPUART10_DriverIRQHandler(void);
void LPUART10_DriverIRQHandler(void)
{
    s_lpuartIsr[10](LPUART10, s_lpuartHandle[10]);
    SDK_ISR_EXIT_BARRIER;
}
#endif
#endif

#if defined(LPUART11)
#if defined(FSL_FEATURE_LPUART_HAS_SEPARATE_RX_TX_IRQ) && FSL_FEATURE_LPUART_HAS_SEPARATE_RX_TX_IRQ
void LPUART11_TX_DriverIRQHandler(void);
void LPUART11_TX_DriverIRQHandler(void)
{
    s_lpuartIsr[11](LPUART11, s_lpuartHandle[11]);
    SDK_ISR_EXIT_BARRIER;
}
void LPUART11_RX_DriverIRQHandler(void);
void LPUART11_RX_DriverIRQHandler(void)
{
    s_lpuartIsr[11](LPUART11, s_lpuartHandle[11]);
    SDK_ISR_EXIT_BARRIER;
}
#else
void LPUART11_DriverIRQHandler(void);
void LPUART11_DriverIRQHandler(void)
{
    s_lpuartIsr[11](LPUART11, s_lpuartHandle[11]);
    SDK_ISR_EXIT_BARRIER;
}
#endif
#endif

#if defined(LPUART12)
#if defined(FSL_FEATURE_LPUART_HAS_SEPARATE_RX_TX_IRQ) && FSL_FEATURE_LPUART_HAS_SEPARATE_RX_TX_IRQ
void LPUART12_TX_DriverIRQHandler(void);
void LPUART12_TX_DriverIRQHandler(void)
{
    s_lpuartIsr[12](LPUART12, s_lpuartHandle[12]);
    SDK_ISR_EXIT_BARRIER;
}
void LPUART12_RX_DriverIRQHandler(void);
void LPUART12_RX_DriverIRQHandler(void)
{
    s_lpuartIsr[12](LPUART12, s_lpuartHandle[12]);
    SDK_ISR_EXIT_BARRIER;
}
#else
void LPUART12_DriverIRQHandler(void);
void LPUART12_DriverIRQHandler(void)
{
    s_lpuartIsr[12](LPUART12, s_lpuartHandle[12]);
    SDK_ISR_EXIT_BARRIER;
}
#endif
#endif

#if defined(CM4_0__LPUART)
void M4_0_LPUART_DriverIRQHandler(void);
void M4_0_LPUART_DriverIRQHandler(void)
{
    s_lpuartIsr[LPUART_GetInstance(CM4_0__LPUART)](CM4_0__LPUART, s_lpuartHandle[LPUART_GetInstance(CM4_0__LPUART)]);
    SDK_ISR_EXIT_BARRIER;
}
#endif

#if defined(CM4_1__LPUART)
void M4_1_LPUART_DriverIRQHandler(void);
void M4_1_LPUART_DriverIRQHandler(void)
{
    s_lpuartIsr[LPUART_GetInstance(CM4_1__LPUART)](CM4_1__LPUART, s_lpuartHandle[LPUART_GetInstance(CM4_1__LPUART)]);
    SDK_ISR_EXIT_BARRIER;
}
#endif

#if defined(CM4__LPUART)
void M4_LPUART_DriverIRQHandler(void);
void M4_LPUART_DriverIRQHandler(void)
{
    s_lpuartIsr[LPUART_GetInstance(CM4__LPUART)](CM4__LPUART, s_lpuartHandle[LPUART_GetInstance(CM4__LPUART)]);
    SDK_ISR_EXIT_BARRIER;
}
#endif

#if defined(DMA__LPUART0)
void DMA_UART0_INT_DriverIRQHandler(void);
void DMA_UART0_INT_DriverIRQHandler(void)
{
    s_lpuartIsr[LPUART_GetInstance(DMA__LPUART0)](DMA__LPUART0, s_lpuartHandle[LPUART_GetInstance(DMA__LPUART0)]);
    SDK_ISR_EXIT_BARRIER;
}
#endif

#if defined(DMA__LPUART1)
void DMA_UART1_INT_DriverIRQHandler(void);
void DMA_UART1_INT_DriverIRQHandler(void)
{
    s_lpuartIsr[LPUART_GetInstance(DMA__LPUART1)](DMA__LPUART1, s_lpuartHandle[LPUART_GetInstance(DMA__LPUART1)]);
    SDK_ISR_EXIT_BARRIER;
}
#endif

#if defined(DMA__LPUART2)
void DMA_UART2_INT_DriverIRQHandler(void);
void DMA_UART2_INT_DriverIRQHandler(void)
{
    s_lpuartIsr[LPUART_GetInstance(DMA__LPUART2)](DMA__LPUART2, s_lpuartHandle[LPUART_GetInstance(DMA__LPUART2)]);
    SDK_ISR_EXIT_BARRIER;
}
#endif

#if defined(DMA__LPUART3)
void DMA_UART3_INT_DriverIRQHandler(void);
void DMA_UART3_INT_DriverIRQHandler(void)
{
    s_lpuartIsr[LPUART_GetInstance(DMA__LPUART3)](DMA__LPUART3, s_lpuartHandle[LPUART_GetInstance(DMA__LPUART3)]);
    SDK_ISR_EXIT_BARRIER;
}
#endif

#if defined(DMA__LPUART4)
void DMA_UART4_INT_DriverIRQHandler(void);
void DMA_UART4_INT_DriverIRQHandler(void)
{
    s_lpuartIsr[LPUART_GetInstance(DMA__LPUART4)](DMA__LPUART4, s_lpuartHandle[LPUART_GetInstance(DMA__LPUART4)]);
    SDK_ISR_EXIT_BARRIER;
}
#endif

#if defined(ADMA__LPUART0)
void ADMA_UART0_INT_DriverIRQHandler(void);
void ADMA_UART0_INT_DriverIRQHandler(void)
{
    s_lpuartIsr[LPUART_GetInstance(ADMA__LPUART0)](ADMA__LPUART0, s_lpuartHandle[LPUART_GetInstance(ADMA__LPUART0)]);
    SDK_ISR_EXIT_BARRIER;
}
#endif

#if defined(ADMA__LPUART1)
void ADMA_UART1_INT_DriverIRQHandler(void);
void ADMA_UART1_INT_DriverIRQHandler(void)
{
    s_lpuartIsr[LPUART_GetInstance(ADMA__LPUART1)](ADMA__LPUART1, s_lpuartHandle[LPUART_GetInstance(ADMA__LPUART1)]);
    SDK_ISR_EXIT_BARRIER;
}
#endif

#if defined(ADMA__LPUART2)
void ADMA_UART2_INT_DriverIRQHandler(void);
void ADMA_UART2_INT_DriverIRQHandler(void)
{
    s_lpuartIsr[LPUART_GetInstance(ADMA__LPUART2)](ADMA__LPUART2, s_lpuartHandle[LPUART_GetInstance(ADMA__LPUART2)]);
    SDK_ISR_EXIT_BARRIER;
}
#endif

#if defined(ADMA__LPUART3)
void ADMA_UART3_INT_DriverIRQHandler(void);
void ADMA_UART3_INT_DriverIRQHandler(void)
{
    s_lpuartIsr[LPUART_GetInstance(ADMA__LPUART3)](ADMA__LPUART3, s_lpuartHandle[LPUART_GetInstance(ADMA__LPUART3)]);
    SDK_ISR_EXIT_BARRIER;
}
#endif<|MERGE_RESOLUTION|>--- conflicted
+++ resolved
@@ -1656,7 +1656,6 @@
     while ((0U != handle->rxDataSize) && (0U != count))
     {
         tempCount = (uint8_t)MIN(handle->rxDataSize, count);
-<<<<<<< HEAD
 
         /* Using non block API to read the data from the registers. */
         LPUART_ReadNonBlocking(base, handle->rxData, tempCount);
@@ -1664,15 +1663,6 @@
         handle->rxDataSize -= tempCount;
         count -= tempCount;
 
-=======
-
-        /* Using non block API to read the data from the registers. */
-        LPUART_ReadNonBlocking(base, handle->rxData, tempCount);
-        handle->rxData = &handle->rxData[tempCount];
-        handle->rxDataSize -= tempCount;
-        count -= tempCount;
-
->>>>>>> 16897e8a
         /* If rxDataSize is 0, invoke rx idle callback.*/
         if (0U == (handle->rxDataSize))
         {
