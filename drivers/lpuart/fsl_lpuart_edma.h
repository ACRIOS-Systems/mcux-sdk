/*
 * Copyright (c) 2015, Freescale Semiconductor, Inc.
 * Copyright 2016-2020 NXP
 * All rights reserved.
 *
 * SPDX-License-Identifier: BSD-3-Clause
 */
#ifndef _FSL_LPUART_EDMA_H_
#define _FSL_LPUART_EDMA_H_

#include "fsl_lpuart.h"
#include "fsl_edma.h"

/*!
 * @addtogroup lpuart_edma_driver
 * @{
 */

/*******************************************************************************
 * Definitions
 ******************************************************************************/

/*! @name Driver version */
/*@{*/
/*! @brief LPUART EDMA driver version. */
#define FSL_LPUART_EDMA_DRIVER_VERSION (MAKE_VERSION(2, 5, 2))
/*@}*/

/* Forward declaration of the handle typedef. */
typedef struct _lpuart_edma_handle lpuart_edma_handle_t;

/*! @brief LPUART transfer callback function. */
typedef void (*lpuart_edma_transfer_callback_t)(LPUART_Type *base,
                                                lpuart_edma_handle_t *handle,
                                                status_t status,
                                                void *userData);

/*!
 * @brief LPUART eDMA handle
 */
struct _lpuart_edma_handle
{
    lpuart_edma_transfer_callback_t callback; /*!< Callback function. */
    void *userData;                           /*!< LPUART callback function parameter.*/
    size_t rxDataSizeAll;                     /*!< Size of the data to receive. */
    size_t txDataSizeAll;                     /*!< Size of the data to send out. */

    edma_handle_t *txEdmaHandle; /*!< The eDMA TX channel used. */
    edma_handle_t *rxEdmaHandle; /*!< The eDMA RX channel used. */

    uint8_t nbytes; /*!< eDMA minor byte transfer count initially configured. */

    volatile uint8_t txState; /*!< TX transfer state. */
    volatile uint8_t rxState; /*!< RX transfer state */
};

/*******************************************************************************
 * API
 ******************************************************************************/

#if defined(__cplusplus)
extern "C" {
#endif

/*!
 * @name eDMA transactional
 * @{
 */

/*!
 * @brief Initializes the LPUART handle which is used in transactional functions.
 *
<<<<<<< HEAD
 * @note This function disables all interrupts on the LPUART peripheral.
=======
 * @note This function disables all LPUART interrupts.
>>>>>>> c84411fd
 *
 * @param base LPUART peripheral base address.
 * @param handle Pointer to lpuart_edma_handle_t structure.
 * @param callback Callback function.
 * @param userData User data.
 * @param txEdmaHandle User requested DMA handle for TX DMA transfer.
 * @param rxEdmaHandle User requested DMA handle for RX DMA transfer.
 */
void LPUART_TransferCreateHandleEDMA(LPUART_Type *base,
                                     lpuart_edma_handle_t *handle,
                                     lpuart_edma_transfer_callback_t callback,
                                     void *userData,
                                     edma_handle_t *txEdmaHandle,
                                     edma_handle_t *rxEdmaHandle);

/*!
 * @brief Sends data using eDMA.
 *
 * This function sends data using eDMA. This is a non-blocking function, which returns
 * right away. When all data is sent, the send callback function is called.
 *
 * Important: If the IRQHandler for the LPUART peripheral is overridden,
 * then `LPUART_TransferEdmaHandleIRQ()` must be called from the interrupt handler when
 * the `kLPUART_TransmissionCompleteFlag` status flag is set.
 *
 * @param base LPUART peripheral base address.
 * @param handle LPUART handle pointer.
 * @param xfer LPUART eDMA transfer structure. See #lpuart_transfer_t.
 * @retval kStatus_Success if succeed, others failed.
 * @retval kStatus_LPUART_TxBusy Previous transfer on going.
 * @retval kStatus_InvalidArgument Invalid argument.
 */
status_t LPUART_SendEDMA(LPUART_Type *base, lpuart_edma_handle_t *handle, lpuart_transfer_t *xfer);

/*!
 * @brief Receives data using eDMA.
 *
 * This function receives data using eDMA. This is non-blocking function, which returns
 * right away. When all data is received, the receive callback function is called.
 *
 * @param base LPUART peripheral base address.
 * @param handle Pointer to lpuart_edma_handle_t structure.
 * @param xfer LPUART eDMA transfer structure, see #lpuart_transfer_t.
 * @retval kStatus_Success if succeed, others fail.
 * @retval kStatus_LPUART_RxBusy Previous transfer ongoing.
 * @retval kStatus_InvalidArgument Invalid argument.
 */
status_t LPUART_ReceiveEDMA(LPUART_Type *base, lpuart_edma_handle_t *handle, lpuart_transfer_t *xfer);

/*!
 * @brief Aborts the sent data using eDMA.
 *
 * This function aborts the sent data using eDMA.
 *
 * @param base LPUART peripheral base address.
 * @param handle Pointer to lpuart_edma_handle_t structure.
 */
void LPUART_TransferAbortSendEDMA(LPUART_Type *base, lpuart_edma_handle_t *handle);

/*!
 * @brief Aborts the received data using eDMA.
 *
 * This function aborts the received data using eDMA.
 *
 * @param base LPUART peripheral base address.
 * @param handle Pointer to lpuart_edma_handle_t structure.
 */
void LPUART_TransferAbortReceiveEDMA(LPUART_Type *base, lpuart_edma_handle_t *handle);

/*!
 * @brief Gets the number of bytes written to the LPUART TX register.
 *
 * This function gets the number of bytes written to the LPUART TX
 * register by DMA.
 *
 * @param base LPUART peripheral base address.
 * @param handle LPUART handle pointer.
 * @param count Send bytes count.
 * @retval kStatus_NoTransferInProgress No send in progress.
 * @retval kStatus_InvalidArgument Parameter is invalid.
 * @retval kStatus_Success Get successfully through the parameter \p count;
 */
status_t LPUART_TransferGetSendCountEDMA(LPUART_Type *base, lpuart_edma_handle_t *handle, uint32_t *count);

/*!
 * @brief Gets the number of received bytes.
 *
 * This function gets the number of received bytes.
 *
 * @param base LPUART peripheral base address.
 * @param handle LPUART handle pointer.
 * @param count Receive bytes count.
 * @retval kStatus_NoTransferInProgress No receive in progress.
 * @retval kStatus_InvalidArgument Parameter is invalid.
 * @retval kStatus_Success Get successfully through the parameter \p count;
 */
status_t LPUART_TransferGetReceiveCountEDMA(LPUART_Type *base, lpuart_edma_handle_t *handle, uint32_t *count);

/*!
 * @brief LPUART eDMA IRQ handle function.
 *
 * This function handles the LPUART tx complete IRQ request and invoke user callback.
<<<<<<< HEAD
 * It is not set to static so that it can be used in user application (this function must
 * be called from the IRQ handler of the LPUART peripheral if the `kLPUART_TransmissionCompleteFlag`
 * status flag is set). This is handled by default in the weak implementation of the IRQHandler.
=======
 * It is not set to static so that it can be used in user application.
 * @note This function is used as default IRQ handler by double weak mechanism.
 * If user's specific IRQ handler is implemented, make sure this function is invoked in the handler.
>>>>>>> c84411fd
 *
 * @param base LPUART peripheral base address.
 * @param lpuartEdmaHandle LPUART handle pointer.
 */
void LPUART_TransferEdmaHandleIRQ(LPUART_Type *base, void *lpuartEdmaHandle);

/*@}*/

#if defined(__cplusplus)
}
#endif

/*! @}*/

#endif /* _FSL_LPUART_EDMA_H_ */<|MERGE_RESOLUTION|>--- conflicted
+++ resolved
@@ -70,11 +70,7 @@
 /*!
  * @brief Initializes the LPUART handle which is used in transactional functions.
  *
-<<<<<<< HEAD
- * @note This function disables all interrupts on the LPUART peripheral.
-=======
  * @note This function disables all LPUART interrupts.
->>>>>>> c84411fd
  *
  * @param base LPUART peripheral base address.
  * @param handle Pointer to lpuart_edma_handle_t structure.
@@ -95,10 +91,6 @@
  *
  * This function sends data using eDMA. This is a non-blocking function, which returns
  * right away. When all data is sent, the send callback function is called.
- *
- * Important: If the IRQHandler for the LPUART peripheral is overridden,
- * then `LPUART_TransferEdmaHandleIRQ()` must be called from the interrupt handler when
- * the `kLPUART_TransmissionCompleteFlag` status flag is set.
  *
  * @param base LPUART peripheral base address.
  * @param handle LPUART handle pointer.
@@ -177,15 +169,9 @@
  * @brief LPUART eDMA IRQ handle function.
  *
  * This function handles the LPUART tx complete IRQ request and invoke user callback.
-<<<<<<< HEAD
- * It is not set to static so that it can be used in user application (this function must
- * be called from the IRQ handler of the LPUART peripheral if the `kLPUART_TransmissionCompleteFlag`
- * status flag is set). This is handled by default in the weak implementation of the IRQHandler.
-=======
  * It is not set to static so that it can be used in user application.
  * @note This function is used as default IRQ handler by double weak mechanism.
  * If user's specific IRQ handler is implemented, make sure this function is invoked in the handler.
->>>>>>> c84411fd
  *
  * @param base LPUART peripheral base address.
  * @param lpuartEdmaHandle LPUART handle pointer.
