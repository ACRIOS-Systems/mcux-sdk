#Description: UTICK Driver; user_visible: True
include_guard(GLOBAL)
message("driver_utick component is included.")

target_sources(${MCUX_SDK_PROJECT_NAME} PRIVATE
    ${CMAKE_CURRENT_LIST_DIR}/fsl_utick.c
)

target_include_directories(${MCUX_SDK_PROJECT_NAME} PUBLIC
    ${CMAKE_CURRENT_LIST_DIR}/.
)

#OR Logic component
if(${MCUX_DEVICE} STREQUAL "RW612")
<<<<<<< HEAD
=======
    include(driver_power)
endif()
if(${MCUX_DEVICE} STREQUAL "RW610")
    include(driver_power)
endif()
if(${MCUX_DEVICE} STREQUAL "LPC5506CPXXXX")
    include(driver_common)
endif()
if(${MCUX_DEVICE} STREQUAL "MIMXRT633S_cm33")
>>>>>>> 67904789
    include(driver_power)
endif()
if(${MCUX_DEVICE} STREQUAL "RW610")
    include(driver_power)
endif()
if(${MCUX_DEVICE} STREQUAL "LPC55S66_cm33_core0")
    include(driver_common)
endif()
if(${MCUX_DEVICE} STREQUAL "LPC55S69_cm33_core0")
    include(driver_common)
endif()
if(${MCUX_DEVICE} STREQUAL "MIMXRT595S_cm33")
    include(driver_power)
endif()
if(${MCUX_DEVICE} STREQUAL "LPC5502")
    include(driver_common)
endif()
if(${MCUX_DEVICE} STREQUAL "LPC54114_cm0plus")
    include(driver_common)
endif()
if(${MCUX_DEVICE} STREQUAL "LPC54114_cm4")
    include(driver_common)
endif()
if(${MCUX_DEVICE} STREQUAL "LPC54113_cm4")
    include(driver_common)
endif()
<|MERGE_RESOLUTION|>--- conflicted
+++ resolved
@@ -12,8 +12,6 @@
 
 #OR Logic component
 if(${MCUX_DEVICE} STREQUAL "RW612")
-<<<<<<< HEAD
-=======
     include(driver_power)
 endif()
 if(${MCUX_DEVICE} STREQUAL "RW610")
@@ -23,10 +21,6 @@
     include(driver_common)
 endif()
 if(${MCUX_DEVICE} STREQUAL "MIMXRT633S_cm33")
->>>>>>> 67904789
-    include(driver_power)
-endif()
-if(${MCUX_DEVICE} STREQUAL "RW610")
     include(driver_power)
 endif()
 if(${MCUX_DEVICE} STREQUAL "LPC55S66_cm33_core0")
