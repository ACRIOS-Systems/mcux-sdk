# Copy variable into project config.cmake to use software component
#set.board.evkmimxrt1040
#  # description: Board_project_template evkmimxrt1040
#  set(CONFIG_USE_BOARD_Project_Template_evkmimxrt1040 true)

#  # description: XIP Board Driver
#  set(CONFIG_USE_driver_xip_board_evkmimxrt1040 true)

#set.middleware.maestro_framework
#  # description: maestro_framework template
#  set(CONFIG_USE_middleware_maestro_framework_template true)

#  # description: MCU Maestro Audio Framework Doc
#  set(CONFIG_USE_middleware_maestro_framework_doc true)

#  # description: MCU Maestro Audio Framework Codecs
#  set(CONFIG_USE_middleware_maestro_framework_codecs true)

#  # description: MCU Maestro Audio Framework Streamer Core
#  set(CONFIG_USE_middleware_maestro_framework true)

#  # description: MCU Maestro Audio Framework Opus
#  set(CONFIG_USE_middleware_maestro_framework_opus true)

#  # description: MCU Maestro Audio Framework Opusfile
#  set(CONFIG_USE_middleware_maestro_framework_opusfile true)

#  # description: MCU Maestro Audio Framework Ogg
#  set(CONFIG_USE_middleware_maestro_framework_ogg true)

#  # description: MCU Maestro Audio Framework ASRC
#  set(CONFIG_USE_middleware_maestro_framework_asrc true)

#set.device.MIMXRT1042
#  # description: Middleware baremetal
#  set(CONFIG_USE_middleware_baremetal true)

#  # description: Utilities which is needed for particular toolchain like the SBRK function required to address limitation between HEAP and STACK in GCC toolchain library.
#  set(CONFIG_USE_utilities_misc_utilities true)

#  # description: RTT template configuration
#  set(CONFIG_USE_driver_rtt_template true)

#  # description: Driver nand_flash-common
#  set(CONFIG_USE_driver_nand_flash-common true)

#  # description: Driver nor_flash-common
#  set(CONFIG_USE_driver_nor_flash-common true)

#  # description: mflash common
#  set(CONFIG_USE_component_mflash_common true)

#  # description: Driver mx25r_flash
#  set(CONFIG_USE_driver_mx25r_flash true)

#  # description: Driver pf1550
#  set(CONFIG_USE_driver_pf1550 true)

#  # description: Driver pf3000
#  set(CONFIG_USE_driver_pf3000 true)

#  # description: Driver phy-common
#  set(CONFIG_USE_driver_phy-common true)

#  # description: Wi-Fi module Tx power limits
#  set(CONFIG_USE_component_wifi_bt_module_tx_pwr_limits true)

#  # description: Wi-Fi and BT module configs
#  set(CONFIG_USE_component_wifi_bt_module_config true)

#  # description: Devices_project_template MIMXRT1042
#  set(CONFIG_USE_DEVICES_Project_Template_MIMXRT1042 true)

#  # description: Device MIMXRT1042_startup
#  set(CONFIG_USE_device_MIMXRT1042_startup true)

#  # description: Device MIMXRT1042_cmsis
#  set(CONFIG_USE_device_MIMXRT1042_CMSIS true)

#  # description: Rte_device
#  set(CONFIG_USE_RTE_Device true)

#  # description: SAI EDMA Driver
#  set(CONFIG_USE_driver_sai_edma true)

#  # description: LPI2C Driver
#  set(CONFIG_USE_driver_lpi2c_edma true)

#  # description: LPSPI Driver
#  set(CONFIG_USE_driver_lpspi_edma true)

#  # description: LPUART Driver
#  set(CONFIG_USE_driver_lpuart_edma true)

#  # description: IOMUXC Driver
#  set(CONFIG_USE_driver_iomuxc true)

#  # description: FLEXCAN Driver
#  set(CONFIG_USE_driver_flexcan_edma true)

#  # description: DCP Driver
#  set(CONFIG_USE_driver_dcp true)

#  # description: Clock Driver
#  set(CONFIG_USE_driver_clock true)

#  # description: Component serial_manager_uart
#  set(CONFIG_USE_component_serial_manager_uart true)

#  # description: Utility debug_console_lite
#  set(CONFIG_USE_utility_debug_console_lite true)

#  # description: LPSPI CMSIS Driver
#  set(CONFIG_USE_driver_cmsis_lpspi true)

#  # description: LPI2C CMSIS Driver
#  set(CONFIG_USE_driver_cmsis_lpi2c true)

#  # description: LPUART CMSIS Driver
#  set(CONFIG_USE_driver_cmsis_lpuart true)

#  # description: FLEXIO CAMERA EDMA Driver
#  set(CONFIG_USE_driver_flexio_camera_edma true)

#  # description: FLEXIO I2S EDMA Driver
#  set(CONFIG_USE_driver_flexio_i2s_edma true)

#  # description: FLEXIO MCULCD EDMA Driver
#  set(CONFIG_USE_driver_flexio_mculcd_edma true)

#  # description: FLEXIO SPI EDMA Driver
#  set(CONFIG_USE_driver_flexio_spi_edma true)

#  # description: FLEXIO UART EDMA Driver
#  set(CONFIG_USE_driver_flexio_uart_edma true)

#  # description: FLEXSPI Driver
#  set(CONFIG_USE_driver_flexspi_edma true)

#  # description: SPDIF EDMA Driver
#  set(CONFIG_USE_driver_spdif_edma true)

#  # description: Utility notifier
#  set(CONFIG_USE_utility_notifier true)

#  # description: Device MIMXRT1042_system
#  set(CONFIG_USE_device_MIMXRT1042_system true)

#  # description: Utility assert
#  set(CONFIG_USE_utility_assert true)

#  # description: Utility assert_lite
#  set(CONFIG_USE_utility_assert_lite true)

#  # description: Utility str
#  set(CONFIG_USE_utility_str true)

#  # description: Utility debug_console
#  set(CONFIG_USE_utility_debug_console true)

#  # description: SEGGER Real Time Transfer(RTT)
#  set(CONFIG_USE_driver_rtt true)

#  # description: ENET CMSIS Driver
#  set(CONFIG_USE_driver_cmsis_enet true)

#  # description: Component sai_edma_adapter
#  set(CONFIG_USE_component_audio_sai_edma_adapter true)

#  # description: Component button
#  set(CONFIG_USE_component_button true)

#  # description: Driver codec
#  set(CONFIG_USE_driver_codec true)

#  # description: Component codec adapters for multi codec
#  set(CONFIG_USE_component_codec_adapters true)

#  # description: Component wm8904 adapter for single codec
#  set(CONFIG_USE_component_wm8904_adapter true)

#  # description: Component wm8960 adapter for single codecs
#  set(CONFIG_USE_component_wm8960_adapter true)

#  # description: Component cs42888 adapter for single codec
#  set(CONFIG_USE_component_cs42888_adapter true)

#  # description: Component cs42448 adapter for single codec
#  set(CONFIG_USE_component_cs42448_adapter true)

#  # description: Component sgtl5000 adapter for single codec
#  set(CONFIG_USE_component_sgtl_adapter true)

#  # description: Component da7212 adapter for single codec
#  set(CONFIG_USE_component_da7212_adapter true)

#  # description: Component codec_i2c
#  set(CONFIG_USE_component_codec_i2c true)

#  # description: Component software_crc_adapter
#  set(CONFIG_USE_component_software_crc_adapter true)

#  # description: Driver cs42448
#  set(CONFIG_USE_driver_cs42448 true)

#  # description: Driver cs42888
#  set(CONFIG_USE_driver_cs42888 true)

#  # description: Driver dialog7212
#  set(CONFIG_USE_driver_dialog7212 true)

#  # description: Component exception_handling_cm7
#  set(CONFIG_USE_component_exception_handling_cm7 true)

#  # description: Driver nand_flash-controller-flexspi
#  set(CONFIG_USE_driver_nand_flash-controller-flexspi true)

#  # description: Driver nand_flash-controller-semc
#  set(CONFIG_USE_driver_nand_flash-controller-semc true)

#  # description: Driver nor_flash-controller-flexspi
#  set(CONFIG_USE_driver_nor_flash-controller-flexspi true)

#  # description: Driver nor_flash-controller-lpspi
#  set(CONFIG_USE_driver_nor_flash-controller-lpspi true)

#  # description: Driver ft5406
#  set(CONFIG_USE_driver_ft5406 true)

#  # description: Driver ft5406_rt
#  set(CONFIG_USE_driver_ft5406_rt true)

#  # description: Driver ft6x06
#  set(CONFIG_USE_driver_ft6x06 true)

#  # description: Driver fxls8974cf
#  set(CONFIG_USE_driver_fxls8974cf true)

#  # description: Component igpio_adapter
#  set(CONFIG_USE_component_igpio_adapter true)

#  # description: Driver gt911
#  set(CONFIG_USE_driver_gt911 true)

#  # description: Component lpi2c_adapter
#  set(CONFIG_USE_component_lpi2c_adapter true)

#  # description: Driver ili9341
#  set(CONFIG_USE_driver_ili9341 true)

#  # description: Component flexspi_nor_flash_adapter_rt1040evk
#  set(CONFIG_USE_component_flexspi_nor_flash_adapter_rt1040evk true)

#  # description: Component led
#  set(CONFIG_USE_component_led true)

#  # description: Component lists
#  set(CONFIG_USE_component_lists true)

#  # description: Component log
#  set(CONFIG_USE_component_log true)

#  # description: Component log backend debug console
#  set(CONFIG_USE_component_log_backend_debugconsole true)

#  # description: Component log backend debug console lite
#  set(CONFIG_USE_component_log_backend_debugconsole_lite true)

#  # description: Component log backend ring buffer
#  set(CONFIG_USE_component_log_backend_ringbuffer true)

#  # description: Component mem_manager
#  set(CONFIG_USE_component_mem_manager true)

#  # description: Component mem_manager_light
#  set(CONFIG_USE_component_mem_manager_light true)

#  # description: Component messaging
#  set(CONFIG_USE_component_messaging true)

#  # description: mflash file
#  set(CONFIG_USE_component_mflash_file true)

#  # description: dummy file for overwriting mflash when dowloading
#  set(CONFIG_USE_component_mflash_dummy true)

#  # description: mflash rt1040
#  set(CONFIG_USE_component_mflash_rt1040 true)

#  # description: Driver mma8451q
#  set(CONFIG_USE_driver_mma8451q true)

#  # description: Component panic
#  set(CONFIG_USE_component_panic true)

#  # description: Driver phy-device-ksz8081
#  set(CONFIG_USE_driver_phy-device-ksz8081 true)

#  # description: Component reset_adapter
#  set(CONFIG_USE_component_reset_adapter true)

#  # description: Component trng_adapter
#  set(CONFIG_USE_component_trng_adapter true)

#  # description: Component software_rng_adapter
#  set(CONFIG_USE_component_software_rng_adapter true)

#  # description: Component serial_manager
#  set(CONFIG_USE_component_serial_manager true)

#  # description: Component serial_manager_spi
#  set(CONFIG_USE_component_serial_manager_spi true)

#  # description: Component serial_manager_usb_cdc
#  set(CONFIG_USE_component_serial_manager_usb_cdc true)

#  # description: Component serial_manager_virtual
#  set(CONFIG_USE_component_serial_manager_virtual true)

#  # description: Component serial_manager_swo
#  set(CONFIG_USE_component_serial_manager_swo true)

#  # description: Driver sgtl5000
#  set(CONFIG_USE_driver_sgtl5000 true)

#  # description: Utility shell
#  set(CONFIG_USE_utility_shell true)

#  # description: Driver silicon_id rt10xx
#  set(CONFIG_USE_component_silicon_id_rt10xx true)

#  # description: Driver silicon_id
#  set(CONFIG_USE_component_silicon_id true)

#  # description: Component lpspi_adapter
#  set(CONFIG_USE_component_lpspi_adapter true)

#  # description: Component pit time stamp adapter
#  set(CONFIG_USE_component_pit_time_stamp_adapter true)

#  # description: Component gpt_adapter
#  set(CONFIG_USE_component_gpt_adapter true)

#  # description: Component pit_adapter
#  set(CONFIG_USE_component_pit_adapter true)

#  # description: Component timer_manager
#  set(CONFIG_USE_component_timer_manager true)

#  # description: Component lpuart_adapter
#  set(CONFIG_USE_component_lpuart_adapter true)

#  # description: Component lpuart_dma_adapter
#  set(CONFIG_USE_component_lpuart_dma_adapter true)

#  # description: Driver video-common
#  set(CONFIG_USE_driver_video-common true)

#  # description: Driver wm8904
#  set(CONFIG_USE_driver_wm8904 true)

#  # description: Driver wm8960
#  set(CONFIG_USE_driver_wm8960 true)

#  # description: COMMON Driver
#  set(CONFIG_USE_driver_common true)

#  # description: ADC Driver
#  set(CONFIG_USE_driver_adc_12b1msps_sar true)

#  # description: ADC_ETC Driver
#  set(CONFIG_USE_driver_adc_etc true)

#  # description: aipstz Driver
#  set(CONFIG_USE_driver_aipstz true)

#  # description: AOI Driver
#  set(CONFIG_USE_driver_aoi true)

#  # description: BEE Driver
#  set(CONFIG_USE_driver_bee true)

#  # description: CACHE Driver
#  set(CONFIG_USE_driver_cache_armv7_m7 true)

#  # description: CMP Driver
#  set(CONFIG_USE_driver_cmp true)

#  # description: DCDC Driver
#  set(CONFIG_USE_driver_dcdc_1 true)

#  # description: DMAMUX Driver
#  set(CONFIG_USE_driver_dmamux true)

#  # description: EDMA Driver
#  set(CONFIG_USE_driver_edma true)

#  # description: ELCDIF Driver
#  set(CONFIG_USE_driver_elcdif true)

#  # description: ENC Driver
#  set(CONFIG_USE_driver_enc true)

#  # description: ENET Driver
#  set(CONFIG_USE_driver_enet true)

#  # description: EWM Driver
#  set(CONFIG_USE_driver_ewm true)

#  # description: FLEXCAN Driver
#  set(CONFIG_USE_driver_flexcan true)

#  # description: FLEXIO Driver
#  set(CONFIG_USE_driver_flexio true)

#  # description: FLEXIO Driver
#  set(CONFIG_USE_driver_flexio_camera true)

#  # description: FLEXIO I2C Driver
#  set(CONFIG_USE_driver_flexio_i2c_master true)

#  # description: FLEXIO I2S Driver
#  set(CONFIG_USE_driver_flexio_i2s true)

#  # description: FLEXIO MCULCD Driver
#  set(CONFIG_USE_driver_flexio_mculcd true)

#  # description: FLEXIO SPI Driver
#  set(CONFIG_USE_driver_flexio_spi true)

#  # description: FLEXIO UART Driver
#  set(CONFIG_USE_driver_flexio_uart true)

#  # description: FLEXRAM Driver
#  set(CONFIG_USE_driver_flexram true)

#  # description: FLEXSPI Driver
#  set(CONFIG_USE_driver_flexspi true)

#  # description: GPC Driver
#  set(CONFIG_USE_driver_gpc_1 true)

#  # description: GPT Driver
#  set(CONFIG_USE_driver_gpt true)

#  # description: GPIO Driver
#  set(CONFIG_USE_driver_igpio true)

#  # description: LPI2C Driver
#  set(CONFIG_USE_driver_lpi2c true)

#  # description: LPI2C Driver
#  set(CONFIG_USE_driver_lpi2c_freertos true)

#  # description: LPSPI Driver
#  set(CONFIG_USE_driver_lpspi true)

#  # description: LPSPI Driver
#  set(CONFIG_USE_driver_lpspi_freertos true)

#  # description: LPUART Driver
#  set(CONFIG_USE_driver_lpuart true)

#  # description: LPUART Driver
#  set(CONFIG_USE_driver_lpuart_freertos true)

#  # description: OCOTP Driver
#  set(CONFIG_USE_driver_ocotp true)

#  # description: PIT Driver
#  set(CONFIG_USE_driver_pit true)

#  # description: pmu Driver
#  set(CONFIG_USE_driver_pmu true)

#  # description: PWM Driver
#  set(CONFIG_USE_driver_pwm true)

#  # description: PXP Driver
#  set(CONFIG_USE_driver_pxp true)

#  # description: QTMR Driver
#  set(CONFIG_USE_driver_qtmr_1 true)

#  # description: RTWDOG Driver
#  set(CONFIG_USE_driver_rtwdog true)

#  # description: SAI Driver
#  set(CONFIG_USE_driver_sai true)

#  # description: SEMC Driver
#  set(CONFIG_USE_driver_semc true)

#  # description: SNVS HP Driver
#  set(CONFIG_USE_driver_snvs_hp true)

#  # description: SNVS LP Driver
#  set(CONFIG_USE_driver_snvs_lp true)

#  # description: SPDIF Driver
#  set(CONFIG_USE_driver_spdif true)

#  # description: SRC Driver
#  set(CONFIG_USE_driver_src true)

#  # description: TEMPMON Driver
#  set(CONFIG_USE_driver_tempmon true)

#  # description: TRNG Driver
#  set(CONFIG_USE_driver_trng true)

#  # description: USDHC Driver
#  set(CONFIG_USE_driver_usdhc true)

#  # description: wdog01 Driver
#  set(CONFIG_USE_driver_wdog01 true)

#  # description: XBARA Driver
#  set(CONFIG_USE_driver_xbara true)

#  # description: XBARB Driver
#  set(CONFIG_USE_driver_xbarb true)

#  # description: SOC FLEXRAM ALLOCATE Driver
#  set(CONFIG_USE_driver_soc_flexram_allocate true)

#  # description: XIP Device Driver
#  set(CONFIG_USE_driver_xip_device true)

#  # description: ROMAPI Driver
#  set(CONFIG_USE_driver_romapi true)

#  # description: NIC301 Driver
#  set(CONFIG_USE_driver_nic301 true)

#  # description: Driver display-common
#  set(CONFIG_USE_driver_display-common true)

#  # description: Driver dc-fb-common
#  set(CONFIG_USE_driver_dc-fb-common true)

#  # description: Driver dc-fb-elcdif
#  set(CONFIG_USE_driver_dc-fb-elcdif true)

#  # description: Driver fbdev
#  set(CONFIG_USE_driver_fbdev true)

#set.CMSIS
#  # description: CMSIS-CORE for Cortex-M, ARMv8-M, ARMv8.1-M
#  set(CONFIG_USE_CMSIS_Include_core_cm true)

#  # description: Access to #include Driver_USART.h file for custom implementation
#  set(CONFIG_USE_CMSIS_Driver_Include_USART true)

#  # description: Access to #include Driver_CAN.h file for custom implementation
#  set(CONFIG_USE_CMSIS_Driver_Include_CAN true)

#  # description: Access to #include Driver_ETH.h file for custom implementation
#  set(CONFIG_USE_CMSIS_Driver_Include_Ethernet true)

#  # description: Access to #include Driver_ETH_MAC.h file for custom implementation
#  set(CONFIG_USE_CMSIS_Driver_Include_Ethernet_MAC true)

#  # description: Access to #include Driver_ETH_PHY.h file for custom implementation
#  set(CONFIG_USE_CMSIS_Driver_Include_Ethernet_PHY true)

#  # description: Access to #include Driver_Flash.h file for custom implementation
#  set(CONFIG_USE_CMSIS_Driver_Include_Flash true)

#  # description: Access to #include Driver_I2C.h file for custom implementation
#  set(CONFIG_USE_CMSIS_Driver_Include_I2C true)

#  # description: Access to #include Driver_MCI.h file for custom implementation
#  set(CONFIG_USE_CMSIS_Driver_Include_MCI true)

#  # description: Access to #include Driver_NAND.h file for custom implementation
#  set(CONFIG_USE_CMSIS_Driver_Include_NAND true)

#  # description: Access to #include Driver_SAI.h file for custom implementation
#  set(CONFIG_USE_CMSIS_Driver_Include_SAI true)

#  # description: Access to #include Driver_SPI.h file for custom implementation
#  set(CONFIG_USE_CMSIS_Driver_Include_SPI true)

#  # description: Access to #include Driver_USBD.h file for custom implementation
#  set(CONFIG_USE_CMSIS_Driver_Include_USB_Device true)

#  # description: Access to #include Driver_USBH.h file for custom implementation
#  set(CONFIG_USE_CMSIS_Driver_Include_USB_Host true)

#  # description: Access to #include Driver_WiFi.h file
#  set(CONFIG_USE_CMSIS_Driver_Include_WiFi true)

#  # description: Device interrupt controller interface
#  set(CONFIG_USE_CMSIS_Device_API_OSTick true)

#  # description: CMSIS-RTOS API for Cortex-M, SC000, and SC300
#  set(CONFIG_USE_CMSIS_Device_API_RTOS2 true)

#  # description: CMSIS-RTOS2 RTX5 for Cortex-M, SC000, C300 and Armv8-M (Library)
#  set(CONFIG_USE_CMSIS_RTOS2_Secure true)

#  # description: CMSIS-RTOS2 RTX5 for Armv8-M Non-Secure Domain (Library)
#  set(CONFIG_USE_CMSIS_RTOS2_NonSecure true)

#set.CMSIS_DSP_Lib
#  # description: CMSIS-DSP Library Header
#  set(CONFIG_USE_CMSIS_DSP_Include true)

#  # description: CMSIS-DSP Library
#  set(CONFIG_USE_CMSIS_DSP_Source true)

#  # description: CMSIS-NN Library
#  set(CONFIG_USE_CMSIS_NN_Source true)

#set.middleware.wifi
#  # description: NXP WLAN common files
#  set(CONFIG_USE_middleware_wifi_common_files true)
<<<<<<< HEAD

#  # description: NXP Wi-Fi Interface Abstraction Layer
#  set(CONFIG_USE_middleware_wifi_fwdnld_intf_abs true)

#  # description: Template configuration file to be edited by user.
#  set(CONFIG_USE_middleware_wifi_template true)

#  # description: NXP WLAN f/w dnld driver
#  set(CONFIG_USE_middleware_wifi_fwdnld true)

#  # description: NXP Wi-Fi driver
#  set(CONFIG_USE_middleware_wifi_wifidriver true)

#  # description: NXP Wi-Fi functionality enables customers to quickly develop applications of interest to add connectivity to different sensors and appliances
#  set(CONFIG_USE_middleware_wifi true)

#  # description: NXP Wi-Fi SDIO driver
#  set(CONFIG_USE_middleware_wifi_sdio true)

#  # description: NXP Wi-Fi SDIO driver
#  set(CONFIG_USE_middleware_wifi_mlan_sdio true)

#  # description: Middlware Wi-Fi CLI
#  set(CONFIG_USE_middleware_wifi_cli true)

=======

#  # description: NXP Wi-Fi Interface Abstraction Layer
#  set(CONFIG_USE_middleware_wifi_fwdnld_intf_abs true)

#  # description: Template configuration file to be edited by user.
#  set(CONFIG_USE_middleware_wifi_template true)

#  # description: NXP WLAN f/w dnld driver
#  set(CONFIG_USE_middleware_wifi_fwdnld true)

#  # description: NXP Wi-Fi driver
#  set(CONFIG_USE_middleware_wifi_wifidriver true)

#  # description: NXP Wi-Fi functionality enables customers to quickly develop applications of interest to add connectivity to different sensors and appliances
#  set(CONFIG_USE_middleware_wifi true)

#  # description: NXP Wi-Fi SDIO driver
#  set(CONFIG_USE_middleware_wifi_sdio true)

#  # description: NXP Wi-Fi SDIO driver
#  set(CONFIG_USE_middleware_wifi_mlan_sdio true)

#  # description: Middlware Wi-Fi CLI
#  set(CONFIG_USE_middleware_wifi_cli true)

>>>>>>> f6c93eeb
#  # description: Edgefast Wi-Fi NXP is a blocking layer for Wi-Fi NXP
#  set(CONFIG_USE_middleware_edgefast_wifi_nxp true)

#set.middleware.fatfs
#  # description: FatFs template MMC
#  set(CONFIG_USE_middleware_fatfs_template_mmc true)

#  # description: FatFs template NAND
#  set(CONFIG_USE_middleware_fatfs_template_nand true)

#  # description: FatFs template RAM
#  set(CONFIG_USE_middleware_fatfs_template_ram true)

#  # description: FatFs template SD
#  set(CONFIG_USE_middleware_fatfs_template_sd true)

#  # description: FatFs template SDSPI
#  set(CONFIG_USE_middleware_fatfs_template_sdspi true)

#  # description: FatFs template USB
#  set(CONFIG_USE_middleware_fatfs_template_usb true)

#  # description: FatFs
#  set(CONFIG_USE_middleware_fatfs true)

#  # description: FatFs_MMC
#  set(CONFIG_USE_middleware_fatfs_mmc true)

#  # description: FatFs_RAM
#  set(CONFIG_USE_middleware_fatfs_ram true)

#  # description: FatFs_SD
#  set(CONFIG_USE_middleware_fatfs_sd true)

#  # description: FatFs_USB
#  set(CONFIG_USE_middleware_fatfs_usb true)

#set.middleware.freertos-kernel
#  # description: FreeRTOS NXP extension
#  set(CONFIG_USE_middleware_freertos-kernel_extension true)

#  # description: Template configuration file to be edited by user. Provides also memory allocator (heap_x), change variant if needed.
#  set(CONFIG_USE_middleware_freertos-kernel_template true)

#  # description: FreeRTOS kernel
#  set(CONFIG_USE_middleware_freertos-kernel true)

#  # description: FreeRTOS heap 1
#  set(CONFIG_USE_middleware_freertos-kernel_heap_1 true)

#  # description: FreeRTOS heap 2
#  set(CONFIG_USE_middleware_freertos-kernel_heap_2 true)

#  # description: FreeRTOS heap 3
#  set(CONFIG_USE_middleware_freertos-kernel_heap_3 true)

#  # description: FreeRTOS heap 4
#  set(CONFIG_USE_middleware_freertos-kernel_heap_4 true)

#  # description: FreeRTOS heap 5
#  set(CONFIG_USE_middleware_freertos-kernel_heap_5 true)

#  # description: FreeRTOS MPU wrappers
#  set(CONFIG_USE_middleware_freertos-kernel_mpu_wrappers true)

#set.middleware.littlefs
#  # description: littlefs
#  set(CONFIG_USE_middleware_littlefs true)

#set.middleware.lwip
#  # description: lwIP Template
#  set(CONFIG_USE_middleware_lwip_template true)

#  # description: lwIP - A Lightweight TCP/IP Stack
#  set(CONFIG_USE_middleware_lwip true)

#  # description: Kinetis ethernet interface
#  set(CONFIG_USE_middleware_lwip_kinetis_ethernetif true)

#  # description: USB network layer
#  set(CONFIG_USE_middleware_lwip_usb_ethernetif true)

#  # description: lwIP HTTP Daemon Implementation Support Files
#  set(CONFIG_USE_middleware_lwip_apps_httpd_support true)

#  # description: lwIP HTTP Daemon
#  set(CONFIG_USE_middleware_lwip_apps_httpd true)

#  # description: lwIP HTTP Server Implementation
#  set(CONFIG_USE_middleware_lwip_apps_httpsrv true)

#  # description: lwIP HTTPS Server Implementation
#  set(CONFIG_USE_middleware_lwip_apps_httpssrv true)

#  # description: lwIP mDNS Implementation
#  set(CONFIG_USE_middleware_lwip_apps_mdns true)

#  # description: lwIP IPERF Implementation
#  set(CONFIG_USE_middleware_lwip_apps_lwiperf true)

#  # description: lwIP MQTT Client
#  set(CONFIG_USE_middleware_lwip_apps_mqtt true)

#  # description: lwIP SNTP
#  set(CONFIG_USE_middleware_lwip_apps_sntp true)

#  # description: lwIP Ping Sender contrib
#  set(CONFIG_USE_middleware_lwip_contrib_ping true)

#  # description: lwIP TCP Echo contrib
#  set(CONFIG_USE_middleware_lwip_contrib_tcpecho true)

#  # description: lwIP TCP Echo Raw API contrib
#  set(CONFIG_USE_middleware_lwip_contrib_tcpecho_raw true)

#  # description: lwIP UDP Echo contrib
#  set(CONFIG_USE_middleware_lwip_contrib_udpecho true)

#  # description: lwIP UDP Echo Raw API contrib
#  set(CONFIG_USE_middleware_lwip_contrib_udpecho_raw true)

#set.middleware.mcuboot
#  # description: mcuboot
#  set(CONFIG_USE_middleware_mcuboot true)

#  # description: mcuboot
#  set(CONFIG_USE_middleware_mcuboot_bootutil true)

#set.middleware.mbedtls
#  # description: mbedTLS Template
#  set(CONFIG_USE_middleware_mbedtls_template true)

#  # description: els_pkc config
#  set(CONFIG_USE_middleware_mbedtls_els_pkc_config true)

#  # description: mbedTLS port library for KPSDK
#  set(CONFIG_USE_middleware_mbedtls_port_ksdk true)

#  # description: mbedTLS library
#  set(CONFIG_USE_middleware_mbedtls true)

#set.middleware.sdmmc
#  # description: Middleware sdmmc common
#  set(CONFIG_USE_middleware_sdmmc_common true)

#  # description: Template configuration file to be edited by user.
#  set(CONFIG_USE_middleware_sdmmc_sdhc_template true)

#  # description: Template configuration file to be edited by user.
#  set(CONFIG_USE_middleware_sdmmc_sdif_template true)

#  # description: Template configuration file to be edited by user.
#  set(CONFIG_USE_middleware_sdmmc_usdhc_template true)

#  # description: Middleware sdmmc osa_bm
#  set(CONFIG_USE_middleware_sdmmc_osa_bm true)

#  # description: Middleware sdmmc osa_freertos
#  set(CONFIG_USE_middleware_sdmmc_osa_freertos true)

#  # description: Middleware sdmmc osa_azurertos
#  set(CONFIG_USE_middleware_sdmmc_osa_azurertos true)

#  # description: Middleware sdmmc sd
#  set(CONFIG_USE_middleware_sdmmc_sd true)

#  # description: Middleware sdmmc mmc
#  set(CONFIG_USE_middleware_sdmmc_mmc true)

#  # description: Middleware sdmmc sdio
#  set(CONFIG_USE_middleware_sdmmc_sdio true)

#  # description: Middleware sdmmc host usdhc
#  set(CONFIG_USE_middleware_sdmmc_host_usdhc true)

#  # description: Middleware sdmmc host usdhc freertos
#  set(CONFIG_USE_middleware_sdmmc_host_usdhc_freertos true)

#  # description: Middleware sdmmc host usdhc interrupt
#  set(CONFIG_USE_middleware_sdmmc_host_usdhc_interrupt true)

#  # description: Middleware sdmmc host usdhc polling
#  set(CONFIG_USE_middleware_sdmmc_host_usdhc_polling true)

#  # description: Middleware sdmmc host usdhc azurertos
#  set(CONFIG_USE_middleware_sdmmc_host_usdhc_azurertos true)

#  # description: SDMMC host controller cache dependency
#  set(CONFIG_USE_middleware_sdmmc_host_usdhc_cache true)

#set.middleware.usb
#  # description: USB device phydcd config header
#  set(CONFIG_USE_middleware_usb_phydcd_config_header true)

#  # description: USB device hsdcd config header
#  set(CONFIG_USE_middleware_usb_hsdcd_config_header true)

#  # description: USB device ehci config header
#  set(CONFIG_USE_middleware_usb_device_ehci_config_header true)

#  # description: Middleware usb common_header
#  set(CONFIG_USE_middleware_usb_common_header true)

#  # description: Middleware usb device common_header
#  set(CONFIG_USE_middleware_usb_device_common_header true)

#  # description: Middleware usb device ehci
#  set(CONFIG_USE_middleware_usb_device_ehci true)

#  # description: Middleware usb phy
#  set(CONFIG_USE_middleware_usb_phy true)

#  # description: Middleware usb device stack external
#  set(CONFIG_USE_middleware_usb_device_stack_external true)

#  # description: Middleware usb device audio external
#  set(CONFIG_USE_middleware_usb_device_audio_external true)

#  # description: Middleware usb device cdc external
#  set(CONFIG_USE_middleware_usb_device_cdc_external true)

#  # description: Middleware usb device cdc rndis external
#  set(CONFIG_USE_middleware_usb_device_cdc_rndis_external true)

#  # description: Middleware usb device hid external
#  set(CONFIG_USE_middleware_usb_device_hid_external true)

#  # description: Middleware usb device dfu external
#  set(CONFIG_USE_middleware_usb_device_dfu_external true)

#  # description: Middleware usb device msd external
#  set(CONFIG_USE_middleware_usb_device_msd_external true)

#  # description: Middleware usb device phdc external
#  set(CONFIG_USE_middleware_usb_device_phdc_external true)

#  # description: Middleware usb device video external
#  set(CONFIG_USE_middleware_usb_device_video_external true)

#  # description: Middleware usb device ccid external
#  set(CONFIG_USE_middleware_usb_device_ccid_external true)

#  # description: Middleware usb device printer external
#  set(CONFIG_USE_middleware_usb_device_printer_external true)

#  # description: Middleware usb PHYDCD (Select manually if needed)
#  set(CONFIG_USE_middleware_usb_phydcd true)

#  # description: Middleware usb device controller driver
#  set(CONFIG_USE_middleware_usb_device_controller_driver true)

#  # description: Middleware usb host ehci
#  set(CONFIG_USE_middleware_usb_host_ehci true)

#  # description: Middleware usb host audio
#  set(CONFIG_USE_middleware_usb_host_audio true)

#  # description: Middleware usb host cdc
#  set(CONFIG_USE_middleware_usb_host_cdc true)

#  # description: Middleware usb host cdc_rndis
#  set(CONFIG_USE_middleware_usb_host_cdc_rndis true)

#  # description: Middleware usb host hid
#  set(CONFIG_USE_middleware_usb_host_hid true)

#  # description: Middleware usb host msd
#  set(CONFIG_USE_middleware_usb_host_msd true)

#  # description: Middleware usb host video
#  set(CONFIG_USE_middleware_usb_host_video true)

#  # description: Middleware usb host phdc
#  set(CONFIG_USE_middleware_usb_host_phdc true)

#  # description: Middleware usb host printer
#  set(CONFIG_USE_middleware_usb_host_printer true)

#  # description: Middleware usb host common_header
#  set(CONFIG_USE_middleware_usb_host_common_header true)

#  # description: USB host ehci config header
#  set(CONFIG_USE_middleware_usb_host_ehci_config_header true)

#  # description: Middleware usb host stack
#  set(CONFIG_USE_middleware_usb_host_stack true)

#set.middleware.vit
#  # description: Voice intelligent technology HiFi4 models
#  set(CONFIG_USE_middleware_vit_hifi4_models true)

#  # description: Voice intelligent technology FusionF1 models
#  set(CONFIG_USE_middleware_vit_fusionf1_models true)

#  # description: Voice intelligent technology library for Cortex M7
#  set(CONFIG_USE_middleware_vit_cm7 true)

#set.middleware.edgefast_bluetooth
#  # description: edgefast_bluetooth configuration template for LE audio
#  set(CONFIG_USE_middleware_edgefast_bluetooth_le_audio_config_template true)

#  # description: edgefast_bluetooth le_audio.cap
#  set(CONFIG_USE_middleware_edgefast_bluetooth_le_audio_cap true)

#  # description: edgefast_bluetooth le_audio.aics
#  set(CONFIG_USE_middleware_edgefast_bluetooth_le_audio_aics true)

#  # description: edgefast_bluetooth le_audio.vocs
#  set(CONFIG_USE_middleware_edgefast_bluetooth_le_audio_vocs true)

#  # description: edgefast_bluetooth le_audio.csis
#  set(CONFIG_USE_middleware_edgefast_bluetooth_le_audio_csip true)

#  # description: edgefast_bluetooth le_audio.ccid
#  set(CONFIG_USE_middleware_edgefast_bluetooth_le_audio_ccid true)

#  # description: edgefast_bluetooth le_audio.baps
#  set(CONFIG_USE_middleware_edgefast_bluetooth_le_audio_bap true)

#  # description: edgefast_bluetooth le_audio.has
#  set(CONFIG_USE_middleware_edgefast_bluetooth_le_audio_has true)

#  # description: edgefast_bluetooth le_audio.tbs
#  set(CONFIG_USE_middleware_edgefast_bluetooth_le_audio_tbs true)

#  # description: edgefast_bluetooth le_audio.tmap
#  set(CONFIG_USE_middleware_edgefast_bluetooth_le_audio_tmap true)

#  # description: edgefast_bluetooth PAL configuration template
#  set(CONFIG_USE_middleware_edgefast_bluetooth_config_template true)

#  # description: edgefast_bluetooth liblc3codec
#  set(CONFIG_USE_middleware_edgefast_bluetooth_liblc3codec true)

#  # description: edgefast_bluetooth asrc_sw
#  set(CONFIG_USE_middleware_edgefast_bluetooth_asrc_sw true)

#  # description: Template configuration file to be edited by user.
#  set(CONFIG_USE_middleware_edgefast_bluetooth_sdio_template_evkmimxrt1040 true)

#  # description: Template configuration file to be edited by user.
#  set(CONFIG_USE_middleware_edgefast_bluetooth_mcux_linker_template_evkmimxrt1040 true)

#  # description: edgefast_bluetooth Abstraction Layer
#  set(CONFIG_USE_middleware_edgefast_bluetooth_pal true)

#  # description: edgefast_bluetooth HCI
#  set(CONFIG_USE_middleware_edgefast_bluetooth_common_ethermind_hci true)

#  # description: edgefast_bluetooth HCI UART
#  set(CONFIG_USE_middleware_edgefast_bluetooth_common_ethermind_hci_uart true)

#  # description: edgefast_bluetooth bt_ble host stack
#  set(CONFIG_USE_middleware_edgefast_bluetooth_common_ethermind true)

#  # description: edgefast_bluetooth bt_ble host stack
#  set(CONFIG_USE_middleware_edgefast_bluetooth_common_ethermind_lc3 true)

#  # description: edgefast_bluetooth wifi_nxp controller
#  set(CONFIG_USE_middleware_edgefast_bluetooth_wifi_nxp_controller_base true)

#  # description: edgefast_bluetooth k32w061 controller
#  set(CONFIG_USE_middleware_edgefast_bluetooth_k32w061_controller true)

#  # description: edgefast_bluetooth configuration for bt_ble Host stack
#  set(CONFIG_USE_middleware_edgefast_bluetooth_config_ethermind true)

#  # description: edgefast_bluetooth extension for bt_ble Host stack
#  set(CONFIG_USE_middleware_edgefast_bluetooth_extension_common_ethermind true)

#  # description: edgefast_bluetooth bt_ble Host stack(including BR and BLE)
#  set(CONFIG_USE_middleware_edgefast_bluetooth_btble_ethermind_cm7f true)

#  # description: edgefast_bluetooth bt_ble Host stack(including BLE only)
#  set(CONFIG_USE_middleware_edgefast_bluetooth_ble_ethermind_cm7f true)

#  # description: edgefast_bluetooth bt_ble Host stack(including BR only)
#  set(CONFIG_USE_middleware_edgefast_bluetooth_br_ethermind_cm7f true)

#  # description: edgefast_bluetooth le_audio.vcs
#  set(CONFIG_USE_middleware_edgefast_bluetooth_le_audio_vcp true)

#  # description: edgefast_bluetooth le_audio.micp
#  set(CONFIG_USE_middleware_edgefast_bluetooth_le_audio_micp true)

#  # description: edgefast_bluetooth le_audio.mcs
#  set(CONFIG_USE_middleware_edgefast_bluetooth_le_audio_mcs true)

#  # description: edgefast_bluetooth le_audio.mcc
#  set(CONFIG_USE_middleware_edgefast_bluetooth_le_audio_mcc true)

#  # description: edgefast_bluetooth le_audio.mpl
#  set(CONFIG_USE_middleware_edgefast_bluetooth_le_audio_mpl true)

#  # description: edgefast_bluetooth le_audio.bass
#  set(CONFIG_USE_middleware_edgefast_bluetooth_le_audio_bass true)

#  # description: edgefast_bluetooth profile hrs
#  set(CONFIG_USE_middleware_edgefast_bluetooth_profile_hrs true)

#  # description: edgefast_bluetooth profile bas
#  set(CONFIG_USE_middleware_edgefast_bluetooth_profile_bas true)

#  # description: edgefast_bluetooth profile dis
#  set(CONFIG_USE_middleware_edgefast_bluetooth_profile_dis true)

#  # description: edgefast_bluetooth profile hts
#  set(CONFIG_USE_middleware_edgefast_bluetooth_profile_hts true)

#  # description: edgefast_bluetooth profile ias
#  set(CONFIG_USE_middleware_edgefast_bluetooth_profile_ias true)

#  # description: edgefast_bluetooth profile hps
#  set(CONFIG_USE_middleware_edgefast_bluetooth_profile_hps true)

#  # description: edgefast_bluetooth profile pxr
#  set(CONFIG_USE_middleware_edgefast_bluetooth_profile_pxr true)

#  # description: edgefast_bluetooth profile ipsp
#  set(CONFIG_USE_middleware_edgefast_bluetooth_profile_ipsp true)

#  # description: edgefast_bluetooth profile ots
#  set(CONFIG_USE_middleware_edgefast_bluetooth_profile_ots true)

#  # description: edgefast_bluetooth profile wu
#  set(CONFIG_USE_middleware_edgefast_bluetooth_profile_wu true)

#  # description: edgefast_bluetooth profile fmp
#  set(CONFIG_USE_middleware_edgefast_bluetooth_profile_fmp true)

#  # description: edgefast_bluetooth profile tip
#  set(CONFIG_USE_middleware_edgefast_bluetooth_profile_tip true)

#  # description: edgefast_bluetooth PAL crypto support for bt_ble Host stack
#  set(CONFIG_USE_middleware_edgefast_bluetooth_pal_crypto_ethermind true)

#  # description: edgefast_bluetooth PAL platform for bt_ble Host stack
#  set(CONFIG_USE_middleware_edgefast_bluetooth_pal_platform_ethermind true)

#  # description: edgefast_bluetooth host_msd_fatfs for bt_ble Host stack
#  set(CONFIG_USE_middleware_edgefast_bluetooth_pal_host_msd_fatfs_ethermind true)

#  # description: edgefast_bluetooth db_gen for bt_ble Host stack
#  set(CONFIG_USE_middleware_edgefast_bluetooth_pal_db_gen_ethermind true)

#  # description: edgefast_bluetooth porting.atomic
#  set(CONFIG_USE_middleware_edgefast_bluetooth_porting_atomic true)

#  # description: edgefast_bluetooth porting.list
#  set(CONFIG_USE_middleware_edgefast_bluetooth_porting_list true)

#  # description: edgefast_bluetooth porting.netbuf
#  set(CONFIG_USE_middleware_edgefast_bluetooth_porting_net true)

#  # description: edgefast_bluetooth porting.toolchain
#  set(CONFIG_USE_middleware_edgefast_bluetooth_porting_toolchain true)

#  # description: edgefast_bluetooth porting.work_queue
#  set(CONFIG_USE_middleware_edgefast_bluetooth_porting_work_queue true)

#  # description: Template configuration file to be edited by user.
#  set(CONFIG_USE_middleware_edgefast_bluetooth_template true)

#  # description: edgefast_bluetooth porting
#  set(CONFIG_USE_middleware_edgefast_bluetooth_porting true)

#  # description: edgefast_bluetooth shell
#  set(CONFIG_USE_middleware_edgefast_bluetooth_shell true)

#  # description: edgefast_bluetooth shell
#  set(CONFIG_USE_middleware_edgefast_bluetooth_shell_le_audio true)

#  # description: edgefast_bluetooth shell_ble
#  set(CONFIG_USE_middleware_edgefast_bluetooth_shell_ble true)

#  # description: btble libraries for bt_ble Host stack
#  set(CONFIG_USE_middleware_edgefast_bluetooth_btble_ethermind_lib_cm7f true)

#  # description: BR libraries for bt_ble Host stack
#  set(CONFIG_USE_middleware_edgefast_bluetooth_br_ethermind_lib_cm7f true)

#  # description: BLE libraries for bt_ble Host stack
#  set(CONFIG_USE_middleware_edgefast_bluetooth_ble_ethermind_lib_cm7f true)

#  # description: btble libraries for bt_ble Host stack
#  set(CONFIG_USE_middleware_edgefast_bluetooth_btble_ethermind_lib_lc3_cm7f true)
<<<<<<< HEAD

#  # description: BR libraries for bt_ble Host stack
#  set(CONFIG_USE_middleware_edgefast_bluetooth_br_ethermind_lib_lc3_cm7f true)

#  # description: BLE libraries for bt_ble Host stack
#  set(CONFIG_USE_middleware_edgefast_bluetooth_ble_ethermind_lib_lc3_cm7f true)































=======

#  # description: BR libraries for bt_ble Host stack
#  set(CONFIG_USE_middleware_edgefast_bluetooth_br_ethermind_lib_lc3_cm7f true)

#  # description: BLE libraries for bt_ble Host stack
#  set(CONFIG_USE_middleware_edgefast_bluetooth_ble_ethermind_lib_lc3_cm7f true)

>>>>>>> f6c93eeb
#set.middleware.eiq
#  # description: Flatbuffers library
#  set(CONFIG_USE_middleware_eiq_tensorflow_lite_micro_third_party_flatbuffers true)

#  # description: Gemmlowp library
#  set(CONFIG_USE_middleware_eiq_tensorflow_lite_micro_third_party_gemmlowp true)

#  # description: Ruy library
#  set(CONFIG_USE_middleware_eiq_tensorflow_lite_micro_third_party_ruy true)

#  # description: General Purpose FFT (Fast Fourier/Cosine/Sine Transform) Package
#  set(CONFIG_USE_middleware_eiq_tensorflow_lite_micro_third_party_fft2d true)

#  # description: A mixed-radix Fast Fourier Transform library
#  set(CONFIG_USE_middleware_eiq_tensorflow_lite_micro_third_party_kissfft true)

#  # description: Xtensa HiFi4 NN library
#  set(CONFIG_USE_middleware_eiq_tensorflow_lite_micro_third_party_xa_nnlib_hifi4 true)

#  # description: Utilities for Glow NN compiler.
#  set(CONFIG_USE_middleware_eiq_glow true)

#  # description: CMSIS-NN library
#  set(CONFIG_USE_middleware_eiq_tensorflow_lite_micro_third_party_cmsis_nn true)

#  # description: TensorFlow Lite Micro library with reference kernel implementations
#  set(CONFIG_USE_middleware_eiq_tensorflow_lite_micro_reference true)

#  # description: TensorFlow Lite Micro library with CMSIS-NN kernel implementations
#  set(CONFIG_USE_middleware_eiq_tensorflow_lite_micro_cmsis_nn true)

#  # description: TensorFlow Lite Micro library binary with core specific kernel implementations
#  set(CONFIG_USE_middleware_eiq_tensorflow_lite_micro_binary true)

#  # description: TensorFlow Lite Micro library with CMSIS-NN and Ethos-U kernel implementations
#  set(CONFIG_USE_middleware_eiq_tensorflow_lite_micro_cmsis_nn_ethosu true)

#  # description: TensorFlow Lite Micro library header files
#  set(CONFIG_USE_middleware_eiq_tensorflow_lite_micro_headers true)

#  # description: TensorFlow Lite Micro library
#  set(CONFIG_USE_middleware_eiq_tensorflow_lite_micro true)

#  # description: TensorFlow Lite Micro word detection library
#  set(CONFIG_USE_middleware_eiq_tensorflow_lite_micro_examples_microspeech true)

#  # description: DeepViewRT Runtime library
#  set(CONFIG_USE_middleware_eiq_deepviewrt_nnlib true)

#  # description: DeepViewRT modelrunner server library
#  set(CONFIG_USE_middleware_eiq_deepviewrt_modelrunner_server true)

#  # description: DeepViewRT modelrunner server library
#  set(CONFIG_USE_middleware_eiq_deepviewrt_modelrunner_server_flash true)

#  # description: DeepViewRT modelrunner server library
#  set(CONFIG_USE_middleware_eiq_deepviewrt_deps_flatcc true)

#  # description: DeepViewRT modelrunner server library
#  set(CONFIG_USE_middleware_eiq_deepviewrt_deps_json true)

#  # description: DeepViewRT modelrunner server library
#  set(CONFIG_USE_middleware_eiq_deepviewrt_deps_stb true)

#set.middleware.azure_rtos
#  # description: Azure RTOS Core
#  set(CONFIG_USE_middleware_azure_rtos_tx_template true)

#  # description: Azure RTOS Core
#  set(CONFIG_USE_middleware_azure_rtos_tx_mgr_template true)

#  # description: Real Time Operating System Kernel
#  set(CONFIG_USE_middleware_azure_rtos_tx_lib true)

#  # description: Real Time Operating System Kernel
#  set(CONFIG_USE_middleware_azure_rtos_tx_mgr_lib true)

#  # description: Real Time Operating System Kernel
#  set(CONFIG_USE_middleware_azure_rtos_txm_lib true)

#  # description: A file system based on azure RTOS
#  set(CONFIG_USE_middleware_azure_rtos_fx_template true)

#  # description: A file system based on azure RTOS
#  set(CONFIG_USE_middleware_azure_rtos_fx_lib true)

#  # description: A GUI library based on azure RTOS
#  set(CONFIG_USE_middleware_azure_rtos_gx_lib true)

#  # description: A network protocol stack based on azure RTOS
#  set(CONFIG_USE_middleware_azure_rtos_nxd_template true)

#  # description: A network protocol stack based on azure RTOS
#  set(CONFIG_USE_middleware_azure_rtos_nxd_lib true)

#  # description: A USB library based on azure RTOS
#  set(CONFIG_USE_middleware_azure_rtos_ux_template true)

#  # description: Azure RTOS USBX Host Controller EHCI
#  set(CONFIG_USE_middleware_azure_rtos_ux_ehci true)

#  # description: Azure RTOS USBX Host Controller OHCI
#  set(CONFIG_USE_middleware_azure_rtos_ux_ohci true)

#  # description: Azure RTOS USBX Host Controller IP3516
#  set(CONFIG_USE_middleware_azure_rtos_ux_ip3516 true)

#  # description: Azure RTOS USBX Device Controller IP3511
#  set(CONFIG_USE_middleware_azure_rtos_ux_ip3511 true)

#  # description: Azure RTOS USBX Device Controller for i.MX RT
#  set(CONFIG_USE_middleware_azure_rtos_ux_dci true)

#  # description: A USB library based on azure RTOS
#  set(CONFIG_USE_middleware_azure_rtos_ux_lib true)

#  # description: Azure RTOS Core
#  set(CONFIG_USE_middleware_azure_rtos_tx true)

#  # description: Azure RTOS Core
#  set(CONFIG_USE_middleware_azure_rtos_tx_mgr true)

#  # description: Azure RTOS Core
#  set(CONFIG_USE_middleware_azure_rtos_tx_sp true)

#  # description: A file system based on azure RTOS
#  set(CONFIG_USE_middleware_azure_rtos_fx true)

#  # description: A file system based on azure RTOS
#  set(CONFIG_USE_middleware_azure_rtos_fx_sp true)

#  # description: A GUI library based on azure RTOS
#  set(CONFIG_USE_middleware_azure_rtos_gx true)

#  # description: LevelX provides NAND and NOR flash wear leveling facilities to embedded applications
#  set(CONFIG_USE_middleware_azure_rtos_lx true)

#  # description: A network protocol stack based on azure RTOS
#  set(CONFIG_USE_middleware_azure_rtos_nxd true)

#  # description: A network protocol stack based on azure RTOS
#  set(CONFIG_USE_middleware_azure_rtos_nxd_sp true)

#  # description: Azure NetX Duo driver based on i.MXRT series
#  set(CONFIG_USE_middleware_netxduo_imxrt true)

#  # description: A USB library based on azure RTOS
#  set(CONFIG_USE_middleware_azure_rtos_ux true)

#  # description: A USB library based on azure RTOS
#  set(CONFIG_USE_middleware_azure_rtos_ux_sp true)

#  # description: A software package that connects to the IoT Hub through Azure RTOS
#  set(CONFIG_USE_middleware_azure_rtos_azure_iot true)

#set.middleware.wireless.wpa_supplicant
#  # description: Wpa supplicant rtos
#  set(CONFIG_USE_middleware_wireless_wpa_supplicant_rtos true)

#set.middleware.voice_seeker
#  # description: Voice seeker library for Cortex M7
#  set(CONFIG_USE_middleware_voice_seeker_cm7 true)

#  # description: Voice seeker memory utilities for Cortex M7
#  set(CONFIG_USE_middleware_voice_seeker_rdsp_utilities_public_cm7 true)

#set.component.osa
#  # description: Component common_task
#  set(CONFIG_USE_component_common_task true)

#  # description: Component osa_bm
#  set(CONFIG_USE_component_osa_bm true)

#  # description: Component osa_free_rtos
#  set(CONFIG_USE_component_osa_free_rtos true)

#  # description: Component osa
#  set(CONFIG_USE_component_osa true)

#  # description: Component osa interface
#  set(CONFIG_USE_component_osa_interface true)

#  # description: Component osa thread
#  set(CONFIG_USE_component_osa_thread true)

list(APPEND CMAKE_MODULE_PATH
  ${CMAKE_CURRENT_LIST_DIR}/.
  ${CMAKE_CURRENT_LIST_DIR}/../../components/osa
  ${CMAKE_CURRENT_LIST_DIR}/../../../middleware/edgefast_bluetooth
  ${CMAKE_CURRENT_LIST_DIR}/../../../middleware/eiq
  ${CMAKE_CURRENT_LIST_DIR}/../../../middleware/fatfs
  ${CMAKE_CURRENT_LIST_DIR}/../../../middleware/littlefs
  ${CMAKE_CURRENT_LIST_DIR}/../../../middleware/lwip
  ${CMAKE_CURRENT_LIST_DIR}/../../../middleware/maestro
  ${CMAKE_CURRENT_LIST_DIR}/../../../middleware/mbedtls
  ${CMAKE_CURRENT_LIST_DIR}/../../../middleware/mcuboot_opensource
  ${CMAKE_CURRENT_LIST_DIR}/../../../middleware/sdmmc
  ${CMAKE_CURRENT_LIST_DIR}/../../../middleware/usb
  ${CMAKE_CURRENT_LIST_DIR}/../../../middleware/vit
  ${CMAKE_CURRENT_LIST_DIR}/../../../middleware/wifi_nxp
  ${CMAKE_CURRENT_LIST_DIR}/../../../middleware/wireless/wpa_supplicant-rtos
  ${CMAKE_CURRENT_LIST_DIR}/../../../rtos/azure-rtos
  ${CMAKE_CURRENT_LIST_DIR}/../../../rtos/freertos/freertos-kernel
  ${CMAKE_CURRENT_LIST_DIR}/drivers
  ${CMAKE_CURRENT_LIST_DIR}/project_template
  ${CMAKE_CURRENT_LIST_DIR}/template
  ${CMAKE_CURRENT_LIST_DIR}/xip
  ${CMAKE_CURRENT_LIST_DIR}/../../CMSIS
  ${CMAKE_CURRENT_LIST_DIR}/../../boards/evkmimxrt1040
  ${CMAKE_CURRENT_LIST_DIR}/../../../middleware/voice_seeker
)

include(set_board_evkmimxrt1040 OPTIONAL)
include(set_CMSIS_DSP_Lib OPTIONAL)
include(set_CMSIS OPTIONAL)
include(set_device_MIMXRT1042 OPTIONAL)
include(set_component_osa OPTIONAL)
include(set_middleware_azure_rtos OPTIONAL)
include(set_middleware_edgefast_bluetooth OPTIONAL)
include(set_middleware_wifi OPTIONAL)
include(set_middleware_eiq OPTIONAL)
include(set_middleware_fatfs OPTIONAL)
include(set_middleware_freertos-kernel OPTIONAL)
include(set_middleware_littlefs OPTIONAL)
include(set_middleware_lwip OPTIONAL)
include(set_middleware_maestro_framework OPTIONAL)
include(set_middleware_mbedtls OPTIONAL)
include(set_middleware_mcuboot OPTIONAL)
include(set_middleware_sdmmc OPTIONAL)
include(set_middleware_usb OPTIONAL)
include(set_middleware_vit OPTIONAL)
include(set_middleware_voice_seeker OPTIONAL)
include(set_middleware_wireless_wpa_supplicant OPTIONAL)<|MERGE_RESOLUTION|>--- conflicted
+++ resolved
@@ -616,7 +616,6 @@
 #set.middleware.wifi
 #  # description: NXP WLAN common files
 #  set(CONFIG_USE_middleware_wifi_common_files true)
-<<<<<<< HEAD
 
 #  # description: NXP Wi-Fi Interface Abstraction Layer
 #  set(CONFIG_USE_middleware_wifi_fwdnld_intf_abs true)
@@ -642,33 +641,6 @@
 #  # description: Middlware Wi-Fi CLI
 #  set(CONFIG_USE_middleware_wifi_cli true)
 
-=======
-
-#  # description: NXP Wi-Fi Interface Abstraction Layer
-#  set(CONFIG_USE_middleware_wifi_fwdnld_intf_abs true)
-
-#  # description: Template configuration file to be edited by user.
-#  set(CONFIG_USE_middleware_wifi_template true)
-
-#  # description: NXP WLAN f/w dnld driver
-#  set(CONFIG_USE_middleware_wifi_fwdnld true)
-
-#  # description: NXP Wi-Fi driver
-#  set(CONFIG_USE_middleware_wifi_wifidriver true)
-
-#  # description: NXP Wi-Fi functionality enables customers to quickly develop applications of interest to add connectivity to different sensors and appliances
-#  set(CONFIG_USE_middleware_wifi true)
-
-#  # description: NXP Wi-Fi SDIO driver
-#  set(CONFIG_USE_middleware_wifi_sdio true)
-
-#  # description: NXP Wi-Fi SDIO driver
-#  set(CONFIG_USE_middleware_wifi_mlan_sdio true)
-
-#  # description: Middlware Wi-Fi CLI
-#  set(CONFIG_USE_middleware_wifi_cli true)
-
->>>>>>> f6c93eeb
 #  # description: Edgefast Wi-Fi NXP is a blocking layer for Wi-Fi NXP
 #  set(CONFIG_USE_middleware_edgefast_wifi_nxp true)
 
@@ -1155,7 +1127,6 @@
 
 #  # description: btble libraries for bt_ble Host stack
 #  set(CONFIG_USE_middleware_edgefast_bluetooth_btble_ethermind_lib_lc3_cm7f true)
-<<<<<<< HEAD
 
 #  # description: BR libraries for bt_ble Host stack
 #  set(CONFIG_USE_middleware_edgefast_bluetooth_br_ethermind_lib_lc3_cm7f true)
@@ -1163,45 +1134,6 @@
 #  # description: BLE libraries for bt_ble Host stack
 #  set(CONFIG_USE_middleware_edgefast_bluetooth_ble_ethermind_lib_lc3_cm7f true)
 
-
-
-
-
-
-
-
-
-
-
-
-
-
-
-
-
-
-
-
-
-
-
-
-
-
-
-
-
-
-
-=======
-
-#  # description: BR libraries for bt_ble Host stack
-#  set(CONFIG_USE_middleware_edgefast_bluetooth_br_ethermind_lib_lc3_cm7f true)
-
-#  # description: BLE libraries for bt_ble Host stack
-#  set(CONFIG_USE_middleware_edgefast_bluetooth_ble_ethermind_lib_lc3_cm7f true)
-
->>>>>>> f6c93eeb
 #set.middleware.eiq
 #  # description: Flatbuffers library
 #  set(CONFIG_USE_middleware_eiq_tensorflow_lite_micro_third_party_flatbuffers true)
