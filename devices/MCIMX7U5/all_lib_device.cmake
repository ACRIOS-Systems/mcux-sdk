--- conflicted
+++ resolved
@@ -740,43 +740,11 @@
 #  # description: Middleware usb host common_header
 #  set(CONFIG_USE_middleware_usb_host_common_header true)
 
-<<<<<<< HEAD
-
-
-
-
-
-
-
-
-
-
-
-
-
-
-
-
-
-
-
-
-
-
-
-
-
-
-
-
-
-=======
 #  # description: USB host ehci config header
 #  set(CONFIG_USE_middleware_usb_host_ehci_config_header true)
 
 #  # description: Middleware usb host stack
 #  set(CONFIG_USE_middleware_usb_host_stack true)
->>>>>>> 6f3fd257
 
 #set.component.osa
 #  # description: Component osa_zephyr
