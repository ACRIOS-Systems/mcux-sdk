--- conflicted
+++ resolved
@@ -99,10 +99,7 @@
 #    include(middleware_freertos-kernel_extension)
 #    include(CMSIS_Driver_Include_I2C)
 #    include(driver_cmsis_lpi2c)
-<<<<<<< HEAD
-=======
 #    include(middleware_mmcau_cm4_cm7)
->>>>>>> c84411fd
 #    include(driver_clock)
 #    include(device_CMSIS)
 #    include(middleware_multicore_rpmsg_lite_freertos)
