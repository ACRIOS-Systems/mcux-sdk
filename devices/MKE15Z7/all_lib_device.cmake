# Copy variable into project config.cmake to use software component
#set.board.frdmke15z
#  # description: Board_project_template frdmke15z
#  set(CONFIG_USE_BOARD_Project_Template_frdmke15z true)

#set.device.MKE15Z7
#  # description: Middleware baremetal
#  set(CONFIG_USE_middleware_baremetal true)

#  # description: Utilities which is needed for particular toolchain like the SBRK function required to address limitation between HEAP and STACK in GCC toolchain library.
#  set(CONFIG_USE_utilities_misc_utilities true)

#  # description: Driver mx25r_flash
#  set(CONFIG_USE_driver_mx25r_flash true)

#  # description: Driver pf1550
#  set(CONFIG_USE_driver_pf1550 true)

#  # description: Driver pf3000
#  set(CONFIG_USE_driver_pf3000 true)

#  # description: Devices_project_template MKE15Z7
#  set(CONFIG_USE_DEVICES_Project_Template_MKE15Z7 true)

#  # description: Device MKE15Z7_startup
#  set(CONFIG_USE_device_MKE15Z7_startup true)

#  # description: Device MKE15Z7_cmsis
#  set(CONFIG_USE_device_MKE15Z7_CMSIS true)

#  # description: Rte_device
#  set(CONFIG_USE_RTE_Device true)

#  # description: LPI2C Driver
#  set(CONFIG_USE_driver_lpi2c_edma true)

#  # description: LPSPI Driver
#  set(CONFIG_USE_driver_lpspi_edma true)

#  # description: LPUART Driver
#  set(CONFIG_USE_driver_lpuart_edma true)

#  # description: Clock Driver
#  set(CONFIG_USE_driver_clock true)

#  # description: Component serial_manager_uart
#  set(CONFIG_USE_component_serial_manager_uart true)

#  # description: Utility debug_console_lite
#  set(CONFIG_USE_utility_debug_console_lite true)

#  # description: LPSPI CMSIS Driver
#  set(CONFIG_USE_driver_cmsis_lpspi true)

#  # description: LPI2C CMSIS Driver
#  set(CONFIG_USE_driver_cmsis_lpi2c true)

#  # description: LPUART CMSIS Driver
#  set(CONFIG_USE_driver_cmsis_lpuart true)

#  # description: FLEXIO I2S EDMA Driver
#  set(CONFIG_USE_driver_flexio_i2s_edma true)

#  # description: FLEXIO SPI EDMA Driver
#  set(CONFIG_USE_driver_flexio_spi_edma true)

#  # description: FLEXIO UART EDMA Driver
#  set(CONFIG_USE_driver_flexio_uart_edma true)

#  # description: Utility notifier
#  set(CONFIG_USE_utility_notifier true)

#  # description: Device MKE15Z7_system
#  set(CONFIG_USE_device_MKE15Z7_system true)

#  # description: Utility assert
#  set(CONFIG_USE_utility_assert true)

#  # description: Utility assert_lite
#  set(CONFIG_USE_utility_assert_lite true)

#  # description: Utility str
#  set(CONFIG_USE_utility_str true)

#  # description: Utility debug_console
#  set(CONFIG_USE_utility_debug_console true)

#  # description: Component button
#  set(CONFIG_USE_component_button true)

#  # description: Component crc_adapter
#  set(CONFIG_USE_component_crc_adapter true)

#  # description: Component software_crc_adapter
#  set(CONFIG_USE_component_software_crc_adapter true)

#  # description: Component eeprom_internalflash
#  set(CONFIG_USE_component_eeprom_InternalFlash true)

#  # description: Driver ft5406
#  set(CONFIG_USE_driver_ft5406 true)

#  # description: Driver ft6x06
#  set(CONFIG_USE_driver_ft6x06 true)

#  # description: Driver fxos8700cq
#  set(CONFIG_USE_driver_fxos8700cq true)

#  # description: Component gpio_adapter
#  set(CONFIG_USE_component_gpio_adapter true)

#  # description: Component lpi2c_adapter
#  set(CONFIG_USE_component_lpi2c_adapter true)

#  # description: Driver ili9341
#  set(CONFIG_USE_driver_ili9341 true)

#  # description: Component flash_adapter
#  set(CONFIG_USE_component_flash_adapter true)

#  # description: Component led
#  set(CONFIG_USE_component_led true)

#  # description: Component lists
#  set(CONFIG_USE_component_lists true)

#  # description: Component log
#  set(CONFIG_USE_component_log true)

#  # description: Component log backend debug console
#  set(CONFIG_USE_component_log_backend_debugconsole true)

#  # description: Component log backend debug console lite
#  set(CONFIG_USE_component_log_backend_debugconsole_lite true)

#  # description: Component log backend ring buffer
#  set(CONFIG_USE_component_log_backend_ringbuffer true)

#  # description: Component mem_manager
#  set(CONFIG_USE_component_mem_manager true)

#  # description: Component mem_manager_light
#  set(CONFIG_USE_component_mem_manager_light true)

#  # description: Driver mma8451q
#  set(CONFIG_USE_driver_mma8451q true)

#  # description: Component panic
#  set(CONFIG_USE_component_panic true)

#  # description: Component pwm_ftm_adapter
#  set(CONFIG_USE_component_pwm_ftm_adapter true)

#  # description: Component reset_adapter
#  set(CONFIG_USE_component_reset_adapter true)

#  # description: Component software_rng_adapter
#  set(CONFIG_USE_component_software_rng_adapter true)

#  # description: Component rtc
#  set(CONFIG_USE_component_rtc true)

#  # description: Component serial_manager
#  set(CONFIG_USE_component_serial_manager true)

#  # description: Component serial_manager_spi
#  set(CONFIG_USE_component_serial_manager_spi true)

#  # description: Component serial_manager_virtual
#  set(CONFIG_USE_component_serial_manager_virtual true)

#  # description: Utility shell
#  set(CONFIG_USE_utility_shell true)

#  # description: Component lpspi_adapter
#  set(CONFIG_USE_component_lpspi_adapter true)

#  # description: Component ftm_adapter
#  set(CONFIG_USE_component_ftm_adapter true)

#  # description: Component lpit_adapter
#  set(CONFIG_USE_component_lpit_adapter true)

#  # description: Component lptmr_adapter
#  set(CONFIG_USE_component_lptmr_adapter true)

#  # description: Component timer_manager
#  set(CONFIG_USE_component_timer_manager true)

#  # description: Component lpuart_adapter
#  set(CONFIG_USE_component_lpuart_adapter true)

#  # description: Component lpuart_dma_adapter
#  set(CONFIG_USE_component_lpuart_dma_adapter true)

#  # description: COMMON Driver
#  set(CONFIG_USE_driver_common true)

#  # description: ACMP Driver
#  set(CONFIG_USE_driver_acmp true)

#  # description: ADC12 Driver
#  set(CONFIG_USE_driver_adc12 true)

#  # description: CRC Driver
#  set(CONFIG_USE_driver_crc true)

#  # description: DMAMUX Driver
#  set(CONFIG_USE_driver_dmamux true)

#  # description: EDMA Driver
#  set(CONFIG_USE_driver_edma true)

#  # description: EWM Driver
#  set(CONFIG_USE_driver_ewm true)

#  # description: Flash Driver
#  set(CONFIG_USE_driver_flash true)

#  # description: FLEXIO Driver
#  set(CONFIG_USE_driver_flexio true)

#  # description: FLEXIO I2C Driver
#  set(CONFIG_USE_driver_flexio_i2c_master true)

#  # description: FLEXIO I2S Driver
#  set(CONFIG_USE_driver_flexio_i2s true)

#  # description: FLEXIO SPI Driver
#  set(CONFIG_USE_driver_flexio_spi true)

#  # description: FLEXIO UART Driver
#  set(CONFIG_USE_driver_flexio_uart true)

#  # description: FTM Driver
#  set(CONFIG_USE_driver_ftm true)

#  # description: GPIO Driver
#  set(CONFIG_USE_driver_gpio true)

#  # description: LPI2C Driver
#  set(CONFIG_USE_driver_lpi2c true)

#  # description: LPI2C Driver
#  set(CONFIG_USE_driver_lpi2c_freertos true)

#  # description: LPIT Driver
#  set(CONFIG_USE_driver_lpit true)

#  # description: LPSPI Driver
#  set(CONFIG_USE_driver_lpspi true)

#  # description: LPSPI Driver
#  set(CONFIG_USE_driver_lpspi_freertos true)

#  # description: LPTMR Driver
#  set(CONFIG_USE_driver_lptmr true)

#  # description: LPUART Driver
#  set(CONFIG_USE_driver_lpuart true)

#  # description: LPUART Driver
#  set(CONFIG_USE_driver_lpuart_freertos true)

#  # description: MMDVSQ Driver
#  set(CONFIG_USE_driver_mmdvsq true)

#  # description: PDB Driver
#  set(CONFIG_USE_driver_pdb true)

#  # description: PMC Driver
#  set(CONFIG_USE_driver_pmc true)

#  # description: PORT Driver
#  set(CONFIG_USE_driver_port true)

#  # description: PWT Driver
#  set(CONFIG_USE_driver_pwt true)

#  # description: RCM Driver
#  set(CONFIG_USE_driver_rcm true)

#  # description: RTC Driver
#  set(CONFIG_USE_driver_rtc true)

#  # description: SIM Driver
#  set(CONFIG_USE_driver_sim true)

#  # description: SMC Driver
#  set(CONFIG_USE_driver_smc true)

#  # description: TRGMUX Driver
#  set(CONFIG_USE_driver_trgmux true)

#  # description: TSI Driver
#  set(CONFIG_USE_driver_tsi_v5 true)

#  # description: WDOG32 Driver
#  set(CONFIG_USE_driver_wdog32 true)

#set.CMSIS
#  # description: CMSIS-CORE for Cortex-M, ARMv8-M, ARMv8.1-M
#  set(CONFIG_USE_CMSIS_Include_core_cm true)

#  # description: Access to #include Driver_USART.h file for custom implementation
#  set(CONFIG_USE_CMSIS_Driver_Include_USART true)

#  # description: Access to #include Driver_CAN.h file for custom implementation
#  set(CONFIG_USE_CMSIS_Driver_Include_CAN true)

#  # description: Access to #include Driver_ETH.h file for custom implementation
#  set(CONFIG_USE_CMSIS_Driver_Include_Ethernet true)

#  # description: Access to #include Driver_ETH_MAC.h file for custom implementation
#  set(CONFIG_USE_CMSIS_Driver_Include_Ethernet_MAC true)

#  # description: Access to #include Driver_ETH_PHY.h file for custom implementation
#  set(CONFIG_USE_CMSIS_Driver_Include_Ethernet_PHY true)

#  # description: Access to #include Driver_Flash.h file for custom implementation
#  set(CONFIG_USE_CMSIS_Driver_Include_Flash true)

#  # description: Access to #include Driver_I2C.h file for custom implementation
#  set(CONFIG_USE_CMSIS_Driver_Include_I2C true)

#  # description: Access to #include Driver_MCI.h file for custom implementation
#  set(CONFIG_USE_CMSIS_Driver_Include_MCI true)

#  # description: Access to #include Driver_NAND.h file for custom implementation
#  set(CONFIG_USE_CMSIS_Driver_Include_NAND true)

#  # description: Access to #include Driver_SAI.h file for custom implementation
#  set(CONFIG_USE_CMSIS_Driver_Include_SAI true)

#  # description: Access to #include Driver_SPI.h file for custom implementation
#  set(CONFIG_USE_CMSIS_Driver_Include_SPI true)

#  # description: Access to #include Driver_USBD.h file for custom implementation
#  set(CONFIG_USE_CMSIS_Driver_Include_USB_Device true)

#  # description: Access to #include Driver_USBH.h file for custom implementation
#  set(CONFIG_USE_CMSIS_Driver_Include_USB_Host true)

#  # description: Access to #include Driver_WiFi.h file
#  set(CONFIG_USE_CMSIS_Driver_Include_WiFi true)

#  # description: Device interrupt controller interface
#  set(CONFIG_USE_CMSIS_Device_API_OSTick true)

#  # description: CMSIS-RTOS API for Cortex-M, SC000, and SC300
#  set(CONFIG_USE_CMSIS_Device_API_RTOS2 true)

#  # description: CMSIS-RTOS2 RTX5 for Cortex-M, SC000, C300 and Armv8-M (Library)
#  set(CONFIG_USE_CMSIS_RTOS2_Secure true)

#  # description: CMSIS-RTOS2 RTX5 for Armv8-M Non-Secure Domain (Library)
#  set(CONFIG_USE_CMSIS_RTOS2_NonSecure true)

#set.CMSIS_DSP_Lib
#  # description: CMSIS-DSP Library Header
#  set(CONFIG_USE_CMSIS_DSP_Include true)

#  # description: CMSIS-DSP Library
#  set(CONFIG_USE_CMSIS_DSP_Source true)

#  # description: CMSIS-NN Library
#  set(CONFIG_USE_CMSIS_NN_Source true)

#set.middleware.fatfs
#  # description: FatFs template MMC
#  set(CONFIG_USE_middleware_fatfs_template_mmc true)

#  # description: FatFs template NAND
#  set(CONFIG_USE_middleware_fatfs_template_nand true)

#  # description: FatFs template RAM
#  set(CONFIG_USE_middleware_fatfs_template_ram true)

#  # description: FatFs template SD
#  set(CONFIG_USE_middleware_fatfs_template_sd true)

#  # description: FatFs template SDSPI
#  set(CONFIG_USE_middleware_fatfs_template_sdspi true)

#  # description: FatFs template USB
#  set(CONFIG_USE_middleware_fatfs_template_usb true)

#  # description: FatFs
#  set(CONFIG_USE_middleware_fatfs true)

#  # description: FatFs_RAM
#  set(CONFIG_USE_middleware_fatfs_ram true)

#set.middleware.freertos-kernel
#  # description: FreeRTOS NXP extension
#  set(CONFIG_USE_middleware_freertos-kernel_extension true)

#  # description: Template configuration file to be edited by user. Provides also memory allocator (heap_x), change variant if needed.
#  set(CONFIG_USE_middleware_freertos-kernel_template true)

#  # description: FreeRTOS kernel
#  set(CONFIG_USE_middleware_freertos-kernel true)

#  # description: FreeRTOS heap 1
#  set(CONFIG_USE_middleware_freertos-kernel_heap_1 true)

#  # description: FreeRTOS heap 2
#  set(CONFIG_USE_middleware_freertos-kernel_heap_2 true)

#  # description: FreeRTOS heap 3
#  set(CONFIG_USE_middleware_freertos-kernel_heap_3 true)

#  # description: FreeRTOS heap 4
#  set(CONFIG_USE_middleware_freertos-kernel_heap_4 true)

#  # description: FreeRTOS heap 5
#  set(CONFIG_USE_middleware_freertos-kernel_heap_5 true)

#  # description: FreeRTOS MPU wrappers
#  set(CONFIG_USE_middleware_freertos-kernel_mpu_wrappers true)

#set.middleware.sdmmc
#  # description: Middleware sdmmc common
#  set(CONFIG_USE_middleware_sdmmc_common true)
<<<<<<< HEAD

#  # description: Template configuration file to be edited by user.
#  set(CONFIG_USE_middleware_sdmmc_sdhc_template true)

#  # description: Template configuration file to be edited by user.
#  set(CONFIG_USE_middleware_sdmmc_sdif_template true)

#  # description: Template configuration file to be edited by user.
#  set(CONFIG_USE_middleware_sdmmc_usdhc_template true)

#  # description: SDMMC host controller cache dependency
#  set(CONFIG_USE_middleware_sdmmc_host_usdhc_cache true)




























=======

#  # description: Template configuration file to be edited by user.
#  set(CONFIG_USE_middleware_sdmmc_sdhc_template true)

#  # description: Template configuration file to be edited by user.
#  set(CONFIG_USE_middleware_sdmmc_sdif_template true)

#  # description: Template configuration file to be edited by user.
#  set(CONFIG_USE_middleware_sdmmc_usdhc_template true)

#  # description: SDMMC host controller cache dependency
#  set(CONFIG_USE_middleware_sdmmc_host_usdhc_cache true)
>>>>>>> f6c93eeb

#set.component.osa
#  # description: Component common_task
#  set(CONFIG_USE_component_common_task true)

#  # description: Component osa_bm
#  set(CONFIG_USE_component_osa_bm true)

#  # description: Component osa_free_rtos
#  set(CONFIG_USE_component_osa_free_rtos true)

#  # description: Component osa
#  set(CONFIG_USE_component_osa true)

#  # description: Component osa interface
#  set(CONFIG_USE_component_osa_interface true)

list(APPEND CMAKE_MODULE_PATH
  ${CMAKE_CURRENT_LIST_DIR}/.
  ${CMAKE_CURRENT_LIST_DIR}/../../components/osa
  ${CMAKE_CURRENT_LIST_DIR}/../../../middleware/fatfs
  ${CMAKE_CURRENT_LIST_DIR}/../../../middleware/sdmmc
  ${CMAKE_CURRENT_LIST_DIR}/../../../rtos/freertos/freertos-kernel
  ${CMAKE_CURRENT_LIST_DIR}/drivers
  ${CMAKE_CURRENT_LIST_DIR}/project_template
  ${CMAKE_CURRENT_LIST_DIR}/template
  ${CMAKE_CURRENT_LIST_DIR}/../../CMSIS
  ${CMAKE_CURRENT_LIST_DIR}/../../boards/frdmke15z
)

include(set_board_frdmke15z OPTIONAL)
include(set_CMSIS_DSP_Lib OPTIONAL)
include(set_CMSIS OPTIONAL)
include(set_device_MKE15Z7 OPTIONAL)
include(set_component_osa OPTIONAL)
include(set_middleware_fatfs OPTIONAL)
include(set_middleware_freertos-kernel OPTIONAL)
include(set_middleware_sdmmc OPTIONAL)<|MERGE_RESOLUTION|>--- conflicted
+++ resolved
@@ -422,7 +422,6 @@
 #set.middleware.sdmmc
 #  # description: Middleware sdmmc common
 #  set(CONFIG_USE_middleware_sdmmc_common true)
-<<<<<<< HEAD
 
 #  # description: Template configuration file to be edited by user.
 #  set(CONFIG_USE_middleware_sdmmc_sdhc_template true)
@@ -435,48 +434,6 @@
 
 #  # description: SDMMC host controller cache dependency
 #  set(CONFIG_USE_middleware_sdmmc_host_usdhc_cache true)
-
-
-
-
-
-
-
-
-
-
-
-
-
-
-
-
-
-
-
-
-
-
-
-
-
-
-
-
-=======
-
-#  # description: Template configuration file to be edited by user.
-#  set(CONFIG_USE_middleware_sdmmc_sdhc_template true)
-
-#  # description: Template configuration file to be edited by user.
-#  set(CONFIG_USE_middleware_sdmmc_sdif_template true)
-
-#  # description: Template configuration file to be edited by user.
-#  set(CONFIG_USE_middleware_sdmmc_usdhc_template true)
-
-#  # description: SDMMC host controller cache dependency
-#  set(CONFIG_USE_middleware_sdmmc_host_usdhc_cache true)
->>>>>>> f6c93eeb
 
 #set.component.osa
 #  # description: Component common_task
