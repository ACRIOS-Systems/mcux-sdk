list(APPEND CMAKE_MODULE_PATH
    ${CMAKE_CURRENT_LIST_DIR}/.
    ${CMAKE_CURRENT_LIST_DIR}/../../CMSIS/Core/Include
    ${CMAKE_CURRENT_LIST_DIR}/../../CMSIS/Driver/Include
    ${CMAKE_CURRENT_LIST_DIR}/../../cmsis_drivers/ecspi
    ${CMAKE_CURRENT_LIST_DIR}/../../cmsis_drivers/ii2c
    ${CMAKE_CURRENT_LIST_DIR}/../../cmsis_drivers/iuart
    ${CMAKE_CURRENT_LIST_DIR}/../../components/codec
    ${CMAKE_CURRENT_LIST_DIR}/../../components/codec/wm8524
    ${CMAKE_CURRENT_LIST_DIR}/../../components/lists
    ${CMAKE_CURRENT_LIST_DIR}/../../components/serial_manager
    ${CMAKE_CURRENT_LIST_DIR}/../../components/uart
    ${CMAKE_CURRENT_LIST_DIR}/../../drivers/cache/lmem
    ${CMAKE_CURRENT_LIST_DIR}/../../drivers/common
    ${CMAKE_CURRENT_LIST_DIR}/../../drivers/ecspi
    ${CMAKE_CURRENT_LIST_DIR}/../../drivers/gpt
    ${CMAKE_CURRENT_LIST_DIR}/../../drivers/igpio
    ${CMAKE_CURRENT_LIST_DIR}/../../drivers/ii2c
    ${CMAKE_CURRENT_LIST_DIR}/../../drivers/ipwm
    ${CMAKE_CURRENT_LIST_DIR}/../../drivers/iuart
    ${CMAKE_CURRENT_LIST_DIR}/../../drivers/mu
    ${CMAKE_CURRENT_LIST_DIR}/../../drivers/qspi
    ${CMAKE_CURRENT_LIST_DIR}/../../drivers/rdc
    ${CMAKE_CURRENT_LIST_DIR}/../../drivers/rdc_sema42
    ${CMAKE_CURRENT_LIST_DIR}/../../drivers/sai
    ${CMAKE_CURRENT_LIST_DIR}/../../drivers/sema4
    ${CMAKE_CURRENT_LIST_DIR}/../../drivers/tmu
    ${CMAKE_CURRENT_LIST_DIR}/../../drivers/wdog01
    ${CMAKE_CURRENT_LIST_DIR}/../../../middleware/multicore
    ${CMAKE_CURRENT_LIST_DIR}/../../../rtos/freertos/freertos_kernel
    ${CMAKE_CURRENT_LIST_DIR}/../../utilities/assert
    ${CMAKE_CURRENT_LIST_DIR}/../../utilities/debug_console
    ${CMAKE_CURRENT_LIST_DIR}/../../utilities/debug_console_lite
    ${CMAKE_CURRENT_LIST_DIR}/../../utilities/misc_utilities
    ${CMAKE_CURRENT_LIST_DIR}/drivers
)


# Copy the cmake components into projects
#    include(driver_cmsis_ii2c)
#    include(utility_debug_console_lite)
#    include(driver_rdc)
#    include(driver_ii2c)
#    include(driver_ecspi_freertos)
#    include(driver_iuart_freertos)
#    include(component_lists)
#    include(driver_cmsis_ecspi)
#    include(device_system)
#    include(device_startup)
#    include(CMSIS_Driver_Include_USART)
#    include(CMSIS_Driver_Include_SPI)
#    include(driver_ii2c_freertos)
#    include(driver_gpt)
#    include(utility_assert)
#    include(CMSIS_Include_core_cm)
#    include(driver_iuart)
#    include(driver_ipwm)
#    include(middleware_freertos-kernel_extension)
#    include(driver_ecspi)
#    include(CMSIS_Driver_Include_I2C)
#    include(utility_assert_lite)
#    include(driver_cache_lmem)
#    include(driver_rdc_sema42)
#    include(driver_mu)
#    include(middleware_multicore_rpmsg_lite_imx8mq_m4_freertos)
#    include(driver_clock)
#    include(utility_debug_console)
#    include(device_CMSIS)
#    include(driver_wdog01)
<<<<<<< HEAD
=======
#    include(middleware_multicore_rpmsg_lite_freertos)
>>>>>>> c84411fd
#    include(CMSIS_Driver_Include_Common)
#    include(component_iuart_adapter)
#    include(component_wm8524_adapter)
#    include(driver_codec)
#    include(utilities_misc_utilities)
#    include(driver_common)
#    include(driver_sema4)
#    include(middleware_freertos-kernel_heap_4)
#    include(driver_tmu)
#    include(component_serial_manager)
#    include(driver_igpio)
#    include(driver_sai)
#    include(component_serial_manager_uart)
#    include(driver_wm8524)
#    include(middleware_multicore_rpmsg_lite_MIMX8MQ6)
#    include(middleware_freertos-kernel_MIMX8MQ6)
#    include(driver_cmsis_iuart)
#    include(driver_qspi)<|MERGE_RESOLUTION|>--- conflicted
+++ resolved
@@ -67,10 +67,7 @@
 #    include(utility_debug_console)
 #    include(device_CMSIS)
 #    include(driver_wdog01)
-<<<<<<< HEAD
-=======
 #    include(middleware_multicore_rpmsg_lite_freertos)
->>>>>>> c84411fd
 #    include(CMSIS_Driver_Include_Common)
 #    include(component_iuart_adapter)
 #    include(component_wm8524_adapter)
