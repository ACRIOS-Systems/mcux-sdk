--- conflicted
+++ resolved
@@ -7,11 +7,7 @@
 **     Compiler:            GNU C Compiler
 **     Reference manual:    IMXRT1170RM, Rev 1, 02/2021
 **     Version:             rev. 1.1, 2022-04-02
-<<<<<<< HEAD
-**     Build:               b220402
-=======
 **     Build:               b221022
->>>>>>> 16897e8a
 **
 **     Abstract:
 **         Linker file for the GNU C Compiler
