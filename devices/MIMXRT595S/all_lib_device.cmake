# Copy variable into project config.cmake to use software component
#set.board.evkmimxrt595
#  # description: Board_project_template evkmimxrt595
#  set(CONFIG_USE_BOARD_Project_Template_evkmimxrt595 true)

#set.middleware.wireless.framework
#  # description: Middleware wireless framework_sec_lib
#  set(CONFIG_USE_middleware_wireless_framework_sec_lib true)

#  # description: Middleware wireless framework_platform_common
#  set(CONFIG_USE_middleware_wireless_framework_platform_common_MIMXRT595S true)

#  # description: Middleware wireless framework_platform_coex
#  set(CONFIG_USE_middleware_wireless_framework_platform_coex_MIMXRT595S true)

#  # description: Middleware wireless framework_board_lp
#  set(CONFIG_USE_middleware_wireless_framework_board_lp_MIMXRT595S true)

#  # description: Middleware wireless framework_board_dcdc
#  set(CONFIG_USE_middleware_wireless_framework_board_dcdc_MIMXRT595S true)

#  # description: Middleware wireless framework_board_platform
#  set(CONFIG_USE_middleware_wireless_framework_board_platform_MIMXRT595S true)

#  # description: Middleware wireless framework_board_comp
#  set(CONFIG_USE_middleware_wireless_framework_board_comp_MIMXRT595S true)

#  # description: Middleware wireless framework_board_extflash
#  set(CONFIG_USE_middleware_wireless_framework_board_extflash_MIMXRT595S true)

#  # description: Middleware wireless framework_lfs_config
#  set(CONFIG_USE_middleware_wireless_framework_lfs_config_MIMXRT595S true)

#  # description: Middleware wireless framework matter config
#  set(CONFIG_USE_middleware_wireless_framework_matter_config_MIMXRT595S true)

#  # description: Middleware wireless framework init config
#  set(CONFIG_USE_middleware_wireless_framework_init_config_MIMXRT595S true)

#  # description: Middleware wireless framework_rpmsg_config
<<<<<<< HEAD
#  set(CONFIG_USE_middleware_wireless_framework_rpmsg_config_MIMXRT595S true)
=======
#  set(CONFIG_USE_middleware_wireless_framework_rpmsg_config true)
>>>>>>> f6c93eeb

#  # description: Middleware wireless framework platform ot coex
#  set(CONFIG_USE_middleware_wireless_framework_platform_rt_ot_coex true)

#  # description: Middleware wireless framework_cmake
#  set(CONFIG_USE_middleware_wireless_framework_CMake_MIMXRT595S true)

#  # description: Middleware wireless framework_fsci
#  set(CONFIG_USE_middleware_wireless_framework_FSCI true)

#  # description: Middleware wireless HWParameter
#  set(CONFIG_USE_middleware_wireless_HWParameter true)

#  # description: Middleware wireless framework_common
#  set(CONFIG_USE_middleware_wireless_framework_Common true)

#  # description: Middleware wireless framework_rng
#  set(CONFIG_USE_middleware_wireless_framework_RNG true)

#  # description: Middleware wireless framework_rng_mbedtls
#  set(CONFIG_USE_middleware_wireless_framework_RNG_mbedtls true)

#  # description: Middleware wireless framework_sec_lib_cryptolib_src
#  set(CONFIG_USE_middleware_wireless_framework_sec_lib_cryptolib_src true)

#  # description: Middleware wireless framework_function_lib
#  set(CONFIG_USE_middleware_wireless_framework_function_lib true)

#  # description: Middleware wireless framework_module_info
#  set(CONFIG_USE_middleware_wireless_framework_module_info true)

#  # description: Middleware wireless framework_nvm
#  set(CONFIG_USE_middleware_wireless_framework_NVM true)

#  # description: Middleware wireless framework_nv_fsci
#  set(CONFIG_USE_middleware_wireless_framework_NV_FSCI true)

#  # description: Middleware wireless framework_otaServerSupport
#  set(CONFIG_USE_middleware_wireless_framework_OtaServerSupport true)

#  # description: Middleware wireless framework_sbtsnoop_ethermind_port
#  set(CONFIG_USE_middleware_wireless_framework_sbtsnoop_ethermind_port true)

#  # description: Middleware wireless framework_sbtsnoop_nxp_ble_port
#  set(CONFIG_USE_middleware_wireless_framework_sbtsnoop_nxp_ble_port true)

#  # description: Middleware wireless framework_fwk_debug
#  set(CONFIG_USE_middleware_wireless_framework_fwk_debug true)

#  # description: Middleware wireless framework_linkscripts_kw45
#  set(CONFIG_USE_middleware_wireless_framework_linkscripts_kw45 true)

#  # description: Middleware wireless framework_linkscripts_mcxw34xevk
#  set(CONFIG_USE_middleware_wireless_framework_linkscripts_mcxw34xevk true)

#  # description: Middleware wireless framework_linkscript_bootloader_kw45
#  set(CONFIG_USE_middleware_wireless_framework_linkscript_bootloader_kw45 true)

#  # description: Middleware wireless framework_linkscript_warmboot_kw45
#  set(CONFIG_USE_middleware_wireless_framework_linkscript_warmboot_kw45 true)

#  # description: Middleware wireless HDI
#  set(CONFIG_USE_middleware_wireless_HDI true)

#  # description: Middleware wireless IPC
#  set(CONFIG_USE_middleware_wireless_IPC true)

#  # description: Middleware wireless framework_PDM
#  set(CONFIG_USE_middleware_wireless_framework_PDM true)

#  # description: Middleware wireless framework_PDUM
#  set(CONFIG_USE_middleware_wireless_framework_PDUM true)

#  # description: Middleware wireless framework_markdown
#  set(CONFIG_USE_middleware_wireless_framework_markdown true)

#  # description: Middleware wireless framework_SFC
#  set(CONFIG_USE_middleware_wireless_framework_SFC true)

#  # description: Middleware wireless framework_RF_SFC
#  set(CONFIG_USE_middleware_wireless_framework_RF_SFC true)

#  # description: Middleware wireless framework_OTW
#  set(CONFIG_USE_middleware_wireless_framework_OTW true)

#  # description: Middleware wireless framework_FactoryDataProvider
#  set(CONFIG_USE_middleware_wireless_framework_FactoryDataProvider true)

#  # description: Middleware wireless framework_filesytem
#  set(CONFIG_USE_middleware_wireless_framework_filesystem true)

#  # description: Middleware wireless fwk_lfs_mflash
#  set(CONFIG_USE_middleware_wireless_framework_fsabstraction_littlefs true)

#  # description: Middleware wireless framework_platform
#  set(CONFIG_USE_middleware_wireless_framework_platform_MIMXRT595S true)

#  # description: Middleware wireless framework_platform_flash
#  set(CONFIG_USE_middleware_wireless_framework_platform_flash_MIMXRT595S true)

#  # description: Middleware wireless framework_platform_extflash
#  set(CONFIG_USE_middleware_wireless_framework_platform_extflash_MIMXRT595S true)

#  # description: Middleware wireless framework_platform_sensors
#  set(CONFIG_USE_middleware_wireless_framework_platform_sensors_MIMXRT595S true)

#  # description: Middleware wireless framework_platform_ota
#  set(CONFIG_USE_middleware_wireless_framework_platform_ota_MIMXRT595S true)

#  # description: Middleware wireless framework_platform_mws
#  set(CONFIG_USE_middleware_wireless_framework_platform_mws_MIMXRT595S true)

#  # description: Middleware wireless framework_platform_ble
#  set(CONFIG_USE_middleware_wireless_framework_platform_ble_MIMXRT595S true)

#  # description: Middleware wireless framework_platform_genfsk
#  set(CONFIG_USE_middleware_wireless_framework_platform_genfsk_MIMXRT595S true)

#  # description: Middleware wireless framework_platform_ot
#  set(CONFIG_USE_middleware_wireless_framework_platform_ot_MIMXRT595S true)

#  # description: Middleware wireless framework_platform_lowpower
#  set(CONFIG_USE_middleware_wireless_framework_platform_lowpower_MIMXRT595S true)

#  # description: Middleware wireless framework_platform_lowpower_timer
#  set(CONFIG_USE_middleware_wireless_framework_platform_lowpower_timer_MIMXRT595S true)

#  # description: Middleware wireless framework_sec_lib_sss
#  set(CONFIG_USE_middleware_wireless_framework_sec_lib_sss_m33 true)

#  # description: Middleware wireless framework_otaSupport
#  set(CONFIG_USE_middleware_wireless_framework_OtaSupport true)

#  # description: Middleware wireless framework_sbtsnoop
#  set(CONFIG_USE_middleware_wireless_framework_sbtsnoop true)

#  # description: FreeRTOS heap for framework mem_manager
#  set(CONFIG_USE_middleware_wireless_freertos_heap true)

#  # description: Framework FreeRTOS utilities
#  set(CONFIG_USE_middleware_wireless_framework_freertos_utils true)

#  # description: Middleware wireless framework_lpm
#  set(CONFIG_USE_middleware_wireless_framework_LPM_MIMXRT595S true)

#  # description: Middleware wireless framework_lpm_systicks
#  set(CONFIG_USE_middleware_wireless_framework_LPM_systicks_MIMXRT595S true)

<<<<<<< HEAD
=======
#  # description: Middleware wireless framework_lpm_cli
#  set(CONFIG_USE_middleware_wireless_framework_LPM_cli_MIMXRT595S true)

>>>>>>> f6c93eeb
#  # description: Middleware wireless fsabstraction
#  set(CONFIG_USE_middleware_wireless_framework_fsabstraction true)

#  # description: Middleware wireless FileCache
#  set(CONFIG_USE_middleware_wireless_framework_filecache true)

#  # description: Middleware wireless KeyStorage
#  set(CONFIG_USE_middleware_wireless_framework_keystorage true)

#set.middleware.maestro_framework
#  # description: maestro_framework template
#  set(CONFIG_USE_middleware_maestro_framework_template true)

#  # description: MCU Maestro Audio Framework Doc
#  set(CONFIG_USE_middleware_maestro_framework_doc true)

#  # description: MCU Maestro Audio Framework Codecs
#  set(CONFIG_USE_middleware_maestro_framework_codecs true)

#  # description: MCU Maestro Audio Framework Streamer Core
#  set(CONFIG_USE_middleware_maestro_framework true)

#  # description: MCU Maestro Audio Framework Opus
#  set(CONFIG_USE_middleware_maestro_framework_opus true)

#  # description: MCU Maestro Audio Framework Opusfile
#  set(CONFIG_USE_middleware_maestro_framework_opusfile true)

#  # description: MCU Maestro Audio Framework Ogg
#  set(CONFIG_USE_middleware_maestro_framework_ogg true)

#  # description: MCU Maestro Audio Framework ASRC
#  set(CONFIG_USE_middleware_maestro_framework_asrc true)

#set.device.MIMXRT595S
#  # description: Device MIMXRT595S_startup
#  set(CONFIG_USE_device_MIMXRT595S_startup true)

#  # description: Middleware baremetal
#  set(CONFIG_USE_middleware_baremetal true)

#  # description: Rte_device
#  set(CONFIG_USE_RTE_Device true)

#  # description: Utilities which is needed for particular toolchain like the SBRK function required to address limitation between HEAP and STACK in GCC toolchain library.
#  set(CONFIG_USE_utilities_misc_utilities true)

#  # description: Driver nand_flash-common
#  set(CONFIG_USE_driver_nand_flash-common true)

#  # description: Driver nor_flash-common
#  set(CONFIG_USE_driver_nor_flash-common true)

#  # description: mflash common
#  set(CONFIG_USE_component_mflash_common true)

#  # description: Wi-Fi module Tx power limits
#  set(CONFIG_USE_component_wifi_bt_module_tx_pwr_limits true)

#  # description: Wi-Fi and BT module configs
#  set(CONFIG_USE_component_wifi_bt_module_config true)

#  # description: Component ctimer time stamp adapter
#  set(CONFIG_USE_component_ctimer_time_stamp_adapter true)

#  # description: Component ostimer time stamp adapter
#  set(CONFIG_USE_component_ostimer_time_stamp_adapter true)

#  # description: Devices_project_template MIMXRT595S
#  set(CONFIG_USE_DEVICES_Project_Template_MIMXRT595S true)

#  # description: flash config block
#  set(CONFIG_USE_driver_flash_config_evkmimxrt595 true)

#  # description: ROMIAP Driver
#  set(CONFIG_USE_driver_iap true)

#  # description: Device MIMXRT595S_cmsis
#  set(CONFIG_USE_device_MIMXRT595S_CMSIS true)

#  # description: Device MIMXRT595S_dsp
#  set(CONFIG_USE_device_MIMXRT595S_DSP true)

#  # description: Driver pca9420
#  set(CONFIG_USE_driver_pca9420 true)

#  # description: UTICK Driver
#  set(CONFIG_USE_driver_utick true)

#  # description: dsp Driver
#  set(CONFIG_USE_driver_dsp true)

#  # description: Clock Driver
#  set(CONFIG_USE_driver_clock true)

#  # description: Power driver
#  set(CONFIG_USE_driver_power true)

#  # description: Component serial_manager_uart
#  set(CONFIG_USE_component_serial_manager_uart true)

#  # description: Utility debug_console_lite
#  set(CONFIG_USE_utility_debug_console_lite true)

#  # description: DMIC DMA Driver
#  set(CONFIG_USE_driver_dmic_dma true)

#  # description: FLEXIO MCULCD SMARTDMA Driver
#  set(CONFIG_USE_driver_flexio_mculcd_smartdma true)

#  # description: FLEXSPI DMA Driver
#  set(CONFIG_USE_driver_flexspi_dma true)

#  # description: I2C Driver
#  set(CONFIG_USE_driver_flexcomm_i2c_dma true)

#  # description: I2S Driver
#  set(CONFIG_USE_driver_flexcomm_i2s_dma true)

#  # description: MIPI DSI Driver
#  set(CONFIG_USE_driver_mipi_dsi_smartdma true)

#  # description: SPI Driver
#  set(CONFIG_USE_driver_flexcomm_spi_dma true)

#  # description: USART Driver
#  set(CONFIG_USE_driver_flexcomm_usart_dma true)

#  # description: MEMORY Driver
#  set(CONFIG_USE_driver_memory true)

#  # description: Inputmux_connections Driver
#  set(CONFIG_USE_driver_inputmux_connections true)

#  # description: COMMON Driver
#  set(CONFIG_USE_driver_common true)

#  # description: Utility assert
#  set(CONFIG_USE_utility_assert true)

#  # description: Utility assert_lite
#  set(CONFIG_USE_utility_assert_lite true)

#  # description: Utility str
#  set(CONFIG_USE_utility_str true)

#  # description: Utility debug_console
#  set(CONFIG_USE_utility_debug_console true)

#  # description: I2C CMSIS Driver
#  set(CONFIG_USE_driver_cmsis_flexcomm_i2c true)

#  # description: SPI CMSIS Driver
#  set(CONFIG_USE_driver_cmsis_flexcomm_spi true)

#  # description: USART CMSIS Driver
#  set(CONFIG_USE_driver_cmsis_flexcomm_usart true)

#  # description: Component flexcomm_i2s_dma_adapter
#  set(CONFIG_USE_component_audio_flexcomm_i2s_dma_adapter true)

#  # description: Component button
#  set(CONFIG_USE_component_button true)

#  # description: Driver codec
#  set(CONFIG_USE_driver_codec true)

#  # description: Component codec adapters for multi codec
#  set(CONFIG_USE_component_codec_adapters true)

#  # description: Component wm8904 adapter for single codec
#  set(CONFIG_USE_component_wm8904_adapter true)

#  # description: Component cs42888 adapter for single codec
#  set(CONFIG_USE_component_cs42888_adapter true)

#  # description: Component cs42448 adapter for single codec
#  set(CONFIG_USE_component_cs42448_adapter true)

#  # description: Component tfa9896 adapter for single codec
#  set(CONFIG_USE_component_tfa9896_adapter true)

#  # description: Component codec_i2c
#  set(CONFIG_USE_component_codec_i2c true)

#  # description: Component lpc_crc_adapter
#  set(CONFIG_USE_component_lpc_crc_adapter true)

#  # description: Component software_crc_adapter
#  set(CONFIG_USE_component_software_crc_adapter true)

#  # description: Driver cs42448
#  set(CONFIG_USE_driver_cs42448 true)

#  # description: Driver cs42888
#  set(CONFIG_USE_driver_cs42888 true)

#  # description: Driver ektf2k
#  set(CONFIG_USE_driver_ektf2k true)

#  # description: Driver nand_flash-controller-flexspi
#  set(CONFIG_USE_driver_nand_flash-controller-flexspi true)

#  # description: Driver nor_flash-controller-flexspi
#  set(CONFIG_USE_driver_nor_flash-controller-flexspi true)

#  # description: Touch panel controller FT3267 driver
#  set(CONFIG_USE_driver_ft3267 true)

#  # description: Driver ft5406
#  set(CONFIG_USE_driver_ft5406 true)

#  # description: Driver fxos8700cq
#  set(CONFIG_USE_driver_fxos8700cq true)

#  # description: Component lpc_gpio_adapter
#  set(CONFIG_USE_component_lpc_gpio_adapter true)

#  # description: Component rt_gpio_adapter
#  set(CONFIG_USE_component_rt_gpio_adapter true)

#  # description: Driver gt911
#  set(CONFIG_USE_driver_gt911 true)

#  # description: Component flexcomm_i2c_adapter
#  set(CONFIG_USE_component_flexcomm_i2c_adapter true)

#  # description: Component i3c_adapter
#  set(CONFIG_USE_component_i3c_adapter true)

#  # description: Component i3c_bus
#  set(CONFIG_USE_component_i3c_bus true)

#  # description: Component i3c_bus_adapter
#  set(CONFIG_USE_component_i3c_bus_adapter true)

#  # description: Component flexspi_nor_flash_adapter_rt595evk
#  set(CONFIG_USE_component_flexspi_nor_flash_adapter_rt595evk true)

#  # description: Component led
#  set(CONFIG_USE_component_led true)

#  # description: Component lists
#  set(CONFIG_USE_component_lists true)

#  # description: Component log
#  set(CONFIG_USE_component_log true)

#  # description: Component log backend debug console
#  set(CONFIG_USE_component_log_backend_debugconsole true)

#  # description: Component log backend debug console lite
#  set(CONFIG_USE_component_log_backend_debugconsole_lite true)

#  # description: Component log backend ring buffer
#  set(CONFIG_USE_component_log_backend_ringbuffer true)

#  # description: Component mem_manager
#  set(CONFIG_USE_component_mem_manager true)

#  # description: Component mem_manager_light
#  set(CONFIG_USE_component_mem_manager_light true)

#  # description: Component messaging
#  set(CONFIG_USE_component_messaging true)

#  # description: mflash file
#  set(CONFIG_USE_component_mflash_file true)

#  # description: dummy file for overwriting mflash when dowloading
#  set(CONFIG_USE_component_mflash_dummy true)

#  # description: mflash rt595
#  set(CONFIG_USE_component_mflash_rt595 true)

#  # description: Driver mma8652fc
#  set(CONFIG_USE_driver_mma8652fc true)

#  # description: Driver mpi_loader
#  set(CONFIG_USE_driver_mpi_loader true)

#  # description: Component nvm_adapter
#  set(CONFIG_USE_component_nvm_adapter true)

#  # description: Component panic
#  set(CONFIG_USE_component_panic true)

#  # description: Component pwm_ctimer_adapter
#  set(CONFIG_USE_component_pwm_ctimer_adapter true)

#  # description: Component reset_adapter
#  set(CONFIG_USE_component_reset_adapter true)

#  # description: Component trng_adapter
#  set(CONFIG_USE_component_trng_adapter true)

#  # description: Component software_rng_adapter
#  set(CONFIG_USE_component_software_rng_adapter true)

#  # description: Component lpcrtc
#  set(CONFIG_USE_component_lpcrtc true)

#  # description: Component serial_manager
#  set(CONFIG_USE_component_serial_manager true)

#  # description: Component serial_manager_spi
#  set(CONFIG_USE_component_serial_manager_spi true)

#  # description: Component serial_manager_usb_cdc
#  set(CONFIG_USE_component_serial_manager_usb_cdc true)

#  # description: Component serial_manager_virtual
#  set(CONFIG_USE_component_serial_manager_virtual true)

#  # description: Component serial_manager_swo
#  set(CONFIG_USE_component_serial_manager_swo true)

#  # description: Utility shell
#  set(CONFIG_USE_utility_shell true)

#  # description: Component flexcomm_spi_adapter
#  set(CONFIG_USE_component_flexcomm_spi_adapter true)

#  # description: Driver ssd1963
#  set(CONFIG_USE_driver_ssd1963 true)

#  # description: Driver tfa9896
#  set(CONFIG_USE_driver_tfa9896 true)

#  # description: Component ctimer_adapter
#  set(CONFIG_USE_component_ctimer_adapter true)

#  # description: Component mrt_adapter
#  set(CONFIG_USE_component_mrt_adapter true)

#  # description: Component ostimer_adapter
#  set(CONFIG_USE_component_ostimer_adapter true)

#  # description: Component timer_manager
#  set(CONFIG_USE_component_timer_manager true)

#  # description: Component usart_adapter
#  set(CONFIG_USE_component_usart_adapter true)

#  # description: Component usart_dma_adapter
#  set(CONFIG_USE_component_usart_dma_adapter true)

#  # description: Driver video-common
#  set(CONFIG_USE_driver_video-common true)

#  # description: Driver wm8904
#  set(CONFIG_USE_driver_wm8904 true)

#  # description: ACMP Driver
#  set(CONFIG_USE_driver_acmp true)

#  # description: FLEXIO Driver
#  set(CONFIG_USE_driver_flexio true)

#  # description: FLEXIO I2C Driver
#  set(CONFIG_USE_driver_flexio_i2c_master true)

#  # description: FLEXIO I2S Driver
#  set(CONFIG_USE_driver_flexio_i2s true)

#  # description: FLEXIO MCULCD Driver
#  set(CONFIG_USE_driver_flexio_mculcd true)

#  # description: FLEXIO SPI Driver
#  set(CONFIG_USE_driver_flexio_spi true)

#  # description: FLEXIO UART Driver
#  set(CONFIG_USE_driver_flexio_uart true)

#  # description: FLEXSPI Driver
#  set(CONFIG_USE_driver_flexspi true)

#  # description: LPADC Driver
#  set(CONFIG_USE_driver_lpadc true)

#  # description: MIPI DSI Driver
#  set(CONFIG_USE_driver_mipi_dsi true)

#  # description: MU Driver
#  set(CONFIG_USE_driver_mu true)

#  # description: OTFAD Driver
#  set(CONFIG_USE_driver_otfad true)

#  # description: SEMA42 Driver
#  set(CONFIG_USE_driver_sema42 true)

#  # description: USDHC Driver
#  set(CONFIG_USE_driver_usdhc true)

#  # description: CACHE Driver
#  set(CONFIG_USE_driver_cache_cache64 true)

#  # description: CASPER Driver
#  set(CONFIG_USE_driver_casper true)

#  # description: CRC Driver
#  set(CONFIG_USE_driver_lpc_crc true)

#  # description: CTimer Driver
#  set(CONFIG_USE_driver_ctimer true)

#  # description: DMIC Driver
#  set(CONFIG_USE_driver_dmic true)

#  # description: FLEXCOMM Driver
#  set(CONFIG_USE_driver_flexcomm true)

#  # description: FMEAS Driver
#  set(CONFIG_USE_driver_fmeas true)

#  # description: Hashcrypt Driver
#  set(CONFIG_USE_driver_hashcrypt true)

#  # description: I2C Driver
#  set(CONFIG_USE_driver_flexcomm_i2c true)

#  # description: I2C Driver
#  set(CONFIG_USE_driver_flexcomm_i2c_freertos true)

#  # description: I2S Driver
#  set(CONFIG_USE_driver_flexcomm_i2s true)

#  # description: I3C Driver
#  set(CONFIG_USE_driver_i3c true)

#  # description: INPUTMUX Driver
#  set(CONFIG_USE_driver_inputmux true)

#  # description: LCDIF Driver
#  set(CONFIG_USE_driver_lcdif true)

#  # description: DMA Driver
#  set(CONFIG_USE_driver_lpc_dma true)

#  # description: GPIO Driver
#  set(CONFIG_USE_driver_lpc_gpio true)

#  # description: iopctl Driver
#  set(CONFIG_USE_driver_lpc_iopctl true)

#  # description: MRT Driver
#  set(CONFIG_USE_driver_mrt true)

#  # description: OSTimer Driver
#  set(CONFIG_USE_driver_ostimer true)

#  # description: PINT Driver
#  set(CONFIG_USE_driver_pint true)

#  # description: POWERQUAD Driver
#  set(CONFIG_USE_driver_powerquad true)

#  # description: CMSIS DSP functions based on POWERQUAD
#  set(CONFIG_USE_driver_powerquad_cmsis true)

#  # description: PUF Driver
#  set(CONFIG_USE_driver_puf true)

#  # description: Reset Driver
#  set(CONFIG_USE_driver_reset true)

#  # description: RTC Driver
#  set(CONFIG_USE_driver_lpc_rtc true)

#  # description: SCT Driver
#  set(CONFIG_USE_driver_sctimer true)

#  # description: SMARTDMA Driver
#  set(CONFIG_USE_driver_lpc_smartdma true)

#  # description: SPI Driver
#  set(CONFIG_USE_driver_flexcomm_spi true)

#  # description: SPI Driver
#  set(CONFIG_USE_driver_flexcomm_spi_freertos true)

#  # description: TRNG Driver
#  set(CONFIG_USE_driver_trng true)

#  # description: USART Driver
#  set(CONFIG_USE_driver_flexcomm_usart true)

#  # description: USART Driver
#  set(CONFIG_USE_driver_flexcomm_usart_freertos true)

#  # description: WWDT Driver
#  set(CONFIG_USE_driver_wwdt true)

#  # description: I2S Bridge Driver
#  set(CONFIG_USE_driver_i2s_bridge true)

#  # description: SOC MIPI DSI Driver
#  set(CONFIG_USE_driver_soc_mipi_dsi true)

#  # description: Component power manager core level
#  set(CONFIG_USE_component_power_manager_core true)

#  # description: Component power manager device level
#  set(CONFIG_USE_component_power_manager_MIMXRT595S true)

#  # description: Driver fbdev
#  set(CONFIG_USE_driver_fbdev true)

#  # description: Driver display-rm68200
#  set(CONFIG_USE_driver_display-rm68200 true)

#  # description: Driver display-rm68191
#  set(CONFIG_USE_driver_display-rm68191 true)

#  # description: Driver display-rm67162
#  set(CONFIG_USE_driver_display-rm67162 true)

#  # description: Driver display-hx8394
#  set(CONFIG_USE_driver_display-hx8394 true)

#  # description: Driver dc-fb-ssd1963
#  set(CONFIG_USE_driver_dc-fb-ssd1963 true)

#  # description: Driver dc-fb-lcdif
#  set(CONFIG_USE_driver_dc-fb-lcdif true)

#  # description: Driver display-mipi-dsi-cmd
#  set(CONFIG_USE_driver_display-mipi-dsi-cmd true)

#  # description: Driver display-common
#  set(CONFIG_USE_driver_display-common true)

#  # description: Driver dc-fb-common
#  set(CONFIG_USE_driver_dc-fb-common true)

#  # description: Driver dc-fb-dsi-cmd
#  set(CONFIG_USE_driver_dc-fb-dsi-cmd true)

#  # description: Driver dbi
#  set(CONFIG_USE_driver_dbi true)

#  # description: Driver dbi_flexio_smartdma
#  set(CONFIG_USE_driver_dbi_flexio_smartdma true)

#set.CMSIS
#  # description: CMSIS-CORE for Cortex-M, ARMv8-M, ARMv8.1-M
#  set(CONFIG_USE_CMSIS_Include_core_cm true)

#  # description: Access to #include Driver_USART.h file for custom implementation
#  set(CONFIG_USE_CMSIS_Driver_Include_USART true)

#  # description: Access to #include Driver_CAN.h file for custom implementation
#  set(CONFIG_USE_CMSIS_Driver_Include_CAN true)

#  # description: Access to #include Driver_ETH.h file for custom implementation
#  set(CONFIG_USE_CMSIS_Driver_Include_Ethernet true)

#  # description: Access to #include Driver_ETH_MAC.h file for custom implementation
#  set(CONFIG_USE_CMSIS_Driver_Include_Ethernet_MAC true)

#  # description: Access to #include Driver_ETH_PHY.h file for custom implementation
#  set(CONFIG_USE_CMSIS_Driver_Include_Ethernet_PHY true)

#  # description: Access to #include Driver_Flash.h file for custom implementation
#  set(CONFIG_USE_CMSIS_Driver_Include_Flash true)

#  # description: Access to #include Driver_I2C.h file for custom implementation
#  set(CONFIG_USE_CMSIS_Driver_Include_I2C true)

#  # description: Access to #include Driver_MCI.h file for custom implementation
#  set(CONFIG_USE_CMSIS_Driver_Include_MCI true)

#  # description: Access to #include Driver_NAND.h file for custom implementation
#  set(CONFIG_USE_CMSIS_Driver_Include_NAND true)

#  # description: Access to #include Driver_SAI.h file for custom implementation
#  set(CONFIG_USE_CMSIS_Driver_Include_SAI true)

#  # description: Access to #include Driver_SPI.h file for custom implementation
#  set(CONFIG_USE_CMSIS_Driver_Include_SPI true)

#  # description: Access to #include Driver_USBD.h file for custom implementation
#  set(CONFIG_USE_CMSIS_Driver_Include_USB_Device true)

#  # description: Access to #include Driver_USBH.h file for custom implementation
#  set(CONFIG_USE_CMSIS_Driver_Include_USB_Host true)

#  # description: Access to #include Driver_WiFi.h file
#  set(CONFIG_USE_CMSIS_Driver_Include_WiFi true)

#  # description: Device interrupt controller interface
#  set(CONFIG_USE_CMSIS_Device_API_OSTick true)

#  # description: CMSIS-RTOS API for Cortex-M, SC000, and SC300
#  set(CONFIG_USE_CMSIS_Device_API_RTOS2 true)

#  # description: CMSIS-RTOS2 RTX5 for Cortex-M, SC000, C300 and Armv8-M (Library)
#  set(CONFIG_USE_CMSIS_RTOS2_Secure true)

#  # description: CMSIS-RTOS2 RTX5 for Armv8-M Non-Secure Domain (Library)
#  set(CONFIG_USE_CMSIS_RTOS2_NonSecure true)

#set.CMSIS_DSP_Lib
#  # description: CMSIS-DSP Library Header
#  set(CONFIG_USE_CMSIS_DSP_Include true)

#  # description: CMSIS-DSP Library
#  set(CONFIG_USE_CMSIS_DSP_Source true)

#  # description: CMSIS-NN Library
#  set(CONFIG_USE_CMSIS_NN_Source true)

#set.middleware.wifi
#  # description: NXP WLAN common files
#  set(CONFIG_USE_middleware_wifi_common_files true)

#  # description: NXP Wi-Fi Interface Abstraction Layer
#  set(CONFIG_USE_middleware_wifi_fwdnld_intf_abs true)

#  # description: Template configuration file to be edited by user.
#  set(CONFIG_USE_middleware_wifi_template true)

#  # description: NXP WLAN f/w dnld driver
#  set(CONFIG_USE_middleware_wifi_fwdnld true)
<<<<<<< HEAD

#  # description: NXP Wi-Fi driver
#  set(CONFIG_USE_middleware_wifi_wifidriver true)

=======

#  # description: NXP Wi-Fi driver
#  set(CONFIG_USE_middleware_wifi_wifidriver true)

>>>>>>> f6c93eeb
#  # description: NXP Wi-Fi functionality enables customers to quickly develop applications of interest to add connectivity to different sensors and appliances
#  set(CONFIG_USE_middleware_wifi true)

#  # description: NXP Wi-Fi SDIO driver
#  set(CONFIG_USE_middleware_wifi_sdio true)

#  # description: NXP Wi-Fi SDIO driver
#  set(CONFIG_USE_middleware_wifi_mlan_sdio true)
<<<<<<< HEAD

#  # description: Middlware Wi-Fi CLI
#  set(CONFIG_USE_middleware_wifi_cli true)

=======

#  # description: Middlware Wi-Fi CLI
#  set(CONFIG_USE_middleware_wifi_cli true)

>>>>>>> f6c93eeb
#  # description: Edgefast Wi-Fi NXP is a blocking layer for Wi-Fi NXP
#  set(CONFIG_USE_middleware_edgefast_wifi_nxp true)

#set.middleware.fatfs
#  # description: FatFs template MMC
#  set(CONFIG_USE_middleware_fatfs_template_mmc true)

#  # description: FatFs template NAND
#  set(CONFIG_USE_middleware_fatfs_template_nand true)

#  # description: FatFs template RAM
#  set(CONFIG_USE_middleware_fatfs_template_ram true)

#  # description: FatFs template SD
#  set(CONFIG_USE_middleware_fatfs_template_sd true)

#  # description: FatFs template SDSPI
#  set(CONFIG_USE_middleware_fatfs_template_sdspi true)

#  # description: FatFs template USB
#  set(CONFIG_USE_middleware_fatfs_template_usb true)

#  # description: FatFs
#  set(CONFIG_USE_middleware_fatfs true)

#  # description: FatFs_MMC
#  set(CONFIG_USE_middleware_fatfs_mmc true)

#  # description: FatFs_RAM
#  set(CONFIG_USE_middleware_fatfs_ram true)

#  # description: FatFs_SD
#  set(CONFIG_USE_middleware_fatfs_sd true)

#  # description: FatFs_USB
#  set(CONFIG_USE_middleware_fatfs_usb true)

#set.middleware.freertos-kernel
#  # description: FreeRTOS NXP extension
#  set(CONFIG_USE_middleware_freertos-kernel_extension true)

#  # description: Template configuration file to be edited by user. Provides also memory allocator (heap_x), change variant if needed.
#  set(CONFIG_USE_middleware_freertos-kernel_template true)

#  # description: FreeRTOS kernel
#  set(CONFIG_USE_middleware_freertos-kernel true)

#  # description: FreeRTOS cm33 non trustzone port
#  set(CONFIG_USE_middleware_freertos-kernel_cm33_non_trustzone true)

#  # description: FreeRTOS cm33 secure port
#  set(CONFIG_USE_middleware_freertos-kernel_cm33_trustzone_non_secure true)

#  # description: FreeRTOS heap 1
#  set(CONFIG_USE_middleware_freertos-kernel_heap_1 true)

#  # description: FreeRTOS heap 2
#  set(CONFIG_USE_middleware_freertos-kernel_heap_2 true)

#  # description: FreeRTOS heap 3
#  set(CONFIG_USE_middleware_freertos-kernel_heap_3 true)

#  # description: FreeRTOS heap 4
#  set(CONFIG_USE_middleware_freertos-kernel_heap_4 true)

#  # description: FreeRTOS heap 5
#  set(CONFIG_USE_middleware_freertos-kernel_heap_5 true)

#  # description: FreeRTOS MPU wrappers
#  set(CONFIG_USE_middleware_freertos-kernel_mpu_wrappers true)

#  # description: FreeRTOS cm33 TrustZone secure port
#  set(CONFIG_USE_middleware_freertos-kernel_cm33_trustzone_secure_context true)

#  # description: FreeRTOS Secure Context
#  set(CONFIG_USE_middleware_freertos-kernel_cm33_trustzone_secure true)

#set.middleware.littlefs
#  # description: littlefs
#  set(CONFIG_USE_middleware_littlefs true)

#set.middleware.lwip
#  # description: lwIP Template
#  set(CONFIG_USE_middleware_lwip_template true)

#  # description: lwIP - A Lightweight TCP/IP Stack
#  set(CONFIG_USE_middleware_lwip true)

#  # description: lwIP HTTP Daemon Implementation Support Files
#  set(CONFIG_USE_middleware_lwip_apps_httpd_support true)

#  # description: lwIP HTTP Daemon
#  set(CONFIG_USE_middleware_lwip_apps_httpd true)

#  # description: lwIP HTTP Server Implementation
#  set(CONFIG_USE_middleware_lwip_apps_httpsrv true)

#  # description: lwIP HTTPS Server Implementation
#  set(CONFIG_USE_middleware_lwip_apps_httpssrv true)

#  # description: lwIP mDNS Implementation
#  set(CONFIG_USE_middleware_lwip_apps_mdns true)

#  # description: lwIP IPERF Implementation
#  set(CONFIG_USE_middleware_lwip_apps_lwiperf true)

#  # description: lwIP MQTT Client
#  set(CONFIG_USE_middleware_lwip_apps_mqtt true)

#  # description: lwIP SNTP
#  set(CONFIG_USE_middleware_lwip_apps_sntp true)

#  # description: lwIP Ping Sender contrib
#  set(CONFIG_USE_middleware_lwip_contrib_ping true)

#  # description: lwIP TCP Echo contrib
#  set(CONFIG_USE_middleware_lwip_contrib_tcpecho true)

#  # description: lwIP TCP Echo Raw API contrib
#  set(CONFIG_USE_middleware_lwip_contrib_tcpecho_raw true)

#  # description: lwIP UDP Echo contrib
#  set(CONFIG_USE_middleware_lwip_contrib_udpecho true)

#  # description: lwIP UDP Echo Raw API contrib
#  set(CONFIG_USE_middleware_lwip_contrib_udpecho_raw true)

#set.middleware.mcuboot
#  # description: mcuboot
#  set(CONFIG_USE_middleware_mcuboot true)

#  # description: mcuboot
#  set(CONFIG_USE_middleware_mcuboot_bootutil true)

#set.middleware.multicore
#  # description: Multicore SDK
#  set(CONFIG_USE_middleware_multicore true)

#  # description: RPMsg-Lite BM environment sources
#  set(CONFIG_USE_middleware_multicore_rpmsg_lite_bm true)

#  # description: RPMsg-Lite FreeRTOS environment sources
#  set(CONFIG_USE_middleware_multicore_rpmsg_lite_freertos true)

#  # description: RPMsg-Lite XOS environment layer sources
#  set(CONFIG_USE_middleware_multicore_rpmsg_lite_xos true)

#  # description: RPMsg-Lite Azure RTOS environment sources
#  set(CONFIG_USE_middleware_multicore_rpmsg_lite_azurertos true)

#  # description: RPMsg-Lite for evkmimxrt595 baremetal application
#  set(CONFIG_USE_middleware_multicore_rpmsg_lite_evkmimxrt595_bm true)

#  # description: RPMsg-Lite for evkmimxrt595 baremetal application
#  set(CONFIG_USE_middleware_multicore_rpmsg_lite_evkmimxrt595_fusionf1_bm true)

#  # description: RPMsg-Lite for evkmimxrt595 FreeRTOS application
#  set(CONFIG_USE_middleware_multicore_rpmsg_lite_evkmimxrt595_freertos true)

#  # description: RPMsg-Lite
#  set(CONFIG_USE_middleware_multicore_rpmsg_lite true)

#set.middleware.sdmmc
#  # description: Middleware sdmmc common
#  set(CONFIG_USE_middleware_sdmmc_common true)

#  # description: Template configuration file to be edited by user.
#  set(CONFIG_USE_middleware_sdmmc_sdhc_template true)

#  # description: Template configuration file to be edited by user.
#  set(CONFIG_USE_middleware_sdmmc_sdif_template true)

#  # description: Template configuration file to be edited by user.
#  set(CONFIG_USE_middleware_sdmmc_usdhc_template true)

#  # description: Middleware sdmmc osa_bm
#  set(CONFIG_USE_middleware_sdmmc_osa_bm true)

#  # description: Middleware sdmmc osa_freertos
#  set(CONFIG_USE_middleware_sdmmc_osa_freertos true)

#  # description: Middleware sdmmc sd
#  set(CONFIG_USE_middleware_sdmmc_sd true)

#  # description: Middleware sdmmc mmc
#  set(CONFIG_USE_middleware_sdmmc_mmc true)

#  # description: Middleware sdmmc sdio
#  set(CONFIG_USE_middleware_sdmmc_sdio true)

#  # description: Middleware sdmmc host usdhc
#  set(CONFIG_USE_middleware_sdmmc_host_usdhc true)

#  # description: Middleware sdmmc host usdhc freertos
#  set(CONFIG_USE_middleware_sdmmc_host_usdhc_freertos true)

#  # description: Middleware sdmmc host usdhc interrupt
#  set(CONFIG_USE_middleware_sdmmc_host_usdhc_interrupt true)

#  # description: Middleware sdmmc host usdhc polling
#  set(CONFIG_USE_middleware_sdmmc_host_usdhc_polling true)

#  # description: SDMMC host controller cache dependency
#  set(CONFIG_USE_middleware_sdmmc_host_usdhc_cache true)

#set.middleware.mbedtls
#  # description: mbedTLS Template
#  set(CONFIG_USE_middleware_mbedtls_template true)

#  # description: els_pkc config
#  set(CONFIG_USE_middleware_mbedtls_els_pkc_config true)

#  # description: mbedTLS port library for KPSDK
#  set(CONFIG_USE_middleware_mbedtls_port_ksdk true)

#  # description: mbedTLS library
#  set(CONFIG_USE_middleware_mbedtls true)

#set.middleware.usb
#  # description: USB device phydcd config header
#  set(CONFIG_USE_middleware_usb_phydcd_config_header true)

#  # description: USB device hsdcd config header
#  set(CONFIG_USE_middleware_usb_hsdcd_config_header true)

#  # description: USB device ip3511hs config header
#  set(CONFIG_USE_middleware_usb_device_ip3511hs_config_header true)

#  # description: Middleware usb common_header
#  set(CONFIG_USE_middleware_usb_common_header true)

#  # description: Middleware usb device common_header
#  set(CONFIG_USE_middleware_usb_device_common_header true)

#  # description: Middleware usb device ip3511hs
#  set(CONFIG_USE_middleware_usb_device_ip3511hs true)

#  # description: Middleware usb phy
#  set(CONFIG_USE_middleware_usb_phy true)

#  # description: Middleware usb device stack external
#  set(CONFIG_USE_middleware_usb_device_stack_external true)

#  # description: Middleware usb device audio external
#  set(CONFIG_USE_middleware_usb_device_audio_external true)

#  # description: Middleware usb device cdc external
#  set(CONFIG_USE_middleware_usb_device_cdc_external true)

#  # description: Middleware usb device cdc rndis external
#  set(CONFIG_USE_middleware_usb_device_cdc_rndis_external true)

#  # description: Middleware usb device hid external
#  set(CONFIG_USE_middleware_usb_device_hid_external true)

#  # description: Middleware usb device dfu external
#  set(CONFIG_USE_middleware_usb_device_dfu_external true)

#  # description: Middleware usb device msd external
#  set(CONFIG_USE_middleware_usb_device_msd_external true)

#  # description: Middleware usb device phdc external
#  set(CONFIG_USE_middleware_usb_device_phdc_external true)

#  # description: Middleware usb device video external
#  set(CONFIG_USE_middleware_usb_device_video_external true)

#  # description: Middleware usb device ccid external
#  set(CONFIG_USE_middleware_usb_device_ccid_external true)

#  # description: Middleware usb device printer external
#  set(CONFIG_USE_middleware_usb_device_printer_external true)

#  # description: Middleware usb HSDCD (Select manually if needed)
#  set(CONFIG_USE_middleware_usb_hsdcd true)

#  # description: Middleware usb device controller driver
#  set(CONFIG_USE_middleware_usb_device_controller_driver true)

#  # description: Middleware usb host ip3516hs
#  set(CONFIG_USE_middleware_usb_host_ip3516hs true)

#  # description: Middleware usb host audio
#  set(CONFIG_USE_middleware_usb_host_audio true)

#  # description: Middleware usb host cdc
#  set(CONFIG_USE_middleware_usb_host_cdc true)

#  # description: Middleware usb host cdc_rndis
#  set(CONFIG_USE_middleware_usb_host_cdc_rndis true)

#  # description: Middleware usb host hid
#  set(CONFIG_USE_middleware_usb_host_hid true)

#  # description: Middleware usb host msd
#  set(CONFIG_USE_middleware_usb_host_msd true)

#  # description: Middleware usb host video
#  set(CONFIG_USE_middleware_usb_host_video true)

#  # description: Middleware usb host phdc
#  set(CONFIG_USE_middleware_usb_host_phdc true)

#  # description: Middleware usb host printer
#  set(CONFIG_USE_middleware_usb_host_printer true)

#  # description: Middleware usb host common_header
#  set(CONFIG_USE_middleware_usb_host_common_header true)

#  # description: USB host ip3516hs config header
#  set(CONFIG_USE_middleware_usb_host_ip3516hs_config_header true)

#  # description: Middleware usb host stack
#  set(CONFIG_USE_middleware_usb_host_stack true)

#set.middleware.vit
#  # description: Voice intelligent technology HiFi4 models
#  set(CONFIG_USE_middleware_vit_hifi4_models true)

#  # description: Voice intelligent technology FusionF1 models
#  set(CONFIG_USE_middleware_vit_fusionf1_models true)

#  # description: Voice intelligent technology library
#  set(CONFIG_USE_middleware_vit_fusionf1 true)

#set.middleware.edgefast_bluetooth
#  # description: edgefast_bluetooth configuration template for LE audio
#  set(CONFIG_USE_middleware_edgefast_bluetooth_le_audio_config_template true)

#  # description: edgefast_bluetooth le_audio.cap
#  set(CONFIG_USE_middleware_edgefast_bluetooth_le_audio_cap true)

#  # description: edgefast_bluetooth le_audio.aics
#  set(CONFIG_USE_middleware_edgefast_bluetooth_le_audio_aics true)

#  # description: edgefast_bluetooth le_audio.vocs
#  set(CONFIG_USE_middleware_edgefast_bluetooth_le_audio_vocs true)

#  # description: edgefast_bluetooth le_audio.csis
#  set(CONFIG_USE_middleware_edgefast_bluetooth_le_audio_csip true)

#  # description: edgefast_bluetooth le_audio.ccid
#  set(CONFIG_USE_middleware_edgefast_bluetooth_le_audio_ccid true)

#  # description: edgefast_bluetooth le_audio.baps
#  set(CONFIG_USE_middleware_edgefast_bluetooth_le_audio_bap true)

#  # description: edgefast_bluetooth le_audio.has
#  set(CONFIG_USE_middleware_edgefast_bluetooth_le_audio_has true)

#  # description: edgefast_bluetooth le_audio.tbs
#  set(CONFIG_USE_middleware_edgefast_bluetooth_le_audio_tbs true)

#  # description: edgefast_bluetooth le_audio.tmap
#  set(CONFIG_USE_middleware_edgefast_bluetooth_le_audio_tmap true)

#  # description: edgefast_bluetooth PAL configuration template
#  set(CONFIG_USE_middleware_edgefast_bluetooth_config_template true)

#  # description: edgefast_bluetooth liblc3codec
#  set(CONFIG_USE_middleware_edgefast_bluetooth_liblc3codec true)

#  # description: edgefast_bluetooth asrc_sw
#  set(CONFIG_USE_middleware_edgefast_bluetooth_asrc_sw true)

#  # description: Template configuration file to be edited by user.
#  set(CONFIG_USE_middleware_edgefast_bluetooth_sdio_template_evkmimxrt595 true)

#  # description: Template configuration file to be edited by user.
#  set(CONFIG_USE_middleware_edgefast_bluetooth_mcux_linker_template_evkmimxrt595 true)

#  # description: edgefast_bluetooth Abstraction Layer
#  set(CONFIG_USE_middleware_edgefast_bluetooth_pal true)

#  # description: edgefast_bluetooth HCI
#  set(CONFIG_USE_middleware_edgefast_bluetooth_common_ethermind_hci true)

#  # description: edgefast_bluetooth HCI UART
#  set(CONFIG_USE_middleware_edgefast_bluetooth_common_ethermind_hci_uart true)

#  # description: edgefast_bluetooth bt_ble host stack
#  set(CONFIG_USE_middleware_edgefast_bluetooth_common_ethermind true)

#  # description: edgefast_bluetooth bt_ble host stack
#  set(CONFIG_USE_middleware_edgefast_bluetooth_common_ethermind_lc3 true)

#  # description: edgefast_bluetooth wifi_nxp controller
#  set(CONFIG_USE_middleware_edgefast_bluetooth_wifi_nxp_controller_base true)

#  # description: edgefast_bluetooth k32w061 controller
#  set(CONFIG_USE_middleware_edgefast_bluetooth_k32w061_controller true)

#  # description: edgefast_bluetooth configuration for bt_ble Host stack
#  set(CONFIG_USE_middleware_edgefast_bluetooth_config_ethermind true)

#  # description: edgefast_bluetooth extension for bt_ble Host stack
#  set(CONFIG_USE_middleware_edgefast_bluetooth_extension_common_ethermind true)

#  # description: edgefast_bluetooth bt_ble Host stack(including BR and BLE)
#  set(CONFIG_USE_middleware_edgefast_bluetooth_btble_ethermind_cm33 true)

#  # description: edgefast_bluetooth bt_ble Host stack(including BLE only)
#  set(CONFIG_USE_middleware_edgefast_bluetooth_ble_ethermind_cm33 true)

#  # description: edgefast_bluetooth bt_ble Host stack(including BR only)
#  set(CONFIG_USE_middleware_edgefast_bluetooth_br_ethermind_cm33 true)

#  # description: edgefast_bluetooth le_audio.vcs
#  set(CONFIG_USE_middleware_edgefast_bluetooth_le_audio_vcp true)

#  # description: edgefast_bluetooth le_audio.micp
#  set(CONFIG_USE_middleware_edgefast_bluetooth_le_audio_micp true)

#  # description: edgefast_bluetooth le_audio.mcs
#  set(CONFIG_USE_middleware_edgefast_bluetooth_le_audio_mcs true)

#  # description: edgefast_bluetooth le_audio.mcc
#  set(CONFIG_USE_middleware_edgefast_bluetooth_le_audio_mcc true)

#  # description: edgefast_bluetooth le_audio.mpl
#  set(CONFIG_USE_middleware_edgefast_bluetooth_le_audio_mpl true)

#  # description: edgefast_bluetooth le_audio.bass
#  set(CONFIG_USE_middleware_edgefast_bluetooth_le_audio_bass true)

#  # description: edgefast_bluetooth profile hrs
#  set(CONFIG_USE_middleware_edgefast_bluetooth_profile_hrs true)

#  # description: edgefast_bluetooth profile bas
#  set(CONFIG_USE_middleware_edgefast_bluetooth_profile_bas true)

#  # description: edgefast_bluetooth profile dis
#  set(CONFIG_USE_middleware_edgefast_bluetooth_profile_dis true)

#  # description: edgefast_bluetooth profile hts
#  set(CONFIG_USE_middleware_edgefast_bluetooth_profile_hts true)

#  # description: edgefast_bluetooth profile ias
#  set(CONFIG_USE_middleware_edgefast_bluetooth_profile_ias true)

#  # description: edgefast_bluetooth profile hps
#  set(CONFIG_USE_middleware_edgefast_bluetooth_profile_hps true)

#  # description: edgefast_bluetooth profile pxr
#  set(CONFIG_USE_middleware_edgefast_bluetooth_profile_pxr true)

#  # description: edgefast_bluetooth profile ipsp
#  set(CONFIG_USE_middleware_edgefast_bluetooth_profile_ipsp true)

#  # description: edgefast_bluetooth profile ots
#  set(CONFIG_USE_middleware_edgefast_bluetooth_profile_ots true)

#  # description: edgefast_bluetooth profile wu
#  set(CONFIG_USE_middleware_edgefast_bluetooth_profile_wu true)

#  # description: edgefast_bluetooth profile fmp
#  set(CONFIG_USE_middleware_edgefast_bluetooth_profile_fmp true)

#  # description: edgefast_bluetooth profile tip
#  set(CONFIG_USE_middleware_edgefast_bluetooth_profile_tip true)

#  # description: edgefast_bluetooth PAL crypto support for bt_ble Host stack
#  set(CONFIG_USE_middleware_edgefast_bluetooth_pal_crypto_ethermind true)

#  # description: edgefast_bluetooth PAL platform for bt_ble Host stack
#  set(CONFIG_USE_middleware_edgefast_bluetooth_pal_platform_ethermind true)

#  # description: edgefast_bluetooth host_msd_fatfs for bt_ble Host stack
#  set(CONFIG_USE_middleware_edgefast_bluetooth_pal_host_msd_fatfs_ethermind true)

#  # description: edgefast_bluetooth db_gen for bt_ble Host stack
#  set(CONFIG_USE_middleware_edgefast_bluetooth_pal_db_gen_ethermind true)

#  # description: edgefast_bluetooth porting.atomic
#  set(CONFIG_USE_middleware_edgefast_bluetooth_porting_atomic true)

#  # description: edgefast_bluetooth porting.list
#  set(CONFIG_USE_middleware_edgefast_bluetooth_porting_list true)

#  # description: edgefast_bluetooth porting.netbuf
#  set(CONFIG_USE_middleware_edgefast_bluetooth_porting_net true)

#  # description: edgefast_bluetooth porting.toolchain
#  set(CONFIG_USE_middleware_edgefast_bluetooth_porting_toolchain true)

#  # description: edgefast_bluetooth porting.work_queue
#  set(CONFIG_USE_middleware_edgefast_bluetooth_porting_work_queue true)

#  # description: Template configuration file to be edited by user.
#  set(CONFIG_USE_middleware_edgefast_bluetooth_template true)

#  # description: edgefast_bluetooth porting
#  set(CONFIG_USE_middleware_edgefast_bluetooth_porting true)

#  # description: edgefast_bluetooth shell
#  set(CONFIG_USE_middleware_edgefast_bluetooth_shell true)

#  # description: edgefast_bluetooth shell
#  set(CONFIG_USE_middleware_edgefast_bluetooth_shell_le_audio true)

#  # description: edgefast_bluetooth shell_ble
#  set(CONFIG_USE_middleware_edgefast_bluetooth_shell_ble true)

#  # description: btble libraries for bt_ble Host stack
#  set(CONFIG_USE_middleware_edgefast_bluetooth_btble_ethermind_lib_cm33 true)

#  # description: BR libraries for bt_ble Host stack
#  set(CONFIG_USE_middleware_edgefast_bluetooth_br_ethermind_lib_cm33 true)

#  # description: BLE libraries for bt_ble Host stack
#  set(CONFIG_USE_middleware_edgefast_bluetooth_ble_ethermind_lib_cm33 true)

#  # description: btble libraries for bt_ble Host stack
#  set(CONFIG_USE_middleware_edgefast_bluetooth_btble_ethermind_lib_lc3_cm33 true)

#  # description: BR libraries for bt_ble Host stack
#  set(CONFIG_USE_middleware_edgefast_bluetooth_br_ethermind_lib_lc3_cm33 true)

#  # description: BLE libraries for bt_ble Host stack
#  set(CONFIG_USE_middleware_edgefast_bluetooth_ble_ethermind_lib_lc3_cm33 true)

<<<<<<< HEAD






























#set.middleware.eiq
#  # description: Flatbuffers library
#  set(CONFIG_USE_middleware_eiq_tensorflow_lite_micro_third_party_flatbuffers true)

#  # description: Gemmlowp library
#  set(CONFIG_USE_middleware_eiq_tensorflow_lite_micro_third_party_gemmlowp true)

#  # description: Ruy library
#  set(CONFIG_USE_middleware_eiq_tensorflow_lite_micro_third_party_ruy true)

#  # description: General Purpose FFT (Fast Fourier/Cosine/Sine Transform) Package
#  set(CONFIG_USE_middleware_eiq_tensorflow_lite_micro_third_party_fft2d true)

#  # description: A mixed-radix Fast Fourier Transform library
#  set(CONFIG_USE_middleware_eiq_tensorflow_lite_micro_third_party_kissfft true)

#  # description: Xtensa HiFi4 NN library
#  set(CONFIG_USE_middleware_eiq_tensorflow_lite_micro_third_party_xa_nnlib_hifi4 true)

#  # description: CMSIS-NN library
#  set(CONFIG_USE_middleware_eiq_tensorflow_lite_micro_third_party_cmsis_nn true)

#  # description: TensorFlow Lite Micro library with reference kernel implementations
#  set(CONFIG_USE_middleware_eiq_tensorflow_lite_micro_reference true)

#  # description: TensorFlow Lite Micro library with CMSIS-NN kernel implementations
#  set(CONFIG_USE_middleware_eiq_tensorflow_lite_micro_cmsis_nn true)

#  # description: TensorFlow Lite Micro library binary with core specific kernel implementations
#  set(CONFIG_USE_middleware_eiq_tensorflow_lite_micro_binary true)

#  # description: TensorFlow Lite Micro library with CMSIS-NN and Ethos-U kernel implementations
#  set(CONFIG_USE_middleware_eiq_tensorflow_lite_micro_cmsis_nn_ethosu true)

#  # description: Xtensa HiFi4 NN library binary
#  set(CONFIG_USE_middleware_eiq_tensorflow_lite_micro_third_party_xa_nnlib_hifi4_binary true)

#  # description: TensorFlow Lite Micro library with Xtensa HiFi4 DSP kernel implementations
#  set(CONFIG_USE_middleware_eiq_tensorflow_lite_micro_xtensa true)

#  # description: TensorFlow Lite Micro library header files
#  set(CONFIG_USE_middleware_eiq_tensorflow_lite_micro_headers true)

#  # description: TensorFlow Lite Micro library
#  set(CONFIG_USE_middleware_eiq_tensorflow_lite_micro true)

#  # description: TensorFlow Lite Micro word detection library
#  set(CONFIG_USE_middleware_eiq_tensorflow_lite_micro_examples_microspeech true)

=======
#set.middleware.eiq
#  # description: Flatbuffers library
#  set(CONFIG_USE_middleware_eiq_tensorflow_lite_micro_third_party_flatbuffers true)

#  # description: Gemmlowp library
#  set(CONFIG_USE_middleware_eiq_tensorflow_lite_micro_third_party_gemmlowp true)

#  # description: Ruy library
#  set(CONFIG_USE_middleware_eiq_tensorflow_lite_micro_third_party_ruy true)

#  # description: General Purpose FFT (Fast Fourier/Cosine/Sine Transform) Package
#  set(CONFIG_USE_middleware_eiq_tensorflow_lite_micro_third_party_fft2d true)

#  # description: A mixed-radix Fast Fourier Transform library
#  set(CONFIG_USE_middleware_eiq_tensorflow_lite_micro_third_party_kissfft true)

#  # description: Xtensa HiFi4 NN library
#  set(CONFIG_USE_middleware_eiq_tensorflow_lite_micro_third_party_xa_nnlib_hifi4 true)

#  # description: CMSIS-NN library
#  set(CONFIG_USE_middleware_eiq_tensorflow_lite_micro_third_party_cmsis_nn true)

#  # description: TensorFlow Lite Micro library with reference kernel implementations
#  set(CONFIG_USE_middleware_eiq_tensorflow_lite_micro_reference true)

#  # description: TensorFlow Lite Micro library with CMSIS-NN kernel implementations
#  set(CONFIG_USE_middleware_eiq_tensorflow_lite_micro_cmsis_nn true)

#  # description: TensorFlow Lite Micro library binary with core specific kernel implementations
#  set(CONFIG_USE_middleware_eiq_tensorflow_lite_micro_binary true)

#  # description: TensorFlow Lite Micro library with CMSIS-NN and Ethos-U kernel implementations
#  set(CONFIG_USE_middleware_eiq_tensorflow_lite_micro_cmsis_nn_ethosu true)

#  # description: Xtensa HiFi4 NN library binary
#  set(CONFIG_USE_middleware_eiq_tensorflow_lite_micro_third_party_xa_nnlib_hifi4_binary true)

#  # description: TensorFlow Lite Micro library with Xtensa HiFi4 DSP kernel implementations
#  set(CONFIG_USE_middleware_eiq_tensorflow_lite_micro_xtensa true)

#  # description: TensorFlow Lite Micro library header files
#  set(CONFIG_USE_middleware_eiq_tensorflow_lite_micro_headers true)

#  # description: TensorFlow Lite Micro library
#  set(CONFIG_USE_middleware_eiq_tensorflow_lite_micro true)

#  # description: TensorFlow Lite Micro word detection library
#  set(CONFIG_USE_middleware_eiq_tensorflow_lite_micro_examples_microspeech true)

>>>>>>> f6c93eeb
#set.middleware.naturedsp_fusionf1
#  # description: NatureDSP
#  set(CONFIG_USE_middleware_naturedsp_naturedsp_fusionf1 true)

#set.middleware.wireless.wpa_supplicant
#  # description: Wpa supplicant rtos
#  set(CONFIG_USE_middleware_wireless_wpa_supplicant_rtos true)

#set.middleware.voice_seeker
#  # description: Voice seeker library for FusionF1
#  set(CONFIG_USE_middleware_voice_seeker_fusionf1 true)

#  # description: Voice seeker memory utilities for RT595_FusionF1
#  set(CONFIG_USE_middleware_voice_seeker_rdsp_utilities_public_fusionf1 true)

#set.component.osa
#  # description: Component common_task
#  set(CONFIG_USE_component_common_task true)

#  # description: Component osa_bm
#  set(CONFIG_USE_component_osa_bm true)

#  # description: Component osa_free_rtos
#  set(CONFIG_USE_component_osa_free_rtos true)

#  # description: Component osa
#  set(CONFIG_USE_component_osa true)

#  # description: Component osa interface
#  set(CONFIG_USE_component_osa_interface true)

list(APPEND CMAKE_MODULE_PATH
  ${CMAKE_CURRENT_LIST_DIR}/.
  ${CMAKE_CURRENT_LIST_DIR}/../../components/osa
  ${CMAKE_CURRENT_LIST_DIR}/../../components/power_manager/devices/MIMXRT595S
  ${CMAKE_CURRENT_LIST_DIR}/../../../middleware/dsp
  ${CMAKE_CURRENT_LIST_DIR}/../../../middleware/edgefast_bluetooth
  ${CMAKE_CURRENT_LIST_DIR}/../../../middleware/eiq
  ${CMAKE_CURRENT_LIST_DIR}/../../../middleware/fatfs
  ${CMAKE_CURRENT_LIST_DIR}/../../../middleware/littlefs
  ${CMAKE_CURRENT_LIST_DIR}/../../../middleware/lwip
  ${CMAKE_CURRENT_LIST_DIR}/../../../middleware/maestro
  ${CMAKE_CURRENT_LIST_DIR}/../../../middleware/mbedtls
  ${CMAKE_CURRENT_LIST_DIR}/../../../middleware/mcuboot_opensource
  ${CMAKE_CURRENT_LIST_DIR}/../../../middleware/multicore
  ${CMAKE_CURRENT_LIST_DIR}/../../../middleware/sdmmc
  ${CMAKE_CURRENT_LIST_DIR}/../../../middleware/usb
  ${CMAKE_CURRENT_LIST_DIR}/../../../middleware/vit
  ${CMAKE_CURRENT_LIST_DIR}/../../../middleware/wifi_nxp
  ${CMAKE_CURRENT_LIST_DIR}/../../../middleware/wireless/framework
  ${CMAKE_CURRENT_LIST_DIR}/../../../middleware/wireless/wpa_supplicant-rtos
  ${CMAKE_CURRENT_LIST_DIR}/../../../rtos/freertos/freertos-kernel
  ${CMAKE_CURRENT_LIST_DIR}/drivers
  ${CMAKE_CURRENT_LIST_DIR}/project_template
  ${CMAKE_CURRENT_LIST_DIR}/template
  ${CMAKE_CURRENT_LIST_DIR}/../../CMSIS
  ${CMAKE_CURRENT_LIST_DIR}/../../boards/evkmimxrt595
  ${CMAKE_CURRENT_LIST_DIR}/../../../middleware/voice_seeker
)

include(set_board_evkmimxrt595 OPTIONAL)
include(set_CMSIS_DSP_Lib OPTIONAL)
include(set_CMSIS OPTIONAL)
include(set_device_MIMXRT595S OPTIONAL)
include(set_component_osa OPTIONAL)
include(set_middleware_edgefast_bluetooth OPTIONAL)
include(set_middleware_wifi OPTIONAL)
include(set_middleware_eiq OPTIONAL)
include(set_middleware_fatfs OPTIONAL)
include(set_middleware_freertos-kernel OPTIONAL)
include(set_middleware_littlefs OPTIONAL)
include(set_middleware_lwip OPTIONAL)
include(set_middleware_maestro_framework OPTIONAL)
include(set_middleware_mbedtls OPTIONAL)
include(set_middleware_mcuboot OPTIONAL)
include(set_middleware_multicore OPTIONAL)
include(set_middleware_naturedsp_fusionf1 OPTIONAL)
include(set_middleware_sdmmc OPTIONAL)
include(set_middleware_usb OPTIONAL)
include(set_middleware_vit OPTIONAL)
include(set_middleware_voice_seeker OPTIONAL)
include(set_middleware_wireless_framework OPTIONAL)
include(set_middleware_wireless_wpa_supplicant OPTIONAL)<|MERGE_RESOLUTION|>--- conflicted
+++ resolved
@@ -38,11 +38,7 @@
 #  set(CONFIG_USE_middleware_wireless_framework_init_config_MIMXRT595S true)
 
 #  # description: Middleware wireless framework_rpmsg_config
-<<<<<<< HEAD
-#  set(CONFIG_USE_middleware_wireless_framework_rpmsg_config_MIMXRT595S true)
-=======
 #  set(CONFIG_USE_middleware_wireless_framework_rpmsg_config true)
->>>>>>> f6c93eeb
 
 #  # description: Middleware wireless framework platform ot coex
 #  set(CONFIG_USE_middleware_wireless_framework_platform_rt_ot_coex true)
@@ -191,12 +187,9 @@
 #  # description: Middleware wireless framework_lpm_systicks
 #  set(CONFIG_USE_middleware_wireless_framework_LPM_systicks_MIMXRT595S true)
 
-<<<<<<< HEAD
-=======
 #  # description: Middleware wireless framework_lpm_cli
 #  set(CONFIG_USE_middleware_wireless_framework_LPM_cli_MIMXRT595S true)
 
->>>>>>> f6c93eeb
 #  # description: Middleware wireless fsabstraction
 #  set(CONFIG_USE_middleware_wireless_framework_fsabstraction true)
 
@@ -822,17 +815,10 @@
 
 #  # description: NXP WLAN f/w dnld driver
 #  set(CONFIG_USE_middleware_wifi_fwdnld true)
-<<<<<<< HEAD
 
 #  # description: NXP Wi-Fi driver
 #  set(CONFIG_USE_middleware_wifi_wifidriver true)
 
-=======
-
-#  # description: NXP Wi-Fi driver
-#  set(CONFIG_USE_middleware_wifi_wifidriver true)
-
->>>>>>> f6c93eeb
 #  # description: NXP Wi-Fi functionality enables customers to quickly develop applications of interest to add connectivity to different sensors and appliances
 #  set(CONFIG_USE_middleware_wifi true)
 
@@ -841,17 +827,10 @@
 
 #  # description: NXP Wi-Fi SDIO driver
 #  set(CONFIG_USE_middleware_wifi_mlan_sdio true)
-<<<<<<< HEAD
 
 #  # description: Middlware Wi-Fi CLI
 #  set(CONFIG_USE_middleware_wifi_cli true)
 
-=======
-
-#  # description: Middlware Wi-Fi CLI
-#  set(CONFIG_USE_middleware_wifi_cli true)
-
->>>>>>> f6c93eeb
 #  # description: Edgefast Wi-Fi NXP is a blocking layer for Wi-Fi NXP
 #  set(CONFIG_USE_middleware_edgefast_wifi_nxp true)
 
@@ -1373,37 +1352,6 @@
 #  # description: BLE libraries for bt_ble Host stack
 #  set(CONFIG_USE_middleware_edgefast_bluetooth_ble_ethermind_lib_lc3_cm33 true)
 
-<<<<<<< HEAD
-
-
-
-
-
-
-
-
-
-
-
-
-
-
-
-
-
-
-
-
-
-
-
-
-
-
-
-
-
-
 #set.middleware.eiq
 #  # description: Flatbuffers library
 #  set(CONFIG_USE_middleware_eiq_tensorflow_lite_micro_third_party_flatbuffers true)
@@ -1453,57 +1401,6 @@
 #  # description: TensorFlow Lite Micro word detection library
 #  set(CONFIG_USE_middleware_eiq_tensorflow_lite_micro_examples_microspeech true)
 
-=======
-#set.middleware.eiq
-#  # description: Flatbuffers library
-#  set(CONFIG_USE_middleware_eiq_tensorflow_lite_micro_third_party_flatbuffers true)
-
-#  # description: Gemmlowp library
-#  set(CONFIG_USE_middleware_eiq_tensorflow_lite_micro_third_party_gemmlowp true)
-
-#  # description: Ruy library
-#  set(CONFIG_USE_middleware_eiq_tensorflow_lite_micro_third_party_ruy true)
-
-#  # description: General Purpose FFT (Fast Fourier/Cosine/Sine Transform) Package
-#  set(CONFIG_USE_middleware_eiq_tensorflow_lite_micro_third_party_fft2d true)
-
-#  # description: A mixed-radix Fast Fourier Transform library
-#  set(CONFIG_USE_middleware_eiq_tensorflow_lite_micro_third_party_kissfft true)
-
-#  # description: Xtensa HiFi4 NN library
-#  set(CONFIG_USE_middleware_eiq_tensorflow_lite_micro_third_party_xa_nnlib_hifi4 true)
-
-#  # description: CMSIS-NN library
-#  set(CONFIG_USE_middleware_eiq_tensorflow_lite_micro_third_party_cmsis_nn true)
-
-#  # description: TensorFlow Lite Micro library with reference kernel implementations
-#  set(CONFIG_USE_middleware_eiq_tensorflow_lite_micro_reference true)
-
-#  # description: TensorFlow Lite Micro library with CMSIS-NN kernel implementations
-#  set(CONFIG_USE_middleware_eiq_tensorflow_lite_micro_cmsis_nn true)
-
-#  # description: TensorFlow Lite Micro library binary with core specific kernel implementations
-#  set(CONFIG_USE_middleware_eiq_tensorflow_lite_micro_binary true)
-
-#  # description: TensorFlow Lite Micro library with CMSIS-NN and Ethos-U kernel implementations
-#  set(CONFIG_USE_middleware_eiq_tensorflow_lite_micro_cmsis_nn_ethosu true)
-
-#  # description: Xtensa HiFi4 NN library binary
-#  set(CONFIG_USE_middleware_eiq_tensorflow_lite_micro_third_party_xa_nnlib_hifi4_binary true)
-
-#  # description: TensorFlow Lite Micro library with Xtensa HiFi4 DSP kernel implementations
-#  set(CONFIG_USE_middleware_eiq_tensorflow_lite_micro_xtensa true)
-
-#  # description: TensorFlow Lite Micro library header files
-#  set(CONFIG_USE_middleware_eiq_tensorflow_lite_micro_headers true)
-
-#  # description: TensorFlow Lite Micro library
-#  set(CONFIG_USE_middleware_eiq_tensorflow_lite_micro true)
-
-#  # description: TensorFlow Lite Micro word detection library
-#  set(CONFIG_USE_middleware_eiq_tensorflow_lite_micro_examples_microspeech true)
-
->>>>>>> f6c93eeb
 #set.middleware.naturedsp_fusionf1
 #  # description: NatureDSP
 #  set(CONFIG_USE_middleware_naturedsp_naturedsp_fusionf1 true)
