--- conflicted
+++ resolved
@@ -1587,11 +1587,7 @@
     CLOCK_EnableFroClk(divOutEnable);
 }
 
-<<<<<<< HEAD
-#ifndef __XCC__
-=======
 #ifndef __XTENSA__
->>>>>>> 16897e8a
 /*! @brief  Enable/Disable FRO192M or FRO96M clock output.
  *  @param  froFreq : target fro frequency.
  *  @param  divOutEnable : Or'ed value of clock_fro_output_en_t to enable certain clock freq output.
