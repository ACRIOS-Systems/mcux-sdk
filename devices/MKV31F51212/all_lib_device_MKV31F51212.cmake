--- conflicted
+++ resolved
@@ -76,11 +76,7 @@
 #    include(CMSIS_Driver_Include_SPI)
 #    include(middleware_freertos-kernel_MKV31F51212)
 #    include(component_panic)
-<<<<<<< HEAD
-#    include(driver_edma)
-=======
 #    include(driver_edma_MKV31F51212)
->>>>>>> c84411fd
 #    include(driver_ewm)
 #    include(utility_assert)
 #    include(driver_lpuart)
