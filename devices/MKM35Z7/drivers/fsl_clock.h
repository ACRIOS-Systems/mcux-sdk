--- conflicted
+++ resolved
@@ -1,1519 +1,1515 @@
-/*
- * Copyright (c) 2015, Freescale Semiconductor, Inc.
-<<<<<<< HEAD
- * Copyright 2016 - 2020,2022 - 2023 NXP
-=======
- * Copyright 2016 - 2020,2022-2023 NXP
->>>>>>> 6f3fd257
- * All rights reserved.
- *
- * SPDX-License-Identifier: BSD-3-Clause
- */
-
-#ifndef _FSL_CLOCK_H_
-#define _FSL_CLOCK_H_
-
-#include "fsl_common.h"
-
-/*! @addtogroup clock */
-/*! @{ */
-
-/*! @file */
-
-/*******************************************************************************
- * Configurations
- ******************************************************************************/
-
-/*! @brief Configures whether to check a parameter in a function.
- *
- * Some MCG settings must be changed with conditions, for example:
- *  1. MCGIRCLK settings, such as the source, divider, and the trim value should not change when
- *     MCGIRCLK is used as a system clock source.
- *  2. MCG_C7[OSCSEL] should not be changed  when the external reference clock is used
- *     as a system clock source. For example, in FBE/BLPE/PBE modes.
- *  3. The users should only switch between the supported clock modes.
- *
- * MCG functions check the parameter and MCG status before setting, if not allowed
- * to change, the functions return error. The parameter checking increases code size,
- * if code size is a critical requirement, change #MCG_CONFIG_CHECK_PARAM to 0 to
- * disable parameter checking.
- */
-#ifndef MCG_CONFIG_CHECK_PARAM
-#define MCG_CONFIG_CHECK_PARAM 0U
-#endif
-
-/*! @brief Configure whether driver controls clock
- *
- * When set to 0, peripheral drivers will enable clock in initialize function
- * and disable clock in de-initialize function. When set to 1, peripheral
- * driver will not control the clock, application could control the clock out of
- * the driver.
- *
- * @note All drivers share this feature switcher. If it is set to 1, application
- * should handle clock enable and disable for all drivers.
- */
-#if !(defined(FSL_SDK_DISABLE_DRIVER_CLOCK_CONTROL))
-#define FSL_SDK_DISABLE_DRIVER_CLOCK_CONTROL 0
-#endif
-
-/*******************************************************************************
- * Definitions
- ******************************************************************************/
-
-/*! @name Driver version */
-/*@{*/
-/*! @brief CLOCK driver version 2.2.3. */
-#define FSL_CLOCK_DRIVER_VERSION (MAKE_VERSION(2, 2, 3))
-/*@}*/
-
-/*! @brief External XTAL0 (OSC0) clock frequency.
- *
- * The XTAL0/EXTAL0 (OSC0) clock frequency in Hz. When the clock is set up, use the
- * function CLOCK_SetXtal0Freq to set the value in the clock driver. For example,
- * if XTAL0 is 8 MHz:
- * @code
- * Set up the OSC0
- * CLOCK_InitOsc0(...);
- * Set the XTAL0 value to the clock driver.
- * CLOCK_SetXtal0Freq(80000000);
- * @endcode
- *
- * This is important for the multicore platforms where only one core needs to set up the
- * OSC0 using the CLOCK_InitOsc0. All other cores need to call the CLOCK_SetXtal0Freq
- * to get a valid clock frequency.
- */
-extern volatile uint32_t g_xtal0Freq;
-
-/*! @brief External XTAL32/EXTAL32/RTC_CLKIN clock frequency.
- *
- * The XTAL32/EXTAL32/RTC_CLKIN clock frequency in Hz. When the clock is set up, use the
- * function CLOCK_SetXtal32Freq to set the value in the clock driver.
- *
- * This is important for the multicore platforms where only one core needs to set up
- * the clock. All other cores need to call the CLOCK_SetXtal32Freq
- * to get a valid clock frequency.
- */
-extern volatile uint32_t g_xtal32Freq;
-
-#if (defined(OSC) && !(defined(OSC0)))
-#define OSC0 OSC
-#endif
-
-/* Definition for delay API in clock driver, users can redefine it to the real application. */
-#ifndef SDK_DEVICE_MAXIMUM_CPU_CLOCK_FREQUENCY
-#define SDK_DEVICE_MAXIMUM_CPU_CLOCK_FREQUENCY (75000000UL)
-#endif
-
-/*! @brief Clock ip name array for DMAMUX. */
-#define DMAMUX_CLOCKS  \
-    {                  \
-        kCLOCK_Dmamux0 \
-    }
-
-/*! @brief Clock ip name array for RTC. */
-#define RTC_CLOCKS  \
-    {               \
-        kCLOCK_Rtc0 \
-    }
-
-/*! @brief Clock ip name array for SPI. */
-#define SPI_CLOCKS                            \
-    {                                         \
-        kCLOCK_Spi0, kCLOCK_Spi1, kCLOCK_Spi2 \
-    }
-
-/*! @brief Clock ip name array for SLCD. */
-#define SLCD_CLOCKS  \
-    {                \
-        kCLOCK_Slcd0 \
-    }
-
-/*! @brief Clock ip name array for EWM. */
-#define EWM_CLOCKS  \
-    {               \
-        kCLOCK_Ewm0 \
-    }
-
-/*! @brief Clock ip name array for AFE. */
-#define AFE_CLOCKS  \
-    {               \
-        kCLOCK_Afe0 \
-    }
-
-/*! @brief Clock ip name array for LPUART. */
-#define LPUART_CLOCKS  \
-    {                  \
-        kCLOCK_Lpuart0 \
-    }
-
-/*! @brief Clock ip name array for ADC16. */
-#define ADC16_CLOCKS \
-    {                \
-        kCLOCK_Adc0  \
-    }
-
-/*! @brief Clock ip name array for XBAR. */
-#define XBAR_CLOCKS \
-    {               \
-        kCLOCK_Xbar \
-    }
-
-/*! @brief Clock ip name array for MPU. */
-#define SYSMPU_CLOCKS  \
-    {                  \
-        kCLOCK_Sysmpu0 \
-    }
-
-/*! @brief Clock ip name array for VREF. */
-#define VREF_CLOCKS  \
-    {                \
-        kCLOCK_Vref0 \
-    }
-
-/*! @brief Clock ip name array for DMA. */
-#define DMA_CLOCKS  \
-    {               \
-        kCLOCK_Dma0 \
-    }
-
-/*! @brief Clock ip name array for PORT. */
-#define PORT_CLOCKS                                                                                       \
-    {                                                                                                     \
-        kCLOCK_PortA, kCLOCK_PortB, kCLOCK_PortC, kCLOCK_PortD, kCLOCK_PortE, kCLOCK_PortF, kCLOCK_PortG, \
-            kCLOCK_PortH, kCLOCK_PortI, kCLOCK_PortJ, kCLOCK_PortK, kCLOCK_PortL, kCLOCK_PortM            \
-    }
-
-/*! @brief Clock ip name array for UART. */
-#define UART_CLOCKS                                            \
-    {                                                          \
-        kCLOCK_Uart0, kCLOCK_Uart1, kCLOCK_Uart2, kCLOCK_Uart3 \
-    }
-
-/*! @brief Clock ip name array for PIT. */
-#define PIT_CLOCKS               \
-    {                            \
-        kCLOCK_Pit0, kCLOCK_Pit1 \
-    }
-
-/*! @brief Clock ip name array for RNGA. */
-#define RNGA_CLOCKS  \
-    {                \
-        kCLOCK_Rnga0 \
-    }
-
-/*! @brief Clock ip name array for CRC. */
-#define CRC_CLOCKS  \
-    {               \
-        kCLOCK_Crc0 \
-    }
-
-/*! @brief Clock ip name array for I2C. */
-#define I2C_CLOCKS               \
-    {                            \
-        kCLOCK_I2c0, kCLOCK_I2c1 \
-    }
-
-/*! @brief Clock ip name array for LPTMR. */
-#define LPTMR_CLOCKS                 \
-    {                                \
-        kCLOCK_Lptmr0, kCLOCK_Lptmr1 \
-    }
-
-/*! @brief Clock ip name array for TMR. */
-#define TMR_CLOCKS                                         \
-    {                                                      \
-        kCLOCK_Tmr0, kCLOCK_Tmr1, kCLOCK_Tmr2, kCLOCK_Tmr3 \
-    }
-
-/*! @brief Clock ip name array for PDB. */
-#define PDB_CLOCKS  \
-    {               \
-        kCLOCK_Pdb0 \
-    }
-
-/*! @brief Clock ip name array for FTF. */
-#define FTF_CLOCKS  \
-    {               \
-        kCLOCK_Ftf0 \
-    }
-
-/*! @brief Clock ip name array for CMP. */
-#define CMP_CLOCKS                            \
-    {                                         \
-        kCLOCK_Cmp0, kCLOCK_Cmp1, kCLOCK_Cmp2 \
-    }
-
-/*!
- * @brief LPO clock frequency.
- */
-#define LPO_CLK_FREQ 1000U
-
-/*! @brief Peripherals clock source definition. */
-#define SYS_CLK kCLOCK_CoreSysClk
-#define BUS_CLK kCLOCK_BusClk
-
-#define I2C0_CLK_SRC  BUS_CLK
-#define I2C1_CLK_SRC  BUS_CLK
-#define SPI0_CLK_SRC  SYS_CLK
-#define SPI1_CLK_SRC  SYS_CLK
-#define SPI2_CLK_SRC  SYS_CLK
-#define UART0_CLK_SRC BUS_CLK
-#define UART1_CLK_SRC SYS_CLK
-#define UART2_CLK_SRC BUS_CLK
-#define UART3_CLK_SRC SYS_CLK
-
-/*! @brief Clock name used to get clock frequency. */
-typedef enum _clock_name
-{
-
-    /* ----------------------------- System layer clock -------------------------------*/
-    kCLOCK_CoreSysClk,   /*!< Core/system clock                                         */
-    kCLOCK_PlatClk,      /*!< Platform clock                                            */
-    kCLOCK_BusClk,       /*!< Bus clock                                                 */
-    kCLOCK_FlashClk,     /*!< Flash clock                                               */
-    kCLOCK_PllFllSelClk, /*!< The clock after SIM[PLLFLLSEL].                           */
-
-    /* ---------------------------------- OSC clock -----------------------------------*/
-    kCLOCK_Er32kClk,  /*!< External reference 32K clock (ERCLK32K)                   */
-    kCLOCK_Osc0ErClk, /*!< OSC0 external reference clock (OSC0ERCLK)                 */
-
-    /* ----------------------------- MCG and MCG-Lite clock ---------------------------*/
-    kCLOCK_McgFixedFreqClk,   /*!< MCG fixed frequency clock (MCGFFCLK)                      */
-    kCLOCK_McgInternalRefClk, /*!< MCG internal reference clock (MCGIRCLK)                   */
-    kCLOCK_McgFllClk,         /*!< MCGFLLCLK                                                 */
-    kCLOCK_McgPll0Clk,        /*!< MCGPLL0CLK                                                */
-    kCLOCK_McgExtPllClk,      /*!< EXT_PLLCLK                                                */
-    kCLOCK_McgPeriphClk,      /*!< MCG peripheral clock (MCGPCLK)                            */
-
-    /* --------------------------------- Other clock ----------------------------------*/
-    kCLOCK_LpoClk, /*!< LPO clock                                                 */
-
-} clock_name_t;
-
-/*------------------------------------------------------------------------------
-
- clock_gate_t definition:
-
- 31                              16                              0
- -----------------------------------------------------------------
- | SIM_SCGC register offset       |   control bit offset in SCGC |
- -----------------------------------------------------------------
-
- For example, the SDHC clock gate is controlled by SIM_SCGC3[17], the
- SIM_SCGC3 offset in SIM is 0x1030, then kClockGateSdhc0 is defined as
-
-              kClockGateSdhc0 = (0x1030 << 16) | 17;
-
-------------------------------------------------------------------------------*/
-
-#define CLK_GATE_REG_OFFSET_SHIFT 16U
-#define CLK_GATE_REG_OFFSET_MASK  0xFFFF0000U
-#define CLK_GATE_BIT_SHIFT_SHIFT  0U
-#define CLK_GATE_BIT_SHIFT_MASK   0x0000FFFFU
-
-#define CLK_GATE_DEFINE(reg_offset, bit_shift)                                  \
-    ((((reg_offset) << CLK_GATE_REG_OFFSET_SHIFT) & CLK_GATE_REG_OFFSET_MASK) | \
-     (((bit_shift) << CLK_GATE_BIT_SHIFT_SHIFT) & CLK_GATE_BIT_SHIFT_MASK))
-
-#define CLK_GATE_ABSTRACT_REG_OFFSET(x) (((x)&CLK_GATE_REG_OFFSET_MASK) >> CLK_GATE_REG_OFFSET_SHIFT)
-#define CLK_GATE_ABSTRACT_BITS_SHIFT(x) (((x)&CLK_GATE_BIT_SHIFT_MASK) >> CLK_GATE_BIT_SHIFT_SHIFT)
-
-/*! @brief Clock gate name used for CLOCK_EnableClock/CLOCK_DisableClock. */
-typedef enum _clock_ip_name
-{
-    kCLOCK_IpInvalid = 0U,
-    kCLOCK_Ewm0      = CLK_GATE_DEFINE(0x1034U, 1U),
-    kCLOCK_I2c0      = CLK_GATE_DEFINE(0x1034U, 7U),
-    kCLOCK_I2c1      = CLK_GATE_DEFINE(0x1034U, 8U),
-    kCLOCK_Uart0     = CLK_GATE_DEFINE(0x1034U, 10U),
-    kCLOCK_Uart1     = CLK_GATE_DEFINE(0x1034U, 11U),
-    kCLOCK_Uart2     = CLK_GATE_DEFINE(0x1034U, 12U),
-    kCLOCK_Uart3     = CLK_GATE_DEFINE(0x1034U, 13U),
-    kCLOCK_Vref0     = CLK_GATE_DEFINE(0x1034U, 15U),
-    kCLOCK_Cmp0      = CLK_GATE_DEFINE(0x1034U, 18U),
-    kCLOCK_Cmp1      = CLK_GATE_DEFINE(0x1034U, 18U),
-    kCLOCK_Cmp2      = CLK_GATE_DEFINE(0x1034U, 18U),
-    kCLOCK_Spi0      = CLK_GATE_DEFINE(0x1034U, 21U),
-    kCLOCK_Spi1      = CLK_GATE_DEFINE(0x1034U, 22U),
-    kCLOCK_Spi2      = CLK_GATE_DEFINE(0x1034U, 23U),
-
-    kCLOCK_Slcd0  = CLK_GATE_DEFINE(0x1038U, 3U),
-    kCLOCK_PortA  = CLK_GATE_DEFINE(0x1038U, 6U),
-    kCLOCK_PortB  = CLK_GATE_DEFINE(0x1038U, 7U),
-    kCLOCK_PortC  = CLK_GATE_DEFINE(0x1038U, 8U),
-    kCLOCK_PortD  = CLK_GATE_DEFINE(0x1038U, 9U),
-    kCLOCK_PortE  = CLK_GATE_DEFINE(0x1038U, 10U),
-    kCLOCK_PortF  = CLK_GATE_DEFINE(0x1038U, 11U),
-    kCLOCK_PortG  = CLK_GATE_DEFINE(0x1038U, 12U),
-    kCLOCK_PortH  = CLK_GATE_DEFINE(0x1038U, 13U),
-    kCLOCK_PortI  = CLK_GATE_DEFINE(0x1038U, 14U),
-    kCLOCK_Rtc0   = CLK_GATE_DEFINE(0x1038U, 16U),
-    kCLOCK_Rtcreg = CLK_GATE_DEFINE(0x1038U, 17U),
-    kCLOCK_Xbar   = CLK_GATE_DEFINE(0x1038U, 21U),
-    kCLOCK_Tmr0   = CLK_GATE_DEFINE(0x1038U, 23U),
-    kCLOCK_Tmr1   = CLK_GATE_DEFINE(0x1038U, 24U),
-    kCLOCK_Tmr2   = CLK_GATE_DEFINE(0x1038U, 25U),
-    kCLOCK_Tmr3   = CLK_GATE_DEFINE(0x1038U, 26U),
-
-    kCLOCK_Ftf0    = CLK_GATE_DEFINE(0x103CU, 0U),
-    kCLOCK_Dmamux0 = CLK_GATE_DEFINE(0x103CU, 1U),
-    kCLOCK_Rnga0   = CLK_GATE_DEFINE(0x103CU, 9U),
-    kCLOCK_Lpuart0 = CLK_GATE_DEFINE(0x103CU, 10U),
-    kCLOCK_Adc0    = CLK_GATE_DEFINE(0x103CU, 11U),
-    kCLOCK_Pit0    = CLK_GATE_DEFINE(0x103CU, 13U),
-    kCLOCK_Pit1    = CLK_GATE_DEFINE(0x103CU, 14U),
-    kCLOCK_Afe0    = CLK_GATE_DEFINE(0x103CU, 16U),
-    kCLOCK_Crc0    = CLK_GATE_DEFINE(0x103CU, 20U),
-    kCLOCK_Pdb0    = CLK_GATE_DEFINE(0x103CU, 22U),
-    kCLOCK_PortJ   = CLK_GATE_DEFINE(0x103CU, 23U),
-    kCLOCK_PortK   = CLK_GATE_DEFINE(0x103CU, 24U),
-    kCLOCK_PortL   = CLK_GATE_DEFINE(0x103CU, 25U),
-    kCLOCK_PortM   = CLK_GATE_DEFINE(0x103CU, 26U),
-    kCLOCK_Lptmr0  = CLK_GATE_DEFINE(0x103CU, 28U),
-    kCLOCK_Lptmr1  = CLK_GATE_DEFINE(0x103CU, 29U),
-
-    kCLOCK_Sysmpu0 = CLK_GATE_DEFINE(0x1040U, 0U),
-    kCLOCK_Dma0    = CLK_GATE_DEFINE(0x1040U, 1U),
-    kCLOCK_Cau0    = CLK_GATE_DEFINE(0x1040U, 2U),
-} clock_ip_name_t;
-
-/*!@brief SIM configuration structure for clock setting. */
-typedef struct _sim_clock_config
-{
-    uint8_t pllFllSel; /*!< PLL/FLL/IRC48M selection.    */
-    uint8_t er32kSrc;  /*!< ERCLK32K source selection.   */
-    uint32_t clkdiv1;  /*!< SIM_CLKDIV1.                 */
-} sim_clock_config_t;
-
-/*! @brief OSC work mode. */
-typedef enum _osc_mode
-{
-    kOSC_ModeExt = 0U, /*!< Use an external clock.   */
-#if (defined(MCG_C2_EREFS_MASK) && !(defined(MCG_C2_EREFS0_MASK)))
-    kOSC_ModeOscLowPower = MCG_C2_EREFS_MASK, /*!< Oscillator low power. */
-#else
-    kOSC_ModeOscLowPower = MCG_C2_EREFS0_MASK, /*!< Oscillator low power. */
-#endif
-    kOSC_ModeOscHighGain = 0U
-#if (defined(MCG_C2_EREFS_MASK) && !(defined(MCG_C2_EREFS0_MASK)))
-                           | MCG_C2_EREFS_MASK
-#else
-                           | MCG_C2_EREFS0_MASK
-#endif
-#if (defined(MCG_C2_HGO_MASK) && !(defined(MCG_C2_HGO0_MASK)))
-                           | MCG_C2_HGO_MASK, /*!< Oscillator high gain. */
-#else
-                           | MCG_C2_HGO0_MASK, /*!< Oscillator high gain. */
-#endif
-} osc_mode_t;
-
-/*! @brief Oscillator capacitor load setting.*/
-enum _osc_cap_load
-{
-    kOSC_Cap2P  = OSC_CR_SC2P_MASK, /*!< 2  pF capacitor load */
-    kOSC_Cap4P  = OSC_CR_SC4P_MASK, /*!< 4  pF capacitor load */
-    kOSC_Cap8P  = OSC_CR_SC8P_MASK, /*!< 8  pF capacitor load */
-    kOSC_Cap16P = OSC_CR_SC16P_MASK /*!< 16 pF capacitor load */
-};
-
-/*! @brief OSCERCLK enable mode. */
-enum _oscer_enable_mode
-{
-    kOSC_ErClkEnable       = OSC_CR_ERCLKEN_MASK, /*!< Enable.              */
-    kOSC_ErClkEnableInStop = OSC_CR_EREFSTEN_MASK /*!< Enable in stop mode. */
-};
-
-/*! @brief OSC configuration for OSCERCLK. */
-typedef struct _oscer_config
-{
-    uint8_t enableMode; /*!< OSCERCLK enable mode. OR'ed value of @ref _oscer_enable_mode. */
-
-} oscer_config_t;
-
-/*!
- * @brief OSC Initialization Configuration Structure
- *
- * Defines the configuration data structure to initialize the OSC.
- * When porting to a new board, set the following members
- * according to the board setting:
- * 1. freq: The external frequency.
- * 2. workMode: The OSC module mode.
- */
-typedef struct _osc_config
-{
-    uint32_t freq;              /*!< External clock frequency.    */
-    uint8_t capLoad;            /*!< Capacitor load setting.      */
-    osc_mode_t workMode;        /*!< OSC work mode setting.       */
-    oscer_config_t oscerConfig; /*!< Configuration for OSCERCLK.  */
-} osc_config_t;
-
-/*! @brief MCG FLL reference clock source select. */
-typedef enum _mcg_fll_src
-{
-    kMCG_FllSrcExternal, /*!< External reference clock is selected          */
-    kMCG_FllSrcInternal  /*!< The slow internal reference clock is selected */
-} mcg_fll_src_t;
-
-/*! @brief MCG internal reference clock select */
-typedef enum _mcg_irc_mode
-{
-    kMCG_IrcSlow, /*!< Slow internal reference clock selected */
-    kMCG_IrcFast  /*!< Fast internal reference clock selected */
-} mcg_irc_mode_t;
-
-/*! @brief MCG DCO Maximum Frequency with 32.768 kHz Reference */
-typedef enum _mcg_dmx32
-{
-    kMCG_Dmx32Default, /*!< DCO has a default range of 25% */
-    kMCG_Dmx32Fine     /*!< DCO is fine-tuned for maximum frequency with 32.768 kHz reference */
-} mcg_dmx32_t;
-
-/*! @brief MCG DCO range select */
-typedef enum _mcg_drs
-{
-    kMCG_DrsLow,     /*!< Low frequency range       */
-    kMCG_DrsMid,     /*!< Mid frequency range       */
-    kMCG_DrsMidHigh, /*!< Mid-High frequency range  */
-    kMCG_DrsHigh     /*!< High frequency range      */
-} mcg_drs_t;
-
-/*! @brief MCG PLL reference clock select */
-typedef enum _mcg_pll_ref_src
-{
-    kMCG_PllRefRtc,   /*!< Selects 32k RTC oscillator.                         */
-    kMCG_PllRefIrc,   /*!< Selects 32k IRC.                                    */
-    kMCG_PllRefFllRef /*!< Selects FLL reference clock, the clock after FRDIV. */
-} mcg_pll_ref_src_t;
-
-/*! @brief MCGOUT clock source. */
-typedef enum _mcg_clkout_src
-{
-    kMCG_ClkOutSrcOut,      /*!< Output of the FLL is selected (reset default)  */
-    kMCG_ClkOutSrcInternal, /*!< Internal reference clock is selected           */
-    kMCG_ClkOutSrcExternal, /*!< External reference clock is selected           */
-} mcg_clkout_src_t;
-
-/*! @brief MCG Automatic Trim Machine Select */
-typedef enum _mcg_atm_select
-{
-    kMCG_AtmSel32k, /*!< 32 kHz Internal Reference Clock selected  */
-    kMCG_AtmSel4m   /*!< 4 MHz Internal Reference Clock selected   */
-} mcg_atm_select_t;
-
-/*! @brief MCG OSC Clock Select */
-typedef enum _mcg_oscsel
-{
-    kMCG_OscselOsc, /*!< Selects System Oscillator (OSCCLK) */
-    kMCG_OscselRtc, /*!< Selects 32 kHz RTC Oscillator      */
-} mcg_oscsel_t;
-
-/*! @brief MCG PLLCS select */
-typedef enum _mcg_pll_clk_select
-{
-    kMCG_PllClkSelPll0, /*!< PLL0 output clock is selected  */
-    kMCG_PllClkSelPll1  /* PLL1 output clock is selected    */
-} mcg_pll_clk_select_t;
-
-/*! @brief MCG clock monitor mode. */
-typedef enum _mcg_monitor_mode
-{
-    kMCG_MonitorNone, /*!< Clock monitor is disabled.         */
-    kMCG_MonitorInt,  /*!< Trigger interrupt when clock lost. */
-    kMCG_MonitorReset /*!< System reset when clock lost.      */
-} mcg_monitor_mode_t;
-
-/*! @brief MCG status. Enumeration _mcg_status */
-enum
-{
-    kStatus_MCG_ModeUnreachable = MAKE_STATUS(kStatusGroup_MCG, 0U),       /*!< Can't switch to target mode. */
-    kStatus_MCG_ModeInvalid     = MAKE_STATUS(kStatusGroup_MCG, 1U),       /*!< Current mode invalid for the specific
-                                                                               function. */
-    kStatus_MCG_AtmBusClockInvalid    = MAKE_STATUS(kStatusGroup_MCG, 2U), /*!< Invalid bus clock for ATM. */
-    kStatus_MCG_AtmDesiredFreqInvalid = MAKE_STATUS(kStatusGroup_MCG, 3U), /*!< Invalid desired frequency for ATM. */
-    kStatus_MCG_AtmIrcUsed            = MAKE_STATUS(kStatusGroup_MCG, 4U), /*!< IRC is used when using ATM. */
-    kStatus_MCG_AtmHardwareFail       = MAKE_STATUS(kStatusGroup_MCG, 5U), /*!< Hardware fail occurs during ATM. */
-    kStatus_MCG_SourceUsed            = MAKE_STATUS(kStatusGroup_MCG, 6U)  /*!< Can't change the clock source because
-                                                                               it is in use. */
-};
-
-/*! @brief MCG status flags. Enumeration _mcg_status_flags_t */
-enum
-{
-    kMCG_Osc0LostFlag   = (1U << 0U), /*!< OSC0 lost.         */
-    kMCG_Osc0InitFlag   = (1U << 1U), /*!< OSC0 crystal initialized. */
-    kMCG_RtcOscLostFlag = (1U << 4U), /*!< RTC OSC lost.      */
-    kMCG_Pll0LostFlag   = (1U << 5U), /*!< PLL0 lost.         */
-    kMCG_Pll0LockFlag   = (1U << 6U), /*!< PLL0 locked.       */
-};
-
-/*! @brief MCG internal reference clock (MCGIRCLK) enable mode definition. Enumeration _mcg_irclk_enable_mode */
-enum
-{
-    kMCG_IrclkEnable       = MCG_C1_IRCLKEN_MASK, /*!< MCGIRCLK enable.              */
-    kMCG_IrclkEnableInStop = MCG_C1_IREFSTEN_MASK /*!< MCGIRCLK enable in stop mode. */
-};
-
-/*! @brief MCG PLL clock enable mode definition. Enumeration _mcg_pll_enable_mode */
-enum
-{
-    kMCG_PllEnableIndependent = MCG_C5_PLLCLKEN0_MASK, /*!< MCGPLLCLK enable independent of the
-                                                           MCG clock mode. Generally, the PLL
-                                                           is disabled in FLL modes
-                                                           (FEI/FBI/FEE/FBE). Setting the PLL clock
-                                                           enable independent, enables the
-                                                           PLL in the FLL modes.          */
-    kMCG_PllEnableInStop = MCG_C5_PLLSTEN0_MASK        /*!< MCGPLLCLK enable in STOP mode. */
-};
-
-/*! @brief MCG mode definitions */
-typedef enum _mcg_mode
-{
-    kMCG_ModeFEI = 0U, /*!< FEI   - FLL Engaged Internal         */
-    kMCG_ModeFBI,      /*!< FBI   - FLL Bypassed Internal        */
-    kMCG_ModeBLPI,     /*!< BLPI  - Bypassed Low Power Internal  */
-    kMCG_ModeFEE,      /*!< FEE   - FLL Engaged External         */
-    kMCG_ModeFBE,      /*!< FBE   - FLL Bypassed External        */
-    kMCG_ModeBLPE,     /*!< BLPE  - Bypassed Low Power External  */
-    kMCG_ModePBE,      /*!< PBE   - PLL Bypassed External        */
-    kMCG_ModePEE,      /*!< PEE   - PLL Engaged External         */
-    kMCG_ModePEI,      /*!< PEI   - PLL Engaged Internal         */
-    kMCG_ModePBI,      /*!< PBI   - PLL Bypassed Internal        */
-    kMCG_ModeError     /*!< Unknown mode                         */
-} mcg_mode_t;
-
-/*! @brief MCG PLL configuration. */
-typedef struct _mcg_pll_config
-{
-    uint8_t enableMode;       /*!< Enable mode. OR'ed value of enumeration _mcg_pll_enable_mode. */
-    mcg_pll_ref_src_t refSrc; /*!< PLL reference clock source. */
-    uint8_t frdiv;            /*!< FLL reference clock divider. */
-} mcg_pll_config_t;
-
-/*! @brief MCG mode change configuration structure
- *
- * When porting to a new board, set the following members
- * according to the board setting:
- * 1. frdiv: If the FLL uses the external reference clock, set this
- *    value to ensure that the external reference clock divided by frdiv is
- *    in the 31.25 kHz to 39.0625 kHz range.
- * 2. The PLL reference clock divider PRDIV: PLL reference clock frequency after
- *    PRDIV should be in the FSL_FEATURE_MCG_PLL_REF_MIN to
- *    FSL_FEATURE_MCG_PLL_REF_MAX range.
- */
-typedef struct _mcg_config
-{
-    mcg_mode_t mcgMode; /*!< MCG mode.                   */
-
-    /* ----------------------- MCGIRCCLK settings ------------------------ */
-    uint8_t irclkEnableMode; /*!< MCGIRCLK enable mode.       */
-    mcg_irc_mode_t ircs;     /*!< Source, MCG_C2[IRCS].       */
-    uint8_t fcrdiv;          /*!< Divider, MCG_SC[FCRDIV].    */
-
-    /* ------------------------ MCG FLL settings ------------------------- */
-    uint8_t frdiv;       /*!< Divider MCG_C1[FRDIV].      */
-    mcg_drs_t drs;       /*!< DCO range MCG_C4[DRST_DRS]. */
-    mcg_dmx32_t dmx32;   /*!< MCG_C4[DMX32].              */
-    mcg_oscsel_t oscsel; /*!< OSC select MCG_C7[OSCSEL].  */
-
-    /* ------------------------ MCG PLL settings ------------------------- */
-    mcg_pll_config_t pll0Config; /*!< MCGPLL0CLK configuration.   */
-
-} mcg_config_t;
-
-/*******************************************************************************
- * API
- ******************************************************************************/
-
-#if defined(__cplusplus)
-extern "C" {
-#endif /* __cplusplus */
-
-/*!
- * @brief Enable the clock for specific IP.
- *
- * @param name  Which clock to enable, see \ref clock_ip_name_t.
- */
-static inline void CLOCK_EnableClock(clock_ip_name_t name)
-{
-    uint32_t regAddr = SIM_BASE + CLK_GATE_ABSTRACT_REG_OFFSET((uint32_t)name);
-    (*(volatile uint32_t *)regAddr) |= (1UL << CLK_GATE_ABSTRACT_BITS_SHIFT((uint32_t)name));
-}
-
-/*!
- * @brief Disable the clock for specific IP.
- *
- * @param name  Which clock to disable, see \ref clock_ip_name_t.
- */
-static inline void CLOCK_DisableClock(clock_ip_name_t name)
-{
-    uint32_t regAddr = SIM_BASE + CLK_GATE_ABSTRACT_REG_OFFSET((uint32_t)name);
-    (*(volatile uint32_t *)regAddr) &= ~(1UL << CLK_GATE_ABSTRACT_BITS_SHIFT((uint32_t)name));
-}
-
-/*!
- * @brief Set ERCLK32K source.
- *
- * @param src The value to set ERCLK32K clock source.
- */
-static inline void CLOCK_SetEr32kClock(uint32_t src)
-{
-    SIM->SOPT1 = ((SIM->SOPT1 & ~SIM_SOPT1_OSC32KSEL_MASK) | SIM_SOPT1_OSC32KSEL(src));
-}
-
-/*!
- * @brief Set LPUART clock source.
- *
- * @param src The value to set LPUART clock source.
- */
-static inline void CLOCK_SetLpuartClock(uint32_t src)
-{
-    SIM->CTRL_REG = ((SIM->CTRL_REG & ~SIM_CTRL_REG_LPUARTSRC_MASK) | SIM_CTRL_REG_LPUARTSRC(src));
-}
-
-/*!
- * @brief Set XBAR clock source.
- *
- * @param src The value to set XBAR clock source.
- */
-static inline void CLOCK_SetXbarClock(uint32_t src)
-{
-    SIM->CTRL_REG = ((SIM->CTRL_REG & ~SIM_CTRL_REG_XBARCLKOUT_MASK) | SIM_CTRL_REG_XBARCLKOUT(src));
-}
-
-/*!
- * @brief Set the clock selection of AFECLKSEL.
- *
- * @param src The value to set AFECLKSEL clock source.
- */
-static inline void CLOCK_SetAfeClkSrc(uint32_t src)
-{
-    SIM->MISC_CTL = ((SIM->MISC_CTL & ~SIM_MISC_CTL_AFECLKSEL_MASK) | SIM_MISC_CTL_AFECLKSEL(src));
-}
-
-/*!
- * @brief Set PLLFLLSEL clock source.
- *
- * @param src The value to set PLLFLLSEL clock source.
- */
-static inline void CLOCK_SetPllFllSelClock(uint32_t src)
-{
-    SIM->CTRL_REG = ((SIM->CTRL_REG & ~SIM_CTRL_REG_PLLFLLSEL_MASK) | SIM_CTRL_REG_PLLFLLSEL(src));
-}
-
-/*!
- * @brief Set CLKOUT source.
- *
- * @param src The value to set CLKOUT source.
- */
-static inline void CLOCK_SetClkOutClock(uint32_t src)
-{
-    SIM->CTRL_REG = ((SIM->CTRL_REG & ~SIM_CTRL_REG_CLKOUT_MASK) | SIM_CTRL_REG_CLKOUT(src));
-}
-
-/*!
- * @brief Set ADC trigger clock source.
- *
- * @param src The value to set ADC trigger clock source.
- */
-static inline void CLOCK_SetAdcTriggerClock(uint32_t src)
-{
-    SIM->CTRL_REG = ((SIM->CTRL_REG & ~SIM_CTRL_REG_ADCTRGSEL_MASK) | SIM_CTRL_REG_ADCTRGSEL(src));
-}
-
-/*!
- * @brief System clock divider
- *
- * Set the SIM_CLKDIV1[OUTDIV1], SIM_CLKDIV1[OUTDIV2], SIM_CLKDIV1[OUTDIV3], SIM_CLKDIV1[OUTDIV4].
- *
- * @param sysClk System clock divider value.
- *
- * @param busClk Bus clock divider value.
- *
- * @param flashClk Flash clock mode value.
- */
-static inline void CLOCK_SetOutDiv(uint32_t sysClk, uint32_t busClk, uint32_t flashClk)
-{
-    SIM->CLKDIV1 = SIM_CLKDIV1_CLKDIVSYS(sysClk) | SIM_CLKDIV1_CLKDIVBUS(busClk) | SIM_CLKDIV1_FLASHCLKMODE(flashClk);
-}
-
-/*!
- * @brief Gets the clock frequency for AFE module.
- *
- * This function checks the current mode configurations in MISC_CTL register.
- *
- * @return Clock frequency value in Hertz
- */
-uint32_t CLOCK_GetAfeFreq(void);
-
-/*!
- * @brief Gets the clock frequency for a specific clock name.
- *
- * This function checks the current clock configurations and then calculates
- * the clock frequency for a specific clock name defined in clock_name_t.
- * The MCG must be properly configured before using this function.
- *
- * @param clockName Clock names defined in clock_name_t
- * @return Clock frequency value in Hertz
- */
-uint32_t CLOCK_GetFreq(clock_name_t clockName);
-
-/*!
- * @brief Get the core clock or system clock frequency.
- *
- * @return Clock frequency in Hz.
- */
-uint32_t CLOCK_GetCoreSysClkFreq(void);
-
-/*!
- * @brief Get the platform clock frequency.
- *
- * @return Clock frequency in Hz.
- */
-uint32_t CLOCK_GetPlatClkFreq(void);
-
-/*!
- * @brief Get the bus clock frequency.
- *
- * @return Clock frequency in Hz.
- */
-uint32_t CLOCK_GetBusClkFreq(void);
-
-/*!
- * @brief Get the flash clock frequency.
- *
- * @return Clock frequency in Hz.
- */
-uint32_t CLOCK_GetFlashClkFreq(void);
-
-/*!
- * @brief Get the output clock frequency selected by SIM[PLLFLLSEL].
- *
- * @return Clock frequency in Hz.
- */
-uint32_t CLOCK_GetPllFllSelClkFreq(void);
-
-/*!
- * @brief Get the external reference 32K clock frequency (ERCLK32K).
- *
- * @return Clock frequency in Hz.
- */
-uint32_t CLOCK_GetEr32kClkFreq(void);
-
-/*!
- * @brief Get the OSC0 external reference clock frequency (OSC0ERCLK).
- *
- * @return Clock frequency in Hz.
- */
-uint32_t CLOCK_GetOsc0ErClkFreq(void);
-
-/*!
- * @brief Set the clock configure in SIM module.
- *
- * This function sets system layer clock settings in SIM module.
- *
- * @param config Pointer to the configure structure.
- */
-void CLOCK_SetSimConfig(sim_clock_config_t const *config);
-
-/*!
- * @brief Set the system clock dividers in SIM to safe value.
- *
- * The system level clocks (core clock, bus clock, flexbus clock and flash clock)
- * must be in allowed ranges. During MCG clock mode switch, the MCG output clock
- * changes then the system level clocks may be out of range. This function could
- * be used before MCG mode change, to make sure system level clocks are in allowed
- * range.
- */
-static inline void CLOCK_SetSimSafeDivs(void)
-{
-    SIM->CLKDIV1 = 0x03000000U;
-}
-
-/*! @name MCG frequency functions. */
-/*@{*/
-
-/*!
- * @brief Gets the MCG output clock (MCGOUTCLK) frequency.
- *
- * This function gets the MCG output clock frequency in Hz based on the current MCG
- * register value.
- *
- * @return The frequency of MCGOUTCLK.
- */
-uint32_t CLOCK_GetOutClkFreq(void);
-
-/*!
- * @brief Gets the MCG FLL clock (MCGFLLCLK) frequency.
- *
- * This function gets the MCG FLL clock frequency in Hz based on the current MCG
- * register value. The FLL is enabled in FEI/FBI/FEE/FBE mode and
- * disabled in low power state in other modes.
- *
- * @return The frequency of MCGFLLCLK.
- */
-uint32_t CLOCK_GetFllFreq(void);
-
-/*!
- * @brief Gets the MCG internal reference clock (MCGIRCLK) frequency.
- *
- * This function gets the MCG internal reference clock frequency in Hz based
- * on the current MCG register value.
- *
- * @return The frequency of MCGIRCLK.
- */
-uint32_t CLOCK_GetInternalRefClkFreq(void);
-
-/*!
- * @brief Gets the MCG fixed frequency clock (MCGFFCLK) frequency.
- *
- * This function gets the MCG fixed frequency clock frequency in Hz based
- * on the current MCG register value.
- *
- * @return The frequency of MCGFFCLK.
- */
-uint32_t CLOCK_GetFixedFreqClkFreq(void);
-
-/*!
- * @brief Gets the MCG PLL0 clock (MCGPLL0CLK) frequency.
- *
- * This function gets the MCG PLL0 clock frequency in Hz based on the current MCG
- * register value.
- *
- * @return The frequency of MCGPLL0CLK.
- */
-uint32_t CLOCK_GetPll0Freq(void);
-
-/*@}*/
-
-/*! @name MCG clock configuration. */
-/*@{*/
-
-/*!
- * @brief Enables or disables the MCG low power.
- *
- * Enabling the MCG low power disables the PLL and FLL in bypass modes. In other words,
- * in FBE and PBE modes, enabling low power sets the MCG to BLPE mode. In FBI and
- * PBI modes, enabling low power sets the MCG to BLPI mode.
- * When disabling the MCG low power, the PLL or FLL are enabled based on MCG settings.
- *
- * @param enable True to enable MCG low power, false to disable MCG low power.
- */
-static inline void CLOCK_SetLowPowerEnable(bool enable)
-{
-    if (enable)
-    {
-        MCG->C2 |= MCG_C2_LP_MASK;
-    }
-    else
-    {
-        MCG->C2 &= ~(uint8_t)MCG_C2_LP_MASK;
-    }
-}
-
-/*!
- * @brief Configures the Internal Reference clock (MCGIRCLK).
- *
- * This function sets the \c MCGIRCLK base on parameters. It also selects the IRC
- * source. If the fast IRC is used, this function sets the fast IRC divider.
- * This function also sets whether the \c MCGIRCLK is enabled in stop mode.
- * Calling this function in FBI/PBI/BLPI modes may change the system clock. As a result,
- * using the function in these modes it is not allowed.
- *
- * @param enableMode MCGIRCLK enable mode, OR'ed value of the enumeration _mcg_irclk_enable_mode.
- * @param ircs       MCGIRCLK clock source, choose fast or slow.
- * @param fcrdiv     Fast IRC divider setting (\c FCRDIV).
- * @retval kStatus_MCG_SourceUsed Because the internal reference clock is used as a clock source,
- * the configuration should not be changed. Otherwise, a glitch occurs.
- * @retval kStatus_Success MCGIRCLK configuration finished successfully.
- */
-status_t CLOCK_SetInternalRefClkConfig(uint8_t enableMode, mcg_irc_mode_t ircs, uint8_t fcrdiv);
-
-/*!
- * @brief Selects the MCG external reference clock.
- *
- * Selects the MCG external reference clock source, changes the MCG_C7[OSCSEL],
- * and waits for the clock source to be stable. Because the external reference
- * clock should not be changed in FEE/FBE/BLPE/PBE/PEE modes, do not call this function in these modes.
- *
- * @param oscsel MCG external reference clock source, MCG_C7[OSCSEL].
- * @retval kStatus_MCG_SourceUsed Because the external reference clock is used as a clock source,
- * the configuration should not be changed. Otherwise, a glitch occurs.
- * @retval kStatus_Success External reference clock set successfully.
- */
-status_t CLOCK_SetExternalRefClkConfig(mcg_oscsel_t oscsel);
-
-/*!
- * @brief Set the FLL external reference clock divider value.
- *
- * Sets the FLL external reference clock divider value, the register MCG_C1[FRDIV].
- *
- * @param frdiv The FLL external reference clock divider value, MCG_C1[FRDIV].
- */
-static inline void CLOCK_SetFllExtRefDiv(uint8_t frdiv)
-{
-    MCG->C1 = (uint8_t)((MCG->C1 & ~MCG_C1_FRDIV_MASK) | MCG_C1_FRDIV(frdiv));
-}
-
-/*!
- * @brief Enables the PLL0 in FLL mode.
- *
- * This function sets us the PLL0 in FLL mode and reconfigures
- * the PLL0. Ensure that the PLL reference
- * clock is enabled before calling this function and that the PLL0 is not used as a clock source.
- * The function CLOCK_CalcPllDiv gets the correct PLL
- * divider values.
- *
- * @param config Pointer to the configuration structure.
- */
-void CLOCK_EnablePll0(mcg_pll_config_t const *config);
-
-/*!
- * @brief Disables the PLL0 in FLL mode.
- *
- * This function disables the PLL0 in FLL mode. It should be used together with the
- * @ref CLOCK_EnablePll0.
- */
-static inline void CLOCK_DisablePll0(void)
-{
-    MCG->C5 &= (uint8_t)(~(MCG_C5_PLLCLKEN0_MASK | MCG_C5_PLLSTEN0_MASK));
-}
-
-/*@}*/
-
-/*! @name MCG clock lock monitor functions. */
-/*@{*/
-
-/*!
- * @brief Sets the OSC0 clock monitor mode.
- *
- * This function sets the OSC0 clock monitor mode. See @ref mcg_monitor_mode_t for details.
- *
- * @param mode Monitor mode to set.
- */
-void CLOCK_SetOsc0MonitorMode(mcg_monitor_mode_t mode);
-
-/*!
- * @brief Sets the RTC OSC clock monitor mode.
- *
- * This function sets the RTC OSC clock monitor mode. See @ref mcg_monitor_mode_t for details.
- *
- * @param mode Monitor mode to set.
- */
-void CLOCK_SetRtcOscMonitorMode(mcg_monitor_mode_t mode);
-
-/*!
- * @brief Sets the PLL0 clock monitor mode.
- *
- * This function sets the PLL0 clock monitor mode. See @ref mcg_monitor_mode_t for details.
- *
- * @param mode Monitor mode to set.
- */
-void CLOCK_SetPll0MonitorMode(mcg_monitor_mode_t mode);
-
-/*!
- * @brief Gets the MCG status flags.
- *
- * This function gets the MCG clock status flags. All status flags are
- * returned as a logical OR of the enumeration refer to _mcg_status_flags_t. To
- * check a specific flag, compare the return value with the flag.
- *
- * Example:
- * @code
- * To check the clock lost lock status of OSC0 and PLL0.
- * uint32_t mcgFlags;
- *
- * mcgFlags = CLOCK_GetStatusFlags();
- *
- * if (mcgFlags & kMCG_Osc0LostFlag)
- * {
- *     OSC0 clock lock lost. Do something.
- * }
- * if (mcgFlags & kMCG_Pll0LostFlag)
- * {
- *     PLL0 clock lock lost. Do something.
- * }
- * @endcode
- *
- * @return  Logical OR value of the enumeration _mcg_status_flags_t.
- */
-uint32_t CLOCK_GetStatusFlags(void);
-
-/*!
- * @brief Clears the MCG status flags.
- *
- * This function clears the MCG clock lock lost status. The parameter is a logical
- * OR value of the flags to clear. See the enumeration _mcg_status_flags_t.
- *
- * Example:
- * @code
- * To clear the clock lost lock status flags of OSC0 and PLL0.
- *
- * CLOCK_ClearStatusFlags(kMCG_Osc0LostFlag | kMCG_Pll0LostFlag);
- * @endcode
- *
- * @param mask The status flags to clear. This is a logical OR of members of the
- *             enumeration _mcg_status_flags_t.
- */
-void CLOCK_ClearStatusFlags(uint32_t mask);
-
-/*@}*/
-
-/*!
- * @name OSC configuration
- * @{
- */
-
-/*!
- * @brief Configures the OSC external reference clock (OSCERCLK).
- *
- * This function configures the OSC external reference clock (OSCERCLK).
- * This is an example to enable the OSCERCLK in normal and stop modes and also set
- * the output divider to 1:
- *
-   @code
-   oscer_config_t config =
-   {
-       .enableMode = kOSC_ErClkEnable | kOSC_ErClkEnableInStop,
-       .erclkDiv   = 1U,
-   };
-
-   OSC_SetExtRefClkConfig(OSC, &config);
-   @endcode
- *
- * @param base   OSC peripheral address.
- * @param config Pointer to the configuration structure.
- */
-static inline void OSC_SetExtRefClkConfig(OSC_Type *base, oscer_config_t const *config)
-{
-    uint8_t reg = base->CR;
-
-    reg &= (uint8_t)(~(OSC_CR_ERCLKEN_MASK | OSC_CR_EREFSTEN_MASK));
-    reg |= config->enableMode;
-
-    base->CR = reg;
-}
-
-/*!
- * @brief Sets the capacitor load configuration for the oscillator.
- *
- * This function sets the specified capacitors configuration for the oscillator.
- * This should be done in the early system level initialization function call
- * based on the system configuration.
- *
- * @param base   OSC peripheral address.
- * @param capLoad OR'ed value for the capacitor load option, see \ref _osc_cap_load.
- *
- * Example:
-   @code
-   To enable only 2 pF and 8 pF capacitor load, please use like this.
-   OSC_SetCapLoad(OSC, kOSC_Cap2P | kOSC_Cap8P);
-   @endcode
- */
-static inline void OSC_SetCapLoad(OSC_Type *base, uint8_t capLoad)
-{
-    uint8_t reg = base->CR;
-
-    reg &= (uint8_t)(~(OSC_CR_SC2P_MASK | OSC_CR_SC4P_MASK | OSC_CR_SC8P_MASK | OSC_CR_SC16P_MASK));
-    reg |= capLoad;
-
-    base->CR = reg;
-}
-
-/*!
- * @brief Initializes the OSC0.
- *
- * This function initializes the OSC0 according to the board configuration.
- *
- * @param  config Pointer to the OSC0 configuration structure.
- */
-void CLOCK_InitOsc0(osc_config_t const *config);
-
-/*!
- * @brief Deinitializes the OSC0.
- *
- * This function deinitializes the OSC0.
- */
-void CLOCK_DeinitOsc0(void);
-
-/* @} */
-
-/*!
- * @name External clock frequency
- * @{
- */
-
-/*!
- * @brief Sets the XTAL0 frequency based on board settings.
- *
- * @param freq The XTAL0/EXTAL0 input clock frequency in Hz.
- */
-static inline void CLOCK_SetXtal0Freq(uint32_t freq)
-{
-    g_xtal0Freq = freq;
-}
-
-/*!
- * @brief Sets the XTAL32/RTC_CLKIN frequency based on board settings.
- *
- * @param freq The XTAL32/EXTAL32/RTC_CLKIN input clock frequency in Hz.
- */
-static inline void CLOCK_SetXtal32Freq(uint32_t freq)
-{
-    g_xtal32Freq = freq;
-}
-/* @} */
-
-/*!
- * @name IRCs frequency
- * @{
- */
-
-/*!
- * @brief Set the Slow IRC frequency based on the trimmed value
- *
- * @param freq The Slow IRC frequency input clock frequency in Hz.
- */
-void CLOCK_SetSlowIrcFreq(uint32_t freq);
-
-/*!
- * @brief Set the Fast IRC frequency based on the trimmed value
- *
- * @param freq The Fast IRC frequency input clock frequency in Hz.
- */
-void CLOCK_SetFastIrcFreq(uint32_t freq);
-/* @} */
-
-/*!
- * @name MCG auto-trim machine.
- * @{
- */
-
-/*!
- * @brief Auto trims the internal reference clock.
- *
- * This function trims the internal reference clock by using the external clock. If
- * successful, it returns the kStatus_Success and the frequency after
- * trimming is received in the parameter @p actualFreq. If an error occurs,
- * the error code is returned.
- *
- * @param extFreq      External clock frequency, which should be a bus clock.
- * @param desireFreq   Frequency to trim to.
- * @param actualFreq   Actual frequency after trimming.
- * @param atms         Trim fast or slow internal reference clock.
- * @retval kStatus_Success ATM success.
- * @retval kStatus_MCG_AtmBusClockInvalid The bus clock is not in allowed range for the ATM.
- * @retval kStatus_MCG_AtmDesiredFreqInvalid MCGIRCLK could not be trimmed to the desired frequency.
- * @retval kStatus_MCG_AtmIrcUsed Could not trim because MCGIRCLK is used as a bus clock source.
- * @retval kStatus_MCG_AtmHardwareFail Hardware fails while trimming.
- */
-status_t CLOCK_TrimInternalRefClk(uint32_t extFreq, uint32_t desireFreq, uint32_t *actualFreq, mcg_atm_select_t atms);
-/* @} */
-
-/*! @name MCG mode functions. */
-/*@{*/
-
-/*!
- * @brief Gets the current MCG mode.
- *
- * This function checks the MCG registers and determines the current MCG mode.
- *
- * @return Current MCG mode or error code; See @ref mcg_mode_t.
- */
-mcg_mode_t CLOCK_GetMode(void);
-
-/*!
- * @brief Sets the MCG to FEI mode.
- *
- * This function sets the MCG to FEI mode. If setting to FEI mode fails
- * from the current mode, this function returns an error.
- *
- * @param       dmx32  DMX32 in FEI mode.
- * @param       drs The DCO range selection.
- * @param       fllStableDelay Delay function to  ensure that the FLL is stable. Passing
- *              NULL does not cause a delay.
- * @retval kStatus_MCG_ModeUnreachable Could not switch to the target mode.
- * @retval kStatus_Success Switched to the target mode successfully.
- * @note If @p dmx32 is set to kMCG_Dmx32Fine, the slow IRC must not be trimmed
- * to a frequency above 32768 Hz.
- */
-status_t CLOCK_SetFeiMode(mcg_dmx32_t dmx32, mcg_drs_t drs, void (*fllStableDelay)(void));
-
-/*!
- * @brief Sets the MCG to FEE mode.
- *
- * This function sets the MCG to FEE mode. If setting to FEE mode fails
- * from the current mode, this function returns an error.
- *
- * @param   frdiv  FLL reference clock divider setting, FRDIV.
- * @param   dmx32  DMX32 in FEE mode.
- * @param   drs    The DCO range selection.
- * @param   fllStableDelay Delay function to make sure FLL is stable. Passing
- *          NULL does not cause a delay.
- *
- * @retval kStatus_MCG_ModeUnreachable Could not switch to the target mode.
- * @retval kStatus_Success Switched to the target mode successfully.
- */
-status_t CLOCK_SetFeeMode(uint8_t frdiv, mcg_dmx32_t dmx32, mcg_drs_t drs, void (*fllStableDelay)(void));
-
-/*!
- * @brief Sets the MCG to FBI mode.
- *
- * This function sets the MCG to FBI mode. If setting to FBI mode fails
- * from the current mode, this function returns an error.
- *
- * @param  dmx32  DMX32 in FBI mode.
- * @param  drs  The DCO range selection.
- * @param  fllStableDelay Delay function to make sure FLL is stable. If the FLL
- *         is not used in FBI mode, this parameter can be NULL. Passing
- *         NULL does not cause a delay.
- * @retval kStatus_MCG_ModeUnreachable Could not switch to the target mode.
- * @retval kStatus_Success Switched to the target mode successfully.
- * @note If @p dmx32 is set to kMCG_Dmx32Fine, the slow IRC must not be trimmed
- * to frequency above 32768 Hz.
- */
-status_t CLOCK_SetFbiMode(mcg_dmx32_t dmx32, mcg_drs_t drs, void (*fllStableDelay)(void));
-
-/*!
- * @brief Sets the MCG to FBE mode.
- *
- * This function sets the MCG to FBE mode. If setting to FBE mode fails
- * from the current mode, this function returns an error.
- *
- * @param   frdiv  FLL reference clock divider setting, FRDIV.
- * @param   dmx32  DMX32 in FBE mode.
- * @param   drs    The DCO range selection.
- * @param   fllStableDelay Delay function to make sure FLL is stable. If the FLL
- *          is not used in FBE mode, this parameter can be NULL. Passing NULL
- *          does not cause a delay.
- * @retval kStatus_MCG_ModeUnreachable Could not switch to the target mode.
- * @retval kStatus_Success Switched to the target mode successfully.
- */
-status_t CLOCK_SetFbeMode(uint8_t frdiv, mcg_dmx32_t dmx32, mcg_drs_t drs, void (*fllStableDelay)(void));
-
-/*!
- * @brief Sets the MCG to BLPI mode.
- *
- * This function sets the MCG to BLPI mode. If setting to BLPI mode fails
- * from the current mode, this function returns an error.
- *
- * @retval kStatus_MCG_ModeUnreachable Could not switch to the target mode.
- * @retval kStatus_Success Switched to the target mode successfully.
- */
-status_t CLOCK_SetBlpiMode(void);
-
-/*!
- * @brief Sets the MCG to BLPE mode.
- *
- * This function sets the MCG to BLPE mode. If setting to BLPE mode fails
- * from the current mode, this function returns an error.
- *
- * @retval kStatus_MCG_ModeUnreachable Could not switch to the target mode.
- * @retval kStatus_Success Switched to the target mode successfully.
- */
-status_t CLOCK_SetBlpeMode(void);
-
-/*!
- * @brief Sets the MCG to PBE mode.
- *
- * This function sets the MCG to PBE mode. If setting to PBE mode fails
- * from the current mode, this function returns an error.
- *
- * @param   pllcs  The PLL selection, PLLCS.
- * @param   config Pointer to the PLL configuration.
- * @retval kStatus_MCG_ModeUnreachable Could not switch to the target mode.
- * @retval kStatus_Success Switched to the target mode successfully.
- *
- * @note
- * 1. The parameter \c pllcs selects the PLL. For platforms with
- * only one PLL, the parameter pllcs is kept for interface compatibility.
- * 2. The parameter \c config is the PLL configuration structure. On some
- * platforms,  it is possible to choose the external PLL directly, which renders the
- * configuration structure not necessary. In this case, pass in NULL.
- * For example: CLOCK_SetPbeMode(kMCG_OscselOsc, kMCG_PllClkSelExtPll, NULL);
- */
-status_t CLOCK_SetPbeMode(mcg_pll_clk_select_t pllcs, mcg_pll_config_t const *config);
-
-/*!
- * @brief Sets the MCG to PEE mode.
- *
- * This function sets the MCG to PEE mode.
- *
- * @retval kStatus_MCG_ModeUnreachable Could not switch to the target mode.
- * @retval kStatus_Success Switched to the target mode successfully.
- *
- * @note This function only changes the CLKS to use the PLL/FLL output. If the
- *       PRDIV/VDIV are different than in the PBE mode, set them up
- *       in PBE mode and wait. When the clock is stable, switch to PEE mode.
- */
-status_t CLOCK_SetPeeMode(void);
-
-/*!
- * @brief Sets the MCG to PBI mode.
- *
- * This function sets the MCG to PBI mode.
- *
- * @retval kStatus_MCG_ModeUnreachable Could not switch to the target mode.
- * @retval kStatus_Success Switched to the target mode successfully.
- */
-status_t CLOCK_SetPbiMode(void);
-
-/*!
- * @brief Sets the MCG to PEI mode.
- *
- * This function sets the MCG to PEI mode.
- *
- * @retval kStatus_MCG_ModeUnreachable Could not switch to the target mode.
- * @retval kStatus_Success Switched to the target mode successfully.
- */
-status_t CLOCK_SetPeiMode(void);
-
-/*!
- * @brief Switches the MCG to FBE mode from the external mode.
- *
- * This function switches the MCG from external modes (PEE/PBE/BLPE/FEE) to the FBE mode quickly.
- * The external clock is used as the system clock source and PLL is disabled. However,
- * the FLL settings are not configured. This is a lite function with a small code size, which is useful
- * during the mode switch. For example, to switch from PEE mode to FEI mode:
- *
- * @code
- * CLOCK_ExternalModeToFbeModeQuick();
- * CLOCK_SetFeiMode(...);
- * @endcode
- *
- * @retval kStatus_Success Switched successfully.
- * @retval kStatus_MCG_ModeInvalid If the current mode is not an external mode, do not call this function.
- */
-status_t CLOCK_ExternalModeToFbeModeQuick(void);
-
-/*!
- * @brief Switches the MCG to FBI mode from internal modes.
- *
- * This function switches the MCG from internal modes (PEI/PBI/BLPI/FEI) to the FBI mode quickly.
- * The MCGIRCLK is used as the system clock source and PLL is disabled. However,
- * FLL settings are not configured. This is a lite function with a small code size, which is useful
- * during the mode switch. For example, to switch from PEI mode to FEE mode:
- *
- * @code
- * CLOCK_InternalModeToFbiModeQuick();
- * CLOCK_SetFeeMode(...);
- * @endcode
- *
- * @retval kStatus_Success Switched successfully.
- * @retval kStatus_MCG_ModeInvalid If the current mode is not an internal mode, do not call this function.
- */
-status_t CLOCK_InternalModeToFbiModeQuick(void);
-
-/*!
- * @brief Sets the MCG to FEI mode during system boot up.
- *
- * This function sets the MCG to FEI mode from the reset mode. It can also be used to
- * set up MCG during system boot up.
- *
- * @param  dmx32  DMX32 in FEI mode.
- * @param  drs The DCO range selection.
- * @param  fllStableDelay Delay function to ensure that the FLL is stable.
- *
- * @retval kStatus_MCG_ModeUnreachable Could not switch to the target mode.
- * @retval kStatus_Success Switched to the target mode successfully.
- * @note If @p dmx32 is set to kMCG_Dmx32Fine, the slow IRC must not be trimmed
- * to frequency above 32768 Hz.
- */
-status_t CLOCK_BootToFeiMode(mcg_dmx32_t dmx32, mcg_drs_t drs, void (*fllStableDelay)(void));
-
-/*!
- * @brief Sets the MCG to FEE mode during system bootup.
- *
- * This function sets MCG to FEE mode from the reset mode. It can also be used to
- * set up the MCG during system boot up.
- *
- * @param   oscsel OSC clock select, OSCSEL.
- * @param   frdiv  FLL reference clock divider setting, FRDIV.
- * @param   dmx32  DMX32 in FEE mode.
- * @param   drs    The DCO range selection.
- * @param   fllStableDelay Delay function to ensure that the FLL is stable.
- *
- * @retval kStatus_MCG_ModeUnreachable Could not switch to the target mode.
- * @retval kStatus_Success Switched to the target mode successfully.
- */
-status_t CLOCK_BootToFeeMode(
-    mcg_oscsel_t oscsel, uint8_t frdiv, mcg_dmx32_t dmx32, mcg_drs_t drs, void (*fllStableDelay)(void));
-
-/*!
- * @brief Sets the MCG to BLPI mode during system boot up.
- *
- * This function sets the MCG to BLPI mode from the reset mode. It can also be used to
- * set up the MCG during system boot up.
- *
- * @param  fcrdiv Fast IRC divider, FCRDIV.
- * @param  ircs   The internal reference clock to select, IRCS.
- * @param  ircEnableMode  The MCGIRCLK enable mode, OR'ed value of the enumeration _mcg_irclk_enable_mode.
- *
- * @retval kStatus_MCG_SourceUsed Could not change MCGIRCLK setting.
- * @retval kStatus_Success Switched to the target mode successfully.
- */
-status_t CLOCK_BootToBlpiMode(uint8_t fcrdiv, mcg_irc_mode_t ircs, uint8_t ircEnableMode);
-
-/*!
- * @brief Sets the MCG to BLPE mode during system boot up.
- *
- * This function sets the MCG to BLPE mode from the reset mode. It can also be used to
- * set up the MCG during system boot up.
- *
- * @param  oscsel OSC clock select, MCG_C7[OSCSEL].
- *
- * @retval kStatus_MCG_ModeUnreachable Could not switch to the target mode.
- * @retval kStatus_Success Switched to the target mode successfully.
- */
-status_t CLOCK_BootToBlpeMode(mcg_oscsel_t oscsel);
-
-/*!
- * @brief Sets the MCG to PEE mode during system boot up.
- *
- * This function sets the MCG to PEE mode from reset mode. It can also be used to
- * set up the MCG during system boot up.
- *
- * @param   oscsel OSC clock select, MCG_C7[OSCSEL].
- * @param   pllcs  The PLL selection, PLLCS.
- * @param   config Pointer to the PLL configuration.
- *
- * @retval kStatus_MCG_ModeUnreachable Could not switch to the target mode.
- * @retval kStatus_Success Switched to the target mode successfully.
- */
-status_t CLOCK_BootToPeeMode(mcg_oscsel_t oscsel, mcg_pll_clk_select_t pllcs, mcg_pll_config_t const *config);
-
-/*!
- * @brief Sets the MCG to PEI mode during system boot up.
- *
- * This function sets the MCG to PEI mode from the reset mode. It can be used to
- * set up the MCG during system boot up.
- *
- * @retval kStatus_MCG_ModeUnreachable Could not switch to the target mode.
- * @retval kStatus_Success Switched to the target mode successfully.
- */
-status_t CLOCK_BootToPeiMode(void);
-
-/*!
- * @brief Sets the MCG to a target mode.
- *
- * This function sets MCG to a target mode defined by the configuration
- * structure. If switching to the target mode fails, this function
- * chooses the correct path.
- *
- * @param  config Pointer to the target MCG mode configuration structure.
- * @return Return kStatus_Success if switched successfully; Otherwise, it returns an error code _mcg_status.
- *
- * @note If the external clock is used in the target mode, ensure that it is
- * enabled. For example, if the OSC0 is used, set up OSC0 correctly before calling this
- * function.
- */
-status_t CLOCK_SetMcgConfig(mcg_config_t const *config);
-
-/*@}*/
-
-#if defined(__cplusplus)
-}
-#endif /* __cplusplus */
-
-/*! @} */
-
-#endif /* _FSL_CLOCK_H_ */
+/*
+ * Copyright (c) 2015, Freescale Semiconductor, Inc.
+ * Copyright 2016 - 2020,2022-2023 NXP
+ * All rights reserved.
+ *
+ * SPDX-License-Identifier: BSD-3-Clause
+ */
+
+#ifndef _FSL_CLOCK_H_
+#define _FSL_CLOCK_H_
+
+#include "fsl_common.h"
+
+/*! @addtogroup clock */
+/*! @{ */
+
+/*! @file */
+
+/*******************************************************************************
+ * Configurations
+ ******************************************************************************/
+
+/*! @brief Configures whether to check a parameter in a function.
+ *
+ * Some MCG settings must be changed with conditions, for example:
+ *  1. MCGIRCLK settings, such as the source, divider, and the trim value should not change when
+ *     MCGIRCLK is used as a system clock source.
+ *  2. MCG_C7[OSCSEL] should not be changed  when the external reference clock is used
+ *     as a system clock source. For example, in FBE/BLPE/PBE modes.
+ *  3. The users should only switch between the supported clock modes.
+ *
+ * MCG functions check the parameter and MCG status before setting, if not allowed
+ * to change, the functions return error. The parameter checking increases code size,
+ * if code size is a critical requirement, change #MCG_CONFIG_CHECK_PARAM to 0 to
+ * disable parameter checking.
+ */
+#ifndef MCG_CONFIG_CHECK_PARAM
+#define MCG_CONFIG_CHECK_PARAM 0U
+#endif
+
+/*! @brief Configure whether driver controls clock
+ *
+ * When set to 0, peripheral drivers will enable clock in initialize function
+ * and disable clock in de-initialize function. When set to 1, peripheral
+ * driver will not control the clock, application could control the clock out of
+ * the driver.
+ *
+ * @note All drivers share this feature switcher. If it is set to 1, application
+ * should handle clock enable and disable for all drivers.
+ */
+#if !(defined(FSL_SDK_DISABLE_DRIVER_CLOCK_CONTROL))
+#define FSL_SDK_DISABLE_DRIVER_CLOCK_CONTROL 0
+#endif
+
+/*******************************************************************************
+ * Definitions
+ ******************************************************************************/
+
+/*! @name Driver version */
+/*@{*/
+/*! @brief CLOCK driver version 2.2.3. */
+#define FSL_CLOCK_DRIVER_VERSION (MAKE_VERSION(2, 2, 3))
+/*@}*/
+
+/*! @brief External XTAL0 (OSC0) clock frequency.
+ *
+ * The XTAL0/EXTAL0 (OSC0) clock frequency in Hz. When the clock is set up, use the
+ * function CLOCK_SetXtal0Freq to set the value in the clock driver. For example,
+ * if XTAL0 is 8 MHz:
+ * @code
+ * Set up the OSC0
+ * CLOCK_InitOsc0(...);
+ * Set the XTAL0 value to the clock driver.
+ * CLOCK_SetXtal0Freq(80000000);
+ * @endcode
+ *
+ * This is important for the multicore platforms where only one core needs to set up the
+ * OSC0 using the CLOCK_InitOsc0. All other cores need to call the CLOCK_SetXtal0Freq
+ * to get a valid clock frequency.
+ */
+extern volatile uint32_t g_xtal0Freq;
+
+/*! @brief External XTAL32/EXTAL32/RTC_CLKIN clock frequency.
+ *
+ * The XTAL32/EXTAL32/RTC_CLKIN clock frequency in Hz. When the clock is set up, use the
+ * function CLOCK_SetXtal32Freq to set the value in the clock driver.
+ *
+ * This is important for the multicore platforms where only one core needs to set up
+ * the clock. All other cores need to call the CLOCK_SetXtal32Freq
+ * to get a valid clock frequency.
+ */
+extern volatile uint32_t g_xtal32Freq;
+
+#if (defined(OSC) && !(defined(OSC0)))
+#define OSC0 OSC
+#endif
+
+/* Definition for delay API in clock driver, users can redefine it to the real application. */
+#ifndef SDK_DEVICE_MAXIMUM_CPU_CLOCK_FREQUENCY
+#define SDK_DEVICE_MAXIMUM_CPU_CLOCK_FREQUENCY (75000000UL)
+#endif
+
+/*! @brief Clock ip name array for DMAMUX. */
+#define DMAMUX_CLOCKS  \
+    {                  \
+        kCLOCK_Dmamux0 \
+    }
+
+/*! @brief Clock ip name array for RTC. */
+#define RTC_CLOCKS  \
+    {               \
+        kCLOCK_Rtc0 \
+    }
+
+/*! @brief Clock ip name array for SPI. */
+#define SPI_CLOCKS                            \
+    {                                         \
+        kCLOCK_Spi0, kCLOCK_Spi1, kCLOCK_Spi2 \
+    }
+
+/*! @brief Clock ip name array for SLCD. */
+#define SLCD_CLOCKS  \
+    {                \
+        kCLOCK_Slcd0 \
+    }
+
+/*! @brief Clock ip name array for EWM. */
+#define EWM_CLOCKS  \
+    {               \
+        kCLOCK_Ewm0 \
+    }
+
+/*! @brief Clock ip name array for AFE. */
+#define AFE_CLOCKS  \
+    {               \
+        kCLOCK_Afe0 \
+    }
+
+/*! @brief Clock ip name array for LPUART. */
+#define LPUART_CLOCKS  \
+    {                  \
+        kCLOCK_Lpuart0 \
+    }
+
+/*! @brief Clock ip name array for ADC16. */
+#define ADC16_CLOCKS \
+    {                \
+        kCLOCK_Adc0  \
+    }
+
+/*! @brief Clock ip name array for XBAR. */
+#define XBAR_CLOCKS \
+    {               \
+        kCLOCK_Xbar \
+    }
+
+/*! @brief Clock ip name array for MPU. */
+#define SYSMPU_CLOCKS  \
+    {                  \
+        kCLOCK_Sysmpu0 \
+    }
+
+/*! @brief Clock ip name array for VREF. */
+#define VREF_CLOCKS  \
+    {                \
+        kCLOCK_Vref0 \
+    }
+
+/*! @brief Clock ip name array for DMA. */
+#define DMA_CLOCKS  \
+    {               \
+        kCLOCK_Dma0 \
+    }
+
+/*! @brief Clock ip name array for PORT. */
+#define PORT_CLOCKS                                                                                       \
+    {                                                                                                     \
+        kCLOCK_PortA, kCLOCK_PortB, kCLOCK_PortC, kCLOCK_PortD, kCLOCK_PortE, kCLOCK_PortF, kCLOCK_PortG, \
+            kCLOCK_PortH, kCLOCK_PortI, kCLOCK_PortJ, kCLOCK_PortK, kCLOCK_PortL, kCLOCK_PortM            \
+    }
+
+/*! @brief Clock ip name array for UART. */
+#define UART_CLOCKS                                            \
+    {                                                          \
+        kCLOCK_Uart0, kCLOCK_Uart1, kCLOCK_Uart2, kCLOCK_Uart3 \
+    }
+
+/*! @brief Clock ip name array for PIT. */
+#define PIT_CLOCKS               \
+    {                            \
+        kCLOCK_Pit0, kCLOCK_Pit1 \
+    }
+
+/*! @brief Clock ip name array for RNGA. */
+#define RNGA_CLOCKS  \
+    {                \
+        kCLOCK_Rnga0 \
+    }
+
+/*! @brief Clock ip name array for CRC. */
+#define CRC_CLOCKS  \
+    {               \
+        kCLOCK_Crc0 \
+    }
+
+/*! @brief Clock ip name array for I2C. */
+#define I2C_CLOCKS               \
+    {                            \
+        kCLOCK_I2c0, kCLOCK_I2c1 \
+    }
+
+/*! @brief Clock ip name array for LPTMR. */
+#define LPTMR_CLOCKS                 \
+    {                                \
+        kCLOCK_Lptmr0, kCLOCK_Lptmr1 \
+    }
+
+/*! @brief Clock ip name array for TMR. */
+#define TMR_CLOCKS                                         \
+    {                                                      \
+        kCLOCK_Tmr0, kCLOCK_Tmr1, kCLOCK_Tmr2, kCLOCK_Tmr3 \
+    }
+
+/*! @brief Clock ip name array for PDB. */
+#define PDB_CLOCKS  \
+    {               \
+        kCLOCK_Pdb0 \
+    }
+
+/*! @brief Clock ip name array for FTF. */
+#define FTF_CLOCKS  \
+    {               \
+        kCLOCK_Ftf0 \
+    }
+
+/*! @brief Clock ip name array for CMP. */
+#define CMP_CLOCKS                            \
+    {                                         \
+        kCLOCK_Cmp0, kCLOCK_Cmp1, kCLOCK_Cmp2 \
+    }
+
+/*!
+ * @brief LPO clock frequency.
+ */
+#define LPO_CLK_FREQ 1000U
+
+/*! @brief Peripherals clock source definition. */
+#define SYS_CLK kCLOCK_CoreSysClk
+#define BUS_CLK kCLOCK_BusClk
+
+#define I2C0_CLK_SRC  BUS_CLK
+#define I2C1_CLK_SRC  BUS_CLK
+#define SPI0_CLK_SRC  SYS_CLK
+#define SPI1_CLK_SRC  SYS_CLK
+#define SPI2_CLK_SRC  SYS_CLK
+#define UART0_CLK_SRC BUS_CLK
+#define UART1_CLK_SRC SYS_CLK
+#define UART2_CLK_SRC BUS_CLK
+#define UART3_CLK_SRC SYS_CLK
+
+/*! @brief Clock name used to get clock frequency. */
+typedef enum _clock_name
+{
+
+    /* ----------------------------- System layer clock -------------------------------*/
+    kCLOCK_CoreSysClk,   /*!< Core/system clock                                         */
+    kCLOCK_PlatClk,      /*!< Platform clock                                            */
+    kCLOCK_BusClk,       /*!< Bus clock                                                 */
+    kCLOCK_FlashClk,     /*!< Flash clock                                               */
+    kCLOCK_PllFllSelClk, /*!< The clock after SIM[PLLFLLSEL].                           */
+
+    /* ---------------------------------- OSC clock -----------------------------------*/
+    kCLOCK_Er32kClk,  /*!< External reference 32K clock (ERCLK32K)                   */
+    kCLOCK_Osc0ErClk, /*!< OSC0 external reference clock (OSC0ERCLK)                 */
+
+    /* ----------------------------- MCG and MCG-Lite clock ---------------------------*/
+    kCLOCK_McgFixedFreqClk,   /*!< MCG fixed frequency clock (MCGFFCLK)                      */
+    kCLOCK_McgInternalRefClk, /*!< MCG internal reference clock (MCGIRCLK)                   */
+    kCLOCK_McgFllClk,         /*!< MCGFLLCLK                                                 */
+    kCLOCK_McgPll0Clk,        /*!< MCGPLL0CLK                                                */
+    kCLOCK_McgExtPllClk,      /*!< EXT_PLLCLK                                                */
+    kCLOCK_McgPeriphClk,      /*!< MCG peripheral clock (MCGPCLK)                            */
+
+    /* --------------------------------- Other clock ----------------------------------*/
+    kCLOCK_LpoClk, /*!< LPO clock                                                 */
+
+} clock_name_t;
+
+/*------------------------------------------------------------------------------
+
+ clock_gate_t definition:
+
+ 31                              16                              0
+ -----------------------------------------------------------------
+ | SIM_SCGC register offset       |   control bit offset in SCGC |
+ -----------------------------------------------------------------
+
+ For example, the SDHC clock gate is controlled by SIM_SCGC3[17], the
+ SIM_SCGC3 offset in SIM is 0x1030, then kClockGateSdhc0 is defined as
+
+              kClockGateSdhc0 = (0x1030 << 16) | 17;
+
+------------------------------------------------------------------------------*/
+
+#define CLK_GATE_REG_OFFSET_SHIFT 16U
+#define CLK_GATE_REG_OFFSET_MASK  0xFFFF0000U
+#define CLK_GATE_BIT_SHIFT_SHIFT  0U
+#define CLK_GATE_BIT_SHIFT_MASK   0x0000FFFFU
+
+#define CLK_GATE_DEFINE(reg_offset, bit_shift)                                  \
+    ((((reg_offset) << CLK_GATE_REG_OFFSET_SHIFT) & CLK_GATE_REG_OFFSET_MASK) | \
+     (((bit_shift) << CLK_GATE_BIT_SHIFT_SHIFT) & CLK_GATE_BIT_SHIFT_MASK))
+
+#define CLK_GATE_ABSTRACT_REG_OFFSET(x) (((x)&CLK_GATE_REG_OFFSET_MASK) >> CLK_GATE_REG_OFFSET_SHIFT)
+#define CLK_GATE_ABSTRACT_BITS_SHIFT(x) (((x)&CLK_GATE_BIT_SHIFT_MASK) >> CLK_GATE_BIT_SHIFT_SHIFT)
+
+/*! @brief Clock gate name used for CLOCK_EnableClock/CLOCK_DisableClock. */
+typedef enum _clock_ip_name
+{
+    kCLOCK_IpInvalid = 0U,
+    kCLOCK_Ewm0      = CLK_GATE_DEFINE(0x1034U, 1U),
+    kCLOCK_I2c0      = CLK_GATE_DEFINE(0x1034U, 7U),
+    kCLOCK_I2c1      = CLK_GATE_DEFINE(0x1034U, 8U),
+    kCLOCK_Uart0     = CLK_GATE_DEFINE(0x1034U, 10U),
+    kCLOCK_Uart1     = CLK_GATE_DEFINE(0x1034U, 11U),
+    kCLOCK_Uart2     = CLK_GATE_DEFINE(0x1034U, 12U),
+    kCLOCK_Uart3     = CLK_GATE_DEFINE(0x1034U, 13U),
+    kCLOCK_Vref0     = CLK_GATE_DEFINE(0x1034U, 15U),
+    kCLOCK_Cmp0      = CLK_GATE_DEFINE(0x1034U, 18U),
+    kCLOCK_Cmp1      = CLK_GATE_DEFINE(0x1034U, 18U),
+    kCLOCK_Cmp2      = CLK_GATE_DEFINE(0x1034U, 18U),
+    kCLOCK_Spi0      = CLK_GATE_DEFINE(0x1034U, 21U),
+    kCLOCK_Spi1      = CLK_GATE_DEFINE(0x1034U, 22U),
+    kCLOCK_Spi2      = CLK_GATE_DEFINE(0x1034U, 23U),
+
+    kCLOCK_Slcd0  = CLK_GATE_DEFINE(0x1038U, 3U),
+    kCLOCK_PortA  = CLK_GATE_DEFINE(0x1038U, 6U),
+    kCLOCK_PortB  = CLK_GATE_DEFINE(0x1038U, 7U),
+    kCLOCK_PortC  = CLK_GATE_DEFINE(0x1038U, 8U),
+    kCLOCK_PortD  = CLK_GATE_DEFINE(0x1038U, 9U),
+    kCLOCK_PortE  = CLK_GATE_DEFINE(0x1038U, 10U),
+    kCLOCK_PortF  = CLK_GATE_DEFINE(0x1038U, 11U),
+    kCLOCK_PortG  = CLK_GATE_DEFINE(0x1038U, 12U),
+    kCLOCK_PortH  = CLK_GATE_DEFINE(0x1038U, 13U),
+    kCLOCK_PortI  = CLK_GATE_DEFINE(0x1038U, 14U),
+    kCLOCK_Rtc0   = CLK_GATE_DEFINE(0x1038U, 16U),
+    kCLOCK_Rtcreg = CLK_GATE_DEFINE(0x1038U, 17U),
+    kCLOCK_Xbar   = CLK_GATE_DEFINE(0x1038U, 21U),
+    kCLOCK_Tmr0   = CLK_GATE_DEFINE(0x1038U, 23U),
+    kCLOCK_Tmr1   = CLK_GATE_DEFINE(0x1038U, 24U),
+    kCLOCK_Tmr2   = CLK_GATE_DEFINE(0x1038U, 25U),
+    kCLOCK_Tmr3   = CLK_GATE_DEFINE(0x1038U, 26U),
+
+    kCLOCK_Ftf0    = CLK_GATE_DEFINE(0x103CU, 0U),
+    kCLOCK_Dmamux0 = CLK_GATE_DEFINE(0x103CU, 1U),
+    kCLOCK_Rnga0   = CLK_GATE_DEFINE(0x103CU, 9U),
+    kCLOCK_Lpuart0 = CLK_GATE_DEFINE(0x103CU, 10U),
+    kCLOCK_Adc0    = CLK_GATE_DEFINE(0x103CU, 11U),
+    kCLOCK_Pit0    = CLK_GATE_DEFINE(0x103CU, 13U),
+    kCLOCK_Pit1    = CLK_GATE_DEFINE(0x103CU, 14U),
+    kCLOCK_Afe0    = CLK_GATE_DEFINE(0x103CU, 16U),
+    kCLOCK_Crc0    = CLK_GATE_DEFINE(0x103CU, 20U),
+    kCLOCK_Pdb0    = CLK_GATE_DEFINE(0x103CU, 22U),
+    kCLOCK_PortJ   = CLK_GATE_DEFINE(0x103CU, 23U),
+    kCLOCK_PortK   = CLK_GATE_DEFINE(0x103CU, 24U),
+    kCLOCK_PortL   = CLK_GATE_DEFINE(0x103CU, 25U),
+    kCLOCK_PortM   = CLK_GATE_DEFINE(0x103CU, 26U),
+    kCLOCK_Lptmr0  = CLK_GATE_DEFINE(0x103CU, 28U),
+    kCLOCK_Lptmr1  = CLK_GATE_DEFINE(0x103CU, 29U),
+
+    kCLOCK_Sysmpu0 = CLK_GATE_DEFINE(0x1040U, 0U),
+    kCLOCK_Dma0    = CLK_GATE_DEFINE(0x1040U, 1U),
+    kCLOCK_Cau0    = CLK_GATE_DEFINE(0x1040U, 2U),
+} clock_ip_name_t;
+
+/*!@brief SIM configuration structure for clock setting. */
+typedef struct _sim_clock_config
+{
+    uint8_t pllFllSel; /*!< PLL/FLL/IRC48M selection.    */
+    uint8_t er32kSrc;  /*!< ERCLK32K source selection.   */
+    uint32_t clkdiv1;  /*!< SIM_CLKDIV1.                 */
+} sim_clock_config_t;
+
+/*! @brief OSC work mode. */
+typedef enum _osc_mode
+{
+    kOSC_ModeExt = 0U, /*!< Use an external clock.   */
+#if (defined(MCG_C2_EREFS_MASK) && !(defined(MCG_C2_EREFS0_MASK)))
+    kOSC_ModeOscLowPower = MCG_C2_EREFS_MASK, /*!< Oscillator low power. */
+#else
+    kOSC_ModeOscLowPower = MCG_C2_EREFS0_MASK, /*!< Oscillator low power. */
+#endif
+    kOSC_ModeOscHighGain = 0U
+#if (defined(MCG_C2_EREFS_MASK) && !(defined(MCG_C2_EREFS0_MASK)))
+                           | MCG_C2_EREFS_MASK
+#else
+                           | MCG_C2_EREFS0_MASK
+#endif
+#if (defined(MCG_C2_HGO_MASK) && !(defined(MCG_C2_HGO0_MASK)))
+                           | MCG_C2_HGO_MASK, /*!< Oscillator high gain. */
+#else
+                           | MCG_C2_HGO0_MASK, /*!< Oscillator high gain. */
+#endif
+} osc_mode_t;
+
+/*! @brief Oscillator capacitor load setting.*/
+enum _osc_cap_load
+{
+    kOSC_Cap2P  = OSC_CR_SC2P_MASK, /*!< 2  pF capacitor load */
+    kOSC_Cap4P  = OSC_CR_SC4P_MASK, /*!< 4  pF capacitor load */
+    kOSC_Cap8P  = OSC_CR_SC8P_MASK, /*!< 8  pF capacitor load */
+    kOSC_Cap16P = OSC_CR_SC16P_MASK /*!< 16 pF capacitor load */
+};
+
+/*! @brief OSCERCLK enable mode. */
+enum _oscer_enable_mode
+{
+    kOSC_ErClkEnable       = OSC_CR_ERCLKEN_MASK, /*!< Enable.              */
+    kOSC_ErClkEnableInStop = OSC_CR_EREFSTEN_MASK /*!< Enable in stop mode. */
+};
+
+/*! @brief OSC configuration for OSCERCLK. */
+typedef struct _oscer_config
+{
+    uint8_t enableMode; /*!< OSCERCLK enable mode. OR'ed value of @ref _oscer_enable_mode. */
+
+} oscer_config_t;
+
+/*!
+ * @brief OSC Initialization Configuration Structure
+ *
+ * Defines the configuration data structure to initialize the OSC.
+ * When porting to a new board, set the following members
+ * according to the board setting:
+ * 1. freq: The external frequency.
+ * 2. workMode: The OSC module mode.
+ */
+typedef struct _osc_config
+{
+    uint32_t freq;              /*!< External clock frequency.    */
+    uint8_t capLoad;            /*!< Capacitor load setting.      */
+    osc_mode_t workMode;        /*!< OSC work mode setting.       */
+    oscer_config_t oscerConfig; /*!< Configuration for OSCERCLK.  */
+} osc_config_t;
+
+/*! @brief MCG FLL reference clock source select. */
+typedef enum _mcg_fll_src
+{
+    kMCG_FllSrcExternal, /*!< External reference clock is selected          */
+    kMCG_FllSrcInternal  /*!< The slow internal reference clock is selected */
+} mcg_fll_src_t;
+
+/*! @brief MCG internal reference clock select */
+typedef enum _mcg_irc_mode
+{
+    kMCG_IrcSlow, /*!< Slow internal reference clock selected */
+    kMCG_IrcFast  /*!< Fast internal reference clock selected */
+} mcg_irc_mode_t;
+
+/*! @brief MCG DCO Maximum Frequency with 32.768 kHz Reference */
+typedef enum _mcg_dmx32
+{
+    kMCG_Dmx32Default, /*!< DCO has a default range of 25% */
+    kMCG_Dmx32Fine     /*!< DCO is fine-tuned for maximum frequency with 32.768 kHz reference */
+} mcg_dmx32_t;
+
+/*! @brief MCG DCO range select */
+typedef enum _mcg_drs
+{
+    kMCG_DrsLow,     /*!< Low frequency range       */
+    kMCG_DrsMid,     /*!< Mid frequency range       */
+    kMCG_DrsMidHigh, /*!< Mid-High frequency range  */
+    kMCG_DrsHigh     /*!< High frequency range      */
+} mcg_drs_t;
+
+/*! @brief MCG PLL reference clock select */
+typedef enum _mcg_pll_ref_src
+{
+    kMCG_PllRefRtc,   /*!< Selects 32k RTC oscillator.                         */
+    kMCG_PllRefIrc,   /*!< Selects 32k IRC.                                    */
+    kMCG_PllRefFllRef /*!< Selects FLL reference clock, the clock after FRDIV. */
+} mcg_pll_ref_src_t;
+
+/*! @brief MCGOUT clock source. */
+typedef enum _mcg_clkout_src
+{
+    kMCG_ClkOutSrcOut,      /*!< Output of the FLL is selected (reset default)  */
+    kMCG_ClkOutSrcInternal, /*!< Internal reference clock is selected           */
+    kMCG_ClkOutSrcExternal, /*!< External reference clock is selected           */
+} mcg_clkout_src_t;
+
+/*! @brief MCG Automatic Trim Machine Select */
+typedef enum _mcg_atm_select
+{
+    kMCG_AtmSel32k, /*!< 32 kHz Internal Reference Clock selected  */
+    kMCG_AtmSel4m   /*!< 4 MHz Internal Reference Clock selected   */
+} mcg_atm_select_t;
+
+/*! @brief MCG OSC Clock Select */
+typedef enum _mcg_oscsel
+{
+    kMCG_OscselOsc, /*!< Selects System Oscillator (OSCCLK) */
+    kMCG_OscselRtc, /*!< Selects 32 kHz RTC Oscillator      */
+} mcg_oscsel_t;
+
+/*! @brief MCG PLLCS select */
+typedef enum _mcg_pll_clk_select
+{
+    kMCG_PllClkSelPll0, /*!< PLL0 output clock is selected  */
+    kMCG_PllClkSelPll1  /* PLL1 output clock is selected    */
+} mcg_pll_clk_select_t;
+
+/*! @brief MCG clock monitor mode. */
+typedef enum _mcg_monitor_mode
+{
+    kMCG_MonitorNone, /*!< Clock monitor is disabled.         */
+    kMCG_MonitorInt,  /*!< Trigger interrupt when clock lost. */
+    kMCG_MonitorReset /*!< System reset when clock lost.      */
+} mcg_monitor_mode_t;
+
+/*! @brief MCG status. Enumeration _mcg_status */
+enum
+{
+    kStatus_MCG_ModeUnreachable = MAKE_STATUS(kStatusGroup_MCG, 0U),       /*!< Can't switch to target mode. */
+    kStatus_MCG_ModeInvalid     = MAKE_STATUS(kStatusGroup_MCG, 1U),       /*!< Current mode invalid for the specific
+                                                                               function. */
+    kStatus_MCG_AtmBusClockInvalid    = MAKE_STATUS(kStatusGroup_MCG, 2U), /*!< Invalid bus clock for ATM. */
+    kStatus_MCG_AtmDesiredFreqInvalid = MAKE_STATUS(kStatusGroup_MCG, 3U), /*!< Invalid desired frequency for ATM. */
+    kStatus_MCG_AtmIrcUsed            = MAKE_STATUS(kStatusGroup_MCG, 4U), /*!< IRC is used when using ATM. */
+    kStatus_MCG_AtmHardwareFail       = MAKE_STATUS(kStatusGroup_MCG, 5U), /*!< Hardware fail occurs during ATM. */
+    kStatus_MCG_SourceUsed            = MAKE_STATUS(kStatusGroup_MCG, 6U)  /*!< Can't change the clock source because
+                                                                               it is in use. */
+};
+
+/*! @brief MCG status flags. Enumeration _mcg_status_flags_t */
+enum
+{
+    kMCG_Osc0LostFlag   = (1U << 0U), /*!< OSC0 lost.         */
+    kMCG_Osc0InitFlag   = (1U << 1U), /*!< OSC0 crystal initialized. */
+    kMCG_RtcOscLostFlag = (1U << 4U), /*!< RTC OSC lost.      */
+    kMCG_Pll0LostFlag   = (1U << 5U), /*!< PLL0 lost.         */
+    kMCG_Pll0LockFlag   = (1U << 6U), /*!< PLL0 locked.       */
+};
+
+/*! @brief MCG internal reference clock (MCGIRCLK) enable mode definition. Enumeration _mcg_irclk_enable_mode */
+enum
+{
+    kMCG_IrclkEnable       = MCG_C1_IRCLKEN_MASK, /*!< MCGIRCLK enable.              */
+    kMCG_IrclkEnableInStop = MCG_C1_IREFSTEN_MASK /*!< MCGIRCLK enable in stop mode. */
+};
+
+/*! @brief MCG PLL clock enable mode definition. Enumeration _mcg_pll_enable_mode */
+enum
+{
+    kMCG_PllEnableIndependent = MCG_C5_PLLCLKEN0_MASK, /*!< MCGPLLCLK enable independent of the
+                                                           MCG clock mode. Generally, the PLL
+                                                           is disabled in FLL modes
+                                                           (FEI/FBI/FEE/FBE). Setting the PLL clock
+                                                           enable independent, enables the
+                                                           PLL in the FLL modes.          */
+    kMCG_PllEnableInStop = MCG_C5_PLLSTEN0_MASK        /*!< MCGPLLCLK enable in STOP mode. */
+};
+
+/*! @brief MCG mode definitions */
+typedef enum _mcg_mode
+{
+    kMCG_ModeFEI = 0U, /*!< FEI   - FLL Engaged Internal         */
+    kMCG_ModeFBI,      /*!< FBI   - FLL Bypassed Internal        */
+    kMCG_ModeBLPI,     /*!< BLPI  - Bypassed Low Power Internal  */
+    kMCG_ModeFEE,      /*!< FEE   - FLL Engaged External         */
+    kMCG_ModeFBE,      /*!< FBE   - FLL Bypassed External        */
+    kMCG_ModeBLPE,     /*!< BLPE  - Bypassed Low Power External  */
+    kMCG_ModePBE,      /*!< PBE   - PLL Bypassed External        */
+    kMCG_ModePEE,      /*!< PEE   - PLL Engaged External         */
+    kMCG_ModePEI,      /*!< PEI   - PLL Engaged Internal         */
+    kMCG_ModePBI,      /*!< PBI   - PLL Bypassed Internal        */
+    kMCG_ModeError     /*!< Unknown mode                         */
+} mcg_mode_t;
+
+/*! @brief MCG PLL configuration. */
+typedef struct _mcg_pll_config
+{
+    uint8_t enableMode;       /*!< Enable mode. OR'ed value of enumeration _mcg_pll_enable_mode. */
+    mcg_pll_ref_src_t refSrc; /*!< PLL reference clock source. */
+    uint8_t frdiv;            /*!< FLL reference clock divider. */
+} mcg_pll_config_t;
+
+/*! @brief MCG mode change configuration structure
+ *
+ * When porting to a new board, set the following members
+ * according to the board setting:
+ * 1. frdiv: If the FLL uses the external reference clock, set this
+ *    value to ensure that the external reference clock divided by frdiv is
+ *    in the 31.25 kHz to 39.0625 kHz range.
+ * 2. The PLL reference clock divider PRDIV: PLL reference clock frequency after
+ *    PRDIV should be in the FSL_FEATURE_MCG_PLL_REF_MIN to
+ *    FSL_FEATURE_MCG_PLL_REF_MAX range.
+ */
+typedef struct _mcg_config
+{
+    mcg_mode_t mcgMode; /*!< MCG mode.                   */
+
+    /* ----------------------- MCGIRCCLK settings ------------------------ */
+    uint8_t irclkEnableMode; /*!< MCGIRCLK enable mode.       */
+    mcg_irc_mode_t ircs;     /*!< Source, MCG_C2[IRCS].       */
+    uint8_t fcrdiv;          /*!< Divider, MCG_SC[FCRDIV].    */
+
+    /* ------------------------ MCG FLL settings ------------------------- */
+    uint8_t frdiv;       /*!< Divider MCG_C1[FRDIV].      */
+    mcg_drs_t drs;       /*!< DCO range MCG_C4[DRST_DRS]. */
+    mcg_dmx32_t dmx32;   /*!< MCG_C4[DMX32].              */
+    mcg_oscsel_t oscsel; /*!< OSC select MCG_C7[OSCSEL].  */
+
+    /* ------------------------ MCG PLL settings ------------------------- */
+    mcg_pll_config_t pll0Config; /*!< MCGPLL0CLK configuration.   */
+
+} mcg_config_t;
+
+/*******************************************************************************
+ * API
+ ******************************************************************************/
+
+#if defined(__cplusplus)
+extern "C" {
+#endif /* __cplusplus */
+
+/*!
+ * @brief Enable the clock for specific IP.
+ *
+ * @param name  Which clock to enable, see \ref clock_ip_name_t.
+ */
+static inline void CLOCK_EnableClock(clock_ip_name_t name)
+{
+    uint32_t regAddr = SIM_BASE + CLK_GATE_ABSTRACT_REG_OFFSET((uint32_t)name);
+    (*(volatile uint32_t *)regAddr) |= (1UL << CLK_GATE_ABSTRACT_BITS_SHIFT((uint32_t)name));
+}
+
+/*!
+ * @brief Disable the clock for specific IP.
+ *
+ * @param name  Which clock to disable, see \ref clock_ip_name_t.
+ */
+static inline void CLOCK_DisableClock(clock_ip_name_t name)
+{
+    uint32_t regAddr = SIM_BASE + CLK_GATE_ABSTRACT_REG_OFFSET((uint32_t)name);
+    (*(volatile uint32_t *)regAddr) &= ~(1UL << CLK_GATE_ABSTRACT_BITS_SHIFT((uint32_t)name));
+}
+
+/*!
+ * @brief Set ERCLK32K source.
+ *
+ * @param src The value to set ERCLK32K clock source.
+ */
+static inline void CLOCK_SetEr32kClock(uint32_t src)
+{
+    SIM->SOPT1 = ((SIM->SOPT1 & ~SIM_SOPT1_OSC32KSEL_MASK) | SIM_SOPT1_OSC32KSEL(src));
+}
+
+/*!
+ * @brief Set LPUART clock source.
+ *
+ * @param src The value to set LPUART clock source.
+ */
+static inline void CLOCK_SetLpuartClock(uint32_t src)
+{
+    SIM->CTRL_REG = ((SIM->CTRL_REG & ~SIM_CTRL_REG_LPUARTSRC_MASK) | SIM_CTRL_REG_LPUARTSRC(src));
+}
+
+/*!
+ * @brief Set XBAR clock source.
+ *
+ * @param src The value to set XBAR clock source.
+ */
+static inline void CLOCK_SetXbarClock(uint32_t src)
+{
+    SIM->CTRL_REG = ((SIM->CTRL_REG & ~SIM_CTRL_REG_XBARCLKOUT_MASK) | SIM_CTRL_REG_XBARCLKOUT(src));
+}
+
+/*!
+ * @brief Set the clock selection of AFECLKSEL.
+ *
+ * @param src The value to set AFECLKSEL clock source.
+ */
+static inline void CLOCK_SetAfeClkSrc(uint32_t src)
+{
+    SIM->MISC_CTL = ((SIM->MISC_CTL & ~SIM_MISC_CTL_AFECLKSEL_MASK) | SIM_MISC_CTL_AFECLKSEL(src));
+}
+
+/*!
+ * @brief Set PLLFLLSEL clock source.
+ *
+ * @param src The value to set PLLFLLSEL clock source.
+ */
+static inline void CLOCK_SetPllFllSelClock(uint32_t src)
+{
+    SIM->CTRL_REG = ((SIM->CTRL_REG & ~SIM_CTRL_REG_PLLFLLSEL_MASK) | SIM_CTRL_REG_PLLFLLSEL(src));
+}
+
+/*!
+ * @brief Set CLKOUT source.
+ *
+ * @param src The value to set CLKOUT source.
+ */
+static inline void CLOCK_SetClkOutClock(uint32_t src)
+{
+    SIM->CTRL_REG = ((SIM->CTRL_REG & ~SIM_CTRL_REG_CLKOUT_MASK) | SIM_CTRL_REG_CLKOUT(src));
+}
+
+/*!
+ * @brief Set ADC trigger clock source.
+ *
+ * @param src The value to set ADC trigger clock source.
+ */
+static inline void CLOCK_SetAdcTriggerClock(uint32_t src)
+{
+    SIM->CTRL_REG = ((SIM->CTRL_REG & ~SIM_CTRL_REG_ADCTRGSEL_MASK) | SIM_CTRL_REG_ADCTRGSEL(src));
+}
+
+/*!
+ * @brief System clock divider
+ *
+ * Set the SIM_CLKDIV1[OUTDIV1], SIM_CLKDIV1[OUTDIV2], SIM_CLKDIV1[OUTDIV3], SIM_CLKDIV1[OUTDIV4].
+ *
+ * @param sysClk System clock divider value.
+ *
+ * @param busClk Bus clock divider value.
+ *
+ * @param flashClk Flash clock mode value.
+ */
+static inline void CLOCK_SetOutDiv(uint32_t sysClk, uint32_t busClk, uint32_t flashClk)
+{
+    SIM->CLKDIV1 = SIM_CLKDIV1_CLKDIVSYS(sysClk) | SIM_CLKDIV1_CLKDIVBUS(busClk) | SIM_CLKDIV1_FLASHCLKMODE(flashClk);
+}
+
+/*!
+ * @brief Gets the clock frequency for AFE module.
+ *
+ * This function checks the current mode configurations in MISC_CTL register.
+ *
+ * @return Clock frequency value in Hertz
+ */
+uint32_t CLOCK_GetAfeFreq(void);
+
+/*!
+ * @brief Gets the clock frequency for a specific clock name.
+ *
+ * This function checks the current clock configurations and then calculates
+ * the clock frequency for a specific clock name defined in clock_name_t.
+ * The MCG must be properly configured before using this function.
+ *
+ * @param clockName Clock names defined in clock_name_t
+ * @return Clock frequency value in Hertz
+ */
+uint32_t CLOCK_GetFreq(clock_name_t clockName);
+
+/*!
+ * @brief Get the core clock or system clock frequency.
+ *
+ * @return Clock frequency in Hz.
+ */
+uint32_t CLOCK_GetCoreSysClkFreq(void);
+
+/*!
+ * @brief Get the platform clock frequency.
+ *
+ * @return Clock frequency in Hz.
+ */
+uint32_t CLOCK_GetPlatClkFreq(void);
+
+/*!
+ * @brief Get the bus clock frequency.
+ *
+ * @return Clock frequency in Hz.
+ */
+uint32_t CLOCK_GetBusClkFreq(void);
+
+/*!
+ * @brief Get the flash clock frequency.
+ *
+ * @return Clock frequency in Hz.
+ */
+uint32_t CLOCK_GetFlashClkFreq(void);
+
+/*!
+ * @brief Get the output clock frequency selected by SIM[PLLFLLSEL].
+ *
+ * @return Clock frequency in Hz.
+ */
+uint32_t CLOCK_GetPllFllSelClkFreq(void);
+
+/*!
+ * @brief Get the external reference 32K clock frequency (ERCLK32K).
+ *
+ * @return Clock frequency in Hz.
+ */
+uint32_t CLOCK_GetEr32kClkFreq(void);
+
+/*!
+ * @brief Get the OSC0 external reference clock frequency (OSC0ERCLK).
+ *
+ * @return Clock frequency in Hz.
+ */
+uint32_t CLOCK_GetOsc0ErClkFreq(void);
+
+/*!
+ * @brief Set the clock configure in SIM module.
+ *
+ * This function sets system layer clock settings in SIM module.
+ *
+ * @param config Pointer to the configure structure.
+ */
+void CLOCK_SetSimConfig(sim_clock_config_t const *config);
+
+/*!
+ * @brief Set the system clock dividers in SIM to safe value.
+ *
+ * The system level clocks (core clock, bus clock, flexbus clock and flash clock)
+ * must be in allowed ranges. During MCG clock mode switch, the MCG output clock
+ * changes then the system level clocks may be out of range. This function could
+ * be used before MCG mode change, to make sure system level clocks are in allowed
+ * range.
+ */
+static inline void CLOCK_SetSimSafeDivs(void)
+{
+    SIM->CLKDIV1 = 0x03000000U;
+}
+
+/*! @name MCG frequency functions. */
+/*@{*/
+
+/*!
+ * @brief Gets the MCG output clock (MCGOUTCLK) frequency.
+ *
+ * This function gets the MCG output clock frequency in Hz based on the current MCG
+ * register value.
+ *
+ * @return The frequency of MCGOUTCLK.
+ */
+uint32_t CLOCK_GetOutClkFreq(void);
+
+/*!
+ * @brief Gets the MCG FLL clock (MCGFLLCLK) frequency.
+ *
+ * This function gets the MCG FLL clock frequency in Hz based on the current MCG
+ * register value. The FLL is enabled in FEI/FBI/FEE/FBE mode and
+ * disabled in low power state in other modes.
+ *
+ * @return The frequency of MCGFLLCLK.
+ */
+uint32_t CLOCK_GetFllFreq(void);
+
+/*!
+ * @brief Gets the MCG internal reference clock (MCGIRCLK) frequency.
+ *
+ * This function gets the MCG internal reference clock frequency in Hz based
+ * on the current MCG register value.
+ *
+ * @return The frequency of MCGIRCLK.
+ */
+uint32_t CLOCK_GetInternalRefClkFreq(void);
+
+/*!
+ * @brief Gets the MCG fixed frequency clock (MCGFFCLK) frequency.
+ *
+ * This function gets the MCG fixed frequency clock frequency in Hz based
+ * on the current MCG register value.
+ *
+ * @return The frequency of MCGFFCLK.
+ */
+uint32_t CLOCK_GetFixedFreqClkFreq(void);
+
+/*!
+ * @brief Gets the MCG PLL0 clock (MCGPLL0CLK) frequency.
+ *
+ * This function gets the MCG PLL0 clock frequency in Hz based on the current MCG
+ * register value.
+ *
+ * @return The frequency of MCGPLL0CLK.
+ */
+uint32_t CLOCK_GetPll0Freq(void);
+
+/*@}*/
+
+/*! @name MCG clock configuration. */
+/*@{*/
+
+/*!
+ * @brief Enables or disables the MCG low power.
+ *
+ * Enabling the MCG low power disables the PLL and FLL in bypass modes. In other words,
+ * in FBE and PBE modes, enabling low power sets the MCG to BLPE mode. In FBI and
+ * PBI modes, enabling low power sets the MCG to BLPI mode.
+ * When disabling the MCG low power, the PLL or FLL are enabled based on MCG settings.
+ *
+ * @param enable True to enable MCG low power, false to disable MCG low power.
+ */
+static inline void CLOCK_SetLowPowerEnable(bool enable)
+{
+    if (enable)
+    {
+        MCG->C2 |= MCG_C2_LP_MASK;
+    }
+    else
+    {
+        MCG->C2 &= ~(uint8_t)MCG_C2_LP_MASK;
+    }
+}
+
+/*!
+ * @brief Configures the Internal Reference clock (MCGIRCLK).
+ *
+ * This function sets the \c MCGIRCLK base on parameters. It also selects the IRC
+ * source. If the fast IRC is used, this function sets the fast IRC divider.
+ * This function also sets whether the \c MCGIRCLK is enabled in stop mode.
+ * Calling this function in FBI/PBI/BLPI modes may change the system clock. As a result,
+ * using the function in these modes it is not allowed.
+ *
+ * @param enableMode MCGIRCLK enable mode, OR'ed value of the enumeration _mcg_irclk_enable_mode.
+ * @param ircs       MCGIRCLK clock source, choose fast or slow.
+ * @param fcrdiv     Fast IRC divider setting (\c FCRDIV).
+ * @retval kStatus_MCG_SourceUsed Because the internal reference clock is used as a clock source,
+ * the configuration should not be changed. Otherwise, a glitch occurs.
+ * @retval kStatus_Success MCGIRCLK configuration finished successfully.
+ */
+status_t CLOCK_SetInternalRefClkConfig(uint8_t enableMode, mcg_irc_mode_t ircs, uint8_t fcrdiv);
+
+/*!
+ * @brief Selects the MCG external reference clock.
+ *
+ * Selects the MCG external reference clock source, changes the MCG_C7[OSCSEL],
+ * and waits for the clock source to be stable. Because the external reference
+ * clock should not be changed in FEE/FBE/BLPE/PBE/PEE modes, do not call this function in these modes.
+ *
+ * @param oscsel MCG external reference clock source, MCG_C7[OSCSEL].
+ * @retval kStatus_MCG_SourceUsed Because the external reference clock is used as a clock source,
+ * the configuration should not be changed. Otherwise, a glitch occurs.
+ * @retval kStatus_Success External reference clock set successfully.
+ */
+status_t CLOCK_SetExternalRefClkConfig(mcg_oscsel_t oscsel);
+
+/*!
+ * @brief Set the FLL external reference clock divider value.
+ *
+ * Sets the FLL external reference clock divider value, the register MCG_C1[FRDIV].
+ *
+ * @param frdiv The FLL external reference clock divider value, MCG_C1[FRDIV].
+ */
+static inline void CLOCK_SetFllExtRefDiv(uint8_t frdiv)
+{
+    MCG->C1 = (uint8_t)((MCG->C1 & ~MCG_C1_FRDIV_MASK) | MCG_C1_FRDIV(frdiv));
+}
+
+/*!
+ * @brief Enables the PLL0 in FLL mode.
+ *
+ * This function sets us the PLL0 in FLL mode and reconfigures
+ * the PLL0. Ensure that the PLL reference
+ * clock is enabled before calling this function and that the PLL0 is not used as a clock source.
+ * The function CLOCK_CalcPllDiv gets the correct PLL
+ * divider values.
+ *
+ * @param config Pointer to the configuration structure.
+ */
+void CLOCK_EnablePll0(mcg_pll_config_t const *config);
+
+/*!
+ * @brief Disables the PLL0 in FLL mode.
+ *
+ * This function disables the PLL0 in FLL mode. It should be used together with the
+ * @ref CLOCK_EnablePll0.
+ */
+static inline void CLOCK_DisablePll0(void)
+{
+    MCG->C5 &= (uint8_t)(~(MCG_C5_PLLCLKEN0_MASK | MCG_C5_PLLSTEN0_MASK));
+}
+
+/*@}*/
+
+/*! @name MCG clock lock monitor functions. */
+/*@{*/
+
+/*!
+ * @brief Sets the OSC0 clock monitor mode.
+ *
+ * This function sets the OSC0 clock monitor mode. See @ref mcg_monitor_mode_t for details.
+ *
+ * @param mode Monitor mode to set.
+ */
+void CLOCK_SetOsc0MonitorMode(mcg_monitor_mode_t mode);
+
+/*!
+ * @brief Sets the RTC OSC clock monitor mode.
+ *
+ * This function sets the RTC OSC clock monitor mode. See @ref mcg_monitor_mode_t for details.
+ *
+ * @param mode Monitor mode to set.
+ */
+void CLOCK_SetRtcOscMonitorMode(mcg_monitor_mode_t mode);
+
+/*!
+ * @brief Sets the PLL0 clock monitor mode.
+ *
+ * This function sets the PLL0 clock monitor mode. See @ref mcg_monitor_mode_t for details.
+ *
+ * @param mode Monitor mode to set.
+ */
+void CLOCK_SetPll0MonitorMode(mcg_monitor_mode_t mode);
+
+/*!
+ * @brief Gets the MCG status flags.
+ *
+ * This function gets the MCG clock status flags. All status flags are
+ * returned as a logical OR of the enumeration refer to _mcg_status_flags_t. To
+ * check a specific flag, compare the return value with the flag.
+ *
+ * Example:
+ * @code
+ * To check the clock lost lock status of OSC0 and PLL0.
+ * uint32_t mcgFlags;
+ *
+ * mcgFlags = CLOCK_GetStatusFlags();
+ *
+ * if (mcgFlags & kMCG_Osc0LostFlag)
+ * {
+ *     OSC0 clock lock lost. Do something.
+ * }
+ * if (mcgFlags & kMCG_Pll0LostFlag)
+ * {
+ *     PLL0 clock lock lost. Do something.
+ * }
+ * @endcode
+ *
+ * @return  Logical OR value of the enumeration _mcg_status_flags_t.
+ */
+uint32_t CLOCK_GetStatusFlags(void);
+
+/*!
+ * @brief Clears the MCG status flags.
+ *
+ * This function clears the MCG clock lock lost status. The parameter is a logical
+ * OR value of the flags to clear. See the enumeration _mcg_status_flags_t.
+ *
+ * Example:
+ * @code
+ * To clear the clock lost lock status flags of OSC0 and PLL0.
+ *
+ * CLOCK_ClearStatusFlags(kMCG_Osc0LostFlag | kMCG_Pll0LostFlag);
+ * @endcode
+ *
+ * @param mask The status flags to clear. This is a logical OR of members of the
+ *             enumeration _mcg_status_flags_t.
+ */
+void CLOCK_ClearStatusFlags(uint32_t mask);
+
+/*@}*/
+
+/*!
+ * @name OSC configuration
+ * @{
+ */
+
+/*!
+ * @brief Configures the OSC external reference clock (OSCERCLK).
+ *
+ * This function configures the OSC external reference clock (OSCERCLK).
+ * This is an example to enable the OSCERCLK in normal and stop modes and also set
+ * the output divider to 1:
+ *
+   @code
+   oscer_config_t config =
+   {
+       .enableMode = kOSC_ErClkEnable | kOSC_ErClkEnableInStop,
+       .erclkDiv   = 1U,
+   };
+
+   OSC_SetExtRefClkConfig(OSC, &config);
+   @endcode
+ *
+ * @param base   OSC peripheral address.
+ * @param config Pointer to the configuration structure.
+ */
+static inline void OSC_SetExtRefClkConfig(OSC_Type *base, oscer_config_t const *config)
+{
+    uint8_t reg = base->CR;
+
+    reg &= (uint8_t)(~(OSC_CR_ERCLKEN_MASK | OSC_CR_EREFSTEN_MASK));
+    reg |= config->enableMode;
+
+    base->CR = reg;
+}
+
+/*!
+ * @brief Sets the capacitor load configuration for the oscillator.
+ *
+ * This function sets the specified capacitors configuration for the oscillator.
+ * This should be done in the early system level initialization function call
+ * based on the system configuration.
+ *
+ * @param base   OSC peripheral address.
+ * @param capLoad OR'ed value for the capacitor load option, see \ref _osc_cap_load.
+ *
+ * Example:
+   @code
+   To enable only 2 pF and 8 pF capacitor load, please use like this.
+   OSC_SetCapLoad(OSC, kOSC_Cap2P | kOSC_Cap8P);
+   @endcode
+ */
+static inline void OSC_SetCapLoad(OSC_Type *base, uint8_t capLoad)
+{
+    uint8_t reg = base->CR;
+
+    reg &= (uint8_t)(~(OSC_CR_SC2P_MASK | OSC_CR_SC4P_MASK | OSC_CR_SC8P_MASK | OSC_CR_SC16P_MASK));
+    reg |= capLoad;
+
+    base->CR = reg;
+}
+
+/*!
+ * @brief Initializes the OSC0.
+ *
+ * This function initializes the OSC0 according to the board configuration.
+ *
+ * @param  config Pointer to the OSC0 configuration structure.
+ */
+void CLOCK_InitOsc0(osc_config_t const *config);
+
+/*!
+ * @brief Deinitializes the OSC0.
+ *
+ * This function deinitializes the OSC0.
+ */
+void CLOCK_DeinitOsc0(void);
+
+/* @} */
+
+/*!
+ * @name External clock frequency
+ * @{
+ */
+
+/*!
+ * @brief Sets the XTAL0 frequency based on board settings.
+ *
+ * @param freq The XTAL0/EXTAL0 input clock frequency in Hz.
+ */
+static inline void CLOCK_SetXtal0Freq(uint32_t freq)
+{
+    g_xtal0Freq = freq;
+}
+
+/*!
+ * @brief Sets the XTAL32/RTC_CLKIN frequency based on board settings.
+ *
+ * @param freq The XTAL32/EXTAL32/RTC_CLKIN input clock frequency in Hz.
+ */
+static inline void CLOCK_SetXtal32Freq(uint32_t freq)
+{
+    g_xtal32Freq = freq;
+}
+/* @} */
+
+/*!
+ * @name IRCs frequency
+ * @{
+ */
+
+/*!
+ * @brief Set the Slow IRC frequency based on the trimmed value
+ *
+ * @param freq The Slow IRC frequency input clock frequency in Hz.
+ */
+void CLOCK_SetSlowIrcFreq(uint32_t freq);
+
+/*!
+ * @brief Set the Fast IRC frequency based on the trimmed value
+ *
+ * @param freq The Fast IRC frequency input clock frequency in Hz.
+ */
+void CLOCK_SetFastIrcFreq(uint32_t freq);
+/* @} */
+
+/*!
+ * @name MCG auto-trim machine.
+ * @{
+ */
+
+/*!
+ * @brief Auto trims the internal reference clock.
+ *
+ * This function trims the internal reference clock by using the external clock. If
+ * successful, it returns the kStatus_Success and the frequency after
+ * trimming is received in the parameter @p actualFreq. If an error occurs,
+ * the error code is returned.
+ *
+ * @param extFreq      External clock frequency, which should be a bus clock.
+ * @param desireFreq   Frequency to trim to.
+ * @param actualFreq   Actual frequency after trimming.
+ * @param atms         Trim fast or slow internal reference clock.
+ * @retval kStatus_Success ATM success.
+ * @retval kStatus_MCG_AtmBusClockInvalid The bus clock is not in allowed range for the ATM.
+ * @retval kStatus_MCG_AtmDesiredFreqInvalid MCGIRCLK could not be trimmed to the desired frequency.
+ * @retval kStatus_MCG_AtmIrcUsed Could not trim because MCGIRCLK is used as a bus clock source.
+ * @retval kStatus_MCG_AtmHardwareFail Hardware fails while trimming.
+ */
+status_t CLOCK_TrimInternalRefClk(uint32_t extFreq, uint32_t desireFreq, uint32_t *actualFreq, mcg_atm_select_t atms);
+/* @} */
+
+/*! @name MCG mode functions. */
+/*@{*/
+
+/*!
+ * @brief Gets the current MCG mode.
+ *
+ * This function checks the MCG registers and determines the current MCG mode.
+ *
+ * @return Current MCG mode or error code; See @ref mcg_mode_t.
+ */
+mcg_mode_t CLOCK_GetMode(void);
+
+/*!
+ * @brief Sets the MCG to FEI mode.
+ *
+ * This function sets the MCG to FEI mode. If setting to FEI mode fails
+ * from the current mode, this function returns an error.
+ *
+ * @param       dmx32  DMX32 in FEI mode.
+ * @param       drs The DCO range selection.
+ * @param       fllStableDelay Delay function to  ensure that the FLL is stable. Passing
+ *              NULL does not cause a delay.
+ * @retval kStatus_MCG_ModeUnreachable Could not switch to the target mode.
+ * @retval kStatus_Success Switched to the target mode successfully.
+ * @note If @p dmx32 is set to kMCG_Dmx32Fine, the slow IRC must not be trimmed
+ * to a frequency above 32768 Hz.
+ */
+status_t CLOCK_SetFeiMode(mcg_dmx32_t dmx32, mcg_drs_t drs, void (*fllStableDelay)(void));
+
+/*!
+ * @brief Sets the MCG to FEE mode.
+ *
+ * This function sets the MCG to FEE mode. If setting to FEE mode fails
+ * from the current mode, this function returns an error.
+ *
+ * @param   frdiv  FLL reference clock divider setting, FRDIV.
+ * @param   dmx32  DMX32 in FEE mode.
+ * @param   drs    The DCO range selection.
+ * @param   fllStableDelay Delay function to make sure FLL is stable. Passing
+ *          NULL does not cause a delay.
+ *
+ * @retval kStatus_MCG_ModeUnreachable Could not switch to the target mode.
+ * @retval kStatus_Success Switched to the target mode successfully.
+ */
+status_t CLOCK_SetFeeMode(uint8_t frdiv, mcg_dmx32_t dmx32, mcg_drs_t drs, void (*fllStableDelay)(void));
+
+/*!
+ * @brief Sets the MCG to FBI mode.
+ *
+ * This function sets the MCG to FBI mode. If setting to FBI mode fails
+ * from the current mode, this function returns an error.
+ *
+ * @param  dmx32  DMX32 in FBI mode.
+ * @param  drs  The DCO range selection.
+ * @param  fllStableDelay Delay function to make sure FLL is stable. If the FLL
+ *         is not used in FBI mode, this parameter can be NULL. Passing
+ *         NULL does not cause a delay.
+ * @retval kStatus_MCG_ModeUnreachable Could not switch to the target mode.
+ * @retval kStatus_Success Switched to the target mode successfully.
+ * @note If @p dmx32 is set to kMCG_Dmx32Fine, the slow IRC must not be trimmed
+ * to frequency above 32768 Hz.
+ */
+status_t CLOCK_SetFbiMode(mcg_dmx32_t dmx32, mcg_drs_t drs, void (*fllStableDelay)(void));
+
+/*!
+ * @brief Sets the MCG to FBE mode.
+ *
+ * This function sets the MCG to FBE mode. If setting to FBE mode fails
+ * from the current mode, this function returns an error.
+ *
+ * @param   frdiv  FLL reference clock divider setting, FRDIV.
+ * @param   dmx32  DMX32 in FBE mode.
+ * @param   drs    The DCO range selection.
+ * @param   fllStableDelay Delay function to make sure FLL is stable. If the FLL
+ *          is not used in FBE mode, this parameter can be NULL. Passing NULL
+ *          does not cause a delay.
+ * @retval kStatus_MCG_ModeUnreachable Could not switch to the target mode.
+ * @retval kStatus_Success Switched to the target mode successfully.
+ */
+status_t CLOCK_SetFbeMode(uint8_t frdiv, mcg_dmx32_t dmx32, mcg_drs_t drs, void (*fllStableDelay)(void));
+
+/*!
+ * @brief Sets the MCG to BLPI mode.
+ *
+ * This function sets the MCG to BLPI mode. If setting to BLPI mode fails
+ * from the current mode, this function returns an error.
+ *
+ * @retval kStatus_MCG_ModeUnreachable Could not switch to the target mode.
+ * @retval kStatus_Success Switched to the target mode successfully.
+ */
+status_t CLOCK_SetBlpiMode(void);
+
+/*!
+ * @brief Sets the MCG to BLPE mode.
+ *
+ * This function sets the MCG to BLPE mode. If setting to BLPE mode fails
+ * from the current mode, this function returns an error.
+ *
+ * @retval kStatus_MCG_ModeUnreachable Could not switch to the target mode.
+ * @retval kStatus_Success Switched to the target mode successfully.
+ */
+status_t CLOCK_SetBlpeMode(void);
+
+/*!
+ * @brief Sets the MCG to PBE mode.
+ *
+ * This function sets the MCG to PBE mode. If setting to PBE mode fails
+ * from the current mode, this function returns an error.
+ *
+ * @param   pllcs  The PLL selection, PLLCS.
+ * @param   config Pointer to the PLL configuration.
+ * @retval kStatus_MCG_ModeUnreachable Could not switch to the target mode.
+ * @retval kStatus_Success Switched to the target mode successfully.
+ *
+ * @note
+ * 1. The parameter \c pllcs selects the PLL. For platforms with
+ * only one PLL, the parameter pllcs is kept for interface compatibility.
+ * 2. The parameter \c config is the PLL configuration structure. On some
+ * platforms,  it is possible to choose the external PLL directly, which renders the
+ * configuration structure not necessary. In this case, pass in NULL.
+ * For example: CLOCK_SetPbeMode(kMCG_OscselOsc, kMCG_PllClkSelExtPll, NULL);
+ */
+status_t CLOCK_SetPbeMode(mcg_pll_clk_select_t pllcs, mcg_pll_config_t const *config);
+
+/*!
+ * @brief Sets the MCG to PEE mode.
+ *
+ * This function sets the MCG to PEE mode.
+ *
+ * @retval kStatus_MCG_ModeUnreachable Could not switch to the target mode.
+ * @retval kStatus_Success Switched to the target mode successfully.
+ *
+ * @note This function only changes the CLKS to use the PLL/FLL output. If the
+ *       PRDIV/VDIV are different than in the PBE mode, set them up
+ *       in PBE mode and wait. When the clock is stable, switch to PEE mode.
+ */
+status_t CLOCK_SetPeeMode(void);
+
+/*!
+ * @brief Sets the MCG to PBI mode.
+ *
+ * This function sets the MCG to PBI mode.
+ *
+ * @retval kStatus_MCG_ModeUnreachable Could not switch to the target mode.
+ * @retval kStatus_Success Switched to the target mode successfully.
+ */
+status_t CLOCK_SetPbiMode(void);
+
+/*!
+ * @brief Sets the MCG to PEI mode.
+ *
+ * This function sets the MCG to PEI mode.
+ *
+ * @retval kStatus_MCG_ModeUnreachable Could not switch to the target mode.
+ * @retval kStatus_Success Switched to the target mode successfully.
+ */
+status_t CLOCK_SetPeiMode(void);
+
+/*!
+ * @brief Switches the MCG to FBE mode from the external mode.
+ *
+ * This function switches the MCG from external modes (PEE/PBE/BLPE/FEE) to the FBE mode quickly.
+ * The external clock is used as the system clock source and PLL is disabled. However,
+ * the FLL settings are not configured. This is a lite function with a small code size, which is useful
+ * during the mode switch. For example, to switch from PEE mode to FEI mode:
+ *
+ * @code
+ * CLOCK_ExternalModeToFbeModeQuick();
+ * CLOCK_SetFeiMode(...);
+ * @endcode
+ *
+ * @retval kStatus_Success Switched successfully.
+ * @retval kStatus_MCG_ModeInvalid If the current mode is not an external mode, do not call this function.
+ */
+status_t CLOCK_ExternalModeToFbeModeQuick(void);
+
+/*!
+ * @brief Switches the MCG to FBI mode from internal modes.
+ *
+ * This function switches the MCG from internal modes (PEI/PBI/BLPI/FEI) to the FBI mode quickly.
+ * The MCGIRCLK is used as the system clock source and PLL is disabled. However,
+ * FLL settings are not configured. This is a lite function with a small code size, which is useful
+ * during the mode switch. For example, to switch from PEI mode to FEE mode:
+ *
+ * @code
+ * CLOCK_InternalModeToFbiModeQuick();
+ * CLOCK_SetFeeMode(...);
+ * @endcode
+ *
+ * @retval kStatus_Success Switched successfully.
+ * @retval kStatus_MCG_ModeInvalid If the current mode is not an internal mode, do not call this function.
+ */
+status_t CLOCK_InternalModeToFbiModeQuick(void);
+
+/*!
+ * @brief Sets the MCG to FEI mode during system boot up.
+ *
+ * This function sets the MCG to FEI mode from the reset mode. It can also be used to
+ * set up MCG during system boot up.
+ *
+ * @param  dmx32  DMX32 in FEI mode.
+ * @param  drs The DCO range selection.
+ * @param  fllStableDelay Delay function to ensure that the FLL is stable.
+ *
+ * @retval kStatus_MCG_ModeUnreachable Could not switch to the target mode.
+ * @retval kStatus_Success Switched to the target mode successfully.
+ * @note If @p dmx32 is set to kMCG_Dmx32Fine, the slow IRC must not be trimmed
+ * to frequency above 32768 Hz.
+ */
+status_t CLOCK_BootToFeiMode(mcg_dmx32_t dmx32, mcg_drs_t drs, void (*fllStableDelay)(void));
+
+/*!
+ * @brief Sets the MCG to FEE mode during system bootup.
+ *
+ * This function sets MCG to FEE mode from the reset mode. It can also be used to
+ * set up the MCG during system boot up.
+ *
+ * @param   oscsel OSC clock select, OSCSEL.
+ * @param   frdiv  FLL reference clock divider setting, FRDIV.
+ * @param   dmx32  DMX32 in FEE mode.
+ * @param   drs    The DCO range selection.
+ * @param   fllStableDelay Delay function to ensure that the FLL is stable.
+ *
+ * @retval kStatus_MCG_ModeUnreachable Could not switch to the target mode.
+ * @retval kStatus_Success Switched to the target mode successfully.
+ */
+status_t CLOCK_BootToFeeMode(
+    mcg_oscsel_t oscsel, uint8_t frdiv, mcg_dmx32_t dmx32, mcg_drs_t drs, void (*fllStableDelay)(void));
+
+/*!
+ * @brief Sets the MCG to BLPI mode during system boot up.
+ *
+ * This function sets the MCG to BLPI mode from the reset mode. It can also be used to
+ * set up the MCG during system boot up.
+ *
+ * @param  fcrdiv Fast IRC divider, FCRDIV.
+ * @param  ircs   The internal reference clock to select, IRCS.
+ * @param  ircEnableMode  The MCGIRCLK enable mode, OR'ed value of the enumeration _mcg_irclk_enable_mode.
+ *
+ * @retval kStatus_MCG_SourceUsed Could not change MCGIRCLK setting.
+ * @retval kStatus_Success Switched to the target mode successfully.
+ */
+status_t CLOCK_BootToBlpiMode(uint8_t fcrdiv, mcg_irc_mode_t ircs, uint8_t ircEnableMode);
+
+/*!
+ * @brief Sets the MCG to BLPE mode during system boot up.
+ *
+ * This function sets the MCG to BLPE mode from the reset mode. It can also be used to
+ * set up the MCG during system boot up.
+ *
+ * @param  oscsel OSC clock select, MCG_C7[OSCSEL].
+ *
+ * @retval kStatus_MCG_ModeUnreachable Could not switch to the target mode.
+ * @retval kStatus_Success Switched to the target mode successfully.
+ */
+status_t CLOCK_BootToBlpeMode(mcg_oscsel_t oscsel);
+
+/*!
+ * @brief Sets the MCG to PEE mode during system boot up.
+ *
+ * This function sets the MCG to PEE mode from reset mode. It can also be used to
+ * set up the MCG during system boot up.
+ *
+ * @param   oscsel OSC clock select, MCG_C7[OSCSEL].
+ * @param   pllcs  The PLL selection, PLLCS.
+ * @param   config Pointer to the PLL configuration.
+ *
+ * @retval kStatus_MCG_ModeUnreachable Could not switch to the target mode.
+ * @retval kStatus_Success Switched to the target mode successfully.
+ */
+status_t CLOCK_BootToPeeMode(mcg_oscsel_t oscsel, mcg_pll_clk_select_t pllcs, mcg_pll_config_t const *config);
+
+/*!
+ * @brief Sets the MCG to PEI mode during system boot up.
+ *
+ * This function sets the MCG to PEI mode from the reset mode. It can be used to
+ * set up the MCG during system boot up.
+ *
+ * @retval kStatus_MCG_ModeUnreachable Could not switch to the target mode.
+ * @retval kStatus_Success Switched to the target mode successfully.
+ */
+status_t CLOCK_BootToPeiMode(void);
+
+/*!
+ * @brief Sets the MCG to a target mode.
+ *
+ * This function sets MCG to a target mode defined by the configuration
+ * structure. If switching to the target mode fails, this function
+ * chooses the correct path.
+ *
+ * @param  config Pointer to the target MCG mode configuration structure.
+ * @return Return kStatus_Success if switched successfully; Otherwise, it returns an error code _mcg_status.
+ *
+ * @note If the external clock is used in the target mode, ensure that it is
+ * enabled. For example, if the OSC0 is used, set up OSC0 correctly before calling this
+ * function.
+ */
+status_t CLOCK_SetMcgConfig(mcg_config_t const *config);
+
+/*@}*/
+
+#if defined(__cplusplus)
+}
+#endif /* __cplusplus */
+
+/*! @} */
+
+#endif /* _FSL_CLOCK_H_ */