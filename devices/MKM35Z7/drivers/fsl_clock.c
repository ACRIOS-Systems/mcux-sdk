--- conflicted
+++ resolved
@@ -1,2376 +1,2372 @@
-/*
- * Copyright (c) 2015, Freescale Semiconductor, Inc.
-<<<<<<< HEAD
- * Copyright 2016 - 2020,2022 - 2023 NXP
-=======
- * Copyright 2016 - 2020,2022-2023 NXP
->>>>>>> 6f3fd257
- * All rights reserved.
- *
- * SPDX-License-Identifier: BSD-3-Clause
- */
-
-#include "fsl_clock.h"
-
-/*******************************************************************************
- * Definitions
- ******************************************************************************/
-
-/* Component ID definition, used by tools. */
-#ifndef FSL_COMPONENT_ID
-#define FSL_COMPONENT_ID "platform.drivers.clock"
-#endif
-
-/* Macro definition remap workaround. */
-#if (defined(MCG_C2_EREFS_MASK) && !(defined(MCG_C2_EREFS0_MASK)))
-#define MCG_C2_EREFS0_MASK MCG_C2_EREFS_MASK
-#endif
-#if (defined(MCG_C2_HGO_MASK) && !(defined(MCG_C2_HGO0_MASK)))
-#define MCG_C2_HGO0_MASK MCG_C2_HGO_MASK
-#endif
-#if (defined(MCG_C2_RANGE_MASK) && !(defined(MCG_C2_RANGE0_MASK)))
-#define MCG_C2_RANGE0_MASK MCG_C2_RANGE_MASK
-#endif
-#if (defined(MCG_C6_CME_MASK) && !(defined(MCG_C6_CME0_MASK)))
-#define MCG_C6_CME0_MASK MCG_C6_CME_MASK
-#endif
-
-/* PLL fixed multiplier when there is not PRDIV and VDIV. */
-#define PLL_FIXED_MULT (375U)
-/* Max frequency of the reference clock used for internal clock trim. */
-#define TRIM_REF_CLK_MIN (8000000U)
-/* Min frequency of the reference clock used for internal clock trim. */
-#define TRIM_REF_CLK_MAX (16000000U)
-/* Max trim value of fast internal reference clock. */
-#define TRIM_FIRC_MAX (5000000U)
-/* Min trim value of fast internal reference clock. */
-#define TRIM_FIRC_MIN (3000000U)
-/* Max trim value of fast internal reference clock. */
-#define TRIM_SIRC_MAX (39063U)
-/* Min trim value of fast internal reference clock. */
-#define TRIM_SIRC_MIN (31250U)
-
-#define MCG_S_IRCST_VAL         (((uint32_t)MCG->S & (uint32_t)MCG_S_IRCST_MASK) >> (uint32_t)MCG_S_IRCST_SHIFT)
-#define MCG_S_CLKST_VAL         (((uint32_t)MCG->S & (uint32_t)MCG_S_CLKST_MASK) >> (uint32_t)MCG_S_CLKST_SHIFT)
-#define MCG_S_IREFST_VAL        (((uint32_t)MCG->S & (uint32_t)MCG_S_IREFST_MASK) >> (uint32_t)MCG_S_IREFST_SHIFT)
-#define MCG_S_PLLST_VAL         (((uint32_t)MCG->S & (uint32_t)MCG_S_PLLST_MASK) >> (uint32_t)MCG_S_PLLST_SHIFT)
-#define MCG_C1_FRDIV_VAL        ((MCG->C1 & MCG_C1_FRDIV_MASK) >> MCG_C1_FRDIV_SHIFT)
-#define MCG_C2_LP_VAL           (((uint32_t)MCG->C2 & (uint32_t)MCG_C2_LP_MASK) >> (uint32_t)MCG_C2_LP_SHIFT)
-#define MCG_C2_RANGE_VAL        ((MCG->C2 & MCG_C2_RANGE_MASK) >> MCG_C2_RANGE_SHIFT)
-#define MCG_SC_FCRDIV_VAL       ((MCG->SC & MCG_SC_FCRDIV_MASK) >> MCG_SC_FCRDIV_SHIFT)
-#define MCG_S2_PLLCST_VAL       (((uint32_t)MCG->S2 & (uint32_t)MCG_S2_PLLCST_MASK) >> (uint32_t)MCG_S2_PLLCST_SHIFT)
-#define MCG_C7_OSCSEL_VAL       ((MCG->C7 & MCG_C7_OSCSEL_MASK) >> MCG_C7_OSCSEL_SHIFT)
-#define MCG_C4_DMX32_VAL        ((MCG->C4 & MCG_C4_DMX32_MASK) >> MCG_C4_DMX32_SHIFT)
-#define MCG_C4_DRST_DRS_VAL     ((MCG->C4 & MCG_C4_DRST_DRS_MASK) >> MCG_C4_DRST_DRS_SHIFT)
-#define MCG_C7_PLL32KREFSEL_VAL ((MCG->C7 & MCG_C7_PLL32KREFSEL_MASK) >> MCG_C7_PLL32KREFSEL_SHIFT)
-#define MCG_C5_PLLREFSEL0_VAL   ((MCG->C5 & MCG_C5_PLLREFSEL0_MASK) >> MCG_C5_PLLREFSEL0_SHIFT)
-#define MCG_C11_PLLREFSEL1_VAL  ((MCG->C11 & MCG_C11_PLLREFSEL1_MASK) >> MCG_C11_PLLREFSEL1_SHIFT)
-#define MCG_C11_PRDIV1_VAL      ((MCG->C11 & MCG_C11_PRDIV1_MASK) >> MCG_C11_PRDIV1_SHIFT)
-#define MCG_C12_VDIV1_VAL       ((MCG->C12 & MCG_C12_VDIV1_MASK) >> MCG_C12_VDIV1_SHIFT)
-#define MCG_C5_PRDIV0_VAL       ((uint8_t)(MCG->C5 & MCG_C5_PRDIV0_MASK) >> MCG_C5_PRDIV0_SHIFT)
-#define MCG_C6_VDIV0_VAL        ((uint8_t)(MCG->C6 & MCG_C6_VDIV0_MASK) >> MCG_C6_VDIV0_SHIFT)
-
-#define OSC_MODE_MASK (MCG_C2_EREFS0_MASK | MCG_C2_HGO0_MASK | MCG_C2_RANGE0_MASK)
-
-#define SIM_CLKDIV1_CLKDIVSYS_VAL    ((SIM->CLKDIV1 & SIM_CLKDIV1_CLKDIVSYS_MASK) >> SIM_CLKDIV1_CLKDIVSYS_SHIFT)
-#define SIM_CLKDIV1_CLKDIVBUS_VAL    ((SIM->CLKDIV1 & SIM_CLKDIV1_CLKDIVBUS_MASK) >> SIM_CLKDIV1_CLKDIVBUS_SHIFT)
-#define SIM_CLKDIV1_FLASHCLKMODE_VAL ((SIM->CLKDIV1 & SIM_CLKDIV1_FLASHCLKMODE_MASK) >> SIM_CLKDIV1_FLASHCLKMODE_SHIFT)
-#define SIM_SOPT1_OSC32KSEL_VAL      ((SIM->SOPT1 & SIM_SOPT1_OSC32KSEL_MASK) >> SIM_SOPT1_OSC32KSEL_SHIFT)
-#define SIM_CTRL_REG_PLLFLLSEL_VAL   ((SIM->CTRL_REG & SIM_CTRL_REG_PLLFLLSEL_MASK) >> SIM_CTRL_REG_PLLFLLSEL_SHIFT)
-#define SIM_MISC_CTL_AFECLKSEL_VAL   ((SIM->MISC_CTL & SIM_MISC_CTL_AFECLKSEL_MASK) >> SIM_MISC_CTL_AFECLKSEL_SHIFT)
-
-/* MCG_S_CLKST definition. */
-enum _mcg_clkout_stat
-{
-    kMCG_ClkOutStatFll, /* FLL.            */
-    kMCG_ClkOutStatInt, /* Internal clock. */
-    kMCG_ClkOutStatExt, /* External clock. */
-    kMCG_ClkOutStatPll  /* PLL.            */
-};
-
-/* MCG_S_PLLST definition. */
-enum _mcg_pllst
-{
-    kMCG_PllstFll, /* FLL is used. */
-    kMCG_PllstPll  /* PLL is used. */
-};
-
-/*******************************************************************************
- * Variables
- ******************************************************************************/
-
-/* Slow internal reference clock frequency. */
-static uint32_t s_slowIrcFreq = 32768U;
-/* Fast internal reference clock frequency. */
-static uint32_t s_fastIrcFreq = 4000000U;
-
-/* External XTAL0 (OSC0) clock frequency. */
-volatile uint32_t g_xtal0Freq;
-/* External XTAL32K clock frequency. */
-volatile uint32_t g_xtal32Freq;
-
-/*******************************************************************************
- * Prototypes
- ******************************************************************************/
-
-/*!
- * @brief Get the MCG external reference clock frequency.
- *
- * Get the current MCG external reference clock frequency in Hz. It is
- * the frequency select by MCG_C7[OSCSEL]. This is an internal function.
- *
- * @return MCG external reference clock frequency in Hz.
- */
-static uint32_t CLOCK_GetMcgExtClkFreq(void);
-
-/*!
- * @brief Get the MCG FLL external reference clock frequency.
- *
- * Get the current MCG FLL external reference clock frequency in Hz. It is
- * the frequency after by MCG_C1[FRDIV]. This is an internal function.
- *
- * @return MCG FLL external reference clock frequency in Hz.
- */
-static uint32_t CLOCK_GetFllExtRefClkFreq(void);
-
-/*!
- * @brief Get the MCG FLL reference clock frequency.
- *
- * Get the current MCG FLL reference clock frequency in Hz. It is
- * the frequency select by MCG_C1[IREFS]. This is an internal function.
- *
- * @return MCG FLL reference clock frequency in Hz.
- */
-static uint32_t CLOCK_GetFllRefClkFreq(void);
-
-/*!
- * @brief Get the frequency of clock selected by MCG_C2[IRCS].
- *
- * This clock's two output:
- *  1. MCGOUTCLK when MCG_S[CLKST]=0.
- *  2. MCGIRCLK when MCG_C1[IRCLKEN]=1.
- *
- * @return The frequency in Hz.
- */
-static uint32_t CLOCK_GetInternalRefClkSelectFreq(void);
-
-/*!
- * @brief Get the MCG PLL/PLL0 reference clock frequency.
- *
- * Get the current MCG PLL/PLL0 reference clock frequency in Hz.
- * This is an internal function.
- *
- * @return MCG PLL/PLL0 reference clock frequency in Hz.
- */
-static uint32_t CLOCK_GetPll0RefFreq(void);
-
-/*!
- * @brief Calculate the RANGE value base on crystal frequency.
- *
- * To setup external crystal oscillator, must set the register bits RANGE
- * base on the crystal frequency. This function returns the RANGE base on the
- * input frequency. This is an internal function.
- *
- * @param freq Crystal frequency in Hz.
- * @return The RANGE value.
- */
-static uint8_t CLOCK_GetOscRangeFromFreq(uint32_t freq);
-
-#ifndef MCG_USER_CONFIG_FLL_STABLE_DELAY_EN
-/*!
- * @brief Delay function to wait FLL stable.
- *
- * Delay function to wait FLL stable in FEI mode or FEE mode, should wait at least
- * 1ms. Every time changes FLL setting, should wait this time for FLL stable.
- */
-static void CLOCK_FllStableDelay(void);
-#endif
-
-/*******************************************************************************
- * Code
- ******************************************************************************/
-
-#ifndef MCG_USER_CONFIG_FLL_STABLE_DELAY_EN
-static void CLOCK_FllStableDelay(void)
-{
-    /*
-       Should wait at least 1ms. Because in these modes, the core clock is 100MHz
-       at most, so this function could obtain the 1ms delay.
-     */
-    volatile uint32_t i = 30000U;
-    while (0U != (i--))
-    {
-        __NOP();
-    }
-}
-#else  /* With MCG_USER_CONFIG_FLL_STABLE_DELAY_EN defined. */
-/* Once user defines the MCG_USER_CONFIG_FLL_STABLE_DELAY_EN to use their own delay function, they have to
- * create their own CLOCK_FllStableDelay() function in application code. Since the clock functions in this
- * file would call the CLOCK_FllStableDelay() regardless how it is defined.
- */
-extern void CLOCK_FllStableDelay(void);
-#endif /* MCG_USER_CONFIG_FLL_STABLE_DELAY_EN */
-
-static uint32_t CLOCK_GetMcgExtClkFreq(void)
-{
-    uint32_t freq;
-
-    switch (MCG_C7_OSCSEL_VAL)
-    {
-        case 0U:
-            /* Please call CLOCK_SetXtal0Freq base on board setting before using OSC0 clock. */
-            assert(0U != g_xtal0Freq);
-            freq = g_xtal0Freq;
-            break;
-        case 1U:
-            /* Please call CLOCK_SetXtal32Freq base on board setting before using XTAL32K/RTC_CLKIN clock. */
-            assert(0U != g_xtal32Freq);
-            freq = g_xtal32Freq;
-            break;
-        default:
-            freq = 0U;
-            break;
-    }
-
-    return freq;
-}
-
-static uint32_t CLOCK_GetFllExtRefClkFreq(void)
-{
-    /* FllExtRef = McgExtRef / FllExtRefDiv */
-    uint8_t frdiv;
-    uint8_t range;
-    uint8_t oscsel;
-
-    uint32_t freq = CLOCK_GetMcgExtClkFreq();
-
-    frdiv = MCG_C1_FRDIV_VAL;
-    freq >>= frdiv;
-
-    range  = MCG_C2_RANGE_VAL;
-    oscsel = MCG_C7_OSCSEL_VAL;
-
-    /*
-       When should use divider 32, 64, 128, 256, 512, 1024, 1280, 1536.
-       1. MCG_C7[OSCSEL] selects IRC48M.
-       2. MCG_C7[OSCSEL] selects OSC0 and MCG_C2[RANGE] is not 0.
-    */
-    if (((0U != range) && ((uint8_t)kMCG_OscselOsc == oscsel)))
-    {
-        switch (frdiv)
-        {
-            case 0:
-            case 1:
-            case 2:
-            case 3:
-            case 4:
-            case 5:
-                freq >>= 5u;
-                break;
-            case 6:
-                /* 64*20=1280 */
-                freq /= 20u;
-                break;
-            case 7:
-                /* 128*12=1536 */
-                freq /= 12u;
-                break;
-            default:
-                freq = 0u;
-                break;
-        }
-    }
-
-    return freq;
-}
-
-static uint32_t CLOCK_GetInternalRefClkSelectFreq(void)
-{
-    uint32_t freq;
-
-    if ((uint8_t)kMCG_IrcSlow == MCG_S_IRCST_VAL)
-    {
-        /* Slow internal reference clock selected*/
-        freq = s_slowIrcFreq;
-    }
-    else
-    {
-        /* Fast internal reference clock selected*/
-        freq = s_fastIrcFreq >> MCG_SC_FCRDIV_VAL;
-    }
-
-    return freq;
-}
-
-static uint32_t CLOCK_GetFllRefClkFreq(void)
-{
-    uint32_t freq;
-
-    /* If use external reference clock. */
-    if ((uint8_t)kMCG_FllSrcExternal == MCG_S_IREFST_VAL)
-    {
-        freq = CLOCK_GetFllExtRefClkFreq();
-    }
-    /* If use internal reference clock. */
-    else
-    {
-        freq = s_slowIrcFreq;
-    }
-
-    return freq;
-}
-
-static uint32_t CLOCK_GetPll0RefFreq(void)
-{
-    uint32_t freq;
-
-    mcg_pll_ref_src_t pllRefSrc = (mcg_pll_ref_src_t)(uint8_t)MCG_C7_PLL32KREFSEL_VAL;
-
-    switch (pllRefSrc)
-    {
-        case kMCG_PllRefRtc:
-            /* Please call CLOCK_SetXtal32Freq base on board setting before using XTAL32K/RTC_CLKIN clock. */
-            assert(0U != g_xtal32Freq);
-            freq = g_xtal32Freq;
-            break;
-        case kMCG_PllRefIrc:
-            freq = s_slowIrcFreq;
-            break;
-        case kMCG_PllRefFllRef:
-            freq = CLOCK_GetFllExtRefClkFreq();
-            break;
-        default:
-            freq = 0U;
-            break;
-    }
-
-    return freq;
-}
-
-static uint8_t CLOCK_GetOscRangeFromFreq(uint32_t freq)
-{
-    uint8_t range;
-
-    if (freq <= 39063U)
-    {
-        range = 0U;
-    }
-    else if (freq <= 8000000U)
-    {
-        range = 1U;
-    }
-    else
-    {
-        range = 2U;
-    }
-
-    return range;
-}
-
-/*!
- * brief Get the OSC0 external reference clock frequency (OSC0ERCLK).
- *
- * return Clock frequency in Hz.
- */
-uint32_t CLOCK_GetOsc0ErClkFreq(void)
-{
-    uint32_t freq;
-
-    if ((OSC0->CR & OSC_CR_ERCLKEN_MASK) != 0U)
-    {
-        /* Please call CLOCK_SetXtal0Freq base on board setting before using OSC0 clock. */
-        assert(g_xtal0Freq);
-        freq = g_xtal0Freq;
-    }
-    else
-    {
-        freq = 0U;
-    }
-
-    return freq;
-}
-
-/*!
- * brief Get the external reference 32K clock frequency (ERCLK32K).
- *
- * return Clock frequency in Hz.
- */
-uint32_t CLOCK_GetEr32kClkFreq(void)
-{
-    uint32_t freq;
-
-    switch (SIM_SOPT1_OSC32KSEL_VAL)
-    {
-        case 0U: /* OSC 32k clock  */
-            /* Please call CLOCK_SetXtal32Freq base on board setting before using XTAL32K/RTC_CLKIN clock. */
-            assert(g_xtal32Freq);
-            freq = g_xtal32Freq;
-            break;
-        case 1U: /* RTC 32k clock  */
-            freq = (CLOCK_GetOsc0ErClkFreq() == 32768U) ? 32768U : 0U;
-            break;
-        case 2U: /* MCG internal reference clock (MCGIRCLK)  */
-            freq = (uint32_t)kCLOCK_McgInternalRefClk;
-            break;
-        case 3U: /* LPO clock      */
-            freq = LPO_CLK_FREQ;
-            break;
-        default:
-            freq = 0U;
-            break;
-    }
-    return freq;
-}
-
-/*!
- * brief Get the output clock frequency selected by SIM[PLLFLLSEL].
- *
- * return Clock frequency in Hz.
- */
-uint32_t CLOCK_GetPllFllSelClkFreq(void)
-{
-    uint32_t freq;
-
-    switch (SIM_CTRL_REG_PLLFLLSEL_VAL)
-    {
-        case 0U: /* FLL. */
-            freq = CLOCK_GetFllFreq();
-            break;
-        case 1U: /* PLL. */
-            freq = CLOCK_GetPll0Freq();
-            break;
-        case 2U: /* Bus clock. */
-            freq = (CLOCK_GetOutClkFreq() / (SIM_CLKDIV1_CLKDIVSYS_VAL + 1UL));
-            freq /= (SIM_CLKDIV1_CLKDIVBUS_VAL + 1UL);
-            break;
-        case 3U: /* OSC 32k. */
-            freq = CLOCK_GetEr32kClkFreq();
-            break;
-        default:
-            freq = 0U;
-            break;
-    }
-
-    return freq;
-}
-
-/*!
- * brief Gets the clock frequency for AFE module.
- *
- * This function checks the current mode configurations in MISC_CTL register.
- *
- * return Clock frequency value in Hertz
- */
-uint32_t CLOCK_GetAfeFreq(void)
-{
-    uint32_t freq;
-
-    switch (SIM_MISC_CTL_AFECLKSEL_VAL)
-    {
-        case 0U: /* PLL. */
-            freq = CLOCK_GetPll0Freq();
-            break;
-        case 1U: /* FLL. */
-            freq = CLOCK_GetFllFreq();
-            break;
-        case 2U: /* OSC. */
-            freq = CLOCK_GetOsc0ErClkFreq();
-            break;
-        default:
-            freq = 0U;
-            break;
-    }
-    return freq;
-}
-
-/*!
- * brief Get the platform clock frequency.
- *
- * return Clock frequency in Hz.
- */
-uint32_t CLOCK_GetPlatClkFreq(void)
-{
-    return CLOCK_GetOutClkFreq() / (SIM_CLKDIV1_CLKDIVSYS_VAL + 1UL);
-}
-
-/*!
- * brief Get the flash clock frequency.
- *
- * return Clock frequency in Hz.
- */
-uint32_t CLOCK_GetFlashClkFreq(void)
-{
-    uint32_t freq;
-
-    freq = CLOCK_GetOutClkFreq() / (SIM_CLKDIV1_CLKDIVBUS_VAL + 1UL);
-    freq /= (SIM_CLKDIV1_FLASHCLKMODE_VAL + 1UL);
-
-    return freq;
-}
-
-/*!
- * brief Get the bus clock frequency.
- *
- * return Clock frequency in Hz.
- */
-uint32_t CLOCK_GetBusClkFreq(void)
-{
-    uint32_t freq;
-
-    freq = CLOCK_GetOutClkFreq() / (SIM_CLKDIV1_CLKDIVSYS_VAL + 1UL);
-    freq /= (SIM_CLKDIV1_CLKDIVBUS_VAL + 1UL);
-
-    return freq;
-}
-
-/*!
- * brief Get the core clock or system clock frequency.
- *
- * return Clock frequency in Hz.
- */
-uint32_t CLOCK_GetCoreSysClkFreq(void)
-{
-    return CLOCK_GetOutClkFreq() / (SIM_CLKDIV1_CLKDIVSYS_VAL + 1UL);
-}
-
-/*!
- * brief Gets the clock frequency for a specific clock name.
- *
- * This function checks the current clock configurations and then calculates
- * the clock frequency for a specific clock name defined in clock_name_t.
- * The MCG must be properly configured before using this function.
- *
- * param clockName Clock names defined in clock_name_t
- * return Clock frequency value in Hertz
- */
-uint32_t CLOCK_GetFreq(clock_name_t clockName)
-{
-    uint32_t freq;
-
-    switch (clockName)
-    {
-        case kCLOCK_CoreSysClk:
-        case kCLOCK_PlatClk:
-            freq = CLOCK_GetOutClkFreq() / (SIM_CLKDIV1_CLKDIVSYS_VAL + 1UL);
-            break;
-        case kCLOCK_BusClk:
-            freq = CLOCK_GetOutClkFreq() / (SIM_CLKDIV1_CLKDIVSYS_VAL + 1UL);
-            freq /= (SIM_CLKDIV1_CLKDIVBUS_VAL + 1UL);
-            break;
-        case kCLOCK_FlashClk:
-            freq = CLOCK_GetOutClkFreq() / (SIM_CLKDIV1_CLKDIVBUS_VAL + 1UL);
-            freq /= (SIM_CLKDIV1_FLASHCLKMODE_VAL + 1UL);
-            break;
-        case kCLOCK_PllFllSelClk:
-            freq = CLOCK_GetPllFllSelClkFreq();
-            break;
-        case kCLOCK_Er32kClk:
-            freq = CLOCK_GetEr32kClkFreq();
-            break;
-        case kCLOCK_McgFixedFreqClk:
-            freq = CLOCK_GetFixedFreqClkFreq();
-            break;
-        case kCLOCK_McgInternalRefClk:
-            freq = CLOCK_GetInternalRefClkFreq();
-            break;
-        case kCLOCK_McgFllClk:
-            freq = CLOCK_GetFllFreq();
-            break;
-        case kCLOCK_McgPll0Clk:
-            freq = CLOCK_GetPll0Freq();
-            break;
-        case kCLOCK_LpoClk:
-            freq = LPO_CLK_FREQ;
-            break;
-        case kCLOCK_Osc0ErClk:
-            freq = CLOCK_GetOsc0ErClkFreq();
-            break;
-        default:
-            freq = 0U;
-            break;
-    }
-
-    return freq;
-}
-
-/*!
- * brief Set the clock configure in SIM module.
- *
- * This function sets system layer clock settings in SIM module.
- *
- * param config Pointer to the configure structure.
- */
-void CLOCK_SetSimConfig(sim_clock_config_t const *config)
-{
-    SIM->CLKDIV1 = config->clkdiv1;
-    CLOCK_SetPllFllSelClock(config->pllFllSel);
-    CLOCK_SetEr32kClock(config->er32kSrc);
-}
-
-/*!
- * brief Gets the MCG output clock (MCGOUTCLK) frequency.
- *
- * This function gets the MCG output clock frequency in Hz based on the current MCG
- * register value.
- *
- * return The frequency of MCGOUTCLK.
- */
-uint32_t CLOCK_GetOutClkFreq(void)
-{
-    uint32_t mcgoutclk;
-    uint32_t clkst = (uint32_t)MCG_S_CLKST_VAL;
-
-    switch (clkst)
-    {
-        case (uint32_t)kMCG_ClkOutStatPll:
-            mcgoutclk = CLOCK_GetPll0Freq();
-            break;
-        case (uint32_t)kMCG_ClkOutStatFll:
-            mcgoutclk = CLOCK_GetFllFreq();
-            break;
-        case (uint32_t)kMCG_ClkOutStatInt:
-            mcgoutclk = CLOCK_GetInternalRefClkSelectFreq();
-            break;
-        case (uint32_t)kMCG_ClkOutStatExt:
-            mcgoutclk = CLOCK_GetMcgExtClkFreq();
-            break;
-        default:
-            mcgoutclk = 0U;
-            break;
-    }
-
-    return mcgoutclk;
-}
-
-/*!
- * brief Gets the MCG FLL clock (MCGFLLCLK) frequency.
- *
- * This function gets the MCG FLL clock frequency in Hz based on the current MCG
- * register value. The FLL is enabled in FEI/FBI/FEE/FBE mode and
- * disabled in low power state in other modes.
- *
- * return The frequency of MCGFLLCLK.
- */
-uint32_t CLOCK_GetFllFreq(void)
-{
-    static const uint16_t fllFactorTable[4][2] = {{640, 732}, {1280, 1464}, {1920, 2197}, {2560, 2929}};
-
-    uint8_t drs, dmx32;
-    uint32_t freq;
-    uint32_t ret;
-
-    /* If FLL is not enabled currently, then return 0U. */
-    if ((((MCG->C2 & MCG_C2_LP_MASK) != 0U) || ((MCG->S & MCG_S_PLLST_MASK) != 0U)))
-    {
-        ret = 0U;
-    }
-    else
-    {
-        /* Get FLL reference clock frequency. */
-        freq = CLOCK_GetFllRefClkFreq();
-        if (0U == freq)
-        {
-            ret = freq;
-        }
-        else
-        {
-            drs   = MCG_C4_DRST_DRS_VAL;
-            dmx32 = MCG_C4_DMX32_VAL;
-            ret   = freq * fllFactorTable[drs][dmx32];
-        }
-    }
-
-    return ret;
-}
-
-/*!
- * brief Gets the MCG internal reference clock (MCGIRCLK) frequency.
- *
- * This function gets the MCG internal reference clock frequency in Hz based
- * on the current MCG register value.
- *
- * return The frequency of MCGIRCLK.
- */
-uint32_t CLOCK_GetInternalRefClkFreq(void)
-{
-    uint32_t freq;
-
-    /* If MCGIRCLK is gated. */
-    if (0U == (MCG->C1 & MCG_C1_IRCLKEN_MASK))
-    {
-        freq = 0U;
-    }
-    else
-    {
-        freq = CLOCK_GetInternalRefClkSelectFreq();
-    }
-
-    return freq;
-}
-
-/*!
- * brief Gets the MCG fixed frequency clock (MCGFFCLK) frequency.
- *
- * This function gets the MCG fixed frequency clock frequency in Hz based
- * on the current MCG register value.
- *
- * return The frequency of MCGFFCLK.
- */
-uint32_t CLOCK_GetFixedFreqClkFreq(void)
-{
-    uint32_t freq = CLOCK_GetFllRefClkFreq();
-    uint32_t ret;
-
-    /* MCGFFCLK must be no more than MCGOUTCLK/8. */
-    if ((freq <= (CLOCK_GetOutClkFreq() / 8U)) && (0U != freq))
-    {
-        ret = freq;
-    }
-    else
-    {
-        ret = 0U;
-    }
-
-    return ret;
-}
-
-/*!
- * brief Gets the MCG PLL0 clock (MCGPLL0CLK) frequency.
- *
- * This function gets the MCG PLL0 clock frequency in Hz based on the current MCG
- * register value.
- *
- * return The frequency of MCGPLL0CLK.
- */
-uint32_t CLOCK_GetPll0Freq(void)
-{
-    uint32_t mcgpll0clk;
-    uint32_t freq;
-
-    /* If PLL0 is not enabled, return 0. */
-    if (((MCG->S & MCG_S_LOCK0_MASK)) == 0U)
-    {
-        freq = 0U;
-    }
-    else
-    {
-        mcgpll0clk = CLOCK_GetPll0RefFreq();
-
-        /*
-         * Please call CLOCK_SetXtal0Freq base on board setting before using OSC0 clock.
-         * Please call CLOCK_SetXtal1Freq base on board setting before using OSC1 clock.
-         */
-        assert(mcgpll0clk);
-
-        freq = mcgpll0clk * PLL_FIXED_MULT;
-    }
-
-    return freq;
-}
-
-/*!
- * brief Selects the MCG external reference clock.
- *
- * Selects the MCG external reference clock source, changes the MCG_C7[OSCSEL],
- * and waits for the clock source to be stable. Because the external reference
- * clock should not be changed in FEE/FBE/BLPE/PBE/PEE modes, do not call this function in these modes.
- *
- * param oscsel MCG external reference clock source, MCG_C7[OSCSEL].
- * retval kStatus_MCG_SourceUsed Because the external reference clock is used as a clock source,
- * the configuration should not be changed. Otherwise, a glitch occurs.
- * retval kStatus_Success External reference clock set successfully.
- */
-status_t CLOCK_SetExternalRefClkConfig(mcg_oscsel_t oscsel)
-{
-    bool needDelay;
-    uint32_t i;
-
-#if (defined(MCG_CONFIG_CHECK_PARAM) && MCG_CONFIG_CHECK_PARAM)
-    /* If change MCG_C7[OSCSEL] and external reference clock is system clock source, return error. */
-    if ((MCG_C7_OSCSEL_VAL != oscsel) && (!(MCG->S & MCG_S_IREFST_MASK)))
-    {
-        return kStatus_MCG_SourceUsed;
-    }
-#endif /* MCG_CONFIG_CHECK_PARAM */
-
-    if (MCG_C7_OSCSEL_VAL != (uint8_t)oscsel)
-    {
-        /* If change OSCSEL, need to delay, ERR009878. */
-        needDelay = true;
-    }
-    else
-    {
-        needDelay = false;
-    }
-
-    MCG->C7 = (uint8_t)(MCG->C7 & ~MCG_C7_OSCSEL_MASK) | MCG_C7_OSCSEL(oscsel);
-    if (needDelay)
-    {
-        /* ERR009878 Delay at least 50 micro-seconds for external clock change valid. */
-        i = 1500U;
-        while (0U != (i--))
-        {
-            __NOP();
-        }
-    }
-
-    return kStatus_Success;
-}
-
-/*!
- * brief Configures the Internal Reference clock (MCGIRCLK).
- *
- * This function sets the \c MCGIRCLK base on parameters. It also selects the IRC
- * source. If the fast IRC is used, this function sets the fast IRC divider.
- * This function also sets whether the \c MCGIRCLK is enabled in stop mode.
- * Calling this function in FBI/PBI/BLPI modes may change the system clock. As a result,
- * using the function in these modes it is not allowed.
- *
- * param enableMode MCGIRCLK enable mode, OR'ed value of ref _mcg_irclk_enable_mode.
- * param ircs       MCGIRCLK clock source, choose fast or slow.
- * param fcrdiv     Fast IRC divider setting (\c FCRDIV).
- * retval kStatus_MCG_SourceUsed Because the internal reference clock is used as a clock source,
- * the configuration should not be changed. Otherwise, a glitch occurs.
- * retval kStatus_Success MCGIRCLK configuration finished successfully.
- */
-status_t CLOCK_SetInternalRefClkConfig(uint8_t enableMode, mcg_irc_mode_t ircs, uint8_t fcrdiv)
-{
-    uint32_t mcgOutClkState = (uint32_t)MCG_S_CLKST_VAL;
-    mcg_irc_mode_t curIrcs  = (mcg_irc_mode_t)((uint32_t)MCG_S_IRCST_VAL);
-    uint8_t curFcrdiv       = MCG_SC_FCRDIV_VAL;
-
-#if (defined(MCG_CONFIG_CHECK_PARAM) && MCG_CONFIG_CHECK_PARAM)
-    /* If MCGIRCLK is used as system clock source. */
-    if ((uint32_t)kMCG_ClkOutStatInt == mcgOutClkState)
-    {
-        /* If need to change MCGIRCLK source or driver, return error. */
-        if (((kMCG_IrcFast == curIrcs) && (fcrdiv != curFcrdiv)) || (ircs != curIrcs))
-        {
-            return kStatus_MCG_SourceUsed;
-        }
-    }
-#endif
-
-    /* If need to update the FCRDIV. */
-    if (fcrdiv != curFcrdiv)
-    {
-        /* If fast IRC is in use currently, change to slow IRC. */
-        if (((0U != (MCG->C1 & MCG_C1_IRCLKEN_MASK)) || (mcgOutClkState == (uint32_t)kMCG_ClkOutStatInt)) &&
-            (kMCG_IrcFast == curIrcs))
-        {
-            MCG->C2 = (uint8_t)((MCG->C2 & ~MCG_C2_IRCS_MASK) | (MCG_C2_IRCS(kMCG_IrcSlow)));
-            while (MCG_S_IRCST_VAL != (uint8_t)kMCG_IrcSlow)
-            {
-            }
-        }
-        /* Update FCRDIV. */
-        MCG->SC =
-            (uint8_t)(MCG->SC & ~(MCG_SC_FCRDIV_MASK | MCG_SC_ATMF_MASK | MCG_SC_LOCS0_MASK)) | MCG_SC_FCRDIV(fcrdiv);
-    }
-
-    /* Set internal reference clock selection. */
-    MCG->C2 = (uint8_t)((MCG->C2 & ~MCG_C2_IRCS_MASK) | (MCG_C2_IRCS(ircs)));
-    MCG->C1 = (uint8_t)((MCG->C1 & ~(MCG_C1_IRCLKEN_MASK | MCG_C1_IREFSTEN_MASK)) | (uint8_t)enableMode);
-
-    /* If MCGIRCLK is used, need to wait for MCG_S_IRCST. */
-    if ((mcgOutClkState == (uint32_t)kMCG_ClkOutStatInt) || (0U != (enableMode & (uint32_t)kMCG_IrclkEnable)))
-    {
-        while (MCG_S_IRCST_VAL != (uint8_t)ircs)
-        {
-        }
-    }
-
-    return kStatus_Success;
-}
-
-/*!
- * brief Enables the PLL0 in FLL mode.
- *
- * This function sets us the PLL0 in FLL mode and reconfigures
- * the PLL0. Ensure that the PLL reference
- * clock is enabled before calling this function and that the PLL0 is not used as a clock source.
- * The function CLOCK_CalcPllDiv gets the correct PLL
- * divider values.
- *
- * param config Pointer to the configuration structure.
- */
-void CLOCK_EnablePll0(mcg_pll_config_t const *config)
-{
-    assert(config);
-
-    uint8_t mcg_c5 = 0U;
-
-    MCG->C5 = mcg_c5; /* Disable the PLL first. */
-
-    MCG->C7 = (uint8_t)((MCG->C7 & ~MCG_C7_PLL32KREFSEL_MASK) | MCG_C7_PLL32KREFSEL(config->refSrc));
-
-    /* Set enable mode. */
-    MCG->C5 |= ((uint8_t)kMCG_PllEnableIndependent | (uint8_t)config->enableMode);
-
-    /* Wait for PLL lock. */
-    while (((MCG->S & MCG_S_LOCK0_MASK)) == 0U)
-    {
-    }
-}
-
-/*!
- * brief Sets the OSC0 clock monitor mode.
- *
- * This function sets the OSC0 clock monitor mode. See ref mcg_monitor_mode_t for details.
- *
- * param mode Monitor mode to set.
- */
-void CLOCK_SetOsc0MonitorMode(mcg_monitor_mode_t mode)
-{
-    /* Clear the previous flag, MCG_SC[LOCS0]. */
-    MCG->SC &= ~(uint8_t)MCG_SC_ATMF_MASK;
-
-    if (kMCG_MonitorNone == mode)
-    {
-        MCG->C6 &= ~(uint8_t)MCG_C6_CME0_MASK;
-    }
-    else
-    {
-        if (kMCG_MonitorInt == mode)
-        {
-            MCG->C2 &= ~(uint8_t)MCG_C2_LOCRE0_MASK;
-        }
-        else
-        {
-            MCG->C2 |= MCG_C2_LOCRE0_MASK;
-        }
-        MCG->C6 |= MCG_C6_CME0_MASK;
-    }
-}
-
-/*!
- * brief Sets the RTC OSC clock monitor mode.
- *
- * This function sets the RTC OSC clock monitor mode. See ref mcg_monitor_mode_t for details.
- *
- * param mode Monitor mode to set.
- */
-void CLOCK_SetRtcOscMonitorMode(mcg_monitor_mode_t mode)
-{
-    uint8_t mcg_c8 = MCG->C8;
-
-    mcg_c8 &= ~(uint8_t)(MCG_C8_CME1_MASK | MCG_C8_LOCRE1_MASK);
-
-    if (kMCG_MonitorNone != mode)
-    {
-        if (kMCG_MonitorReset == mode)
-        {
-            mcg_c8 |= MCG_C8_LOCRE1_MASK;
-        }
-        mcg_c8 |= MCG_C8_CME1_MASK;
-    }
-    MCG->C8 = mcg_c8;
-}
-
-/*!
- * brief Sets the PLL0 clock monitor mode.
- *
- * This function sets the PLL0 clock monitor mode. See ref mcg_monitor_mode_t for details.
- *
- * param mode Monitor mode to set.
- */
-void CLOCK_SetPll0MonitorMode(mcg_monitor_mode_t mode)
-{
-    uint8_t mcg_c8;
-
-    /* Clear previous flag. */
-    MCG->S = MCG_S_LOLS0_MASK;
-
-    if (kMCG_MonitorNone == mode)
-    {
-        MCG->C6 &= (uint8_t)(~MCG_C6_LOLIE0_MASK);
-    }
-    else
-    {
-        mcg_c8 = MCG->C8;
-
-        mcg_c8 &= (uint8_t)(~MCG_C8_LOCS1_MASK);
-
-        if (kMCG_MonitorInt == mode)
-        {
-            mcg_c8 &= (uint8_t)(~MCG_C8_LOLRE_MASK);
-        }
-        else
-        {
-            mcg_c8 |= MCG_C8_LOLRE_MASK;
-        }
-        MCG->C8 = mcg_c8;
-        MCG->C6 |= MCG_C6_LOLIE0_MASK;
-    }
-}
-
-/*!
- * brief Gets the MCG status flags.
- *
- * This function gets the MCG clock status flags. All status flags are
- * returned as a logical OR of the enumeration ref _mcg_status_flags_t. To
- * check a specific flag, compare the return value with the flag.
- *
- * Example:
- * code
- * To check the clock lost lock status of OSC0 and PLL0.
- * uint32_t mcgFlags;
- *
- * mcgFlags = CLOCK_GetStatusFlags();
- *
- * if (mcgFlags & kMCG_Osc0LostFlag)
- * {
- *     OSC0 clock lock lost. Do something.
- * }
- * if (mcgFlags & kMCG_Pll0LostFlag)
- * {
- *     PLL0 clock lock lost. Do something.
- * }
- * endcode
- *
- * return  Logical OR value of the ref _mcg_status_flags_t.
- */
-uint32_t CLOCK_GetStatusFlags(void)
-{
-    uint32_t ret  = 0U;
-    uint8_t mcg_s = MCG->S;
-
-    if ((MCG->SC & MCG_SC_LOCS0_MASK) != 0U)
-    {
-        ret |= (uint32_t)kMCG_Osc0LostFlag;
-    }
-    if ((mcg_s & MCG_S_OSCINIT0_MASK) != 0U)
-    {
-        ret |= (uint32_t)kMCG_Osc0InitFlag;
-    }
-    if (0U != (MCG->C8 & MCG_C8_LOCS1_MASK))
-    {
-        ret |= (uint32_t)kMCG_RtcOscLostFlag;
-    }
-    if ((mcg_s & MCG_S_LOLS0_MASK) != 0U)
-    {
-        ret |= (uint32_t)kMCG_Pll0LostFlag;
-    }
-    if ((mcg_s & MCG_S_LOCK0_MASK) != 0U)
-    {
-        ret |= (uint32_t)kMCG_Pll0LockFlag;
-    }
-    return ret;
-}
-
-/*!
- * brief Clears the MCG status flags.
- *
- * This function clears the MCG clock lock lost status. The parameter is a logical
- * OR value of the flags to clear. See ref _mcg_status_flags_t.
- *
- * Example:
- * code
- * To clear the clock lost lock status flags of OSC0 and PLL0.
- *
- * CLOCK_ClearStatusFlags(kMCG_Osc0LostFlag | kMCG_Pll0LostFlag);
- * endcode
- *
- * param mask The status flags to clear. This is a logical OR of members of the
- *             enumeration ref _mcg_status_flags_t.
- */
-void CLOCK_ClearStatusFlags(uint32_t mask)
-{
-    uint8_t reg;
-
-    if ((mask & (uint32_t)kMCG_Osc0LostFlag) != 0UL)
-    {
-        MCG->SC &= (uint8_t)(~MCG_SC_ATMF_MASK);
-    }
-    if (0U != (mask & (uint32_t)kMCG_RtcOscLostFlag))
-    {
-        reg     = MCG->C8;
-        MCG->C8 = reg;
-    }
-    if ((mask & (uint32_t)kMCG_Pll0LostFlag) != 0UL)
-    {
-        MCG->S = MCG_S_LOLS0_MASK;
-    }
-}
-
-/*!
- * brief Initializes the OSC0.
- *
- * This function initializes the OSC0 according to the board configuration.
- *
- * param  config Pointer to the OSC0 configuration structure.
- */
-void CLOCK_InitOsc0(osc_config_t const *config)
-{
-    uint8_t range = CLOCK_GetOscRangeFromFreq(config->freq);
-
-    OSC_SetCapLoad(OSC0, config->capLoad);
-
-    MCG->C2 = (uint8_t)((MCG->C2 & ~OSC_MODE_MASK) | MCG_C2_RANGE(range) | (uint8_t)config->workMode);
-    OSC_SetExtRefClkConfig(OSC0, &config->oscerConfig);
-
-    if ((kOSC_ModeExt != config->workMode) && ((OSC0->CR & OSC_CR_ERCLKEN_MASK) != 0U))
-    {
-        /* Wait for stable. */
-        while (0U == (MCG->S & MCG_S_OSCINIT0_MASK))
-        {
-        }
-    }
-}
-
-/*!
- * brief Deinitializes the OSC0.
- *
- * This function deinitializes the OSC0.
- */
-void CLOCK_DeinitOsc0(void)
-{
-    OSC0->CR = 0U;
-    MCG->C2 &= ~(uint8_t)OSC_MODE_MASK;
-}
-
-/*!
- * brief Set the Slow IRC frequency based on the trimmed value
- *
- * param freq The Slow IRC frequency input clock frequency in Hz.
- */
-void CLOCK_SetSlowIrcFreq(uint32_t freq)
-{
-    s_slowIrcFreq = freq;
-}
-
-/*!
- * brief Set the Fast IRC frequency based on the trimmed value
- *
- * param freq The Fast IRC frequency input clock frequency in Hz.
- */
-void CLOCK_SetFastIrcFreq(uint32_t freq)
-{
-    s_fastIrcFreq = freq;
-}
-
-/*!
- * brief Auto trims the internal reference clock.
- *
- * This function trims the internal reference clock by using the external clock. If
- * successful, it returns the kStatus_Success and the frequency after
- * trimming is received in the parameter p actualFreq. If an error occurs,
- * the error code is returned.
- *
- * param extFreq      External clock frequency, which should be a bus clock.
- * param desireFreq   Frequency to trim to.
- * param actualFreq   Actual frequency after trimming.
- * param atms         Trim fast or slow internal reference clock.
- * retval kStatus_Success ATM success.
- * retval kStatus_MCG_AtmBusClockInvalid The bus clock is not in allowed range for the ATM.
- * retval kStatus_MCG_AtmDesiredFreqInvalid MCGIRCLK could not be trimmed to the desired frequency.
- * retval kStatus_MCG_AtmIrcUsed Could not trim because MCGIRCLK is used as a bus clock source.
- * retval kStatus_MCG_AtmHardwareFail Hardware fails while trimming.
- */
-status_t CLOCK_TrimInternalRefClk(uint32_t extFreq, uint32_t desireFreq, uint32_t *actualFreq, mcg_atm_select_t atms)
-{
-    uint32_t multi; /* extFreq / desireFreq */
-    uint32_t actv;  /* Auto trim value. */
-    uint8_t mcg_sc;
-    status_t status = kStatus_Success;
-
-    static const uint32_t trimRange[2][2] = {
-        /*     Min           Max      */
-        {TRIM_SIRC_MIN, TRIM_SIRC_MAX}, /* Slow IRC. */
-        {TRIM_FIRC_MIN, TRIM_FIRC_MAX}  /* Fast IRC. */
-    };
-
-    if ((extFreq > TRIM_REF_CLK_MAX) || (extFreq < TRIM_REF_CLK_MIN))
-    {
-        status = kStatus_MCG_AtmBusClockInvalid;
-    }
-    /* Check desired frequency range. */
-    else if ((desireFreq < trimRange[atms][0]) || (desireFreq > trimRange[atms][1]))
-    {
-        status = kStatus_MCG_AtmDesiredFreqInvalid;
-    }
-    /*
-       Make sure internal reference clock is not used to generate bus clock.
-       Here only need to check (MCG_S_IREFST == 1).
-     */
-    else if (MCG_S_IREFST(kMCG_FllSrcInternal) == (MCG->S & MCG_S_IREFST_MASK))
-    {
-        status = kStatus_MCG_AtmIrcUsed;
-    }
-    else
-    {
-        multi = extFreq / desireFreq;
-        actv  = multi * 21U;
-
-        if (kMCG_AtmSel4m == atms)
-        {
-            actv *= 128U;
-        }
-
-        /* Now begin to start trim. */
-        MCG->ATCVL = (uint8_t)actv;
-        MCG->ATCVH = (uint8_t)(actv >> 8U);
-
-        mcg_sc = MCG->SC;
-        mcg_sc &= ~(uint8_t)(MCG_SC_ATMS_MASK | MCG_SC_LOCS0_MASK);
-        mcg_sc |= (MCG_SC_ATMF_MASK | MCG_SC_ATMS(atms));
-        MCG->SC = (mcg_sc | MCG_SC_ATME_MASK);
-
-        /* Wait for MCG finished. */
-        while (0U != (MCG->SC & MCG_SC_ATME_MASK))
-        {
-        }
-
-        /* Error occurs? */
-        if (0U != (MCG->SC & MCG_SC_ATMF_MASK))
-        {
-            /* Clear the failed flag. */
-            MCG->SC = mcg_sc;
-            status  = kStatus_MCG_AtmHardwareFail;
-        }
-        else
-        {
-            *actualFreq = extFreq / multi;
-
-            if (kMCG_AtmSel4m == atms)
-            {
-                s_fastIrcFreq = *actualFreq;
-            }
-            else
-            {
-                s_slowIrcFreq = *actualFreq;
-            }
-        }
-    }
-
-    return status;
-}
-
-/*!
- * brief Gets the current MCG mode.
- *
- * This function checks the MCG registers and determines the current MCG mode.
- *
- * return Current MCG mode or error code; See ref mcg_mode_t.
- */
-mcg_mode_t CLOCK_GetMode(void)
-{
-    mcg_mode_t mode = kMCG_ModeError;
-    uint32_t clkst  = (uint32_t)MCG_S_CLKST_VAL;
-    uint32_t irefst = (uint32_t)MCG_S_IREFST_VAL;
-    uint32_t lp     = (uint32_t)MCG_C2_LP_VAL;
-    uint32_t pllst  = MCG_S_PLLST_VAL;
-
-    /*------------------------------------------------------------------
-                           Mode and Registers
-    ____________________________________________________________________
-
-      Mode   |   CLKST    |   IREFST   |   PLLST   |      LP
-    ____________________________________________________________________
-
-      FEI    |  00(FLL)   |   1(INT)   |   0(FLL)  |      X
-    ____________________________________________________________________
-
-      FEE    |  00(FLL)   |   0(EXT)   |   0(FLL)  |      X
-    ____________________________________________________________________
-
-      FBE    |  10(EXT)   |   0(EXT)   |   0(FLL)  |   0(NORMAL)
-    ____________________________________________________________________
-
-      FBI    |  01(INT)   |   1(INT)   |   0(FLL)  |   0(NORMAL)
-    ____________________________________________________________________
-
-      BLPI   |  01(INT)   |   1(INT)   |   0(FLL)  |   1(LOW POWER)
-    ____________________________________________________________________
-
-      BLPE   |  10(EXT)   |   0(EXT)   |     X     |   1(LOW POWER)
-    ____________________________________________________________________
-
-      PEE    |  11(PLL)   |   0(EXT)   |   1(PLL)  |      X
-    ____________________________________________________________________
-
-      PBE    |  10(EXT)   |   0(EXT)   |   1(PLL)  |   O(NORMAL)
-    ____________________________________________________________________
-
-      PBI    |  01(INT)   |   1(INT)   |   1(PLL)  |   0(NORMAL)
-    ____________________________________________________________________
-
-      PEI    |  11(PLL)   |   1(INT)   |   1(PLL)  |      X
-    ____________________________________________________________________
-
-    ----------------------------------------------------------------------*/
-
-    if (clkst == (uint32_t)kMCG_ClkOutStatFll)
-    {
-        if ((uint32_t)kMCG_FllSrcExternal == irefst)
-        {
-            mode = kMCG_ModeFEE;
-        }
-        else
-        {
-            mode = kMCG_ModeFEI;
-        }
-    }
-    else if (clkst == (uint32_t)kMCG_ClkOutStatInt)
-    {
-        if (0U != lp)
-        {
-            mode = kMCG_ModeBLPI;
-        }
-        else
-        {
-            if (((uint32_t)kMCG_PllstPll) == pllst)
-            {
-                mode = kMCG_ModePBI;
-            }
-            else
-            {
-                mode = kMCG_ModeFBI;
-            }
-        }
-    }
-    else if (clkst == (uint32_t)kMCG_ClkOutStatExt)
-    {
-        if (0U != lp)
-        {
-            mode = kMCG_ModeBLPE;
-        }
-        else
-        {
-            if ((uint32_t)kMCG_PllstPll == pllst)
-            {
-                mode = kMCG_ModePBE;
-            }
-            else
-            {
-                mode = kMCG_ModeFBE;
-            }
-        }
-    }
-    else if (clkst == (uint32_t)kMCG_ClkOutStatPll)
-    {
-        if ((uint32_t)kMCG_FllSrcInternal == irefst)
-        {
-            mode = kMCG_ModePEI;
-        }
-        else
-        {
-            mode = kMCG_ModePEE;
-        }
-    }
-    else
-    {
-        /*do nothing*/
-    }
-
-    return mode;
-}
-
-/*!
- * brief Sets the MCG to FEI mode.
- *
- * This function sets the MCG to FEI mode. If setting to FEI mode fails
- * from the current mode, this function returns an error.
- *
- * param       dmx32  DMX32 in FEI mode.
- * param       drs The DCO range selection.
- * param       fllStableDelay Delay function to  ensure that the FLL is stable. Passing
- *              NULL does not cause a delay.
- * retval kStatus_MCG_ModeUnreachable Could not switch to the target mode.
- * retval kStatus_Success Switched to the target mode successfully.
- * note If p dmx32 is set to kMCG_Dmx32Fine, the slow IRC must not be trimmed
- * to a frequency above 32768 Hz.
- */
-status_t CLOCK_SetFeiMode(mcg_dmx32_t dmx32, mcg_drs_t drs, void (*fllStableDelay)(void))
-{
-    uint8_t mcg_c4;
-    bool change_drs = false;
-
-#if (defined(MCG_CONFIG_CHECK_PARAM) && MCG_CONFIG_CHECK_PARAM)
-    mcg_mode_t mode = CLOCK_GetMode();
-    if (!((kMCG_ModeFEI == mode) || (kMCG_ModeFBI == mode) || (kMCG_ModeFBE == mode) || (kMCG_ModeFEE == mode)))
-    {
-        return kStatus_MCG_ModeUnreachable;
-    }
-#endif
-    mcg_c4 = MCG->C4;
-
-    /*
-       Errata: ERR007993
-       Workaround: Invert MCG_C4[DMX32] or change MCG_C4[DRST_DRS] before
-       reference clock source changes, then reset to previous value after
-       reference clock changes.
-     */
-    if ((uint8_t)kMCG_FllSrcExternal == MCG_S_IREFST_VAL)
-    {
-        change_drs = true;
-        /* Change the LSB of DRST_DRS. */
-        MCG->C4 ^= (1U << MCG_C4_DRST_DRS_SHIFT);
-    }
-
-    /* Set CLKS and IREFS. */
-    MCG->C1 = (uint8_t)(((MCG->C1 & ~(MCG_C1_CLKS_MASK | MCG_C1_IREFS_MASK))) |
-                        (MCG_C1_CLKS(kMCG_ClkOutSrcOut)         /* CLKS = 0 */
-                         | MCG_C1_IREFS(kMCG_FllSrcInternal))); /* IREFS = 1 */
-
-    /* Wait and check status. */
-    while ((uint8_t)kMCG_FllSrcInternal != MCG_S_IREFST_VAL)
-    {
-    }
-
-    /* Errata: ERR007993 */
-    if (change_drs)
-    {
-        MCG->C4 = mcg_c4;
-    }
-
-    /* In FEI mode, the MCG_C4[DMX32] is set to 0U. */
-    MCG->C4 = (uint8_t)((mcg_c4 & ~(MCG_C4_DMX32_MASK | MCG_C4_DRST_DRS_MASK)) |
-                        (MCG_C4_DMX32(dmx32) | MCG_C4_DRST_DRS(drs)));
-
-    /* Check MCG_S[CLKST] */
-    while ((uint8_t)kMCG_ClkOutStatFll != MCG_S_CLKST_VAL)
-    {
-    }
-
-    /* Wait for FLL stable time. */
-    if (NULL != fllStableDelay)
-    {
-        fllStableDelay();
-    }
-
-    return kStatus_Success;
-}
-
-/*!
- * brief Sets the MCG to FEE mode.
- *
- * This function sets the MCG to FEE mode. If setting to FEE mode fails
- * from the current mode, this function returns an error.
- *
- * param   frdiv  FLL reference clock divider setting, FRDIV.
- * param   dmx32  DMX32 in FEE mode.
- * param   drs    The DCO range selection.
- * param   fllStableDelay Delay function to make sure FLL is stable. Passing
- *          NULL does not cause a delay.
- *
- * retval kStatus_MCG_ModeUnreachable Could not switch to the target mode.
- * retval kStatus_Success Switched to the target mode successfully.
- */
-status_t CLOCK_SetFeeMode(uint8_t frdiv, mcg_dmx32_t dmx32, mcg_drs_t drs, void (*fllStableDelay)(void))
-{
-    uint8_t mcg_c4;
-    bool change_drs = false;
-
-#if (defined(MCG_CONFIG_CHECK_PARAM) && MCG_CONFIG_CHECK_PARAM)
-    mcg_mode_t mode = CLOCK_GetMode();
-    if (!((kMCG_ModeFEE == mode) || (kMCG_ModeFBI == mode) || (kMCG_ModeFBE == mode) || (kMCG_ModeFEI == mode)))
-    {
-        return kStatus_MCG_ModeUnreachable;
-    }
-#endif
-    mcg_c4 = MCG->C4;
-
-    /*
-       Errata: ERR007993
-       Workaround: Invert MCG_C4[DMX32] or change MCG_C4[DRST_DRS] before
-       reference clock source changes, then reset to previous value after
-       reference clock changes.
-     */
-    if ((uint8_t)kMCG_FllSrcInternal == MCG_S_IREFST_VAL)
-    {
-        change_drs = true;
-        /* Change the LSB of DRST_DRS. */
-        MCG->C4 ^= (1U << MCG_C4_DRST_DRS_SHIFT);
-    }
-
-    /* Set CLKS and IREFS. */
-    MCG->C1 = (uint8_t)((MCG->C1 & ~(MCG_C1_CLKS_MASK | MCG_C1_FRDIV_MASK | MCG_C1_IREFS_MASK)) |
-                        (MCG_C1_CLKS(kMCG_ClkOutSrcOut)         /* CLKS = 0 */
-                         | MCG_C1_FRDIV(frdiv)                  /* FRDIV */
-                         | MCG_C1_IREFS(kMCG_FllSrcExternal))); /* IREFS = 0 */
-
-    /* If use external crystal as clock source, wait for it stable. */
-    if (MCG_C7_OSCSEL(kMCG_OscselOsc) == (MCG->C7 & MCG_C7_OSCSEL_MASK))
-    {
-        if (0U != (MCG->C2 & MCG_C2_EREFS_MASK))
-        {
-            while (0U == (MCG->S & MCG_S_OSCINIT0_MASK))
-            {
-            }
-        }
-    }
-
-    /* Wait and check status. */
-    while ((uint8_t)kMCG_FllSrcExternal != MCG_S_IREFST_VAL)
-    {
-    }
-
-    /* Errata: ERR007993 */
-    if (change_drs)
-    {
-        MCG->C4 = mcg_c4;
-    }
-
-    /* Set DRS and DMX32. */
-    mcg_c4  = (uint8_t)((mcg_c4 & ~(MCG_C4_DMX32_MASK | MCG_C4_DRST_DRS_MASK)) |
-                       (MCG_C4_DMX32(dmx32) | MCG_C4_DRST_DRS(drs)));
-    MCG->C4 = mcg_c4;
-
-    /* Wait for DRST_DRS update. */
-    while (MCG->C4 != mcg_c4)
-    {
-    }
-
-    /* Check MCG_S[CLKST] */
-    while ((uint8_t)kMCG_ClkOutStatFll != MCG_S_CLKST_VAL)
-    {
-    }
-
-    /* Wait for FLL stable time. */
-    if (NULL != fllStableDelay)
-    {
-        fllStableDelay();
-    }
-
-    return kStatus_Success;
-}
-
-/*!
- * brief Sets the MCG to FBI mode.
- *
- * This function sets the MCG to FBI mode. If setting to FBI mode fails
- * from the current mode, this function returns an error.
- *
- * param  dmx32  DMX32 in FBI mode.
- * param  drs  The DCO range selection.
- * param  fllStableDelay Delay function to make sure FLL is stable. If the FLL
- *         is not used in FBI mode, this parameter can be NULL. Passing
- *         NULL does not cause a delay.
- * retval kStatus_MCG_ModeUnreachable Could not switch to the target mode.
- * retval kStatus_Success Switched to the target mode successfully.
- * note If p dmx32 is set to kMCG_Dmx32Fine, the slow IRC must not be trimmed
- * to frequency above 32768 Hz.
- */
-status_t CLOCK_SetFbiMode(mcg_dmx32_t dmx32, mcg_drs_t drs, void (*fllStableDelay)(void))
-{
-    uint8_t mcg_c4;
-    bool change_drs = false;
-
-#if (defined(MCG_CONFIG_CHECK_PARAM) && MCG_CONFIG_CHECK_PARAM)
-    mcg_mode_t mode = CLOCK_GetMode();
-
-    if (!((kMCG_ModeFEE == mode) || (kMCG_ModeFBI == mode) || (kMCG_ModeFBE == mode) || (kMCG_ModeFEI == mode) ||
-          (kMCG_ModePBI == mode) || (kMCG_ModeBLPI == mode)))
-
-    {
-        return kStatus_MCG_ModeUnreachable;
-    }
-#endif
-
-    mcg_c4 = MCG->C4;
-
-    /* Change to FLL mode. */
-    MCG->C6 &= (uint8_t)(~MCG_C6_PLLS_MASK);
-    while ((MCG->S & MCG_S_PLLST_MASK) != 0U)
-    {
-    }
-    MCG->C2 &= ~(uint8_t)MCG_C2_LP_MASK; /* Disable lowpower. */
-
-    /*
-       Errata: ERR007993
-       Workaround: Invert MCG_C4[DMX32] or change MCG_C4[DRST_DRS] before
-       reference clock source changes, then reset to previous value after
-       reference clock changes.
-     */
-    if ((uint8_t)kMCG_FllSrcExternal == MCG_S_IREFST_VAL)
-    {
-        change_drs = true;
-        /* Change the LSB of DRST_DRS. */
-        MCG->C4 ^= (1U << MCG_C4_DRST_DRS_SHIFT);
-    }
-
-    /* Set CLKS and IREFS. */
-    MCG->C1 = (uint8_t)((MCG->C1 & ~(MCG_C1_CLKS_MASK | MCG_C1_IREFS_MASK)) |
-                        (MCG_C1_CLKS(kMCG_ClkOutSrcInternal)    /* CLKS = 1 */
-                         | MCG_C1_IREFS(kMCG_FllSrcInternal))); /* IREFS = 1 */
-
-    /* Wait and check status. */
-    while ((uint8_t)kMCG_FllSrcInternal != MCG_S_IREFST_VAL)
-    {
-    }
-
-    /* Errata: ERR007993 */
-    if (change_drs)
-    {
-        MCG->C4 = mcg_c4;
-    }
-
-    while ((uint8_t)kMCG_ClkOutStatInt != MCG_S_CLKST_VAL)
-    {
-    }
-
-    MCG->C4 = (uint8_t)((mcg_c4 & ~(MCG_C4_DMX32_MASK | MCG_C4_DRST_DRS_MASK)) |
-                        (MCG_C4_DMX32(dmx32) | MCG_C4_DRST_DRS(drs)));
-
-    /* Wait for FLL stable time. */
-    if (NULL != fllStableDelay)
-    {
-        fllStableDelay();
-    }
-
-    return kStatus_Success;
-}
-
-/*!
- * brief Sets the MCG to FBE mode.
- *
- * This function sets the MCG to FBE mode. If setting to FBE mode fails
- * from the current mode, this function returns an error.
- *
- * param   frdiv  FLL reference clock divider setting, FRDIV.
- * param   dmx32  DMX32 in FBE mode.
- * param   drs    The DCO range selection.
- * param   fllStableDelay Delay function to make sure FLL is stable. If the FLL
- *          is not used in FBE mode, this parameter can be NULL. Passing NULL
- *          does not cause a delay.
- * retval kStatus_MCG_ModeUnreachable Could not switch to the target mode.
- * retval kStatus_Success Switched to the target mode successfully.
- */
-status_t CLOCK_SetFbeMode(uint8_t frdiv, mcg_dmx32_t dmx32, mcg_drs_t drs, void (*fllStableDelay)(void))
-{
-    uint8_t mcg_c4;
-    bool change_drs = false;
-
-#if (defined(MCG_CONFIG_CHECK_PARAM) && MCG_CONFIG_CHECK_PARAM)
-    mcg_mode_t mode = CLOCK_GetMode();
-    if (!((kMCG_ModeFEE == mode) || (kMCG_ModeFBI == mode) || (kMCG_ModeFBE == mode) || (kMCG_ModeFEI == mode) ||
-          (kMCG_ModePBE == mode) || (kMCG_ModeBLPE == mode)))
-    {
-        return kStatus_MCG_ModeUnreachable;
-    }
-#endif
-
-    /* Change to FLL mode. */
-    MCG->C6 &= ~(uint8_t)MCG_C6_PLLS_MASK;
-    while ((MCG->S & MCG_S_PLLST_MASK) != 0U)
-    {
-    }
-
-    /* Set LP bit to enable the FLL */
-    MCG->C2 &= ~(uint8_t)MCG_C2_LP_MASK;
-
-    mcg_c4 = MCG->C4;
-
-    /*
-       Errata: ERR007993
-       Workaround: Invert MCG_C4[DMX32] or change MCG_C4[DRST_DRS] before
-       reference clock source changes, then reset to previous value after
-       reference clock changes.
-     */
-    if ((uint8_t)kMCG_FllSrcInternal == MCG_S_IREFST_VAL)
-    {
-        change_drs = true;
-        /* Change the LSB of DRST_DRS. */
-        MCG->C4 ^= (1U << MCG_C4_DRST_DRS_SHIFT);
-    }
-
-    /* Set CLKS and IREFS. */
-    MCG->C1 = (uint8_t)((MCG->C1 & ~(MCG_C1_CLKS_MASK | MCG_C1_FRDIV_MASK | MCG_C1_IREFS_MASK)) |
-                        (MCG_C1_CLKS(kMCG_ClkOutSrcExternal)    /* CLKS = 2 */
-                         | MCG_C1_FRDIV(frdiv)                  /* FRDIV = frdiv */
-                         | MCG_C1_IREFS(kMCG_FllSrcExternal))); /* IREFS = 0 */
-
-    /* If use external crystal as clock source, wait for it stable. */
-    if (MCG_C7_OSCSEL(kMCG_OscselOsc) == (MCG->C7 & MCG_C7_OSCSEL_MASK))
-    {
-        if (0U != (MCG->C2 & MCG_C2_EREFS_MASK))
-        {
-            while (0U == (MCG->S & MCG_S_OSCINIT0_MASK))
-            {
-            }
-        }
-    }
-
-    /* Wait for Reference clock Status bit to clear */
-    while ((uint8_t)kMCG_FllSrcExternal != MCG_S_IREFST_VAL)
-    {
-    }
-
-    /* Errata: ERR007993 */
-    if (change_drs)
-    {
-        MCG->C4 = mcg_c4;
-    }
-
-    /* Set DRST_DRS and DMX32. */
-    mcg_c4 = (uint8_t)((mcg_c4 & ~(MCG_C4_DMX32_MASK | MCG_C4_DRST_DRS_MASK)) |
-                       (MCG_C4_DMX32(dmx32) | MCG_C4_DRST_DRS(drs)));
-    MCG->C4 = mcg_c4;
-
-    /* Wait for clock status bits to show clock source is ext ref clk */
-    while ((uint8_t)kMCG_ClkOutStatExt != MCG_S_CLKST_VAL)
-    {
-    }
-
-    /* Wait for fll stable time. */
-    if (NULL != fllStableDelay)
-    {
-        fllStableDelay();
-    }
-
-    return kStatus_Success;
-}
-
-/*!
- * brief Sets the MCG to BLPI mode.
- *
- * This function sets the MCG to BLPI mode. If setting to BLPI mode fails
- * from the current mode, this function returns an error.
- *
- * retval kStatus_MCG_ModeUnreachable Could not switch to the target mode.
- * retval kStatus_Success Switched to the target mode successfully.
- */
-status_t CLOCK_SetBlpiMode(void)
-{
-#if (defined(MCG_CONFIG_CHECK_PARAM) && MCG_CONFIG_CHECK_PARAM)
-    if (MCG_S_CLKST_VAL != (uint8_t)kMCG_ClkOutStatInt)
-    {
-        return kStatus_MCG_ModeUnreachable;
-    }
-#endif /* MCG_CONFIG_CHECK_PARAM */
-
-    /* Set LP. */
-    MCG->C2 |= MCG_C2_LP_MASK;
-
-    return kStatus_Success;
-}
-
-/*!
- * brief Sets the MCG to BLPE mode.
- *
- * This function sets the MCG to BLPE mode. If setting to BLPE mode fails
- * from the current mode, this function returns an error.
- *
- * retval kStatus_MCG_ModeUnreachable Could not switch to the target mode.
- * retval kStatus_Success Switched to the target mode successfully.
- */
-status_t CLOCK_SetBlpeMode(void)
-{
-#if (defined(MCG_CONFIG_CHECK_PARAM) && MCG_CONFIG_CHECK_PARAM)
-    if (MCG_S_CLKST_VAL != (uint8_t)kMCG_ClkOutStatExt)
-    {
-        return kStatus_MCG_ModeUnreachable;
-    }
-#endif
-
-    /* Set LP bit to enter BLPE mode. */
-    MCG->C2 |= MCG_C2_LP_MASK;
-
-    return kStatus_Success;
-}
-
-/*!
- * brief Sets the MCG to PBE mode.
- *
- * This function sets the MCG to PBE mode. If setting to PBE mode fails
- * from the current mode, this function returns an error.
- *
- * param   pllcs  The PLL selection, PLLCS.
- * param   config Pointer to the PLL configuration.
- * retval kStatus_MCG_ModeUnreachable Could not switch to the target mode.
- * retval kStatus_Success Switched to the target mode successfully.
- *
- * note
- * 1. The parameter \c pllcs selects the PLL. For platforms with
- * only one PLL, the parameter pllcs is kept for interface compatibility.
- * 2. The parameter \c config is the PLL configuration structure. On some
- * platforms,  it is possible to choose the external PLL directly, which renders the
- * configuration structure not necessary. In this case, pass in NULL.
- * For example: CLOCK_SetPbeMode(kMCG_OscselOsc, kMCG_PllClkSelExtPll, NULL);
- */
-status_t CLOCK_SetPbeMode(mcg_pll_clk_select_t pllcs, mcg_pll_config_t const *config)
-{
-    assert(config);
-
-#if (defined(MCG_CONFIG_CHECK_PARAM) && MCG_CONFIG_CHECK_PARAM)
-    /*
-       This function is designed to change MCG to PBE mode from PEE/BLPE/FBE,
-       but with this workflow, the source mode could be all modes except PEI/PBI.
-     */
-    mcg_mode_t mode = CLOCK_GetMode();
-
-    if ((kMCG_ModePBI == mode) || (kMCG_ModePEI == mode))
-    {
-        return kStatus_MCG_ModeUnreachable;
-    }
-#endif
-    pllcs = pllcs; /* pllcs is not used. */
-
-    /* Clear LP */
-    MCG->C2 &= (uint8_t)(~MCG_C2_LP_MASK); /* Disable lowpower. */
-
-    /* Set CLKS and IREFS. */
-    MCG->C1 = (uint8_t)((MCG->C1 & ~(MCG_C1_CLKS_MASK | MCG_C1_FRDIV_MASK | MCG_C1_IREFS_MASK)) |
-                        (MCG_C1_CLKS(kMCG_ClkOutSrcExternal) /* CLKS = 2      */
-                         | MCG_C1_FRDIV(config->frdiv)));    /* FRDIV = frdiv */
-
-    /* If use external crystal as clock source, wait for it stable. */
-    if (MCG_C7_OSCSEL(kMCG_OscselOsc) == (MCG->C7 & MCG_C7_OSCSEL_MASK))
-    {
-        if ((MCG->C2 & MCG_C2_EREFS_MASK) != 0U)
-        {
-            while (0U == (MCG->S & MCG_S_OSCINIT0_MASK))
-            {
-            }
-        }
-    }
-
-    /* Wait for CLKST clock status bits to show clock source is ext ref clk */
-    while ((MCG->S & (MCG_S_IREFST_MASK | MCG_S_CLKST_MASK)) !=
-           (MCG_S_IREFST(kMCG_FllSrcExternal) | MCG_S_CLKST(kMCG_ClkOutStatExt)))
-    {
-    }
-
-    /* Set MCG_C7[PLL32KREFSEL] to select PLL reference clock source */
-    MCG->C7 = (uint8_t)((MCG->C7 & ~MCG_C7_PLL32KREFSEL_MASK) | MCG_C7_PLL32KREFSEL(config->refSrc));
-
-    /* Enable PLL. */
-    MCG->C6 |= MCG_C6_PLLS_MASK;
-
-    /* Wait for PLLST set and PLL lock. */
-    while (((MCG->S & (MCG_S_PLLST_MASK | MCG_S_LOCK0_MASK)) != (MCG_S_PLLST_MASK | MCG_S_LOCK0_MASK)))
-    {
-    }
-
-    return kStatus_Success;
-}
-
-/*!
- * brief Sets the MCG to PEE mode.
- *
- * This function sets the MCG to PEE mode.
- *
- * retval kStatus_MCG_ModeUnreachable Could not switch to the target mode.
- * retval kStatus_Success Switched to the target mode successfully.
- *
- * note This function only changes the CLKS to use the PLL/FLL output. If the
- *       PRDIV/VDIV are different than in the PBE mode, set them up
- *       in PBE mode and wait. When the clock is stable, switch to PEE mode.
- */
-status_t CLOCK_SetPeeMode(void)
-{
-#if (defined(MCG_CONFIG_CHECK_PARAM) && MCG_CONFIG_CHECK_PARAM)
-    mcg_mode_t mode = CLOCK_GetMode();
-    if (kMCG_ModePBE != mode)
-    {
-        return kStatus_MCG_ModeUnreachable;
-    }
-#endif
-
-    /* Change to use PLL/FLL output clock first. */
-    MCG->C1 = (uint8_t)((MCG->C1 & ~MCG_C1_CLKS_MASK) | MCG_C1_CLKS(kMCG_ClkOutSrcOut));
-
-    /* Wait for clock status bits to update */
-    while (MCG_S_CLKST_VAL != (uint8_t)kMCG_ClkOutStatPll)
-    {
-    }
-
-    return kStatus_Success;
-}
-
-/*!
- * brief Sets the MCG to PBI mode.
- *
- * This function sets the MCG to PBI mode.
- *
- * retval kStatus_MCG_ModeUnreachable Could not switch to the target mode.
- * retval kStatus_Success Switched to the target mode successfully.
- */
-status_t CLOCK_SetPbiMode(void)
-{
-#if (defined(MCG_CONFIG_CHECK_PARAM) && MCG_CONFIG_CHECK_PARAM)
-    mcg_mode_t mode = CLOCK_GetMode();
-
-    if (!((kMCG_ModeFBI == mode) || (kMCG_ModePEI == mode) || (kMCG_ModeBLPI == mode) || (kMCG_ModePBI == mode)))
-    {
-        return kStatus_MCG_ModeUnreachable;
-    }
-#endif
-
-    /* set PLLS to select PLL */
-    MCG->C6 |= MCG_C6_PLLS_MASK;
-    while (0U == (MCG->S & MCG_S_PLLST_MASK))
-    {
-    }
-
-    MCG->C2 &= (uint8_t)(~MCG_C2_LP_MASK); /* Disable lowpower. */
-
-    /* Set CLKS and IREFS. */
-    MCG->C1 = ((MCG->C1 & (uint8_t)(~(MCG_C1_CLKS_MASK | MCG_C1_IREFS_MASK))) |
-               (uint8_t)(MCG_C1_CLKS(kMCG_ClkOutSrcInternal)    /* CLKS = 1  */
-                         | MCG_C1_IREFS(kMCG_FllSrcInternal))); /* IREFS = 1 */
-
-    /* Wait for MCG_S[CLKST] and MCG_S[IREFST]. */
-    while ((MCG->S & (MCG_S_IREFST_MASK | MCG_S_CLKST_MASK)) !=
-           (MCG_S_IREFST(kMCG_FllSrcInternal) | MCG_S_CLKST(kMCG_ClkOutStatInt)))
-    {
-    }
-
-    /* Set MCG_C7[PLL32KREFSEL] to select slow IRC clock source */
-    MCG->C7 = (MCG->C7 & (uint8_t)(~MCG_C7_PLL32KREFSEL_MASK)) | MCG_C7_PLL32KREFSEL(kMCG_PllRefIrc);
-
-    while (0U == (MCG->S & MCG_S_LOCK0_MASK))
-    {
-    }
-
-    return kStatus_Success;
-}
-
-/*!
- * brief Sets the MCG to PEI mode.
- *
- * This function sets the MCG to PEI mode.
- *
- * retval kStatus_MCG_ModeUnreachable Could not switch to the target mode.
- * retval kStatus_Success Switched to the target mode successfully.
- */
-status_t CLOCK_SetPeiMode(void)
-{
-#if (defined(MCG_CONFIG_CHECK_PARAM) && MCG_CONFIG_CHECK_PARAM)
-    mcg_mode_t mode = CLOCK_GetMode();
-    if (kMCG_ModePBI != mode)
-    {
-        return kStatus_MCG_ModeUnreachable;
-    }
-#endif
-
-    /* Change to use PLL/FLL output clock first. */
-    MCG->C1 = (MCG->C1 & (uint8_t)(~MCG_C1_CLKS_MASK)) | MCG_C1_CLKS(kMCG_ClkOutSrcOut);
-
-    /* Wait for clock status bits to update */
-    while (MCG_S_CLKST_VAL != (uint8_t)kMCG_ClkOutStatPll)
-    {
-    }
-
-    return kStatus_Success;
-}
-
-/*!
- * brief Switches the MCG to FBE mode from the external mode.
- *
- * This function switches the MCG from external modes (PEE/PBE/BLPE/FEE) to the FBE mode quickly.
- * The external clock is used as the system clock source and PLL is disabled. However,
- * the FLL settings are not configured. This is a lite function with a small code size, which is useful
- * during the mode switch. For example, to switch from PEE mode to FEI mode:
- *
- * code
- * CLOCK_ExternalModeToFbeModeQuick();
- * CLOCK_SetFeiMode(...);
- * endcode
- *
- * retval kStatus_Success Switched successfully.
- * retval kStatus_MCG_ModeInvalid If the current mode is not an external mode, do not call this function.
- */
-status_t CLOCK_ExternalModeToFbeModeQuick(void)
-{
-#if (defined(MCG_CONFIG_CHECK_PARAM) && MCG_CONFIG_CHECK_PARAM)
-    if ((MCG->S & MCG_S_IREFST_MASK) != 0U)
-    {
-        return kStatus_MCG_ModeInvalid;
-    }
-#endif /* MCG_CONFIG_CHECK_PARAM */
-
-    /* Disable low power */
-    MCG->C2 &= (uint8_t)(~MCG_C2_LP_MASK);
-
-    MCG->C1 = (uint8_t)((MCG->C1 & ~MCG_C1_CLKS_MASK) | MCG_C1_CLKS(kMCG_ClkOutSrcExternal));
-    while (MCG_S_CLKST_VAL != (uint8_t)kMCG_ClkOutStatExt)
-    {
-    }
-
-    /* Disable PLL. */
-    MCG->C6 &= ~(uint8_t)MCG_C6_PLLS_MASK;
-    while ((MCG->S & MCG_S_PLLST_MASK) != 0U)
-    {
-    }
-
-    return kStatus_Success;
-}
-
-/*!
- * brief Switches the MCG to FBI mode from internal modes.
- *
- * This function switches the MCG from internal modes (PEI/PBI/BLPI/FEI) to the FBI mode quickly.
- * The MCGIRCLK is used as the system clock source and PLL is disabled. However,
- * FLL settings are not configured. This is a lite function with a small code size, which is useful
- * during the mode switch. For example, to switch from PEI mode to FEE mode:
- *
- * code
- * CLOCK_InternalModeToFbiModeQuick();
- * CLOCK_SetFeeMode(...);
- * endcode
- *
- * retval kStatus_Success Switched successfully.
- * retval kStatus_MCG_ModeInvalid If the current mode is not an internal mode, do not call this function.
- */
-status_t CLOCK_InternalModeToFbiModeQuick(void)
-{
-#if (defined(MCG_CONFIG_CHECK_PARAM) && MCG_CONFIG_CHECK_PARAM)
-    if ((MCG->S & MCG_S_IREFST_MASK) == 0U)
-    {
-        return kStatus_MCG_ModeInvalid;
-    }
-#endif
-
-    /* Disable low power */
-    MCG->C2 &= ~(uint8_t)MCG_C2_LP_MASK;
-
-    MCG->C1 = (uint8_t)((MCG->C1 & ~MCG_C1_CLKS_MASK) | MCG_C1_CLKS(kMCG_ClkOutSrcInternal));
-    while (MCG_S_CLKST_VAL != (uint8_t)kMCG_ClkOutStatInt)
-    {
-    }
-
-    /* Disable PLL. */
-    MCG->C6 &= (uint8_t)(~MCG_C6_PLLS_MASK);
-    while ((MCG->S & MCG_S_PLLST_MASK) != 0U)
-    {
-    }
-
-    return kStatus_Success;
-}
-
-/*!
- * brief Sets the MCG to FEI mode during system boot up.
- *
- * This function sets the MCG to FEI mode from the reset mode. It can also be used to
- * set up MCG during system boot up.
- *
- * param  dmx32  DMX32 in FEI mode.
- * param  drs The DCO range selection.
- * param  fllStableDelay Delay function to ensure that the FLL is stable.
- *
- * retval kStatus_MCG_ModeUnreachable Could not switch to the target mode.
- * retval kStatus_Success Switched to the target mode successfully.
- * note If p dmx32 is set to kMCG_Dmx32Fine, the slow IRC must not be trimmed
- * to frequency above 32768 Hz.
- */
-status_t CLOCK_BootToFeiMode(mcg_dmx32_t dmx32, mcg_drs_t drs, void (*fllStableDelay)(void))
-{
-    /* If reset mode is BLPI, first disable LP to enter FBI mode. */
-    MCG->C2 &= (uint8_t)(~MCG_C2_LP_MASK);
-    return CLOCK_SetFeiMode(dmx32, drs, fllStableDelay);
-}
-
-/*!
- * brief Sets the MCG to FEE mode during system bootup.
- *
- * This function sets MCG to FEE mode from the reset mode. It can also be used to
- * set up the MCG during system boot up.
- *
- * param   oscsel OSC clock select, OSCSEL.
- * param   frdiv  FLL reference clock divider setting, FRDIV.
- * param   dmx32  DMX32 in FEE mode.
- * param   drs    The DCO range selection.
- * param   fllStableDelay Delay function to ensure that the FLL is stable.
- *
- * retval kStatus_MCG_ModeUnreachable Could not switch to the target mode.
- * retval kStatus_Success Switched to the target mode successfully.
- */
-status_t CLOCK_BootToFeeMode(
-    mcg_oscsel_t oscsel, uint8_t frdiv, mcg_dmx32_t dmx32, mcg_drs_t drs, void (*fllStableDelay)(void))
-{
-    /* If reset mode is BLPI, first disable LP to enter FBI mode. */
-    MCG->C2 &= (uint8_t)(~MCG_C2_LP_MASK);
-
-    (void)CLOCK_SetExternalRefClkConfig(oscsel);
-
-    return CLOCK_SetFeeMode(frdiv, dmx32, drs, fllStableDelay);
-}
-
-/*!
- * brief Sets the MCG to BLPI mode during system boot up.
- *
- * This function sets the MCG to BLPI mode from the reset mode. It can also be used to
- * set up the MCG during system boot up.
- *
- * param  fcrdiv Fast IRC divider, FCRDIV.
- * param  ircs   The internal reference clock to select, IRCS.
- * param  ircEnableMode  The MCGIRCLK enable mode, OR'ed value of ref _mcg_irclk_enable_mode.
- *
- * retval kStatus_MCG_SourceUsed Could not change MCGIRCLK setting.
- * retval kStatus_Success Switched to the target mode successfully.
- */
-status_t CLOCK_BootToBlpiMode(uint8_t fcrdiv, mcg_irc_mode_t ircs, uint8_t ircEnableMode)
-{
-    /* If reset mode is BLPI mode. */
-    return CLOCK_SetInternalRefClkConfig(ircEnableMode, ircs, fcrdiv);
-}
-
-/*!
- * brief Sets the MCG to BLPE mode during system boot up.
- *
- * This function sets the MCG to BLPE mode from the reset mode. It can also be used to
- * set up the MCG during system boot up.
- *
- * param  oscsel OSC clock select, MCG_C7[OSCSEL].
- *
- * retval kStatus_MCG_ModeUnreachable Could not switch to the target mode.
- * retval kStatus_Success Switched to the target mode successfully.
- */
-status_t CLOCK_BootToBlpeMode(mcg_oscsel_t oscsel)
-{
-    /* If reset mode is BLPI, first disable LP to enter FBI mode. */
-    MCG->C2 &= (uint8_t)(~MCG_C2_LP_MASK);
-
-    (void)CLOCK_SetExternalRefClkConfig(oscsel);
-
-    /* Set to FBE mode. */
-    MCG->C1 = (uint8_t)((MCG->C1 & ~(MCG_C1_CLKS_MASK | MCG_C1_IREFS_MASK)) |
-                        (MCG_C1_CLKS(kMCG_ClkOutSrcExternal)    /* CLKS = 2 */
-                         | MCG_C1_IREFS(kMCG_FllSrcExternal))); /* IREFS = 0 */
-
-    /* If use external crystal as clock source, wait for it stable. */
-    if (MCG_C7_OSCSEL(kMCG_OscselOsc) == (MCG->C7 & MCG_C7_OSCSEL_MASK))
-    {
-        if (0U != (MCG->C2 & MCG_C2_EREFS_MASK))
-        {
-            while (0U == (MCG->S & MCG_S_OSCINIT0_MASK))
-            {
-            }
-        }
-    }
-
-    /* Wait for MCG_S[CLKST] and MCG_S[IREFST]. */
-    while ((MCG->S & (MCG_S_IREFST_MASK | MCG_S_CLKST_MASK)) !=
-           (MCG_S_IREFST(kMCG_FllSrcExternal) | MCG_S_CLKST(kMCG_ClkOutStatExt)))
-    {
-    }
-
-    /* In FBE now, start to enter BLPE. */
-    MCG->C2 |= MCG_C2_LP_MASK;
-
-    return kStatus_Success;
-}
-
-/*!
- * brief Sets the MCG to PEE mode during system boot up.
- *
- * This function sets the MCG to PEE mode from reset mode. It can also be used to
- * set up the MCG during system boot up.
- *
- * param   oscsel OSC clock select, MCG_C7[OSCSEL].
- * param   pllcs  The PLL selection, PLLCS.
- * param   config Pointer to the PLL configuration.
- *
- * retval kStatus_MCG_ModeUnreachable Could not switch to the target mode.
- * retval kStatus_Success Switched to the target mode successfully.
- */
-status_t CLOCK_BootToPeeMode(mcg_oscsel_t oscsel, mcg_pll_clk_select_t pllcs, mcg_pll_config_t const *config)
-{
-    assert(config);
-
-    (void)CLOCK_SetExternalRefClkConfig(oscsel);
-
-    (void)CLOCK_SetPbeMode(pllcs, config);
-
-    /* Change to use PLL output clock. */
-    MCG->C1 = (uint8_t)((MCG->C1 & ~MCG_C1_CLKS_MASK) | MCG_C1_CLKS(kMCG_ClkOutSrcOut));
-    while (MCG_S_CLKST_VAL != (uint8_t)kMCG_ClkOutStatPll)
-    {
-    }
-
-    return kStatus_Success;
-}
-
-/*!
- * brief Sets the MCG to PEI mode during sytem boot up.
- *
- * This function sets the MCG to PEI mode from the reset mode. It can be used to
- * set up the MCG during system boot up.
- *
- * retval kStatus_MCG_ModeUnreachable Could not switch to the target mode.
- * retval kStatus_Success Switched to the target mode successfully.
- */
-status_t CLOCK_BootToPeiMode(void)
-{
-    /* set PLLS to select PLL */
-    MCG->C6 |= MCG_C6_PLLS_MASK;
-    while (0U == (MCG->S & MCG_S_PLLST_MASK))
-    {
-    }
-
-    /* Disable lowpower. */
-    MCG->C2 &= (uint8_t)(~MCG_C2_LP_MASK);
-
-    /* Set MCG_C7[PLL32KREFSEL] to select slow IRC clock source */
-    MCG->C7 = (uint8_t)((MCG->C7 & ~MCG_C7_PLL32KREFSEL_MASK) | MCG_C7_PLL32KREFSEL(kMCG_PllRefIrc));
-
-    while (((MCG->S & MCG_S_LOCK0_MASK)) == 0U)
-    {
-    }
-
-    /* Change to use PLL output clock. */
-    MCG->C1 = (uint8_t)((MCG->C1 & ~MCG_C1_CLKS_MASK) | MCG_C1_CLKS(kMCG_ClkOutSrcOut));
-    while (MCG_S_CLKST_VAL != (uint8_t)kMCG_ClkOutStatPll)
-    {
-    }
-
-    return kStatus_Success;
-}
-
-/*
-   The transaction matrix. It defines the path for mode switch, the row is for
-   current mode and the column is target mode.
-   For example, switch from FEI to PEE:
-   1. Current mode FEI, next mode is mcgModeMatrix[FEI][PEE] = FBE, so swith to FBE.
-   2. Current mode FBE, next mode is mcgModeMatrix[FBE][PEE] = PBE, so swith to PBE.
-   3. Current mode PBE, next mode is mcgModeMatrix[PBE][PEE] = PEE, so swith to PEE.
-   Thus the MCG mode has changed from FEI to PEE.
- */
-static const mcg_mode_t mcgModeMatrix[10][10] = {
-    {kMCG_ModeFEI, kMCG_ModeFBI, kMCG_ModeFBI, kMCG_ModeFEE, kMCG_ModeFBE, kMCG_ModeFBE, kMCG_ModeFBE, kMCG_ModeFBE,
-     kMCG_ModeFBI, kMCG_ModeFBI}, /* FEI */
-    {kMCG_ModeFEI, kMCG_ModeFBI, kMCG_ModeBLPI, kMCG_ModeFEE, kMCG_ModeFBE, kMCG_ModeFBE, kMCG_ModeFBE, kMCG_ModeFBE,
-     kMCG_ModeFBI, kMCG_ModeFBI}, /* FBI */
-    {kMCG_ModeFBI, kMCG_ModeFBI, kMCG_ModeBLPI, kMCG_ModeFBI, kMCG_ModeFBI, kMCG_ModeFBI, kMCG_ModeFBI, kMCG_ModeFBI,
-     kMCG_ModeFBI, kMCG_ModeFBI}, /* BLPI */
-    {kMCG_ModeFEI, kMCG_ModeFBI, kMCG_ModeFBI, kMCG_ModeFEE, kMCG_ModeFBE, kMCG_ModeFBE, kMCG_ModeFBE, kMCG_ModeFBE,
-     kMCG_ModeFBI, kMCG_ModeFBI}, /* FEE */
-    {kMCG_ModeFEI, kMCG_ModeFBI, kMCG_ModeFBI, kMCG_ModeFEE, kMCG_ModeFBE, kMCG_ModeBLPE, kMCG_ModePBE, kMCG_ModePBE,
-     kMCG_ModeFBI, kMCG_ModeFBI}, /* FBE */
-    {kMCG_ModeFBE, kMCG_ModeFBE, kMCG_ModeFBE, kMCG_ModeFBE, kMCG_ModeFBE, kMCG_ModeBLPE, kMCG_ModePBE, kMCG_ModePBE,
-     kMCG_ModeFBE, kMCG_ModeFBE}, /* BLPE */
-    {kMCG_ModeFBE, kMCG_ModeFBE, kMCG_ModeFBE, kMCG_ModeFBE, kMCG_ModeFBE, kMCG_ModeBLPE, kMCG_ModePBE, kMCG_ModePEE,
-     kMCG_ModeFBE, kMCG_ModeFBE}, /* PBE */
-    {kMCG_ModePBE, kMCG_ModePBE, kMCG_ModePBE, kMCG_ModePBE, kMCG_ModePBE, kMCG_ModePBE, kMCG_ModePBE, kMCG_ModePBE,
-     kMCG_ModePBE, kMCG_ModePBE}, /* PEE */
-    {kMCG_ModeFBI, kMCG_ModeFBI, kMCG_ModeFBI, kMCG_ModeFBI, kMCG_ModeFBI, kMCG_ModeFBI, kMCG_ModeFBI, kMCG_ModeFBI,
-     kMCG_ModeFBI, kMCG_ModeFBI}, /* PEI */
-    {kMCG_ModeFBI, kMCG_ModeFBI, kMCG_ModeBLPI, kMCG_ModeFBI, kMCG_ModeFBI, kMCG_ModeFBI, kMCG_ModeFBI, kMCG_ModeFBI,
-     kMCG_ModePEI, kMCG_ModeFBI} /* PBI */
-    /*    FEI           FBI           BLPI           FEE           FBE           BLPE           PBE           PEE
-       PEI           PBI        */
-};
-
-/*!
- * brief Sets the MCG to a target mode.
- *
- * This function sets MCG to a target mode defined by the configuration
- * structure. If switching to the target mode fails, this function
- * chooses the correct path.
- *
- * param  config Pointer to the target MCG mode configuration structure.
- * return Return kStatus_Success if switched successfully; Otherwise, it returns an error code #_mcg_status.
- *
- * note If the external clock is used in the target mode, ensure that it is
- * enabled. For example, if the OSC0 is used, set up OSC0 correctly before calling this
- * function.
- */
-status_t CLOCK_SetMcgConfig(const mcg_config_t *config)
-{
-    assert(config->mcgMode != kMCG_ModeError);
-
-    mcg_mode_t next_mode;
-    status_t status = kStatus_Success;
-
-    mcg_pll_clk_select_t pllcs = kMCG_PllClkSelPll0;
-
-    /* If need to change external clock, MCG_C7[OSCSEL]. */
-    if (MCG_C7_OSCSEL_VAL != (uint8_t)(config->oscsel))
-    {
-        /* If external clock is in use, change to FEI first. */
-        if ((uint8_t)kMCG_FllSrcExternal == MCG_S_IREFST_VAL)
-        {
-            (void)CLOCK_ExternalModeToFbeModeQuick();
-            (void)CLOCK_SetFeiMode(config->dmx32, config->drs, NULL);
-        }
-
-        (void)CLOCK_SetExternalRefClkConfig(config->oscsel);
-    }
-
-    /* Re-configure MCGIRCLK, if MCGIRCLK is used as system clock source, then change to FEI/PEI first. */
-    if (MCG_S_CLKST_VAL == (uint8_t)kMCG_ClkOutStatInt)
-    {
-        MCG->C2 &= ~(uint8_t)MCG_C2_LP_MASK; /* Disable lowpower. */
-
-        if ((MCG->S & MCG_S_PLLST_MASK) != 0U)
-        {
-            (void)CLOCK_SetPeiMode();
-        }
-        else
-        {
-            (void)CLOCK_SetFeiMode(config->dmx32, config->drs, CLOCK_FllStableDelay);
-        }
-    }
-
-    /* Configure MCGIRCLK. */
-    (void)CLOCK_SetInternalRefClkConfig(config->irclkEnableMode, config->ircs, config->fcrdiv);
-
-    next_mode = CLOCK_GetMode();
-
-    if (next_mode == kMCG_ModeError)
-    {
-        return kStatus_MCG_ModeInvalid;
-    }
-
-    do
-    {
-        next_mode = mcgModeMatrix[next_mode][config->mcgMode];
-
-        switch (next_mode)
-        {
-            case kMCG_ModeFEI:
-                status = CLOCK_SetFeiMode(config->dmx32, config->drs, CLOCK_FllStableDelay);
-                break;
-            case kMCG_ModeFEE:
-                status = CLOCK_SetFeeMode(config->frdiv, config->dmx32, config->drs, CLOCK_FllStableDelay);
-                break;
-            case kMCG_ModeFBI:
-                status = CLOCK_SetFbiMode(config->dmx32, config->drs, NULL);
-                break;
-            case kMCG_ModeFBE:
-                status = CLOCK_SetFbeMode(config->frdiv, config->dmx32, config->drs, NULL);
-                break;
-            case kMCG_ModeBLPI:
-                status = CLOCK_SetBlpiMode();
-                break;
-            case kMCG_ModeBLPE:
-                status = CLOCK_SetBlpeMode();
-                break;
-            case kMCG_ModePBE:
-                status = CLOCK_SetPbeMode(pllcs, &config->pll0Config);
-                break;
-            case kMCG_ModePEE:
-                status = CLOCK_SetPeeMode();
-                break;
-            case kMCG_ModePBI:
-                status = CLOCK_SetPbiMode();
-                break;
-            case kMCG_ModePEI:
-                status = CLOCK_SetPeiMode();
-                break;
-            default:
-                assert(false);
-                break;
-        }
-        if (kStatus_Success != status)
-        {
-            break;
-        }
-    } while (next_mode != config->mcgMode);
-
-    if (status == kStatus_Success)
-    {
-        if ((config->pll0Config.enableMode & (uint8_t)kMCG_PllEnableIndependent) != 0U)
-        {
-            CLOCK_EnablePll0(&config->pll0Config);
-        }
-        else
-        {
-            MCG->C5 &= ~(uint8_t)kMCG_PllEnableIndependent;
-        }
-    }
-
-    return status;
-}
+/*
+ * Copyright (c) 2015, Freescale Semiconductor, Inc.
+ * Copyright 2016 - 2020,2022-2023 NXP
+ * All rights reserved.
+ *
+ * SPDX-License-Identifier: BSD-3-Clause
+ */
+
+#include "fsl_clock.h"
+
+/*******************************************************************************
+ * Definitions
+ ******************************************************************************/
+
+/* Component ID definition, used by tools. */
+#ifndef FSL_COMPONENT_ID
+#define FSL_COMPONENT_ID "platform.drivers.clock"
+#endif
+
+/* Macro definition remap workaround. */
+#if (defined(MCG_C2_EREFS_MASK) && !(defined(MCG_C2_EREFS0_MASK)))
+#define MCG_C2_EREFS0_MASK MCG_C2_EREFS_MASK
+#endif
+#if (defined(MCG_C2_HGO_MASK) && !(defined(MCG_C2_HGO0_MASK)))
+#define MCG_C2_HGO0_MASK MCG_C2_HGO_MASK
+#endif
+#if (defined(MCG_C2_RANGE_MASK) && !(defined(MCG_C2_RANGE0_MASK)))
+#define MCG_C2_RANGE0_MASK MCG_C2_RANGE_MASK
+#endif
+#if (defined(MCG_C6_CME_MASK) && !(defined(MCG_C6_CME0_MASK)))
+#define MCG_C6_CME0_MASK MCG_C6_CME_MASK
+#endif
+
+/* PLL fixed multiplier when there is not PRDIV and VDIV. */
+#define PLL_FIXED_MULT (375U)
+/* Max frequency of the reference clock used for internal clock trim. */
+#define TRIM_REF_CLK_MIN (8000000U)
+/* Min frequency of the reference clock used for internal clock trim. */
+#define TRIM_REF_CLK_MAX (16000000U)
+/* Max trim value of fast internal reference clock. */
+#define TRIM_FIRC_MAX (5000000U)
+/* Min trim value of fast internal reference clock. */
+#define TRIM_FIRC_MIN (3000000U)
+/* Max trim value of fast internal reference clock. */
+#define TRIM_SIRC_MAX (39063U)
+/* Min trim value of fast internal reference clock. */
+#define TRIM_SIRC_MIN (31250U)
+
+#define MCG_S_IRCST_VAL         (((uint32_t)MCG->S & (uint32_t)MCG_S_IRCST_MASK) >> (uint32_t)MCG_S_IRCST_SHIFT)
+#define MCG_S_CLKST_VAL         (((uint32_t)MCG->S & (uint32_t)MCG_S_CLKST_MASK) >> (uint32_t)MCG_S_CLKST_SHIFT)
+#define MCG_S_IREFST_VAL        (((uint32_t)MCG->S & (uint32_t)MCG_S_IREFST_MASK) >> (uint32_t)MCG_S_IREFST_SHIFT)
+#define MCG_S_PLLST_VAL         (((uint32_t)MCG->S & (uint32_t)MCG_S_PLLST_MASK) >> (uint32_t)MCG_S_PLLST_SHIFT)
+#define MCG_C1_FRDIV_VAL        ((MCG->C1 & MCG_C1_FRDIV_MASK) >> MCG_C1_FRDIV_SHIFT)
+#define MCG_C2_LP_VAL           (((uint32_t)MCG->C2 & (uint32_t)MCG_C2_LP_MASK) >> (uint32_t)MCG_C2_LP_SHIFT)
+#define MCG_C2_RANGE_VAL        ((MCG->C2 & MCG_C2_RANGE_MASK) >> MCG_C2_RANGE_SHIFT)
+#define MCG_SC_FCRDIV_VAL       ((MCG->SC & MCG_SC_FCRDIV_MASK) >> MCG_SC_FCRDIV_SHIFT)
+#define MCG_S2_PLLCST_VAL       (((uint32_t)MCG->S2 & (uint32_t)MCG_S2_PLLCST_MASK) >> (uint32_t)MCG_S2_PLLCST_SHIFT)
+#define MCG_C7_OSCSEL_VAL       ((MCG->C7 & MCG_C7_OSCSEL_MASK) >> MCG_C7_OSCSEL_SHIFT)
+#define MCG_C4_DMX32_VAL        ((MCG->C4 & MCG_C4_DMX32_MASK) >> MCG_C4_DMX32_SHIFT)
+#define MCG_C4_DRST_DRS_VAL     ((MCG->C4 & MCG_C4_DRST_DRS_MASK) >> MCG_C4_DRST_DRS_SHIFT)
+#define MCG_C7_PLL32KREFSEL_VAL ((MCG->C7 & MCG_C7_PLL32KREFSEL_MASK) >> MCG_C7_PLL32KREFSEL_SHIFT)
+#define MCG_C5_PLLREFSEL0_VAL   ((MCG->C5 & MCG_C5_PLLREFSEL0_MASK) >> MCG_C5_PLLREFSEL0_SHIFT)
+#define MCG_C11_PLLREFSEL1_VAL  ((MCG->C11 & MCG_C11_PLLREFSEL1_MASK) >> MCG_C11_PLLREFSEL1_SHIFT)
+#define MCG_C11_PRDIV1_VAL      ((MCG->C11 & MCG_C11_PRDIV1_MASK) >> MCG_C11_PRDIV1_SHIFT)
+#define MCG_C12_VDIV1_VAL       ((MCG->C12 & MCG_C12_VDIV1_MASK) >> MCG_C12_VDIV1_SHIFT)
+#define MCG_C5_PRDIV0_VAL       ((uint8_t)(MCG->C5 & MCG_C5_PRDIV0_MASK) >> MCG_C5_PRDIV0_SHIFT)
+#define MCG_C6_VDIV0_VAL        ((uint8_t)(MCG->C6 & MCG_C6_VDIV0_MASK) >> MCG_C6_VDIV0_SHIFT)
+
+#define OSC_MODE_MASK (MCG_C2_EREFS0_MASK | MCG_C2_HGO0_MASK | MCG_C2_RANGE0_MASK)
+
+#define SIM_CLKDIV1_CLKDIVSYS_VAL    ((SIM->CLKDIV1 & SIM_CLKDIV1_CLKDIVSYS_MASK) >> SIM_CLKDIV1_CLKDIVSYS_SHIFT)
+#define SIM_CLKDIV1_CLKDIVBUS_VAL    ((SIM->CLKDIV1 & SIM_CLKDIV1_CLKDIVBUS_MASK) >> SIM_CLKDIV1_CLKDIVBUS_SHIFT)
+#define SIM_CLKDIV1_FLASHCLKMODE_VAL ((SIM->CLKDIV1 & SIM_CLKDIV1_FLASHCLKMODE_MASK) >> SIM_CLKDIV1_FLASHCLKMODE_SHIFT)
+#define SIM_SOPT1_OSC32KSEL_VAL      ((SIM->SOPT1 & SIM_SOPT1_OSC32KSEL_MASK) >> SIM_SOPT1_OSC32KSEL_SHIFT)
+#define SIM_CTRL_REG_PLLFLLSEL_VAL   ((SIM->CTRL_REG & SIM_CTRL_REG_PLLFLLSEL_MASK) >> SIM_CTRL_REG_PLLFLLSEL_SHIFT)
+#define SIM_MISC_CTL_AFECLKSEL_VAL   ((SIM->MISC_CTL & SIM_MISC_CTL_AFECLKSEL_MASK) >> SIM_MISC_CTL_AFECLKSEL_SHIFT)
+
+/* MCG_S_CLKST definition. */
+enum _mcg_clkout_stat
+{
+    kMCG_ClkOutStatFll, /* FLL.            */
+    kMCG_ClkOutStatInt, /* Internal clock. */
+    kMCG_ClkOutStatExt, /* External clock. */
+    kMCG_ClkOutStatPll  /* PLL.            */
+};
+
+/* MCG_S_PLLST definition. */
+enum _mcg_pllst
+{
+    kMCG_PllstFll, /* FLL is used. */
+    kMCG_PllstPll  /* PLL is used. */
+};
+
+/*******************************************************************************
+ * Variables
+ ******************************************************************************/
+
+/* Slow internal reference clock frequency. */
+static uint32_t s_slowIrcFreq = 32768U;
+/* Fast internal reference clock frequency. */
+static uint32_t s_fastIrcFreq = 4000000U;
+
+/* External XTAL0 (OSC0) clock frequency. */
+volatile uint32_t g_xtal0Freq;
+/* External XTAL32K clock frequency. */
+volatile uint32_t g_xtal32Freq;
+
+/*******************************************************************************
+ * Prototypes
+ ******************************************************************************/
+
+/*!
+ * @brief Get the MCG external reference clock frequency.
+ *
+ * Get the current MCG external reference clock frequency in Hz. It is
+ * the frequency select by MCG_C7[OSCSEL]. This is an internal function.
+ *
+ * @return MCG external reference clock frequency in Hz.
+ */
+static uint32_t CLOCK_GetMcgExtClkFreq(void);
+
+/*!
+ * @brief Get the MCG FLL external reference clock frequency.
+ *
+ * Get the current MCG FLL external reference clock frequency in Hz. It is
+ * the frequency after by MCG_C1[FRDIV]. This is an internal function.
+ *
+ * @return MCG FLL external reference clock frequency in Hz.
+ */
+static uint32_t CLOCK_GetFllExtRefClkFreq(void);
+
+/*!
+ * @brief Get the MCG FLL reference clock frequency.
+ *
+ * Get the current MCG FLL reference clock frequency in Hz. It is
+ * the frequency select by MCG_C1[IREFS]. This is an internal function.
+ *
+ * @return MCG FLL reference clock frequency in Hz.
+ */
+static uint32_t CLOCK_GetFllRefClkFreq(void);
+
+/*!
+ * @brief Get the frequency of clock selected by MCG_C2[IRCS].
+ *
+ * This clock's two output:
+ *  1. MCGOUTCLK when MCG_S[CLKST]=0.
+ *  2. MCGIRCLK when MCG_C1[IRCLKEN]=1.
+ *
+ * @return The frequency in Hz.
+ */
+static uint32_t CLOCK_GetInternalRefClkSelectFreq(void);
+
+/*!
+ * @brief Get the MCG PLL/PLL0 reference clock frequency.
+ *
+ * Get the current MCG PLL/PLL0 reference clock frequency in Hz.
+ * This is an internal function.
+ *
+ * @return MCG PLL/PLL0 reference clock frequency in Hz.
+ */
+static uint32_t CLOCK_GetPll0RefFreq(void);
+
+/*!
+ * @brief Calculate the RANGE value base on crystal frequency.
+ *
+ * To setup external crystal oscillator, must set the register bits RANGE
+ * base on the crystal frequency. This function returns the RANGE base on the
+ * input frequency. This is an internal function.
+ *
+ * @param freq Crystal frequency in Hz.
+ * @return The RANGE value.
+ */
+static uint8_t CLOCK_GetOscRangeFromFreq(uint32_t freq);
+
+#ifndef MCG_USER_CONFIG_FLL_STABLE_DELAY_EN
+/*!
+ * @brief Delay function to wait FLL stable.
+ *
+ * Delay function to wait FLL stable in FEI mode or FEE mode, should wait at least
+ * 1ms. Every time changes FLL setting, should wait this time for FLL stable.
+ */
+static void CLOCK_FllStableDelay(void);
+#endif
+
+/*******************************************************************************
+ * Code
+ ******************************************************************************/
+
+#ifndef MCG_USER_CONFIG_FLL_STABLE_DELAY_EN
+static void CLOCK_FllStableDelay(void)
+{
+    /*
+       Should wait at least 1ms. Because in these modes, the core clock is 100MHz
+       at most, so this function could obtain the 1ms delay.
+     */
+    volatile uint32_t i = 30000U;
+    while (0U != (i--))
+    {
+        __NOP();
+    }
+}
+#else  /* With MCG_USER_CONFIG_FLL_STABLE_DELAY_EN defined. */
+/* Once user defines the MCG_USER_CONFIG_FLL_STABLE_DELAY_EN to use their own delay function, they have to
+ * create their own CLOCK_FllStableDelay() function in application code. Since the clock functions in this
+ * file would call the CLOCK_FllStableDelay() regardless how it is defined.
+ */
+extern void CLOCK_FllStableDelay(void);
+#endif /* MCG_USER_CONFIG_FLL_STABLE_DELAY_EN */
+
+static uint32_t CLOCK_GetMcgExtClkFreq(void)
+{
+    uint32_t freq;
+
+    switch (MCG_C7_OSCSEL_VAL)
+    {
+        case 0U:
+            /* Please call CLOCK_SetXtal0Freq base on board setting before using OSC0 clock. */
+            assert(0U != g_xtal0Freq);
+            freq = g_xtal0Freq;
+            break;
+        case 1U:
+            /* Please call CLOCK_SetXtal32Freq base on board setting before using XTAL32K/RTC_CLKIN clock. */
+            assert(0U != g_xtal32Freq);
+            freq = g_xtal32Freq;
+            break;
+        default:
+            freq = 0U;
+            break;
+    }
+
+    return freq;
+}
+
+static uint32_t CLOCK_GetFllExtRefClkFreq(void)
+{
+    /* FllExtRef = McgExtRef / FllExtRefDiv */
+    uint8_t frdiv;
+    uint8_t range;
+    uint8_t oscsel;
+
+    uint32_t freq = CLOCK_GetMcgExtClkFreq();
+
+    frdiv = MCG_C1_FRDIV_VAL;
+    freq >>= frdiv;
+
+    range  = MCG_C2_RANGE_VAL;
+    oscsel = MCG_C7_OSCSEL_VAL;
+
+    /*
+       When should use divider 32, 64, 128, 256, 512, 1024, 1280, 1536.
+       1. MCG_C7[OSCSEL] selects IRC48M.
+       2. MCG_C7[OSCSEL] selects OSC0 and MCG_C2[RANGE] is not 0.
+    */
+    if (((0U != range) && ((uint8_t)kMCG_OscselOsc == oscsel)))
+    {
+        switch (frdiv)
+        {
+            case 0:
+            case 1:
+            case 2:
+            case 3:
+            case 4:
+            case 5:
+                freq >>= 5u;
+                break;
+            case 6:
+                /* 64*20=1280 */
+                freq /= 20u;
+                break;
+            case 7:
+                /* 128*12=1536 */
+                freq /= 12u;
+                break;
+            default:
+                freq = 0u;
+                break;
+        }
+    }
+
+    return freq;
+}
+
+static uint32_t CLOCK_GetInternalRefClkSelectFreq(void)
+{
+    uint32_t freq;
+
+    if ((uint8_t)kMCG_IrcSlow == MCG_S_IRCST_VAL)
+    {
+        /* Slow internal reference clock selected*/
+        freq = s_slowIrcFreq;
+    }
+    else
+    {
+        /* Fast internal reference clock selected*/
+        freq = s_fastIrcFreq >> MCG_SC_FCRDIV_VAL;
+    }
+
+    return freq;
+}
+
+static uint32_t CLOCK_GetFllRefClkFreq(void)
+{
+    uint32_t freq;
+
+    /* If use external reference clock. */
+    if ((uint8_t)kMCG_FllSrcExternal == MCG_S_IREFST_VAL)
+    {
+        freq = CLOCK_GetFllExtRefClkFreq();
+    }
+    /* If use internal reference clock. */
+    else
+    {
+        freq = s_slowIrcFreq;
+    }
+
+    return freq;
+}
+
+static uint32_t CLOCK_GetPll0RefFreq(void)
+{
+    uint32_t freq;
+
+    mcg_pll_ref_src_t pllRefSrc = (mcg_pll_ref_src_t)(uint8_t)MCG_C7_PLL32KREFSEL_VAL;
+
+    switch (pllRefSrc)
+    {
+        case kMCG_PllRefRtc:
+            /* Please call CLOCK_SetXtal32Freq base on board setting before using XTAL32K/RTC_CLKIN clock. */
+            assert(0U != g_xtal32Freq);
+            freq = g_xtal32Freq;
+            break;
+        case kMCG_PllRefIrc:
+            freq = s_slowIrcFreq;
+            break;
+        case kMCG_PllRefFllRef:
+            freq = CLOCK_GetFllExtRefClkFreq();
+            break;
+        default:
+            freq = 0U;
+            break;
+    }
+
+    return freq;
+}
+
+static uint8_t CLOCK_GetOscRangeFromFreq(uint32_t freq)
+{
+    uint8_t range;
+
+    if (freq <= 39063U)
+    {
+        range = 0U;
+    }
+    else if (freq <= 8000000U)
+    {
+        range = 1U;
+    }
+    else
+    {
+        range = 2U;
+    }
+
+    return range;
+}
+
+/*!
+ * brief Get the OSC0 external reference clock frequency (OSC0ERCLK).
+ *
+ * return Clock frequency in Hz.
+ */
+uint32_t CLOCK_GetOsc0ErClkFreq(void)
+{
+    uint32_t freq;
+
+    if ((OSC0->CR & OSC_CR_ERCLKEN_MASK) != 0U)
+    {
+        /* Please call CLOCK_SetXtal0Freq base on board setting before using OSC0 clock. */
+        assert(g_xtal0Freq);
+        freq = g_xtal0Freq;
+    }
+    else
+    {
+        freq = 0U;
+    }
+
+    return freq;
+}
+
+/*!
+ * brief Get the external reference 32K clock frequency (ERCLK32K).
+ *
+ * return Clock frequency in Hz.
+ */
+uint32_t CLOCK_GetEr32kClkFreq(void)
+{
+    uint32_t freq;
+
+    switch (SIM_SOPT1_OSC32KSEL_VAL)
+    {
+        case 0U: /* OSC 32k clock  */
+            /* Please call CLOCK_SetXtal32Freq base on board setting before using XTAL32K/RTC_CLKIN clock. */
+            assert(g_xtal32Freq);
+            freq = g_xtal32Freq;
+            break;
+        case 1U: /* RTC 32k clock  */
+            freq = (CLOCK_GetOsc0ErClkFreq() == 32768U) ? 32768U : 0U;
+            break;
+        case 2U: /* MCG internal reference clock (MCGIRCLK)  */
+            freq = (uint32_t)kCLOCK_McgInternalRefClk;
+            break;
+        case 3U: /* LPO clock      */
+            freq = LPO_CLK_FREQ;
+            break;
+        default:
+            freq = 0U;
+            break;
+    }
+    return freq;
+}
+
+/*!
+ * brief Get the output clock frequency selected by SIM[PLLFLLSEL].
+ *
+ * return Clock frequency in Hz.
+ */
+uint32_t CLOCK_GetPllFllSelClkFreq(void)
+{
+    uint32_t freq;
+
+    switch (SIM_CTRL_REG_PLLFLLSEL_VAL)
+    {
+        case 0U: /* FLL. */
+            freq = CLOCK_GetFllFreq();
+            break;
+        case 1U: /* PLL. */
+            freq = CLOCK_GetPll0Freq();
+            break;
+        case 2U: /* Bus clock. */
+            freq = (CLOCK_GetOutClkFreq() / (SIM_CLKDIV1_CLKDIVSYS_VAL + 1UL));
+            freq /= (SIM_CLKDIV1_CLKDIVBUS_VAL + 1UL);
+            break;
+        case 3U: /* OSC 32k. */
+            freq = CLOCK_GetEr32kClkFreq();
+            break;
+        default:
+            freq = 0U;
+            break;
+    }
+
+    return freq;
+}
+
+/*!
+ * brief Gets the clock frequency for AFE module.
+ *
+ * This function checks the current mode configurations in MISC_CTL register.
+ *
+ * return Clock frequency value in Hertz
+ */
+uint32_t CLOCK_GetAfeFreq(void)
+{
+    uint32_t freq;
+
+    switch (SIM_MISC_CTL_AFECLKSEL_VAL)
+    {
+        case 0U: /* PLL. */
+            freq = CLOCK_GetPll0Freq();
+            break;
+        case 1U: /* FLL. */
+            freq = CLOCK_GetFllFreq();
+            break;
+        case 2U: /* OSC. */
+            freq = CLOCK_GetOsc0ErClkFreq();
+            break;
+        default:
+            freq = 0U;
+            break;
+    }
+    return freq;
+}
+
+/*!
+ * brief Get the platform clock frequency.
+ *
+ * return Clock frequency in Hz.
+ */
+uint32_t CLOCK_GetPlatClkFreq(void)
+{
+    return CLOCK_GetOutClkFreq() / (SIM_CLKDIV1_CLKDIVSYS_VAL + 1UL);
+}
+
+/*!
+ * brief Get the flash clock frequency.
+ *
+ * return Clock frequency in Hz.
+ */
+uint32_t CLOCK_GetFlashClkFreq(void)
+{
+    uint32_t freq;
+
+    freq = CLOCK_GetOutClkFreq() / (SIM_CLKDIV1_CLKDIVBUS_VAL + 1UL);
+    freq /= (SIM_CLKDIV1_FLASHCLKMODE_VAL + 1UL);
+
+    return freq;
+}
+
+/*!
+ * brief Get the bus clock frequency.
+ *
+ * return Clock frequency in Hz.
+ */
+uint32_t CLOCK_GetBusClkFreq(void)
+{
+    uint32_t freq;
+
+    freq = CLOCK_GetOutClkFreq() / (SIM_CLKDIV1_CLKDIVSYS_VAL + 1UL);
+    freq /= (SIM_CLKDIV1_CLKDIVBUS_VAL + 1UL);
+
+    return freq;
+}
+
+/*!
+ * brief Get the core clock or system clock frequency.
+ *
+ * return Clock frequency in Hz.
+ */
+uint32_t CLOCK_GetCoreSysClkFreq(void)
+{
+    return CLOCK_GetOutClkFreq() / (SIM_CLKDIV1_CLKDIVSYS_VAL + 1UL);
+}
+
+/*!
+ * brief Gets the clock frequency for a specific clock name.
+ *
+ * This function checks the current clock configurations and then calculates
+ * the clock frequency for a specific clock name defined in clock_name_t.
+ * The MCG must be properly configured before using this function.
+ *
+ * param clockName Clock names defined in clock_name_t
+ * return Clock frequency value in Hertz
+ */
+uint32_t CLOCK_GetFreq(clock_name_t clockName)
+{
+    uint32_t freq;
+
+    switch (clockName)
+    {
+        case kCLOCK_CoreSysClk:
+        case kCLOCK_PlatClk:
+            freq = CLOCK_GetOutClkFreq() / (SIM_CLKDIV1_CLKDIVSYS_VAL + 1UL);
+            break;
+        case kCLOCK_BusClk:
+            freq = CLOCK_GetOutClkFreq() / (SIM_CLKDIV1_CLKDIVSYS_VAL + 1UL);
+            freq /= (SIM_CLKDIV1_CLKDIVBUS_VAL + 1UL);
+            break;
+        case kCLOCK_FlashClk:
+            freq = CLOCK_GetOutClkFreq() / (SIM_CLKDIV1_CLKDIVBUS_VAL + 1UL);
+            freq /= (SIM_CLKDIV1_FLASHCLKMODE_VAL + 1UL);
+            break;
+        case kCLOCK_PllFllSelClk:
+            freq = CLOCK_GetPllFllSelClkFreq();
+            break;
+        case kCLOCK_Er32kClk:
+            freq = CLOCK_GetEr32kClkFreq();
+            break;
+        case kCLOCK_McgFixedFreqClk:
+            freq = CLOCK_GetFixedFreqClkFreq();
+            break;
+        case kCLOCK_McgInternalRefClk:
+            freq = CLOCK_GetInternalRefClkFreq();
+            break;
+        case kCLOCK_McgFllClk:
+            freq = CLOCK_GetFllFreq();
+            break;
+        case kCLOCK_McgPll0Clk:
+            freq = CLOCK_GetPll0Freq();
+            break;
+        case kCLOCK_LpoClk:
+            freq = LPO_CLK_FREQ;
+            break;
+        case kCLOCK_Osc0ErClk:
+            freq = CLOCK_GetOsc0ErClkFreq();
+            break;
+        default:
+            freq = 0U;
+            break;
+    }
+
+    return freq;
+}
+
+/*!
+ * brief Set the clock configure in SIM module.
+ *
+ * This function sets system layer clock settings in SIM module.
+ *
+ * param config Pointer to the configure structure.
+ */
+void CLOCK_SetSimConfig(sim_clock_config_t const *config)
+{
+    SIM->CLKDIV1 = config->clkdiv1;
+    CLOCK_SetPllFllSelClock(config->pllFllSel);
+    CLOCK_SetEr32kClock(config->er32kSrc);
+}
+
+/*!
+ * brief Gets the MCG output clock (MCGOUTCLK) frequency.
+ *
+ * This function gets the MCG output clock frequency in Hz based on the current MCG
+ * register value.
+ *
+ * return The frequency of MCGOUTCLK.
+ */
+uint32_t CLOCK_GetOutClkFreq(void)
+{
+    uint32_t mcgoutclk;
+    uint32_t clkst = (uint32_t)MCG_S_CLKST_VAL;
+
+    switch (clkst)
+    {
+        case (uint32_t)kMCG_ClkOutStatPll:
+            mcgoutclk = CLOCK_GetPll0Freq();
+            break;
+        case (uint32_t)kMCG_ClkOutStatFll:
+            mcgoutclk = CLOCK_GetFllFreq();
+            break;
+        case (uint32_t)kMCG_ClkOutStatInt:
+            mcgoutclk = CLOCK_GetInternalRefClkSelectFreq();
+            break;
+        case (uint32_t)kMCG_ClkOutStatExt:
+            mcgoutclk = CLOCK_GetMcgExtClkFreq();
+            break;
+        default:
+            mcgoutclk = 0U;
+            break;
+    }
+
+    return mcgoutclk;
+}
+
+/*!
+ * brief Gets the MCG FLL clock (MCGFLLCLK) frequency.
+ *
+ * This function gets the MCG FLL clock frequency in Hz based on the current MCG
+ * register value. The FLL is enabled in FEI/FBI/FEE/FBE mode and
+ * disabled in low power state in other modes.
+ *
+ * return The frequency of MCGFLLCLK.
+ */
+uint32_t CLOCK_GetFllFreq(void)
+{
+    static const uint16_t fllFactorTable[4][2] = {{640, 732}, {1280, 1464}, {1920, 2197}, {2560, 2929}};
+
+    uint8_t drs, dmx32;
+    uint32_t freq;
+    uint32_t ret;
+
+    /* If FLL is not enabled currently, then return 0U. */
+    if ((((MCG->C2 & MCG_C2_LP_MASK) != 0U) || ((MCG->S & MCG_S_PLLST_MASK) != 0U)))
+    {
+        ret = 0U;
+    }
+    else
+    {
+        /* Get FLL reference clock frequency. */
+        freq = CLOCK_GetFllRefClkFreq();
+        if (0U == freq)
+        {
+            ret = freq;
+        }
+        else
+        {
+            drs   = MCG_C4_DRST_DRS_VAL;
+            dmx32 = MCG_C4_DMX32_VAL;
+            ret   = freq * fllFactorTable[drs][dmx32];
+        }
+    }
+
+    return ret;
+}
+
+/*!
+ * brief Gets the MCG internal reference clock (MCGIRCLK) frequency.
+ *
+ * This function gets the MCG internal reference clock frequency in Hz based
+ * on the current MCG register value.
+ *
+ * return The frequency of MCGIRCLK.
+ */
+uint32_t CLOCK_GetInternalRefClkFreq(void)
+{
+    uint32_t freq;
+
+    /* If MCGIRCLK is gated. */
+    if (0U == (MCG->C1 & MCG_C1_IRCLKEN_MASK))
+    {
+        freq = 0U;
+    }
+    else
+    {
+        freq = CLOCK_GetInternalRefClkSelectFreq();
+    }
+
+    return freq;
+}
+
+/*!
+ * brief Gets the MCG fixed frequency clock (MCGFFCLK) frequency.
+ *
+ * This function gets the MCG fixed frequency clock frequency in Hz based
+ * on the current MCG register value.
+ *
+ * return The frequency of MCGFFCLK.
+ */
+uint32_t CLOCK_GetFixedFreqClkFreq(void)
+{
+    uint32_t freq = CLOCK_GetFllRefClkFreq();
+    uint32_t ret;
+
+    /* MCGFFCLK must be no more than MCGOUTCLK/8. */
+    if ((freq <= (CLOCK_GetOutClkFreq() / 8U)) && (0U != freq))
+    {
+        ret = freq;
+    }
+    else
+    {
+        ret = 0U;
+    }
+
+    return ret;
+}
+
+/*!
+ * brief Gets the MCG PLL0 clock (MCGPLL0CLK) frequency.
+ *
+ * This function gets the MCG PLL0 clock frequency in Hz based on the current MCG
+ * register value.
+ *
+ * return The frequency of MCGPLL0CLK.
+ */
+uint32_t CLOCK_GetPll0Freq(void)
+{
+    uint32_t mcgpll0clk;
+    uint32_t freq;
+
+    /* If PLL0 is not enabled, return 0. */
+    if (((MCG->S & MCG_S_LOCK0_MASK)) == 0U)
+    {
+        freq = 0U;
+    }
+    else
+    {
+        mcgpll0clk = CLOCK_GetPll0RefFreq();
+
+        /*
+         * Please call CLOCK_SetXtal0Freq base on board setting before using OSC0 clock.
+         * Please call CLOCK_SetXtal1Freq base on board setting before using OSC1 clock.
+         */
+        assert(mcgpll0clk);
+
+        freq = mcgpll0clk * PLL_FIXED_MULT;
+    }
+
+    return freq;
+}
+
+/*!
+ * brief Selects the MCG external reference clock.
+ *
+ * Selects the MCG external reference clock source, changes the MCG_C7[OSCSEL],
+ * and waits for the clock source to be stable. Because the external reference
+ * clock should not be changed in FEE/FBE/BLPE/PBE/PEE modes, do not call this function in these modes.
+ *
+ * param oscsel MCG external reference clock source, MCG_C7[OSCSEL].
+ * retval kStatus_MCG_SourceUsed Because the external reference clock is used as a clock source,
+ * the configuration should not be changed. Otherwise, a glitch occurs.
+ * retval kStatus_Success External reference clock set successfully.
+ */
+status_t CLOCK_SetExternalRefClkConfig(mcg_oscsel_t oscsel)
+{
+    bool needDelay;
+    uint32_t i;
+
+#if (defined(MCG_CONFIG_CHECK_PARAM) && MCG_CONFIG_CHECK_PARAM)
+    /* If change MCG_C7[OSCSEL] and external reference clock is system clock source, return error. */
+    if ((MCG_C7_OSCSEL_VAL != oscsel) && (!(MCG->S & MCG_S_IREFST_MASK)))
+    {
+        return kStatus_MCG_SourceUsed;
+    }
+#endif /* MCG_CONFIG_CHECK_PARAM */
+
+    if (MCG_C7_OSCSEL_VAL != (uint8_t)oscsel)
+    {
+        /* If change OSCSEL, need to delay, ERR009878. */
+        needDelay = true;
+    }
+    else
+    {
+        needDelay = false;
+    }
+
+    MCG->C7 = (uint8_t)(MCG->C7 & ~MCG_C7_OSCSEL_MASK) | MCG_C7_OSCSEL(oscsel);
+    if (needDelay)
+    {
+        /* ERR009878 Delay at least 50 micro-seconds for external clock change valid. */
+        i = 1500U;
+        while (0U != (i--))
+        {
+            __NOP();
+        }
+    }
+
+    return kStatus_Success;
+}
+
+/*!
+ * brief Configures the Internal Reference clock (MCGIRCLK).
+ *
+ * This function sets the \c MCGIRCLK base on parameters. It also selects the IRC
+ * source. If the fast IRC is used, this function sets the fast IRC divider.
+ * This function also sets whether the \c MCGIRCLK is enabled in stop mode.
+ * Calling this function in FBI/PBI/BLPI modes may change the system clock. As a result,
+ * using the function in these modes it is not allowed.
+ *
+ * param enableMode MCGIRCLK enable mode, OR'ed value of ref _mcg_irclk_enable_mode.
+ * param ircs       MCGIRCLK clock source, choose fast or slow.
+ * param fcrdiv     Fast IRC divider setting (\c FCRDIV).
+ * retval kStatus_MCG_SourceUsed Because the internal reference clock is used as a clock source,
+ * the configuration should not be changed. Otherwise, a glitch occurs.
+ * retval kStatus_Success MCGIRCLK configuration finished successfully.
+ */
+status_t CLOCK_SetInternalRefClkConfig(uint8_t enableMode, mcg_irc_mode_t ircs, uint8_t fcrdiv)
+{
+    uint32_t mcgOutClkState = (uint32_t)MCG_S_CLKST_VAL;
+    mcg_irc_mode_t curIrcs  = (mcg_irc_mode_t)((uint32_t)MCG_S_IRCST_VAL);
+    uint8_t curFcrdiv       = MCG_SC_FCRDIV_VAL;
+
+#if (defined(MCG_CONFIG_CHECK_PARAM) && MCG_CONFIG_CHECK_PARAM)
+    /* If MCGIRCLK is used as system clock source. */
+    if ((uint32_t)kMCG_ClkOutStatInt == mcgOutClkState)
+    {
+        /* If need to change MCGIRCLK source or driver, return error. */
+        if (((kMCG_IrcFast == curIrcs) && (fcrdiv != curFcrdiv)) || (ircs != curIrcs))
+        {
+            return kStatus_MCG_SourceUsed;
+        }
+    }
+#endif
+
+    /* If need to update the FCRDIV. */
+    if (fcrdiv != curFcrdiv)
+    {
+        /* If fast IRC is in use currently, change to slow IRC. */
+        if (((0U != (MCG->C1 & MCG_C1_IRCLKEN_MASK)) || (mcgOutClkState == (uint32_t)kMCG_ClkOutStatInt)) &&
+            (kMCG_IrcFast == curIrcs))
+        {
+            MCG->C2 = (uint8_t)((MCG->C2 & ~MCG_C2_IRCS_MASK) | (MCG_C2_IRCS(kMCG_IrcSlow)));
+            while (MCG_S_IRCST_VAL != (uint8_t)kMCG_IrcSlow)
+            {
+            }
+        }
+        /* Update FCRDIV. */
+        MCG->SC =
+            (uint8_t)(MCG->SC & ~(MCG_SC_FCRDIV_MASK | MCG_SC_ATMF_MASK | MCG_SC_LOCS0_MASK)) | MCG_SC_FCRDIV(fcrdiv);
+    }
+
+    /* Set internal reference clock selection. */
+    MCG->C2 = (uint8_t)((MCG->C2 & ~MCG_C2_IRCS_MASK) | (MCG_C2_IRCS(ircs)));
+    MCG->C1 = (uint8_t)((MCG->C1 & ~(MCG_C1_IRCLKEN_MASK | MCG_C1_IREFSTEN_MASK)) | (uint8_t)enableMode);
+
+    /* If MCGIRCLK is used, need to wait for MCG_S_IRCST. */
+    if ((mcgOutClkState == (uint32_t)kMCG_ClkOutStatInt) || (0U != (enableMode & (uint32_t)kMCG_IrclkEnable)))
+    {
+        while (MCG_S_IRCST_VAL != (uint8_t)ircs)
+        {
+        }
+    }
+
+    return kStatus_Success;
+}
+
+/*!
+ * brief Enables the PLL0 in FLL mode.
+ *
+ * This function sets us the PLL0 in FLL mode and reconfigures
+ * the PLL0. Ensure that the PLL reference
+ * clock is enabled before calling this function and that the PLL0 is not used as a clock source.
+ * The function CLOCK_CalcPllDiv gets the correct PLL
+ * divider values.
+ *
+ * param config Pointer to the configuration structure.
+ */
+void CLOCK_EnablePll0(mcg_pll_config_t const *config)
+{
+    assert(config);
+
+    uint8_t mcg_c5 = 0U;
+
+    MCG->C5 = mcg_c5; /* Disable the PLL first. */
+
+    MCG->C7 = (uint8_t)((MCG->C7 & ~MCG_C7_PLL32KREFSEL_MASK) | MCG_C7_PLL32KREFSEL(config->refSrc));
+
+    /* Set enable mode. */
+    MCG->C5 |= ((uint8_t)kMCG_PllEnableIndependent | (uint8_t)config->enableMode);
+
+    /* Wait for PLL lock. */
+    while (((MCG->S & MCG_S_LOCK0_MASK)) == 0U)
+    {
+    }
+}
+
+/*!
+ * brief Sets the OSC0 clock monitor mode.
+ *
+ * This function sets the OSC0 clock monitor mode. See ref mcg_monitor_mode_t for details.
+ *
+ * param mode Monitor mode to set.
+ */
+void CLOCK_SetOsc0MonitorMode(mcg_monitor_mode_t mode)
+{
+    /* Clear the previous flag, MCG_SC[LOCS0]. */
+    MCG->SC &= ~(uint8_t)MCG_SC_ATMF_MASK;
+
+    if (kMCG_MonitorNone == mode)
+    {
+        MCG->C6 &= ~(uint8_t)MCG_C6_CME0_MASK;
+    }
+    else
+    {
+        if (kMCG_MonitorInt == mode)
+        {
+            MCG->C2 &= ~(uint8_t)MCG_C2_LOCRE0_MASK;
+        }
+        else
+        {
+            MCG->C2 |= MCG_C2_LOCRE0_MASK;
+        }
+        MCG->C6 |= MCG_C6_CME0_MASK;
+    }
+}
+
+/*!
+ * brief Sets the RTC OSC clock monitor mode.
+ *
+ * This function sets the RTC OSC clock monitor mode. See ref mcg_monitor_mode_t for details.
+ *
+ * param mode Monitor mode to set.
+ */
+void CLOCK_SetRtcOscMonitorMode(mcg_monitor_mode_t mode)
+{
+    uint8_t mcg_c8 = MCG->C8;
+
+    mcg_c8 &= ~(uint8_t)(MCG_C8_CME1_MASK | MCG_C8_LOCRE1_MASK);
+
+    if (kMCG_MonitorNone != mode)
+    {
+        if (kMCG_MonitorReset == mode)
+        {
+            mcg_c8 |= MCG_C8_LOCRE1_MASK;
+        }
+        mcg_c8 |= MCG_C8_CME1_MASK;
+    }
+    MCG->C8 = mcg_c8;
+}
+
+/*!
+ * brief Sets the PLL0 clock monitor mode.
+ *
+ * This function sets the PLL0 clock monitor mode. See ref mcg_monitor_mode_t for details.
+ *
+ * param mode Monitor mode to set.
+ */
+void CLOCK_SetPll0MonitorMode(mcg_monitor_mode_t mode)
+{
+    uint8_t mcg_c8;
+
+    /* Clear previous flag. */
+    MCG->S = MCG_S_LOLS0_MASK;
+
+    if (kMCG_MonitorNone == mode)
+    {
+        MCG->C6 &= (uint8_t)(~MCG_C6_LOLIE0_MASK);
+    }
+    else
+    {
+        mcg_c8 = MCG->C8;
+
+        mcg_c8 &= (uint8_t)(~MCG_C8_LOCS1_MASK);
+
+        if (kMCG_MonitorInt == mode)
+        {
+            mcg_c8 &= (uint8_t)(~MCG_C8_LOLRE_MASK);
+        }
+        else
+        {
+            mcg_c8 |= MCG_C8_LOLRE_MASK;
+        }
+        MCG->C8 = mcg_c8;
+        MCG->C6 |= MCG_C6_LOLIE0_MASK;
+    }
+}
+
+/*!
+ * brief Gets the MCG status flags.
+ *
+ * This function gets the MCG clock status flags. All status flags are
+ * returned as a logical OR of the enumeration ref _mcg_status_flags_t. To
+ * check a specific flag, compare the return value with the flag.
+ *
+ * Example:
+ * code
+ * To check the clock lost lock status of OSC0 and PLL0.
+ * uint32_t mcgFlags;
+ *
+ * mcgFlags = CLOCK_GetStatusFlags();
+ *
+ * if (mcgFlags & kMCG_Osc0LostFlag)
+ * {
+ *     OSC0 clock lock lost. Do something.
+ * }
+ * if (mcgFlags & kMCG_Pll0LostFlag)
+ * {
+ *     PLL0 clock lock lost. Do something.
+ * }
+ * endcode
+ *
+ * return  Logical OR value of the ref _mcg_status_flags_t.
+ */
+uint32_t CLOCK_GetStatusFlags(void)
+{
+    uint32_t ret  = 0U;
+    uint8_t mcg_s = MCG->S;
+
+    if ((MCG->SC & MCG_SC_LOCS0_MASK) != 0U)
+    {
+        ret |= (uint32_t)kMCG_Osc0LostFlag;
+    }
+    if ((mcg_s & MCG_S_OSCINIT0_MASK) != 0U)
+    {
+        ret |= (uint32_t)kMCG_Osc0InitFlag;
+    }
+    if (0U != (MCG->C8 & MCG_C8_LOCS1_MASK))
+    {
+        ret |= (uint32_t)kMCG_RtcOscLostFlag;
+    }
+    if ((mcg_s & MCG_S_LOLS0_MASK) != 0U)
+    {
+        ret |= (uint32_t)kMCG_Pll0LostFlag;
+    }
+    if ((mcg_s & MCG_S_LOCK0_MASK) != 0U)
+    {
+        ret |= (uint32_t)kMCG_Pll0LockFlag;
+    }
+    return ret;
+}
+
+/*!
+ * brief Clears the MCG status flags.
+ *
+ * This function clears the MCG clock lock lost status. The parameter is a logical
+ * OR value of the flags to clear. See ref _mcg_status_flags_t.
+ *
+ * Example:
+ * code
+ * To clear the clock lost lock status flags of OSC0 and PLL0.
+ *
+ * CLOCK_ClearStatusFlags(kMCG_Osc0LostFlag | kMCG_Pll0LostFlag);
+ * endcode
+ *
+ * param mask The status flags to clear. This is a logical OR of members of the
+ *             enumeration ref _mcg_status_flags_t.
+ */
+void CLOCK_ClearStatusFlags(uint32_t mask)
+{
+    uint8_t reg;
+
+    if ((mask & (uint32_t)kMCG_Osc0LostFlag) != 0UL)
+    {
+        MCG->SC &= (uint8_t)(~MCG_SC_ATMF_MASK);
+    }
+    if (0U != (mask & (uint32_t)kMCG_RtcOscLostFlag))
+    {
+        reg     = MCG->C8;
+        MCG->C8 = reg;
+    }
+    if ((mask & (uint32_t)kMCG_Pll0LostFlag) != 0UL)
+    {
+        MCG->S = MCG_S_LOLS0_MASK;
+    }
+}
+
+/*!
+ * brief Initializes the OSC0.
+ *
+ * This function initializes the OSC0 according to the board configuration.
+ *
+ * param  config Pointer to the OSC0 configuration structure.
+ */
+void CLOCK_InitOsc0(osc_config_t const *config)
+{
+    uint8_t range = CLOCK_GetOscRangeFromFreq(config->freq);
+
+    OSC_SetCapLoad(OSC0, config->capLoad);
+
+    MCG->C2 = (uint8_t)((MCG->C2 & ~OSC_MODE_MASK) | MCG_C2_RANGE(range) | (uint8_t)config->workMode);
+    OSC_SetExtRefClkConfig(OSC0, &config->oscerConfig);
+
+    if ((kOSC_ModeExt != config->workMode) && ((OSC0->CR & OSC_CR_ERCLKEN_MASK) != 0U))
+    {
+        /* Wait for stable. */
+        while (0U == (MCG->S & MCG_S_OSCINIT0_MASK))
+        {
+        }
+    }
+}
+
+/*!
+ * brief Deinitializes the OSC0.
+ *
+ * This function deinitializes the OSC0.
+ */
+void CLOCK_DeinitOsc0(void)
+{
+    OSC0->CR = 0U;
+    MCG->C2 &= ~(uint8_t)OSC_MODE_MASK;
+}
+
+/*!
+ * brief Set the Slow IRC frequency based on the trimmed value
+ *
+ * param freq The Slow IRC frequency input clock frequency in Hz.
+ */
+void CLOCK_SetSlowIrcFreq(uint32_t freq)
+{
+    s_slowIrcFreq = freq;
+}
+
+/*!
+ * brief Set the Fast IRC frequency based on the trimmed value
+ *
+ * param freq The Fast IRC frequency input clock frequency in Hz.
+ */
+void CLOCK_SetFastIrcFreq(uint32_t freq)
+{
+    s_fastIrcFreq = freq;
+}
+
+/*!
+ * brief Auto trims the internal reference clock.
+ *
+ * This function trims the internal reference clock by using the external clock. If
+ * successful, it returns the kStatus_Success and the frequency after
+ * trimming is received in the parameter p actualFreq. If an error occurs,
+ * the error code is returned.
+ *
+ * param extFreq      External clock frequency, which should be a bus clock.
+ * param desireFreq   Frequency to trim to.
+ * param actualFreq   Actual frequency after trimming.
+ * param atms         Trim fast or slow internal reference clock.
+ * retval kStatus_Success ATM success.
+ * retval kStatus_MCG_AtmBusClockInvalid The bus clock is not in allowed range for the ATM.
+ * retval kStatus_MCG_AtmDesiredFreqInvalid MCGIRCLK could not be trimmed to the desired frequency.
+ * retval kStatus_MCG_AtmIrcUsed Could not trim because MCGIRCLK is used as a bus clock source.
+ * retval kStatus_MCG_AtmHardwareFail Hardware fails while trimming.
+ */
+status_t CLOCK_TrimInternalRefClk(uint32_t extFreq, uint32_t desireFreq, uint32_t *actualFreq, mcg_atm_select_t atms)
+{
+    uint32_t multi; /* extFreq / desireFreq */
+    uint32_t actv;  /* Auto trim value. */
+    uint8_t mcg_sc;
+    status_t status = kStatus_Success;
+
+    static const uint32_t trimRange[2][2] = {
+        /*     Min           Max      */
+        {TRIM_SIRC_MIN, TRIM_SIRC_MAX}, /* Slow IRC. */
+        {TRIM_FIRC_MIN, TRIM_FIRC_MAX}  /* Fast IRC. */
+    };
+
+    if ((extFreq > TRIM_REF_CLK_MAX) || (extFreq < TRIM_REF_CLK_MIN))
+    {
+        status = kStatus_MCG_AtmBusClockInvalid;
+    }
+    /* Check desired frequency range. */
+    else if ((desireFreq < trimRange[atms][0]) || (desireFreq > trimRange[atms][1]))
+    {
+        status = kStatus_MCG_AtmDesiredFreqInvalid;
+    }
+    /*
+       Make sure internal reference clock is not used to generate bus clock.
+       Here only need to check (MCG_S_IREFST == 1).
+     */
+    else if (MCG_S_IREFST(kMCG_FllSrcInternal) == (MCG->S & MCG_S_IREFST_MASK))
+    {
+        status = kStatus_MCG_AtmIrcUsed;
+    }
+    else
+    {
+        multi = extFreq / desireFreq;
+        actv  = multi * 21U;
+
+        if (kMCG_AtmSel4m == atms)
+        {
+            actv *= 128U;
+        }
+
+        /* Now begin to start trim. */
+        MCG->ATCVL = (uint8_t)actv;
+        MCG->ATCVH = (uint8_t)(actv >> 8U);
+
+        mcg_sc = MCG->SC;
+        mcg_sc &= ~(uint8_t)(MCG_SC_ATMS_MASK | MCG_SC_LOCS0_MASK);
+        mcg_sc |= (MCG_SC_ATMF_MASK | MCG_SC_ATMS(atms));
+        MCG->SC = (mcg_sc | MCG_SC_ATME_MASK);
+
+        /* Wait for MCG finished. */
+        while (0U != (MCG->SC & MCG_SC_ATME_MASK))
+        {
+        }
+
+        /* Error occurs? */
+        if (0U != (MCG->SC & MCG_SC_ATMF_MASK))
+        {
+            /* Clear the failed flag. */
+            MCG->SC = mcg_sc;
+            status  = kStatus_MCG_AtmHardwareFail;
+        }
+        else
+        {
+            *actualFreq = extFreq / multi;
+
+            if (kMCG_AtmSel4m == atms)
+            {
+                s_fastIrcFreq = *actualFreq;
+            }
+            else
+            {
+                s_slowIrcFreq = *actualFreq;
+            }
+        }
+    }
+
+    return status;
+}
+
+/*!
+ * brief Gets the current MCG mode.
+ *
+ * This function checks the MCG registers and determines the current MCG mode.
+ *
+ * return Current MCG mode or error code; See ref mcg_mode_t.
+ */
+mcg_mode_t CLOCK_GetMode(void)
+{
+    mcg_mode_t mode = kMCG_ModeError;
+    uint32_t clkst  = (uint32_t)MCG_S_CLKST_VAL;
+    uint32_t irefst = (uint32_t)MCG_S_IREFST_VAL;
+    uint32_t lp     = (uint32_t)MCG_C2_LP_VAL;
+    uint32_t pllst  = MCG_S_PLLST_VAL;
+
+    /*------------------------------------------------------------------
+                           Mode and Registers
+    ____________________________________________________________________
+
+      Mode   |   CLKST    |   IREFST   |   PLLST   |      LP
+    ____________________________________________________________________
+
+      FEI    |  00(FLL)   |   1(INT)   |   0(FLL)  |      X
+    ____________________________________________________________________
+
+      FEE    |  00(FLL)   |   0(EXT)   |   0(FLL)  |      X
+    ____________________________________________________________________
+
+      FBE    |  10(EXT)   |   0(EXT)   |   0(FLL)  |   0(NORMAL)
+    ____________________________________________________________________
+
+      FBI    |  01(INT)   |   1(INT)   |   0(FLL)  |   0(NORMAL)
+    ____________________________________________________________________
+
+      BLPI   |  01(INT)   |   1(INT)   |   0(FLL)  |   1(LOW POWER)
+    ____________________________________________________________________
+
+      BLPE   |  10(EXT)   |   0(EXT)   |     X     |   1(LOW POWER)
+    ____________________________________________________________________
+
+      PEE    |  11(PLL)   |   0(EXT)   |   1(PLL)  |      X
+    ____________________________________________________________________
+
+      PBE    |  10(EXT)   |   0(EXT)   |   1(PLL)  |   O(NORMAL)
+    ____________________________________________________________________
+
+      PBI    |  01(INT)   |   1(INT)   |   1(PLL)  |   0(NORMAL)
+    ____________________________________________________________________
+
+      PEI    |  11(PLL)   |   1(INT)   |   1(PLL)  |      X
+    ____________________________________________________________________
+
+    ----------------------------------------------------------------------*/
+
+    if (clkst == (uint32_t)kMCG_ClkOutStatFll)
+    {
+        if ((uint32_t)kMCG_FllSrcExternal == irefst)
+        {
+            mode = kMCG_ModeFEE;
+        }
+        else
+        {
+            mode = kMCG_ModeFEI;
+        }
+    }
+    else if (clkst == (uint32_t)kMCG_ClkOutStatInt)
+    {
+        if (0U != lp)
+        {
+            mode = kMCG_ModeBLPI;
+        }
+        else
+        {
+            if (((uint32_t)kMCG_PllstPll) == pllst)
+            {
+                mode = kMCG_ModePBI;
+            }
+            else
+            {
+                mode = kMCG_ModeFBI;
+            }
+        }
+    }
+    else if (clkst == (uint32_t)kMCG_ClkOutStatExt)
+    {
+        if (0U != lp)
+        {
+            mode = kMCG_ModeBLPE;
+        }
+        else
+        {
+            if ((uint32_t)kMCG_PllstPll == pllst)
+            {
+                mode = kMCG_ModePBE;
+            }
+            else
+            {
+                mode = kMCG_ModeFBE;
+            }
+        }
+    }
+    else if (clkst == (uint32_t)kMCG_ClkOutStatPll)
+    {
+        if ((uint32_t)kMCG_FllSrcInternal == irefst)
+        {
+            mode = kMCG_ModePEI;
+        }
+        else
+        {
+            mode = kMCG_ModePEE;
+        }
+    }
+    else
+    {
+        /*do nothing*/
+    }
+
+    return mode;
+}
+
+/*!
+ * brief Sets the MCG to FEI mode.
+ *
+ * This function sets the MCG to FEI mode. If setting to FEI mode fails
+ * from the current mode, this function returns an error.
+ *
+ * param       dmx32  DMX32 in FEI mode.
+ * param       drs The DCO range selection.
+ * param       fllStableDelay Delay function to  ensure that the FLL is stable. Passing
+ *              NULL does not cause a delay.
+ * retval kStatus_MCG_ModeUnreachable Could not switch to the target mode.
+ * retval kStatus_Success Switched to the target mode successfully.
+ * note If p dmx32 is set to kMCG_Dmx32Fine, the slow IRC must not be trimmed
+ * to a frequency above 32768 Hz.
+ */
+status_t CLOCK_SetFeiMode(mcg_dmx32_t dmx32, mcg_drs_t drs, void (*fllStableDelay)(void))
+{
+    uint8_t mcg_c4;
+    bool change_drs = false;
+
+#if (defined(MCG_CONFIG_CHECK_PARAM) && MCG_CONFIG_CHECK_PARAM)
+    mcg_mode_t mode = CLOCK_GetMode();
+    if (!((kMCG_ModeFEI == mode) || (kMCG_ModeFBI == mode) || (kMCG_ModeFBE == mode) || (kMCG_ModeFEE == mode)))
+    {
+        return kStatus_MCG_ModeUnreachable;
+    }
+#endif
+    mcg_c4 = MCG->C4;
+
+    /*
+       Errata: ERR007993
+       Workaround: Invert MCG_C4[DMX32] or change MCG_C4[DRST_DRS] before
+       reference clock source changes, then reset to previous value after
+       reference clock changes.
+     */
+    if ((uint8_t)kMCG_FllSrcExternal == MCG_S_IREFST_VAL)
+    {
+        change_drs = true;
+        /* Change the LSB of DRST_DRS. */
+        MCG->C4 ^= (1U << MCG_C4_DRST_DRS_SHIFT);
+    }
+
+    /* Set CLKS and IREFS. */
+    MCG->C1 = (uint8_t)(((MCG->C1 & ~(MCG_C1_CLKS_MASK | MCG_C1_IREFS_MASK))) |
+                        (MCG_C1_CLKS(kMCG_ClkOutSrcOut)         /* CLKS = 0 */
+                         | MCG_C1_IREFS(kMCG_FllSrcInternal))); /* IREFS = 1 */
+
+    /* Wait and check status. */
+    while ((uint8_t)kMCG_FllSrcInternal != MCG_S_IREFST_VAL)
+    {
+    }
+
+    /* Errata: ERR007993 */
+    if (change_drs)
+    {
+        MCG->C4 = mcg_c4;
+    }
+
+    /* In FEI mode, the MCG_C4[DMX32] is set to 0U. */
+    MCG->C4 = (uint8_t)((mcg_c4 & ~(MCG_C4_DMX32_MASK | MCG_C4_DRST_DRS_MASK)) |
+                        (MCG_C4_DMX32(dmx32) | MCG_C4_DRST_DRS(drs)));
+
+    /* Check MCG_S[CLKST] */
+    while ((uint8_t)kMCG_ClkOutStatFll != MCG_S_CLKST_VAL)
+    {
+    }
+
+    /* Wait for FLL stable time. */
+    if (NULL != fllStableDelay)
+    {
+        fllStableDelay();
+    }
+
+    return kStatus_Success;
+}
+
+/*!
+ * brief Sets the MCG to FEE mode.
+ *
+ * This function sets the MCG to FEE mode. If setting to FEE mode fails
+ * from the current mode, this function returns an error.
+ *
+ * param   frdiv  FLL reference clock divider setting, FRDIV.
+ * param   dmx32  DMX32 in FEE mode.
+ * param   drs    The DCO range selection.
+ * param   fllStableDelay Delay function to make sure FLL is stable. Passing
+ *          NULL does not cause a delay.
+ *
+ * retval kStatus_MCG_ModeUnreachable Could not switch to the target mode.
+ * retval kStatus_Success Switched to the target mode successfully.
+ */
+status_t CLOCK_SetFeeMode(uint8_t frdiv, mcg_dmx32_t dmx32, mcg_drs_t drs, void (*fllStableDelay)(void))
+{
+    uint8_t mcg_c4;
+    bool change_drs = false;
+
+#if (defined(MCG_CONFIG_CHECK_PARAM) && MCG_CONFIG_CHECK_PARAM)
+    mcg_mode_t mode = CLOCK_GetMode();
+    if (!((kMCG_ModeFEE == mode) || (kMCG_ModeFBI == mode) || (kMCG_ModeFBE == mode) || (kMCG_ModeFEI == mode)))
+    {
+        return kStatus_MCG_ModeUnreachable;
+    }
+#endif
+    mcg_c4 = MCG->C4;
+
+    /*
+       Errata: ERR007993
+       Workaround: Invert MCG_C4[DMX32] or change MCG_C4[DRST_DRS] before
+       reference clock source changes, then reset to previous value after
+       reference clock changes.
+     */
+    if ((uint8_t)kMCG_FllSrcInternal == MCG_S_IREFST_VAL)
+    {
+        change_drs = true;
+        /* Change the LSB of DRST_DRS. */
+        MCG->C4 ^= (1U << MCG_C4_DRST_DRS_SHIFT);
+    }
+
+    /* Set CLKS and IREFS. */
+    MCG->C1 = (uint8_t)((MCG->C1 & ~(MCG_C1_CLKS_MASK | MCG_C1_FRDIV_MASK | MCG_C1_IREFS_MASK)) |
+                        (MCG_C1_CLKS(kMCG_ClkOutSrcOut)         /* CLKS = 0 */
+                         | MCG_C1_FRDIV(frdiv)                  /* FRDIV */
+                         | MCG_C1_IREFS(kMCG_FllSrcExternal))); /* IREFS = 0 */
+
+    /* If use external crystal as clock source, wait for it stable. */
+    if (MCG_C7_OSCSEL(kMCG_OscselOsc) == (MCG->C7 & MCG_C7_OSCSEL_MASK))
+    {
+        if (0U != (MCG->C2 & MCG_C2_EREFS_MASK))
+        {
+            while (0U == (MCG->S & MCG_S_OSCINIT0_MASK))
+            {
+            }
+        }
+    }
+
+    /* Wait and check status. */
+    while ((uint8_t)kMCG_FllSrcExternal != MCG_S_IREFST_VAL)
+    {
+    }
+
+    /* Errata: ERR007993 */
+    if (change_drs)
+    {
+        MCG->C4 = mcg_c4;
+    }
+
+    /* Set DRS and DMX32. */
+    mcg_c4  = (uint8_t)((mcg_c4 & ~(MCG_C4_DMX32_MASK | MCG_C4_DRST_DRS_MASK)) |
+                       (MCG_C4_DMX32(dmx32) | MCG_C4_DRST_DRS(drs)));
+    MCG->C4 = mcg_c4;
+
+    /* Wait for DRST_DRS update. */
+    while (MCG->C4 != mcg_c4)
+    {
+    }
+
+    /* Check MCG_S[CLKST] */
+    while ((uint8_t)kMCG_ClkOutStatFll != MCG_S_CLKST_VAL)
+    {
+    }
+
+    /* Wait for FLL stable time. */
+    if (NULL != fllStableDelay)
+    {
+        fllStableDelay();
+    }
+
+    return kStatus_Success;
+}
+
+/*!
+ * brief Sets the MCG to FBI mode.
+ *
+ * This function sets the MCG to FBI mode. If setting to FBI mode fails
+ * from the current mode, this function returns an error.
+ *
+ * param  dmx32  DMX32 in FBI mode.
+ * param  drs  The DCO range selection.
+ * param  fllStableDelay Delay function to make sure FLL is stable. If the FLL
+ *         is not used in FBI mode, this parameter can be NULL. Passing
+ *         NULL does not cause a delay.
+ * retval kStatus_MCG_ModeUnreachable Could not switch to the target mode.
+ * retval kStatus_Success Switched to the target mode successfully.
+ * note If p dmx32 is set to kMCG_Dmx32Fine, the slow IRC must not be trimmed
+ * to frequency above 32768 Hz.
+ */
+status_t CLOCK_SetFbiMode(mcg_dmx32_t dmx32, mcg_drs_t drs, void (*fllStableDelay)(void))
+{
+    uint8_t mcg_c4;
+    bool change_drs = false;
+
+#if (defined(MCG_CONFIG_CHECK_PARAM) && MCG_CONFIG_CHECK_PARAM)
+    mcg_mode_t mode = CLOCK_GetMode();
+
+    if (!((kMCG_ModeFEE == mode) || (kMCG_ModeFBI == mode) || (kMCG_ModeFBE == mode) || (kMCG_ModeFEI == mode) ||
+          (kMCG_ModePBI == mode) || (kMCG_ModeBLPI == mode)))
+
+    {
+        return kStatus_MCG_ModeUnreachable;
+    }
+#endif
+
+    mcg_c4 = MCG->C4;
+
+    /* Change to FLL mode. */
+    MCG->C6 &= (uint8_t)(~MCG_C6_PLLS_MASK);
+    while ((MCG->S & MCG_S_PLLST_MASK) != 0U)
+    {
+    }
+    MCG->C2 &= ~(uint8_t)MCG_C2_LP_MASK; /* Disable lowpower. */
+
+    /*
+       Errata: ERR007993
+       Workaround: Invert MCG_C4[DMX32] or change MCG_C4[DRST_DRS] before
+       reference clock source changes, then reset to previous value after
+       reference clock changes.
+     */
+    if ((uint8_t)kMCG_FllSrcExternal == MCG_S_IREFST_VAL)
+    {
+        change_drs = true;
+        /* Change the LSB of DRST_DRS. */
+        MCG->C4 ^= (1U << MCG_C4_DRST_DRS_SHIFT);
+    }
+
+    /* Set CLKS and IREFS. */
+    MCG->C1 = (uint8_t)((MCG->C1 & ~(MCG_C1_CLKS_MASK | MCG_C1_IREFS_MASK)) |
+                        (MCG_C1_CLKS(kMCG_ClkOutSrcInternal)    /* CLKS = 1 */
+                         | MCG_C1_IREFS(kMCG_FllSrcInternal))); /* IREFS = 1 */
+
+    /* Wait and check status. */
+    while ((uint8_t)kMCG_FllSrcInternal != MCG_S_IREFST_VAL)
+    {
+    }
+
+    /* Errata: ERR007993 */
+    if (change_drs)
+    {
+        MCG->C4 = mcg_c4;
+    }
+
+    while ((uint8_t)kMCG_ClkOutStatInt != MCG_S_CLKST_VAL)
+    {
+    }
+
+    MCG->C4 = (uint8_t)((mcg_c4 & ~(MCG_C4_DMX32_MASK | MCG_C4_DRST_DRS_MASK)) |
+                        (MCG_C4_DMX32(dmx32) | MCG_C4_DRST_DRS(drs)));
+
+    /* Wait for FLL stable time. */
+    if (NULL != fllStableDelay)
+    {
+        fllStableDelay();
+    }
+
+    return kStatus_Success;
+}
+
+/*!
+ * brief Sets the MCG to FBE mode.
+ *
+ * This function sets the MCG to FBE mode. If setting to FBE mode fails
+ * from the current mode, this function returns an error.
+ *
+ * param   frdiv  FLL reference clock divider setting, FRDIV.
+ * param   dmx32  DMX32 in FBE mode.
+ * param   drs    The DCO range selection.
+ * param   fllStableDelay Delay function to make sure FLL is stable. If the FLL
+ *          is not used in FBE mode, this parameter can be NULL. Passing NULL
+ *          does not cause a delay.
+ * retval kStatus_MCG_ModeUnreachable Could not switch to the target mode.
+ * retval kStatus_Success Switched to the target mode successfully.
+ */
+status_t CLOCK_SetFbeMode(uint8_t frdiv, mcg_dmx32_t dmx32, mcg_drs_t drs, void (*fllStableDelay)(void))
+{
+    uint8_t mcg_c4;
+    bool change_drs = false;
+
+#if (defined(MCG_CONFIG_CHECK_PARAM) && MCG_CONFIG_CHECK_PARAM)
+    mcg_mode_t mode = CLOCK_GetMode();
+    if (!((kMCG_ModeFEE == mode) || (kMCG_ModeFBI == mode) || (kMCG_ModeFBE == mode) || (kMCG_ModeFEI == mode) ||
+          (kMCG_ModePBE == mode) || (kMCG_ModeBLPE == mode)))
+    {
+        return kStatus_MCG_ModeUnreachable;
+    }
+#endif
+
+    /* Change to FLL mode. */
+    MCG->C6 &= ~(uint8_t)MCG_C6_PLLS_MASK;
+    while ((MCG->S & MCG_S_PLLST_MASK) != 0U)
+    {
+    }
+
+    /* Set LP bit to enable the FLL */
+    MCG->C2 &= ~(uint8_t)MCG_C2_LP_MASK;
+
+    mcg_c4 = MCG->C4;
+
+    /*
+       Errata: ERR007993
+       Workaround: Invert MCG_C4[DMX32] or change MCG_C4[DRST_DRS] before
+       reference clock source changes, then reset to previous value after
+       reference clock changes.
+     */
+    if ((uint8_t)kMCG_FllSrcInternal == MCG_S_IREFST_VAL)
+    {
+        change_drs = true;
+        /* Change the LSB of DRST_DRS. */
+        MCG->C4 ^= (1U << MCG_C4_DRST_DRS_SHIFT);
+    }
+
+    /* Set CLKS and IREFS. */
+    MCG->C1 = (uint8_t)((MCG->C1 & ~(MCG_C1_CLKS_MASK | MCG_C1_FRDIV_MASK | MCG_C1_IREFS_MASK)) |
+                        (MCG_C1_CLKS(kMCG_ClkOutSrcExternal)    /* CLKS = 2 */
+                         | MCG_C1_FRDIV(frdiv)                  /* FRDIV = frdiv */
+                         | MCG_C1_IREFS(kMCG_FllSrcExternal))); /* IREFS = 0 */
+
+    /* If use external crystal as clock source, wait for it stable. */
+    if (MCG_C7_OSCSEL(kMCG_OscselOsc) == (MCG->C7 & MCG_C7_OSCSEL_MASK))
+    {
+        if (0U != (MCG->C2 & MCG_C2_EREFS_MASK))
+        {
+            while (0U == (MCG->S & MCG_S_OSCINIT0_MASK))
+            {
+            }
+        }
+    }
+
+    /* Wait for Reference clock Status bit to clear */
+    while ((uint8_t)kMCG_FllSrcExternal != MCG_S_IREFST_VAL)
+    {
+    }
+
+    /* Errata: ERR007993 */
+    if (change_drs)
+    {
+        MCG->C4 = mcg_c4;
+    }
+
+    /* Set DRST_DRS and DMX32. */
+    mcg_c4 = (uint8_t)((mcg_c4 & ~(MCG_C4_DMX32_MASK | MCG_C4_DRST_DRS_MASK)) |
+                       (MCG_C4_DMX32(dmx32) | MCG_C4_DRST_DRS(drs)));
+    MCG->C4 = mcg_c4;
+
+    /* Wait for clock status bits to show clock source is ext ref clk */
+    while ((uint8_t)kMCG_ClkOutStatExt != MCG_S_CLKST_VAL)
+    {
+    }
+
+    /* Wait for fll stable time. */
+    if (NULL != fllStableDelay)
+    {
+        fllStableDelay();
+    }
+
+    return kStatus_Success;
+}
+
+/*!
+ * brief Sets the MCG to BLPI mode.
+ *
+ * This function sets the MCG to BLPI mode. If setting to BLPI mode fails
+ * from the current mode, this function returns an error.
+ *
+ * retval kStatus_MCG_ModeUnreachable Could not switch to the target mode.
+ * retval kStatus_Success Switched to the target mode successfully.
+ */
+status_t CLOCK_SetBlpiMode(void)
+{
+#if (defined(MCG_CONFIG_CHECK_PARAM) && MCG_CONFIG_CHECK_PARAM)
+    if (MCG_S_CLKST_VAL != (uint8_t)kMCG_ClkOutStatInt)
+    {
+        return kStatus_MCG_ModeUnreachable;
+    }
+#endif /* MCG_CONFIG_CHECK_PARAM */
+
+    /* Set LP. */
+    MCG->C2 |= MCG_C2_LP_MASK;
+
+    return kStatus_Success;
+}
+
+/*!
+ * brief Sets the MCG to BLPE mode.
+ *
+ * This function sets the MCG to BLPE mode. If setting to BLPE mode fails
+ * from the current mode, this function returns an error.
+ *
+ * retval kStatus_MCG_ModeUnreachable Could not switch to the target mode.
+ * retval kStatus_Success Switched to the target mode successfully.
+ */
+status_t CLOCK_SetBlpeMode(void)
+{
+#if (defined(MCG_CONFIG_CHECK_PARAM) && MCG_CONFIG_CHECK_PARAM)
+    if (MCG_S_CLKST_VAL != (uint8_t)kMCG_ClkOutStatExt)
+    {
+        return kStatus_MCG_ModeUnreachable;
+    }
+#endif
+
+    /* Set LP bit to enter BLPE mode. */
+    MCG->C2 |= MCG_C2_LP_MASK;
+
+    return kStatus_Success;
+}
+
+/*!
+ * brief Sets the MCG to PBE mode.
+ *
+ * This function sets the MCG to PBE mode. If setting to PBE mode fails
+ * from the current mode, this function returns an error.
+ *
+ * param   pllcs  The PLL selection, PLLCS.
+ * param   config Pointer to the PLL configuration.
+ * retval kStatus_MCG_ModeUnreachable Could not switch to the target mode.
+ * retval kStatus_Success Switched to the target mode successfully.
+ *
+ * note
+ * 1. The parameter \c pllcs selects the PLL. For platforms with
+ * only one PLL, the parameter pllcs is kept for interface compatibility.
+ * 2. The parameter \c config is the PLL configuration structure. On some
+ * platforms,  it is possible to choose the external PLL directly, which renders the
+ * configuration structure not necessary. In this case, pass in NULL.
+ * For example: CLOCK_SetPbeMode(kMCG_OscselOsc, kMCG_PllClkSelExtPll, NULL);
+ */
+status_t CLOCK_SetPbeMode(mcg_pll_clk_select_t pllcs, mcg_pll_config_t const *config)
+{
+    assert(config);
+
+#if (defined(MCG_CONFIG_CHECK_PARAM) && MCG_CONFIG_CHECK_PARAM)
+    /*
+       This function is designed to change MCG to PBE mode from PEE/BLPE/FBE,
+       but with this workflow, the source mode could be all modes except PEI/PBI.
+     */
+    mcg_mode_t mode = CLOCK_GetMode();
+
+    if ((kMCG_ModePBI == mode) || (kMCG_ModePEI == mode))
+    {
+        return kStatus_MCG_ModeUnreachable;
+    }
+#endif
+    pllcs = pllcs; /* pllcs is not used. */
+
+    /* Clear LP */
+    MCG->C2 &= (uint8_t)(~MCG_C2_LP_MASK); /* Disable lowpower. */
+
+    /* Set CLKS and IREFS. */
+    MCG->C1 = (uint8_t)((MCG->C1 & ~(MCG_C1_CLKS_MASK | MCG_C1_FRDIV_MASK | MCG_C1_IREFS_MASK)) |
+                        (MCG_C1_CLKS(kMCG_ClkOutSrcExternal) /* CLKS = 2      */
+                         | MCG_C1_FRDIV(config->frdiv)));    /* FRDIV = frdiv */
+
+    /* If use external crystal as clock source, wait for it stable. */
+    if (MCG_C7_OSCSEL(kMCG_OscselOsc) == (MCG->C7 & MCG_C7_OSCSEL_MASK))
+    {
+        if ((MCG->C2 & MCG_C2_EREFS_MASK) != 0U)
+        {
+            while (0U == (MCG->S & MCG_S_OSCINIT0_MASK))
+            {
+            }
+        }
+    }
+
+    /* Wait for CLKST clock status bits to show clock source is ext ref clk */
+    while ((MCG->S & (MCG_S_IREFST_MASK | MCG_S_CLKST_MASK)) !=
+           (MCG_S_IREFST(kMCG_FllSrcExternal) | MCG_S_CLKST(kMCG_ClkOutStatExt)))
+    {
+    }
+
+    /* Set MCG_C7[PLL32KREFSEL] to select PLL reference clock source */
+    MCG->C7 = (uint8_t)((MCG->C7 & ~MCG_C7_PLL32KREFSEL_MASK) | MCG_C7_PLL32KREFSEL(config->refSrc));
+
+    /* Enable PLL. */
+    MCG->C6 |= MCG_C6_PLLS_MASK;
+
+    /* Wait for PLLST set and PLL lock. */
+    while (((MCG->S & (MCG_S_PLLST_MASK | MCG_S_LOCK0_MASK)) != (MCG_S_PLLST_MASK | MCG_S_LOCK0_MASK)))
+    {
+    }
+
+    return kStatus_Success;
+}
+
+/*!
+ * brief Sets the MCG to PEE mode.
+ *
+ * This function sets the MCG to PEE mode.
+ *
+ * retval kStatus_MCG_ModeUnreachable Could not switch to the target mode.
+ * retval kStatus_Success Switched to the target mode successfully.
+ *
+ * note This function only changes the CLKS to use the PLL/FLL output. If the
+ *       PRDIV/VDIV are different than in the PBE mode, set them up
+ *       in PBE mode and wait. When the clock is stable, switch to PEE mode.
+ */
+status_t CLOCK_SetPeeMode(void)
+{
+#if (defined(MCG_CONFIG_CHECK_PARAM) && MCG_CONFIG_CHECK_PARAM)
+    mcg_mode_t mode = CLOCK_GetMode();
+    if (kMCG_ModePBE != mode)
+    {
+        return kStatus_MCG_ModeUnreachable;
+    }
+#endif
+
+    /* Change to use PLL/FLL output clock first. */
+    MCG->C1 = (uint8_t)((MCG->C1 & ~MCG_C1_CLKS_MASK) | MCG_C1_CLKS(kMCG_ClkOutSrcOut));
+
+    /* Wait for clock status bits to update */
+    while (MCG_S_CLKST_VAL != (uint8_t)kMCG_ClkOutStatPll)
+    {
+    }
+
+    return kStatus_Success;
+}
+
+/*!
+ * brief Sets the MCG to PBI mode.
+ *
+ * This function sets the MCG to PBI mode.
+ *
+ * retval kStatus_MCG_ModeUnreachable Could not switch to the target mode.
+ * retval kStatus_Success Switched to the target mode successfully.
+ */
+status_t CLOCK_SetPbiMode(void)
+{
+#if (defined(MCG_CONFIG_CHECK_PARAM) && MCG_CONFIG_CHECK_PARAM)
+    mcg_mode_t mode = CLOCK_GetMode();
+
+    if (!((kMCG_ModeFBI == mode) || (kMCG_ModePEI == mode) || (kMCG_ModeBLPI == mode) || (kMCG_ModePBI == mode)))
+    {
+        return kStatus_MCG_ModeUnreachable;
+    }
+#endif
+
+    /* set PLLS to select PLL */
+    MCG->C6 |= MCG_C6_PLLS_MASK;
+    while (0U == (MCG->S & MCG_S_PLLST_MASK))
+    {
+    }
+
+    MCG->C2 &= (uint8_t)(~MCG_C2_LP_MASK); /* Disable lowpower. */
+
+    /* Set CLKS and IREFS. */
+    MCG->C1 = ((MCG->C1 & (uint8_t)(~(MCG_C1_CLKS_MASK | MCG_C1_IREFS_MASK))) |
+               (uint8_t)(MCG_C1_CLKS(kMCG_ClkOutSrcInternal)    /* CLKS = 1  */
+                         | MCG_C1_IREFS(kMCG_FllSrcInternal))); /* IREFS = 1 */
+
+    /* Wait for MCG_S[CLKST] and MCG_S[IREFST]. */
+    while ((MCG->S & (MCG_S_IREFST_MASK | MCG_S_CLKST_MASK)) !=
+           (MCG_S_IREFST(kMCG_FllSrcInternal) | MCG_S_CLKST(kMCG_ClkOutStatInt)))
+    {
+    }
+
+    /* Set MCG_C7[PLL32KREFSEL] to select slow IRC clock source */
+    MCG->C7 = (MCG->C7 & (uint8_t)(~MCG_C7_PLL32KREFSEL_MASK)) | MCG_C7_PLL32KREFSEL(kMCG_PllRefIrc);
+
+    while (0U == (MCG->S & MCG_S_LOCK0_MASK))
+    {
+    }
+
+    return kStatus_Success;
+}
+
+/*!
+ * brief Sets the MCG to PEI mode.
+ *
+ * This function sets the MCG to PEI mode.
+ *
+ * retval kStatus_MCG_ModeUnreachable Could not switch to the target mode.
+ * retval kStatus_Success Switched to the target mode successfully.
+ */
+status_t CLOCK_SetPeiMode(void)
+{
+#if (defined(MCG_CONFIG_CHECK_PARAM) && MCG_CONFIG_CHECK_PARAM)
+    mcg_mode_t mode = CLOCK_GetMode();
+    if (kMCG_ModePBI != mode)
+    {
+        return kStatus_MCG_ModeUnreachable;
+    }
+#endif
+
+    /* Change to use PLL/FLL output clock first. */
+    MCG->C1 = (MCG->C1 & (uint8_t)(~MCG_C1_CLKS_MASK)) | MCG_C1_CLKS(kMCG_ClkOutSrcOut);
+
+    /* Wait for clock status bits to update */
+    while (MCG_S_CLKST_VAL != (uint8_t)kMCG_ClkOutStatPll)
+    {
+    }
+
+    return kStatus_Success;
+}
+
+/*!
+ * brief Switches the MCG to FBE mode from the external mode.
+ *
+ * This function switches the MCG from external modes (PEE/PBE/BLPE/FEE) to the FBE mode quickly.
+ * The external clock is used as the system clock source and PLL is disabled. However,
+ * the FLL settings are not configured. This is a lite function with a small code size, which is useful
+ * during the mode switch. For example, to switch from PEE mode to FEI mode:
+ *
+ * code
+ * CLOCK_ExternalModeToFbeModeQuick();
+ * CLOCK_SetFeiMode(...);
+ * endcode
+ *
+ * retval kStatus_Success Switched successfully.
+ * retval kStatus_MCG_ModeInvalid If the current mode is not an external mode, do not call this function.
+ */
+status_t CLOCK_ExternalModeToFbeModeQuick(void)
+{
+#if (defined(MCG_CONFIG_CHECK_PARAM) && MCG_CONFIG_CHECK_PARAM)
+    if ((MCG->S & MCG_S_IREFST_MASK) != 0U)
+    {
+        return kStatus_MCG_ModeInvalid;
+    }
+#endif /* MCG_CONFIG_CHECK_PARAM */
+
+    /* Disable low power */
+    MCG->C2 &= (uint8_t)(~MCG_C2_LP_MASK);
+
+    MCG->C1 = (uint8_t)((MCG->C1 & ~MCG_C1_CLKS_MASK) | MCG_C1_CLKS(kMCG_ClkOutSrcExternal));
+    while (MCG_S_CLKST_VAL != (uint8_t)kMCG_ClkOutStatExt)
+    {
+    }
+
+    /* Disable PLL. */
+    MCG->C6 &= ~(uint8_t)MCG_C6_PLLS_MASK;
+    while ((MCG->S & MCG_S_PLLST_MASK) != 0U)
+    {
+    }
+
+    return kStatus_Success;
+}
+
+/*!
+ * brief Switches the MCG to FBI mode from internal modes.
+ *
+ * This function switches the MCG from internal modes (PEI/PBI/BLPI/FEI) to the FBI mode quickly.
+ * The MCGIRCLK is used as the system clock source and PLL is disabled. However,
+ * FLL settings are not configured. This is a lite function with a small code size, which is useful
+ * during the mode switch. For example, to switch from PEI mode to FEE mode:
+ *
+ * code
+ * CLOCK_InternalModeToFbiModeQuick();
+ * CLOCK_SetFeeMode(...);
+ * endcode
+ *
+ * retval kStatus_Success Switched successfully.
+ * retval kStatus_MCG_ModeInvalid If the current mode is not an internal mode, do not call this function.
+ */
+status_t CLOCK_InternalModeToFbiModeQuick(void)
+{
+#if (defined(MCG_CONFIG_CHECK_PARAM) && MCG_CONFIG_CHECK_PARAM)
+    if ((MCG->S & MCG_S_IREFST_MASK) == 0U)
+    {
+        return kStatus_MCG_ModeInvalid;
+    }
+#endif
+
+    /* Disable low power */
+    MCG->C2 &= ~(uint8_t)MCG_C2_LP_MASK;
+
+    MCG->C1 = (uint8_t)((MCG->C1 & ~MCG_C1_CLKS_MASK) | MCG_C1_CLKS(kMCG_ClkOutSrcInternal));
+    while (MCG_S_CLKST_VAL != (uint8_t)kMCG_ClkOutStatInt)
+    {
+    }
+
+    /* Disable PLL. */
+    MCG->C6 &= (uint8_t)(~MCG_C6_PLLS_MASK);
+    while ((MCG->S & MCG_S_PLLST_MASK) != 0U)
+    {
+    }
+
+    return kStatus_Success;
+}
+
+/*!
+ * brief Sets the MCG to FEI mode during system boot up.
+ *
+ * This function sets the MCG to FEI mode from the reset mode. It can also be used to
+ * set up MCG during system boot up.
+ *
+ * param  dmx32  DMX32 in FEI mode.
+ * param  drs The DCO range selection.
+ * param  fllStableDelay Delay function to ensure that the FLL is stable.
+ *
+ * retval kStatus_MCG_ModeUnreachable Could not switch to the target mode.
+ * retval kStatus_Success Switched to the target mode successfully.
+ * note If p dmx32 is set to kMCG_Dmx32Fine, the slow IRC must not be trimmed
+ * to frequency above 32768 Hz.
+ */
+status_t CLOCK_BootToFeiMode(mcg_dmx32_t dmx32, mcg_drs_t drs, void (*fllStableDelay)(void))
+{
+    /* If reset mode is BLPI, first disable LP to enter FBI mode. */
+    MCG->C2 &= (uint8_t)(~MCG_C2_LP_MASK);
+    return CLOCK_SetFeiMode(dmx32, drs, fllStableDelay);
+}
+
+/*!
+ * brief Sets the MCG to FEE mode during system bootup.
+ *
+ * This function sets MCG to FEE mode from the reset mode. It can also be used to
+ * set up the MCG during system boot up.
+ *
+ * param   oscsel OSC clock select, OSCSEL.
+ * param   frdiv  FLL reference clock divider setting, FRDIV.
+ * param   dmx32  DMX32 in FEE mode.
+ * param   drs    The DCO range selection.
+ * param   fllStableDelay Delay function to ensure that the FLL is stable.
+ *
+ * retval kStatus_MCG_ModeUnreachable Could not switch to the target mode.
+ * retval kStatus_Success Switched to the target mode successfully.
+ */
+status_t CLOCK_BootToFeeMode(
+    mcg_oscsel_t oscsel, uint8_t frdiv, mcg_dmx32_t dmx32, mcg_drs_t drs, void (*fllStableDelay)(void))
+{
+    /* If reset mode is BLPI, first disable LP to enter FBI mode. */
+    MCG->C2 &= (uint8_t)(~MCG_C2_LP_MASK);
+
+    (void)CLOCK_SetExternalRefClkConfig(oscsel);
+
+    return CLOCK_SetFeeMode(frdiv, dmx32, drs, fllStableDelay);
+}
+
+/*!
+ * brief Sets the MCG to BLPI mode during system boot up.
+ *
+ * This function sets the MCG to BLPI mode from the reset mode. It can also be used to
+ * set up the MCG during system boot up.
+ *
+ * param  fcrdiv Fast IRC divider, FCRDIV.
+ * param  ircs   The internal reference clock to select, IRCS.
+ * param  ircEnableMode  The MCGIRCLK enable mode, OR'ed value of ref _mcg_irclk_enable_mode.
+ *
+ * retval kStatus_MCG_SourceUsed Could not change MCGIRCLK setting.
+ * retval kStatus_Success Switched to the target mode successfully.
+ */
+status_t CLOCK_BootToBlpiMode(uint8_t fcrdiv, mcg_irc_mode_t ircs, uint8_t ircEnableMode)
+{
+    /* If reset mode is BLPI mode. */
+    return CLOCK_SetInternalRefClkConfig(ircEnableMode, ircs, fcrdiv);
+}
+
+/*!
+ * brief Sets the MCG to BLPE mode during system boot up.
+ *
+ * This function sets the MCG to BLPE mode from the reset mode. It can also be used to
+ * set up the MCG during system boot up.
+ *
+ * param  oscsel OSC clock select, MCG_C7[OSCSEL].
+ *
+ * retval kStatus_MCG_ModeUnreachable Could not switch to the target mode.
+ * retval kStatus_Success Switched to the target mode successfully.
+ */
+status_t CLOCK_BootToBlpeMode(mcg_oscsel_t oscsel)
+{
+    /* If reset mode is BLPI, first disable LP to enter FBI mode. */
+    MCG->C2 &= (uint8_t)(~MCG_C2_LP_MASK);
+
+    (void)CLOCK_SetExternalRefClkConfig(oscsel);
+
+    /* Set to FBE mode. */
+    MCG->C1 = (uint8_t)((MCG->C1 & ~(MCG_C1_CLKS_MASK | MCG_C1_IREFS_MASK)) |
+                        (MCG_C1_CLKS(kMCG_ClkOutSrcExternal)    /* CLKS = 2 */
+                         | MCG_C1_IREFS(kMCG_FllSrcExternal))); /* IREFS = 0 */
+
+    /* If use external crystal as clock source, wait for it stable. */
+    if (MCG_C7_OSCSEL(kMCG_OscselOsc) == (MCG->C7 & MCG_C7_OSCSEL_MASK))
+    {
+        if (0U != (MCG->C2 & MCG_C2_EREFS_MASK))
+        {
+            while (0U == (MCG->S & MCG_S_OSCINIT0_MASK))
+            {
+            }
+        }
+    }
+
+    /* Wait for MCG_S[CLKST] and MCG_S[IREFST]. */
+    while ((MCG->S & (MCG_S_IREFST_MASK | MCG_S_CLKST_MASK)) !=
+           (MCG_S_IREFST(kMCG_FllSrcExternal) | MCG_S_CLKST(kMCG_ClkOutStatExt)))
+    {
+    }
+
+    /* In FBE now, start to enter BLPE. */
+    MCG->C2 |= MCG_C2_LP_MASK;
+
+    return kStatus_Success;
+}
+
+/*!
+ * brief Sets the MCG to PEE mode during system boot up.
+ *
+ * This function sets the MCG to PEE mode from reset mode. It can also be used to
+ * set up the MCG during system boot up.
+ *
+ * param   oscsel OSC clock select, MCG_C7[OSCSEL].
+ * param   pllcs  The PLL selection, PLLCS.
+ * param   config Pointer to the PLL configuration.
+ *
+ * retval kStatus_MCG_ModeUnreachable Could not switch to the target mode.
+ * retval kStatus_Success Switched to the target mode successfully.
+ */
+status_t CLOCK_BootToPeeMode(mcg_oscsel_t oscsel, mcg_pll_clk_select_t pllcs, mcg_pll_config_t const *config)
+{
+    assert(config);
+
+    (void)CLOCK_SetExternalRefClkConfig(oscsel);
+
+    (void)CLOCK_SetPbeMode(pllcs, config);
+
+    /* Change to use PLL output clock. */
+    MCG->C1 = (uint8_t)((MCG->C1 & ~MCG_C1_CLKS_MASK) | MCG_C1_CLKS(kMCG_ClkOutSrcOut));
+    while (MCG_S_CLKST_VAL != (uint8_t)kMCG_ClkOutStatPll)
+    {
+    }
+
+    return kStatus_Success;
+}
+
+/*!
+ * brief Sets the MCG to PEI mode during sytem boot up.
+ *
+ * This function sets the MCG to PEI mode from the reset mode. It can be used to
+ * set up the MCG during system boot up.
+ *
+ * retval kStatus_MCG_ModeUnreachable Could not switch to the target mode.
+ * retval kStatus_Success Switched to the target mode successfully.
+ */
+status_t CLOCK_BootToPeiMode(void)
+{
+    /* set PLLS to select PLL */
+    MCG->C6 |= MCG_C6_PLLS_MASK;
+    while (0U == (MCG->S & MCG_S_PLLST_MASK))
+    {
+    }
+
+    /* Disable lowpower. */
+    MCG->C2 &= (uint8_t)(~MCG_C2_LP_MASK);
+
+    /* Set MCG_C7[PLL32KREFSEL] to select slow IRC clock source */
+    MCG->C7 = (uint8_t)((MCG->C7 & ~MCG_C7_PLL32KREFSEL_MASK) | MCG_C7_PLL32KREFSEL(kMCG_PllRefIrc));
+
+    while (((MCG->S & MCG_S_LOCK0_MASK)) == 0U)
+    {
+    }
+
+    /* Change to use PLL output clock. */
+    MCG->C1 = (uint8_t)((MCG->C1 & ~MCG_C1_CLKS_MASK) | MCG_C1_CLKS(kMCG_ClkOutSrcOut));
+    while (MCG_S_CLKST_VAL != (uint8_t)kMCG_ClkOutStatPll)
+    {
+    }
+
+    return kStatus_Success;
+}
+
+/*
+   The transaction matrix. It defines the path for mode switch, the row is for
+   current mode and the column is target mode.
+   For example, switch from FEI to PEE:
+   1. Current mode FEI, next mode is mcgModeMatrix[FEI][PEE] = FBE, so swith to FBE.
+   2. Current mode FBE, next mode is mcgModeMatrix[FBE][PEE] = PBE, so swith to PBE.
+   3. Current mode PBE, next mode is mcgModeMatrix[PBE][PEE] = PEE, so swith to PEE.
+   Thus the MCG mode has changed from FEI to PEE.
+ */
+static const mcg_mode_t mcgModeMatrix[10][10] = {
+    {kMCG_ModeFEI, kMCG_ModeFBI, kMCG_ModeFBI, kMCG_ModeFEE, kMCG_ModeFBE, kMCG_ModeFBE, kMCG_ModeFBE, kMCG_ModeFBE,
+     kMCG_ModeFBI, kMCG_ModeFBI}, /* FEI */
+    {kMCG_ModeFEI, kMCG_ModeFBI, kMCG_ModeBLPI, kMCG_ModeFEE, kMCG_ModeFBE, kMCG_ModeFBE, kMCG_ModeFBE, kMCG_ModeFBE,
+     kMCG_ModeFBI, kMCG_ModeFBI}, /* FBI */
+    {kMCG_ModeFBI, kMCG_ModeFBI, kMCG_ModeBLPI, kMCG_ModeFBI, kMCG_ModeFBI, kMCG_ModeFBI, kMCG_ModeFBI, kMCG_ModeFBI,
+     kMCG_ModeFBI, kMCG_ModeFBI}, /* BLPI */
+    {kMCG_ModeFEI, kMCG_ModeFBI, kMCG_ModeFBI, kMCG_ModeFEE, kMCG_ModeFBE, kMCG_ModeFBE, kMCG_ModeFBE, kMCG_ModeFBE,
+     kMCG_ModeFBI, kMCG_ModeFBI}, /* FEE */
+    {kMCG_ModeFEI, kMCG_ModeFBI, kMCG_ModeFBI, kMCG_ModeFEE, kMCG_ModeFBE, kMCG_ModeBLPE, kMCG_ModePBE, kMCG_ModePBE,
+     kMCG_ModeFBI, kMCG_ModeFBI}, /* FBE */
+    {kMCG_ModeFBE, kMCG_ModeFBE, kMCG_ModeFBE, kMCG_ModeFBE, kMCG_ModeFBE, kMCG_ModeBLPE, kMCG_ModePBE, kMCG_ModePBE,
+     kMCG_ModeFBE, kMCG_ModeFBE}, /* BLPE */
+    {kMCG_ModeFBE, kMCG_ModeFBE, kMCG_ModeFBE, kMCG_ModeFBE, kMCG_ModeFBE, kMCG_ModeBLPE, kMCG_ModePBE, kMCG_ModePEE,
+     kMCG_ModeFBE, kMCG_ModeFBE}, /* PBE */
+    {kMCG_ModePBE, kMCG_ModePBE, kMCG_ModePBE, kMCG_ModePBE, kMCG_ModePBE, kMCG_ModePBE, kMCG_ModePBE, kMCG_ModePBE,
+     kMCG_ModePBE, kMCG_ModePBE}, /* PEE */
+    {kMCG_ModeFBI, kMCG_ModeFBI, kMCG_ModeFBI, kMCG_ModeFBI, kMCG_ModeFBI, kMCG_ModeFBI, kMCG_ModeFBI, kMCG_ModeFBI,
+     kMCG_ModeFBI, kMCG_ModeFBI}, /* PEI */
+    {kMCG_ModeFBI, kMCG_ModeFBI, kMCG_ModeBLPI, kMCG_ModeFBI, kMCG_ModeFBI, kMCG_ModeFBI, kMCG_ModeFBI, kMCG_ModeFBI,
+     kMCG_ModePEI, kMCG_ModeFBI} /* PBI */
+    /*    FEI           FBI           BLPI           FEE           FBE           BLPE           PBE           PEE
+       PEI           PBI        */
+};
+
+/*!
+ * brief Sets the MCG to a target mode.
+ *
+ * This function sets MCG to a target mode defined by the configuration
+ * structure. If switching to the target mode fails, this function
+ * chooses the correct path.
+ *
+ * param  config Pointer to the target MCG mode configuration structure.
+ * return Return kStatus_Success if switched successfully; Otherwise, it returns an error code #_mcg_status.
+ *
+ * note If the external clock is used in the target mode, ensure that it is
+ * enabled. For example, if the OSC0 is used, set up OSC0 correctly before calling this
+ * function.
+ */
+status_t CLOCK_SetMcgConfig(const mcg_config_t *config)
+{
+    assert(config->mcgMode != kMCG_ModeError);
+
+    mcg_mode_t next_mode;
+    status_t status = kStatus_Success;
+
+    mcg_pll_clk_select_t pllcs = kMCG_PllClkSelPll0;
+
+    /* If need to change external clock, MCG_C7[OSCSEL]. */
+    if (MCG_C7_OSCSEL_VAL != (uint8_t)(config->oscsel))
+    {
+        /* If external clock is in use, change to FEI first. */
+        if ((uint8_t)kMCG_FllSrcExternal == MCG_S_IREFST_VAL)
+        {
+            (void)CLOCK_ExternalModeToFbeModeQuick();
+            (void)CLOCK_SetFeiMode(config->dmx32, config->drs, NULL);
+        }
+
+        (void)CLOCK_SetExternalRefClkConfig(config->oscsel);
+    }
+
+    /* Re-configure MCGIRCLK, if MCGIRCLK is used as system clock source, then change to FEI/PEI first. */
+    if (MCG_S_CLKST_VAL == (uint8_t)kMCG_ClkOutStatInt)
+    {
+        MCG->C2 &= ~(uint8_t)MCG_C2_LP_MASK; /* Disable lowpower. */
+
+        if ((MCG->S & MCG_S_PLLST_MASK) != 0U)
+        {
+            (void)CLOCK_SetPeiMode();
+        }
+        else
+        {
+            (void)CLOCK_SetFeiMode(config->dmx32, config->drs, CLOCK_FllStableDelay);
+        }
+    }
+
+    /* Configure MCGIRCLK. */
+    (void)CLOCK_SetInternalRefClkConfig(config->irclkEnableMode, config->ircs, config->fcrdiv);
+
+    next_mode = CLOCK_GetMode();
+
+    if (next_mode == kMCG_ModeError)
+    {
+        return kStatus_MCG_ModeInvalid;
+    }
+
+    do
+    {
+        next_mode = mcgModeMatrix[next_mode][config->mcgMode];
+
+        switch (next_mode)
+        {
+            case kMCG_ModeFEI:
+                status = CLOCK_SetFeiMode(config->dmx32, config->drs, CLOCK_FllStableDelay);
+                break;
+            case kMCG_ModeFEE:
+                status = CLOCK_SetFeeMode(config->frdiv, config->dmx32, config->drs, CLOCK_FllStableDelay);
+                break;
+            case kMCG_ModeFBI:
+                status = CLOCK_SetFbiMode(config->dmx32, config->drs, NULL);
+                break;
+            case kMCG_ModeFBE:
+                status = CLOCK_SetFbeMode(config->frdiv, config->dmx32, config->drs, NULL);
+                break;
+            case kMCG_ModeBLPI:
+                status = CLOCK_SetBlpiMode();
+                break;
+            case kMCG_ModeBLPE:
+                status = CLOCK_SetBlpeMode();
+                break;
+            case kMCG_ModePBE:
+                status = CLOCK_SetPbeMode(pllcs, &config->pll0Config);
+                break;
+            case kMCG_ModePEE:
+                status = CLOCK_SetPeeMode();
+                break;
+            case kMCG_ModePBI:
+                status = CLOCK_SetPbiMode();
+                break;
+            case kMCG_ModePEI:
+                status = CLOCK_SetPeiMode();
+                break;
+            default:
+                assert(false);
+                break;
+        }
+        if (kStatus_Success != status)
+        {
+            break;
+        }
+    } while (next_mode != config->mcgMode);
+
+    if (status == kStatus_Success)
+    {
+        if ((config->pll0Config.enableMode & (uint8_t)kMCG_PllEnableIndependent) != 0U)
+        {
+            CLOCK_EnablePll0(&config->pll0Config);
+        }
+        else
+        {
+            MCG->C5 &= ~(uint8_t)kMCG_PllEnableIndependent;
+        }
+    }
+
+    return status;
+}