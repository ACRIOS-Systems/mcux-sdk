list(APPEND CMAKE_MODULE_PATH
    ${CMAKE_CURRENT_LIST_DIR}/.
    ${CMAKE_CURRENT_LIST_DIR}/../../CMSIS/Core/Include
    ${CMAKE_CURRENT_LIST_DIR}/../../CMSIS/DSP
    ${CMAKE_CURRENT_LIST_DIR}/../../CMSIS/Driver/Include
    ${CMAKE_CURRENT_LIST_DIR}/../../boards/evkmimxrt1024/xip
    ${CMAKE_CURRENT_LIST_DIR}/../../cmsis_drivers/enet
    ${CMAKE_CURRENT_LIST_DIR}/../../cmsis_drivers/lpi2c
    ${CMAKE_CURRENT_LIST_DIR}/../../cmsis_drivers/lpspi
    ${CMAKE_CURRENT_LIST_DIR}/../../cmsis_drivers/lpuart
<<<<<<< HEAD
=======
    ${CMAKE_CURRENT_LIST_DIR}/../../components/audio
>>>>>>> c84411fd
    ${CMAKE_CURRENT_LIST_DIR}/../../components/codec
    ${CMAKE_CURRENT_LIST_DIR}/../../components/codec/i2c
    ${CMAKE_CURRENT_LIST_DIR}/../../components/codec/wm8960
    ${CMAKE_CURRENT_LIST_DIR}/../../components/exception_handling
    ${CMAKE_CURRENT_LIST_DIR}/../../components/flash/mflash
    ${CMAKE_CURRENT_LIST_DIR}/../../components/flash/mflash/mimxrt1024
    ${CMAKE_CURRENT_LIST_DIR}/../../components/flash/nor
    ${CMAKE_CURRENT_LIST_DIR}/../../components/flash/nor/flexspi
    ${CMAKE_CURRENT_LIST_DIR}/../../components/ft6x06
    ${CMAKE_CURRENT_LIST_DIR}/../../components/fxos8700cq
    ${CMAKE_CURRENT_LIST_DIR}/../../components/gpio
    ${CMAKE_CURRENT_LIST_DIR}/../../components/i2c
    ${CMAKE_CURRENT_LIST_DIR}/../../components/ili9341
    ${CMAKE_CURRENT_LIST_DIR}/../../components/lists
    ${CMAKE_CURRENT_LIST_DIR}/../../components/log
    ${CMAKE_CURRENT_LIST_DIR}/../../components/osa
    ${CMAKE_CURRENT_LIST_DIR}/../../components/panic
    ${CMAKE_CURRENT_LIST_DIR}/../../components/phy
    ${CMAKE_CURRENT_LIST_DIR}/../../components/phy/device/phyksz8081
    ${CMAKE_CURRENT_LIST_DIR}/../../components/phy/mdio/enet
    ${CMAKE_CURRENT_LIST_DIR}/../../components/phyksz8081
    ${CMAKE_CURRENT_LIST_DIR}/../../components/serial_manager
    ${CMAKE_CURRENT_LIST_DIR}/../../components/timer
    ${CMAKE_CURRENT_LIST_DIR}/../../components/uart
    ${CMAKE_CURRENT_LIST_DIR}/../../drivers/adc_12b1msps_sar
    ${CMAKE_CURRENT_LIST_DIR}/../../drivers/adc_etc
    ${CMAKE_CURRENT_LIST_DIR}/../../drivers/aoi
    ${CMAKE_CURRENT_LIST_DIR}/../../drivers/bee
    ${CMAKE_CURRENT_LIST_DIR}/../../drivers/cache/armv7-m7
    ${CMAKE_CURRENT_LIST_DIR}/../../drivers/cmp
    ${CMAKE_CURRENT_LIST_DIR}/../../drivers/common
    ${CMAKE_CURRENT_LIST_DIR}/../../drivers/dcdc_1
    ${CMAKE_CURRENT_LIST_DIR}/../../drivers/dcp
    ${CMAKE_CURRENT_LIST_DIR}/../../drivers/dmamux
    ${CMAKE_CURRENT_LIST_DIR}/../../drivers/edma
    ${CMAKE_CURRENT_LIST_DIR}/../../drivers/enc
    ${CMAKE_CURRENT_LIST_DIR}/../../drivers/enet
    ${CMAKE_CURRENT_LIST_DIR}/../../drivers/ewm
    ${CMAKE_CURRENT_LIST_DIR}/../../drivers/flexcan
    ${CMAKE_CURRENT_LIST_DIR}/../../drivers/flexio
    ${CMAKE_CURRENT_LIST_DIR}/../../drivers/flexram
    ${CMAKE_CURRENT_LIST_DIR}/../../drivers/flexspi
    ${CMAKE_CURRENT_LIST_DIR}/../../drivers/gpc_1
    ${CMAKE_CURRENT_LIST_DIR}/../../drivers/gpt
    ${CMAKE_CURRENT_LIST_DIR}/../../drivers/igpio
    ${CMAKE_CURRENT_LIST_DIR}/../../drivers/kpp
    ${CMAKE_CURRENT_LIST_DIR}/../../drivers/lpi2c
    ${CMAKE_CURRENT_LIST_DIR}/../../drivers/lpspi
    ${CMAKE_CURRENT_LIST_DIR}/../../drivers/lpuart
    ${CMAKE_CURRENT_LIST_DIR}/../../drivers/ocotp
    ${CMAKE_CURRENT_LIST_DIR}/../../drivers/pit
    ${CMAKE_CURRENT_LIST_DIR}/../../drivers/pwm
    ${CMAKE_CURRENT_LIST_DIR}/../../drivers/qtmr_1
    ${CMAKE_CURRENT_LIST_DIR}/../../drivers/rtwdog
    ${CMAKE_CURRENT_LIST_DIR}/../../drivers/sai
    ${CMAKE_CURRENT_LIST_DIR}/../../drivers/semc
    ${CMAKE_CURRENT_LIST_DIR}/../../drivers/snvs_hp
    ${CMAKE_CURRENT_LIST_DIR}/../../drivers/snvs_lp
    ${CMAKE_CURRENT_LIST_DIR}/../../drivers/src
    ${CMAKE_CURRENT_LIST_DIR}/../../drivers/tempmon
    ${CMAKE_CURRENT_LIST_DIR}/../../drivers/trng
    ${CMAKE_CURRENT_LIST_DIR}/../../drivers/usdhc
    ${CMAKE_CURRENT_LIST_DIR}/../../drivers/wdog01
    ${CMAKE_CURRENT_LIST_DIR}/../../drivers/xbara
    ${CMAKE_CURRENT_LIST_DIR}/../../drivers/xbarb
    ${CMAKE_CURRENT_LIST_DIR}/../../../middleware
    ${CMAKE_CURRENT_LIST_DIR}/../../../middleware/fatfs
    ${CMAKE_CURRENT_LIST_DIR}/../../../middleware/sdmmc
    ${CMAKE_CURRENT_LIST_DIR}/../../../middleware/usb
    ${CMAKE_CURRENT_LIST_DIR}/../../../rtos/freertos/freertos_kernel
    ${CMAKE_CURRENT_LIST_DIR}/../../utilities/assert
    ${CMAKE_CURRENT_LIST_DIR}/../../utilities/debug_console
    ${CMAKE_CURRENT_LIST_DIR}/../../utilities/debug_console_lite
    ${CMAKE_CURRENT_LIST_DIR}/../../utilities/misc_utilities
    ${CMAKE_CURRENT_LIST_DIR}/drivers
    ${CMAKE_CURRENT_LIST_DIR}/utilities
    ${CMAKE_CURRENT_LIST_DIR}/xip
)


# Copy the cmake components into projects
#    include(middleware_usb_host_cdc_rndis)
#    include(driver_lpuart_freertos)
#    include(middleware_sdmmc_host_usdhc_interrupt_MIMXRT1024)
#    include(middleware_sdmmc_osa_bm)
#    include(middleware_sdmmc_mmc)
#    include(driver_dmamux)
#    include(driver_phy-common)
#    include(driver_nor_flash-controller-flexspi)
<<<<<<< HEAD
#    include(CMSIS_Driver_Include_Ethernet_MAC)
=======
#    include(driver_cmsis_lpuart)
>>>>>>> c84411fd
#    include(middleware_sdmmc_sd)
#    include(device_system)
#    include(driver_snvs_lp)
#    include(driver_mdio-enet)
#    include(driver_flexio_uart)
#    include(driver_wm8960)
#    include(driver_ewm)
#    include(component_codec_i2c_MIMXRT1024)
#    include(driver_flexio)
#    include(driver_aoi)
#    include(driver_bee)
#    include(driver_flexio_i2c_master)
#    include(middleware_baremetal)
#    include(component_log_backend_ringbuffer)
#    include(driver_lpuart_edma)
#    include(driver_lpspi_edma)
#    include(driver_wdog01)
#    include(driver_flexio_uart_edma)
#    include(driver_ocotp)
#    include(driver_codec)
#    include(utilities_misc_utilities)
#    include(driver_xip_device)
#    include(component_serial_manager)
#    include(driver_pit)
#    include(middleware_freertos-kernel_MIMXRT1024)
#    include(component_serial_manager_uart)
#    include(driver_lpspi_freertos)
#    include(component_log_backend_debugconsole)
<<<<<<< HEAD
#    include(driver_cmsis_lpuart)
=======
#    include(CMSIS_Driver_Include_Ethernet_MAC)
>>>>>>> c84411fd
#    include(CMSIS_DSP_Library)
#    include(driver_ili9341)
#    include(driver_tempmon)
#    include(middleware_sdmmc_host_usdhc_freertos_MIMXRT1024)
#    include(component_lpuart_adapter)
#    include(driver_lpi2c_edma)
#    include(middleware_sdmmc_osa_freertos)
<<<<<<< HEAD
#    include(driver_cmsis_enet)
=======
#    include(middleware_usb_device_cdc_external)
#    include(driver_cmsis_enet)
#    include(utility_shell)
>>>>>>> c84411fd
#    include(device_startup)
#    include(component_panic)
#    include(driver_phy-device-ksz8081)
#    include(driver_usdhc)
#    include(driver_gpt)
<<<<<<< HEAD
#    include(utility_assert)
#    include(driver_enet)
#    include(driver_rtwdog)
#    include(middleware_freertos-kernel_extension)
#    include(CMSIS_Driver_Include_I2C)
#    include(driver_nor_flash-common)
#    include(driver_cmsis_lpi2c)
#    include(CMSIS_Driver_Include_Ethernet)
#    include(driver_soc_flexram_allocate)
#    include(component_panic)
#    include(driver_clock)
=======
#    include(middleware_usb_host_stack_MIMXRT1024)
#    include(driver_enet)
#    include(driver_rtwdog)
#    include(middleware_freertos-kernel_extension)
#    include(driver_edma_MIMXRT1024)
#    include(CMSIS_Driver_Include_I2C)
#    include(driver_nor_flash-common)
#    include(middleware_usb_common_header)
#    include(driver_cmsis_lpi2c)
#    include(CMSIS_Driver_Include_Ethernet)
#    include(driver_soc_flexram_allocate)
#    include(component_serial_manager_usb_cdc)
#    include(CMSIS_Driver_Include_USART)
>>>>>>> c84411fd
#    include(device_CMSIS)
#    include(driver_romapi)
#    include(CMSIS_Driver_Include_Common)
#    include(component_osa_bm)
#    include(middleware_usb_device_controller_driver_MIMXRT1024)
#    include(driver_adc_12b1msps_sar)
#    include(middleware_usb_host_cdc)
#    include(driver_common)
#    include(driver_kpp)
#    include(component_exception_handling_cm7)
<<<<<<< HEAD
=======
#    include(middleware_usb_host_ehci)
>>>>>>> c84411fd
#    include(component_osa_free_rtos)
#    include(driver_adc_etc)
#    include(component_lpi2c_adapter)
#    include(middleware_freertos-kernel_heap_3)
#    include(CMSIS_Include_core_cm)
#    include(middleware_freertos-kernel_heap_4)
#    include(driver_dcdc_1)
#    include(middleware_sdmmc_host_usdhc_polling_MIMXRT1024)
#    include(driver_snvs_hp)
<<<<<<< HEAD
#    include(driver_phyksz8081)
#    include(driver_lpspi)
#    include(driver_flexspi_edma)
#    include(component_gpt_adapter)
#    include(component_log)
#    include(driver_xip_board_evkmimxrt1024)
#    include(CMSIS_Driver_Include_USART)
=======
#    include(middleware_usb_host_msd)
#    include(driver_lpspi)
#    include(driver_flexspi_edma)
#    include(component_gpt_adapter)
#    include(middleware_usb_host_common_header)
#    include(component_log)
#    include(driver_xip_board_evkmimxrt1024)
#    include(driver_clock)
>>>>>>> c84411fd
#    include(CMSIS_Driver_Include_SPI)
#    include(utility_debug_console_lite)
#    include(component_audio_sai_edma_adapter)
#    include(driver_mdio-common)
#    include(middleware_usb_host_phdc)
#    include(middleware_usb_host_printer)
#    include(driver_iomuxc)
#    include(middleware_usb_device_common_header)
#    include(driver_flexram)
#    include(utility_assert_lite)
#    include(middleware_fatfs)
#    include(driver_semc)
#    include(driver_xbarb)
#    include(driver_xbara)
#    include(middleware_usb_host_audio)
#    include(component_mflash_file_MIMXRT1024)
#    include(driver_flexcan)
#    include(utility_debug_console)
<<<<<<< HEAD
#    include(component_mflash_file)
#    include(component_mflash_common)
#    include(driver_cmsis_lpspi)
=======
#    include(middleware_usb_host_hid)
#    include(component_mflash_common)
#    include(driver_cmsis_lpspi)
#    include(middleware_usb_device_ehci)
>>>>>>> c84411fd
#    include(middleware_sdmmc_host_usdhc)
#    include(component_wm8960_adapter)
#    include(component_mflash_rt1024)
#    include(driver_enc)
<<<<<<< HEAD
#    include(driver_sai_edma)
#    include(driver_dcp)
=======
#    include(middleware_usb_phy)
#    include(driver_sai_edma)
#    include(driver_dcp)
#    include(middleware_fatfs_usb)
>>>>>>> c84411fd
#    include(middleware_fatfs_sd)
#    include(driver_flexspi)
#    include(driver_flexio_spi_edma)
#    include(driver_lpi2c_freertos)
#    include(driver_qtmr_1)
#    include(driver_trng)
<<<<<<< HEAD
=======
#    include(middleware_usb_host_video)
>>>>>>> c84411fd
#    include(driver_gpc_1)
#    include(component_lists)
#    include(middleware_sdmmc_common)
#    include(driver_cmp)
#    include(component_igpio_adapter)
#    include(component_osa)
#    include(driver_fxos8700cq)
#    include(driver_lpuart)
#    include(driver_flexio_spi)
#    include(component_pit_adapter)
#    include(driver_src)
#    include(driver_lpi2c)
#    include(CMSIS_Driver_Include_Ethernet_PHY)
<<<<<<< HEAD
=======
#    include(utility_assert)
>>>>>>> c84411fd
#    include(driver_flexio_i2s)
#    include(driver_igpio)
#    include(driver_pwm)
#    include(driver_sai)
#    include(driver_cache_armv7_m7)
<<<<<<< HEAD
=======
#    include(middleware_usb_device_stack_external)
>>>>>>> c84411fd
#    include(driver_ft6x06)
#    include(driver_flexio_i2s_edma)<|MERGE_RESOLUTION|>--- conflicted
+++ resolved
@@ -8,10 +8,7 @@
     ${CMAKE_CURRENT_LIST_DIR}/../../cmsis_drivers/lpi2c
     ${CMAKE_CURRENT_LIST_DIR}/../../cmsis_drivers/lpspi
     ${CMAKE_CURRENT_LIST_DIR}/../../cmsis_drivers/lpuart
-<<<<<<< HEAD
-=======
     ${CMAKE_CURRENT_LIST_DIR}/../../components/audio
->>>>>>> c84411fd
     ${CMAKE_CURRENT_LIST_DIR}/../../components/codec
     ${CMAKE_CURRENT_LIST_DIR}/../../components/codec/i2c
     ${CMAKE_CURRENT_LIST_DIR}/../../components/codec/wm8960
@@ -32,7 +29,6 @@
     ${CMAKE_CURRENT_LIST_DIR}/../../components/phy
     ${CMAKE_CURRENT_LIST_DIR}/../../components/phy/device/phyksz8081
     ${CMAKE_CURRENT_LIST_DIR}/../../components/phy/mdio/enet
-    ${CMAKE_CURRENT_LIST_DIR}/../../components/phyksz8081
     ${CMAKE_CURRENT_LIST_DIR}/../../components/serial_manager
     ${CMAKE_CURRENT_LIST_DIR}/../../components/timer
     ${CMAKE_CURRENT_LIST_DIR}/../../components/uart
@@ -101,11 +97,7 @@
 #    include(driver_dmamux)
 #    include(driver_phy-common)
 #    include(driver_nor_flash-controller-flexspi)
-<<<<<<< HEAD
-#    include(CMSIS_Driver_Include_Ethernet_MAC)
-=======
 #    include(driver_cmsis_lpuart)
->>>>>>> c84411fd
 #    include(middleware_sdmmc_sd)
 #    include(device_system)
 #    include(driver_snvs_lp)
@@ -134,11 +126,7 @@
 #    include(component_serial_manager_uart)
 #    include(driver_lpspi_freertos)
 #    include(component_log_backend_debugconsole)
-<<<<<<< HEAD
-#    include(driver_cmsis_lpuart)
-=======
 #    include(CMSIS_Driver_Include_Ethernet_MAC)
->>>>>>> c84411fd
 #    include(CMSIS_DSP_Library)
 #    include(driver_ili9341)
 #    include(driver_tempmon)
@@ -146,31 +134,14 @@
 #    include(component_lpuart_adapter)
 #    include(driver_lpi2c_edma)
 #    include(middleware_sdmmc_osa_freertos)
-<<<<<<< HEAD
-#    include(driver_cmsis_enet)
-=======
 #    include(middleware_usb_device_cdc_external)
 #    include(driver_cmsis_enet)
 #    include(utility_shell)
->>>>>>> c84411fd
 #    include(device_startup)
 #    include(component_panic)
 #    include(driver_phy-device-ksz8081)
 #    include(driver_usdhc)
 #    include(driver_gpt)
-<<<<<<< HEAD
-#    include(utility_assert)
-#    include(driver_enet)
-#    include(driver_rtwdog)
-#    include(middleware_freertos-kernel_extension)
-#    include(CMSIS_Driver_Include_I2C)
-#    include(driver_nor_flash-common)
-#    include(driver_cmsis_lpi2c)
-#    include(CMSIS_Driver_Include_Ethernet)
-#    include(driver_soc_flexram_allocate)
-#    include(component_panic)
-#    include(driver_clock)
-=======
 #    include(middleware_usb_host_stack_MIMXRT1024)
 #    include(driver_enet)
 #    include(driver_rtwdog)
@@ -184,7 +155,6 @@
 #    include(driver_soc_flexram_allocate)
 #    include(component_serial_manager_usb_cdc)
 #    include(CMSIS_Driver_Include_USART)
->>>>>>> c84411fd
 #    include(device_CMSIS)
 #    include(driver_romapi)
 #    include(CMSIS_Driver_Include_Common)
@@ -195,10 +165,7 @@
 #    include(driver_common)
 #    include(driver_kpp)
 #    include(component_exception_handling_cm7)
-<<<<<<< HEAD
-=======
 #    include(middleware_usb_host_ehci)
->>>>>>> c84411fd
 #    include(component_osa_free_rtos)
 #    include(driver_adc_etc)
 #    include(component_lpi2c_adapter)
@@ -208,15 +175,6 @@
 #    include(driver_dcdc_1)
 #    include(middleware_sdmmc_host_usdhc_polling_MIMXRT1024)
 #    include(driver_snvs_hp)
-<<<<<<< HEAD
-#    include(driver_phyksz8081)
-#    include(driver_lpspi)
-#    include(driver_flexspi_edma)
-#    include(component_gpt_adapter)
-#    include(component_log)
-#    include(driver_xip_board_evkmimxrt1024)
-#    include(CMSIS_Driver_Include_USART)
-=======
 #    include(middleware_usb_host_msd)
 #    include(driver_lpspi)
 #    include(driver_flexspi_edma)
@@ -225,7 +183,6 @@
 #    include(component_log)
 #    include(driver_xip_board_evkmimxrt1024)
 #    include(driver_clock)
->>>>>>> c84411fd
 #    include(CMSIS_Driver_Include_SPI)
 #    include(utility_debug_console_lite)
 #    include(component_audio_sai_edma_adapter)
@@ -244,39 +201,25 @@
 #    include(component_mflash_file_MIMXRT1024)
 #    include(driver_flexcan)
 #    include(utility_debug_console)
-<<<<<<< HEAD
-#    include(component_mflash_file)
-#    include(component_mflash_common)
-#    include(driver_cmsis_lpspi)
-=======
 #    include(middleware_usb_host_hid)
 #    include(component_mflash_common)
 #    include(driver_cmsis_lpspi)
 #    include(middleware_usb_device_ehci)
->>>>>>> c84411fd
 #    include(middleware_sdmmc_host_usdhc)
 #    include(component_wm8960_adapter)
 #    include(component_mflash_rt1024)
 #    include(driver_enc)
-<<<<<<< HEAD
-#    include(driver_sai_edma)
-#    include(driver_dcp)
-=======
 #    include(middleware_usb_phy)
 #    include(driver_sai_edma)
 #    include(driver_dcp)
 #    include(middleware_fatfs_usb)
->>>>>>> c84411fd
 #    include(middleware_fatfs_sd)
 #    include(driver_flexspi)
 #    include(driver_flexio_spi_edma)
 #    include(driver_lpi2c_freertos)
 #    include(driver_qtmr_1)
 #    include(driver_trng)
-<<<<<<< HEAD
-=======
 #    include(middleware_usb_host_video)
->>>>>>> c84411fd
 #    include(driver_gpc_1)
 #    include(component_lists)
 #    include(middleware_sdmmc_common)
@@ -290,18 +233,12 @@
 #    include(driver_src)
 #    include(driver_lpi2c)
 #    include(CMSIS_Driver_Include_Ethernet_PHY)
-<<<<<<< HEAD
-=======
 #    include(utility_assert)
->>>>>>> c84411fd
 #    include(driver_flexio_i2s)
 #    include(driver_igpio)
 #    include(driver_pwm)
 #    include(driver_sai)
 #    include(driver_cache_armv7_m7)
-<<<<<<< HEAD
-=======
 #    include(middleware_usb_device_stack_external)
->>>>>>> c84411fd
 #    include(driver_ft6x06)
 #    include(driver_flexio_i2s_edma)