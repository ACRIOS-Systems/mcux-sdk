list(APPEND CMAKE_MODULE_PATH
    ${CMAKE_CURRENT_LIST_DIR}/.
    ${CMAKE_CURRENT_LIST_DIR}/../../CMSIS/Core/Include
    ${CMAKE_CURRENT_LIST_DIR}/../../CMSIS/DSP
    ${CMAKE_CURRENT_LIST_DIR}/../../CMSIS/Driver/Include
    ${CMAKE_CURRENT_LIST_DIR}/../../boards/evkmimxrt1064/xip
    ${CMAKE_CURRENT_LIST_DIR}/../../cmsis_drivers/enet
    ${CMAKE_CURRENT_LIST_DIR}/../../cmsis_drivers/lpi2c
    ${CMAKE_CURRENT_LIST_DIR}/../../cmsis_drivers/lpspi
    ${CMAKE_CURRENT_LIST_DIR}/../../cmsis_drivers/lpuart
<<<<<<< HEAD
=======
    ${CMAKE_CURRENT_LIST_DIR}/../../components/audio
>>>>>>> c84411fd
    ${CMAKE_CURRENT_LIST_DIR}/../../components/codec
    ${CMAKE_CURRENT_LIST_DIR}/../../components/codec/i2c
    ${CMAKE_CURRENT_LIST_DIR}/../../components/codec/wm8960
    ${CMAKE_CURRENT_LIST_DIR}/../../components/flash/mflash
    ${CMAKE_CURRENT_LIST_DIR}/../../components/flash/mflash/mimxrt1064
    ${CMAKE_CURRENT_LIST_DIR}/../../components/flash/nor
    ${CMAKE_CURRENT_LIST_DIR}/../../components/flash/nor/flexspi
    ${CMAKE_CURRENT_LIST_DIR}/../../components/ft5406_rt
    ${CMAKE_CURRENT_LIST_DIR}/../../components/fxos8700cq
    ${CMAKE_CURRENT_LIST_DIR}/../../components/gpio
    ${CMAKE_CURRENT_LIST_DIR}/../../components/i2c
    ${CMAKE_CURRENT_LIST_DIR}/../../components/lists
    ${CMAKE_CURRENT_LIST_DIR}/../../components/log
    ${CMAKE_CURRENT_LIST_DIR}/../../components/osa
    ${CMAKE_CURRENT_LIST_DIR}/../../components/panic
    ${CMAKE_CURRENT_LIST_DIR}/../../components/phy
    ${CMAKE_CURRENT_LIST_DIR}/../../components/phy/device/phyksz8081
    ${CMAKE_CURRENT_LIST_DIR}/../../components/phy/mdio/enet
    ${CMAKE_CURRENT_LIST_DIR}/../../components/phyksz8081
    ${CMAKE_CURRENT_LIST_DIR}/../../components/serial_manager
    ${CMAKE_CURRENT_LIST_DIR}/../../components/timer
    ${CMAKE_CURRENT_LIST_DIR}/../../components/uart
    ${CMAKE_CURRENT_LIST_DIR}/../../components/video
    ${CMAKE_CURRENT_LIST_DIR}/../../components/video/camera
    ${CMAKE_CURRENT_LIST_DIR}/../../components/video/camera/device
    ${CMAKE_CURRENT_LIST_DIR}/../../components/video/camera/device/mt9m114
    ${CMAKE_CURRENT_LIST_DIR}/../../components/video/camera/device/ov7725
    ${CMAKE_CURRENT_LIST_DIR}/../../components/video/camera/device/sccb
    ${CMAKE_CURRENT_LIST_DIR}/../../components/video/camera/receiver
    ${CMAKE_CURRENT_LIST_DIR}/../../components/video/camera/receiver/csi
    ${CMAKE_CURRENT_LIST_DIR}/../../components/video/display/dc
    ${CMAKE_CURRENT_LIST_DIR}/../../components/video/display/dc/elcdif
    ${CMAKE_CURRENT_LIST_DIR}/../../components/video/display/fbdev
    ${CMAKE_CURRENT_LIST_DIR}/../../components/video/i2c
    ${CMAKE_CURRENT_LIST_DIR}/../../drivers/adc_12b1msps_sar
    ${CMAKE_CURRENT_LIST_DIR}/../../drivers/adc_etc
    ${CMAKE_CURRENT_LIST_DIR}/../../drivers/aoi
    ${CMAKE_CURRENT_LIST_DIR}/../../drivers/bee
    ${CMAKE_CURRENT_LIST_DIR}/../../drivers/cache/armv7-m7
    ${CMAKE_CURRENT_LIST_DIR}/../../drivers/cmp
    ${CMAKE_CURRENT_LIST_DIR}/../../drivers/common
    ${CMAKE_CURRENT_LIST_DIR}/../../drivers/csi
    ${CMAKE_CURRENT_LIST_DIR}/../../drivers/dcdc_1
    ${CMAKE_CURRENT_LIST_DIR}/../../drivers/dcp
    ${CMAKE_CURRENT_LIST_DIR}/../../drivers/dmamux
    ${CMAKE_CURRENT_LIST_DIR}/../../drivers/edma
    ${CMAKE_CURRENT_LIST_DIR}/../../drivers/elcdif
    ${CMAKE_CURRENT_LIST_DIR}/../../drivers/enc
    ${CMAKE_CURRENT_LIST_DIR}/../../drivers/enet
    ${CMAKE_CURRENT_LIST_DIR}/../../drivers/ewm
    ${CMAKE_CURRENT_LIST_DIR}/../../drivers/flexcan
    ${CMAKE_CURRENT_LIST_DIR}/../../drivers/flexio
    ${CMAKE_CURRENT_LIST_DIR}/../../drivers/flexram
    ${CMAKE_CURRENT_LIST_DIR}/../../drivers/flexspi
    ${CMAKE_CURRENT_LIST_DIR}/../../drivers/gpc_1
    ${CMAKE_CURRENT_LIST_DIR}/../../drivers/gpt
    ${CMAKE_CURRENT_LIST_DIR}/../../drivers/igpio
    ${CMAKE_CURRENT_LIST_DIR}/../../drivers/kpp
    ${CMAKE_CURRENT_LIST_DIR}/../../drivers/lpi2c
    ${CMAKE_CURRENT_LIST_DIR}/../../drivers/lpspi
    ${CMAKE_CURRENT_LIST_DIR}/../../drivers/lpuart
    ${CMAKE_CURRENT_LIST_DIR}/../../drivers/ocotp
    ${CMAKE_CURRENT_LIST_DIR}/../../drivers/pit
    ${CMAKE_CURRENT_LIST_DIR}/../../drivers/pwm
    ${CMAKE_CURRENT_LIST_DIR}/../../drivers/pxp
    ${CMAKE_CURRENT_LIST_DIR}/../../drivers/qtmr_1
    ${CMAKE_CURRENT_LIST_DIR}/../../drivers/rtwdog
    ${CMAKE_CURRENT_LIST_DIR}/../../drivers/sai
    ${CMAKE_CURRENT_LIST_DIR}/../../drivers/semc
    ${CMAKE_CURRENT_LIST_DIR}/../../drivers/snvs_hp
    ${CMAKE_CURRENT_LIST_DIR}/../../drivers/snvs_lp
    ${CMAKE_CURRENT_LIST_DIR}/../../drivers/src
    ${CMAKE_CURRENT_LIST_DIR}/../../drivers/tempmon
    ${CMAKE_CURRENT_LIST_DIR}/../../drivers/trng
    ${CMAKE_CURRENT_LIST_DIR}/../../drivers/usdhc
    ${CMAKE_CURRENT_LIST_DIR}/../../drivers/wdog01
    ${CMAKE_CURRENT_LIST_DIR}/../../drivers/xbara
    ${CMAKE_CURRENT_LIST_DIR}/../../drivers/xbarb
    ${CMAKE_CURRENT_LIST_DIR}/../../../middleware
    ${CMAKE_CURRENT_LIST_DIR}/../../../middleware/eiq
<<<<<<< HEAD
=======
    ${CMAKE_CURRENT_LIST_DIR}/../../../middleware/eiq/tensorflow-lite
    ${CMAKE_CURRENT_LIST_DIR}/../../../middleware/eiq/tensorflow-lite/third_party/cmsis
>>>>>>> c84411fd
    ${CMAKE_CURRENT_LIST_DIR}/../../../middleware/fatfs
    ${CMAKE_CURRENT_LIST_DIR}/../../../middleware/sdmmc
    ${CMAKE_CURRENT_LIST_DIR}/../../../middleware/usb
    ${CMAKE_CURRENT_LIST_DIR}/../../../rtos/azure-rtos
    ${CMAKE_CURRENT_LIST_DIR}/../../../rtos/freertos/freertos_kernel
    ${CMAKE_CURRENT_LIST_DIR}/../../utilities/assert
    ${CMAKE_CURRENT_LIST_DIR}/../../utilities/debug_console
    ${CMAKE_CURRENT_LIST_DIR}/../../utilities/debug_console_lite
    ${CMAKE_CURRENT_LIST_DIR}/../../utilities/misc_utilities
    ${CMAKE_CURRENT_LIST_DIR}/drivers
    ${CMAKE_CURRENT_LIST_DIR}/utilities
    ${CMAKE_CURRENT_LIST_DIR}/xip
)


# Copy the cmake components into projects
#    include(driver_lpuart_freertos)
#    include(middleware_sdmmc_osa_bm)
#    include(middleware_usb_host_stack_MIMXRT1064)
#    include(middleware_sdmmc_mmc)
#    include(driver_dmamux)
#    include(driver_phy-common)
#    include(driver_nor_flash-controller-flexspi)
<<<<<<< HEAD
#    include(CMSIS_Driver_Include_Ethernet_MAC)
#    include(middleware_sdmmc_sd)
=======
#    include(driver_cmsis_lpuart)
#    include(middleware_azure_rtos_nxd)
>>>>>>> c84411fd
#    include(device_system)
#    include(driver_snvs_lp)
#    include(driver_dc-fb-common)
#    include(driver_camera-device-mt9m114)
#    include(driver_mdio-enet)
#    include(driver_flexio_uart)
#    include(driver_wm8960)
#    include(driver_ewm)
#    include(driver_flexio)
#    include(driver_aoi)
#    include(driver_bee)
#    include(driver_flexio_i2c_master)
#    include(middleware_baremetal)
#    include(middleware_sdmmc_host_usdhc_interrupt_MIMXRT1064)
<<<<<<< HEAD
#    include(component_log_backend_ringbuffer)
#    include(driver_lpuart_edma)
=======
#    include(middleware_sdmmc_host_usdhc)
#    include(component_log_backend_ringbuffer)
#    include(component_mflash_file_MIMXRT1064)
>>>>>>> c84411fd
#    include(driver_lpspi_edma)
#    include(driver_wdog01)
#    include(driver_flexio_uart_edma)
#    include(driver_ocotp)
#    include(driver_codec)
#    include(utilities_misc_utilities)
#    include(driver_pxp)
#    include(component_mflash_rt1064)
#    include(driver_xip_device)
#    include(middleware_eiq_deepviewrt_deps_stb)
#    include(component_serial_manager)
#    include(driver_camera-device-ov7725)
#    include(driver_pit)
#    include(middleware_eiq_tensorflow_lite_micro_third_party_cmsis_nn)
<<<<<<< HEAD
#    include(component_serial_manager_uart)
#    include(driver_lpspi_freertos)
#    include(component_log_backend_debugconsole)
#    include(driver_cmsis_lpuart)
=======
#    include(middleware_azure_rtos_ux)
#    include(component_serial_manager_uart)
#    include(driver_lpspi_freertos)
#    include(component_log_backend_debugconsole)
#    include(CMSIS_Driver_Include_Ethernet_MAC)
>>>>>>> c84411fd
#    include(CMSIS_DSP_Library)
#    include(driver_tempmon)
#    include(component_lpuart_adapter)
#    include(driver_lpi2c_edma)
#    include(middleware_sdmmc_osa_freertos)
<<<<<<< HEAD
#    include(driver_cmsis_enet)
#    include(device_startup)
#    include(middleware_sdmmc_host_usdhc_freertos_MIMXRT1064)
#    include(middleware_eiq_deepviewrt_deps_flatcc)
=======
#    include(middleware_usb_device_cdc_external)
#    include(driver_cmsis_enet)
#    include(utility_shell)
#    include(device_startup)
#    include(middleware_sdmmc_host_usdhc_freertos_MIMXRT1064)
#    include(middleware_eiq_deepviewrt_deps_flatcc)
#    include(component_panic)
>>>>>>> c84411fd
#    include(driver_phy-device-ksz8081)
#    include(driver_usdhc)
#    include(driver_gpt)
#    include(utility_assert)
#    include(driver_enet)
#    include(driver_rtwdog)
#    include(middleware_freertos-kernel_extension)
#    include(CMSIS_Driver_Include_I2C)
#    include(driver_camera-receiver-common)
#    include(driver_nor_flash-common)
<<<<<<< HEAD
#    include(driver_cmsis_lpi2c)
#    include(CMSIS_Driver_Include_Ethernet)
#    include(driver_soc_flexram_allocate)
#    include(component_panic)
=======
#    include(middleware_usb_common_header)
#    include(driver_cmsis_lpi2c)
#    include(CMSIS_Driver_Include_Ethernet)
#    include(driver_soc_flexram_allocate)
#    include(component_serial_manager_usb_cdc)
>>>>>>> c84411fd
#    include(driver_flexcan_edma)
#    include(middleware_eiq_worker_video_MIMXRT1064)
#    include(device_CMSIS)
#    include(driver_romapi)
#    include(CMSIS_Driver_Include_Common)
<<<<<<< HEAD
=======
#    include(middleware_azure_rtos_fx)
>>>>>>> c84411fd
#    include(component_codec_i2c_MIMXRT1064)
#    include(driver_ft5406_rt)
#    include(component_osa_bm)
#    include(driver_camera-device-sccb)
#    include(driver_adc_12b1msps_sar)
#    include(component_mflash_dummy)
#    include(driver_common)
#    include(middleware_eiq_gui_printf)
#    include(driver_kpp)
#    include(middleware_usb_host_ehci)
#    include(component_osa_free_rtos)
#    include(driver_camera-common)
#    include(driver_camera-device-common)
#    include(middleware_eiq_deepviewrt_modelrunner_server_flash)
#    include(component_lpi2c_adapter)
#    include(middleware_freertos-kernel_heap_3)
#    include(CMSIS_Include_core_cm)
#    include(driver_video-common)
#    include(middleware_freertos-kernel_heap_4)
#    include(driver_dcdc_1)
<<<<<<< HEAD
#    include(middleware_sdmmc_sdio)
#    include(middleware_eiq_deepviewrt_deps_json)
#    include(driver_snvs_hp)
#    include(driver_phyksz8081)
#    include(driver_lpspi)
#    include(driver_flexspi_edma)
#    include(component_gpt_adapter)
#    include(driver_csi)
#    include(component_log)
=======
#    include(middleware_azure_rtos_tx)
#    include(middleware_azure_rtos_ux_template_MIMXRT1064)
#    include(middleware_azure_rtos_nxd_template_MIMXRT1064)
#    include(middleware_sdmmc_sdio)
#    include(middleware_eiq_deepviewrt_deps_json)
#    include(driver_snvs_hp)
#    include(middleware_usb_host_msd)
#    include(driver_lpspi)
#    include(driver_flexspi_edma)
#    include(component_gpt_adapter)
#    include(middleware_usb_host_common_header)
#    include(driver_csi)
#    include(component_log)
#    include(middleware_usb_host_cdc)
>>>>>>> c84411fd
#    include(middleware_eiq_worker)
#    include(CMSIS_Driver_Include_USART)
#    include(CMSIS_Driver_Include_SPI)
#    include(utility_debug_console_lite)
#    include(component_audio_sai_edma_adapter)
#    include(driver_adc_etc)
#    include(driver_mdio-common)
#    include(middleware_azure_rtos_tx_template_MIMXRT1064)
#    include(middleware_usb_host_printer)
#    include(driver_iomuxc)
<<<<<<< HEAD
#    include(middleware_eiq_tensorflow_lite_micro)
#    include(utility_shell)
#    include(driver_flexram)
#    include(utility_assert_lite)
=======
#    include(middleware_usb_device_common_header)
#    include(driver_flexram)
#    include(middleware_azure_rtos_gx)
>>>>>>> c84411fd
#    include(middleware_fatfs)
#    include(driver_semc)
#    include(driver_xbarb)
#    include(driver_xbara)
#    include(middleware_usb_host_audio)
#    include(driver_flexcan)
#    include(utility_debug_console)
<<<<<<< HEAD
#    include(component_mflash_file)
#    include(component_mflash_common)
#    include(driver_cmsis_lpspi)
#    include(middleware_sdmmc_host_usdhc)
=======
#    include(middleware_usb_host_hid)
#    include(component_osa_thread)
#    include(driver_lpi2c_freertos)
#    include(component_mflash_common)
#    include(driver_cmsis_lpspi)
#    include(middleware_usb_device_ehci)
#    include(middleware_azure_rtos_azure_iot)
#    include(utility_assert_lite)
>>>>>>> c84411fd
#    include(driver_camera-receiver-csi)
#    include(component_wm8960_adapter)
#    include(middleware_eiq_worker_audio)
#    include(driver_enc)
<<<<<<< HEAD
#    include(driver_sai_edma)
#    include(driver_dc-fb-elcdif)
#    include(driver_dcp)
#    include(middleware_fatfs_sd)
=======
#    include(middleware_usb_phy)
#    include(driver_sai_edma)
#    include(driver_dc-fb-elcdif)
#    include(driver_dcp)
#    include(middleware_fatfs_usb)
#    include(middleware_fatfs_sd)
#    include(middleware_sdmmc_osa_azurertos)
>>>>>>> c84411fd
#    include(driver_flexspi)
#    include(driver_flexio_spi_edma)
#    include(driver_clock)
#    include(driver_qtmr_1)
#    include(driver_trng)
<<<<<<< HEAD
=======
#    include(middleware_usb_host_video)
>>>>>>> c84411fd
#    include(driver_gpc_1)
#    include(component_lists)
#    include(driver_video-i2c)
#    include(middleware_sdmmc_common)
#    include(middleware_freertos-kernel_MIMXRT1064)
#    include(driver_cmp)
#    include(middleware_eiq_tensorflow_lite_micro_third_party_ruy)
#    include(component_igpio_adapter)
#    include(component_osa)
<<<<<<< HEAD
#    include(driver_edma)
#    include(middleware_eiq_worker_sensor)
#    include(driver_lpuart)
#    include(driver_flexio_spi)
=======
#    include(driver_fxos8700cq)
#    include(middleware_eiq_worker_sensor)
#    include(driver_edma_MIMXRT1064)
#    include(driver_lpuart)
#    include(driver_flexio_spi)
#    include(middleware_usb_host_phdc)
>>>>>>> c84411fd
#    include(component_pit_adapter)
#    include(middleware_eiq_tensorflow_lite_micro_third_party_gemmlowp)
#    include(driver_fbdev)
#    include(middleware_eiq_tensorflow_lite_micro_cmsis_nn)
<<<<<<< HEAD
#    include(driver_lpi2c_freertos)
#    include(driver_src)
#    include(driver_xip_board_evkmimxrt1064)
#    include(driver_lpi2c)
#    include(CMSIS_Driver_Include_Ethernet_PHY)
#    include(driver_flexio_i2s)
#    include(middleware_eiq_tensorflow_lite_micro_third_party_flatbuffers)
#    include(driver_fxos8700cq)
=======
#    include(driver_lpuart_edma)
#    include(middleware_eiq_tensorflow_lite_micro)
#    include(middleware_sdmmc_sd)
#    include(driver_src)
#    include(driver_xip_board_evkmimxrt1064)
#    include(driver_lpi2c)
#    include(middleware_usb_device_controller_driver_MIMXRT1064)
#    include(CMSIS_Driver_Include_Ethernet_PHY)
#    include(middleware_azure_rtos_fx_template_MIMXRT1064)
#    include(driver_flexio_i2s)
#    include(middleware_eiq_tensorflow_lite_micro_third_party_flatbuffers)
>>>>>>> c84411fd
#    include(driver_elcdif)
#    include(driver_igpio)
#    include(driver_pwm)
#    include(middleware_sdmmc_host_usdhc_azurertos)
#    include(driver_sai)
#    include(middleware_eiq_glow)
#    include(middleware_eiq_deepviewrt)
#    include(middleware_sdmmc_host_usdhc_polling_MIMXRT1064)
#    include(driver_cache_armv7_m7)
#    include(middleware_usb_device_stack_external)
#    include(driver_flexio_i2s_edma)<|MERGE_RESOLUTION|>--- conflicted
+++ resolved
@@ -8,10 +8,7 @@
     ${CMAKE_CURRENT_LIST_DIR}/../../cmsis_drivers/lpi2c
     ${CMAKE_CURRENT_LIST_DIR}/../../cmsis_drivers/lpspi
     ${CMAKE_CURRENT_LIST_DIR}/../../cmsis_drivers/lpuart
-<<<<<<< HEAD
-=======
     ${CMAKE_CURRENT_LIST_DIR}/../../components/audio
->>>>>>> c84411fd
     ${CMAKE_CURRENT_LIST_DIR}/../../components/codec
     ${CMAKE_CURRENT_LIST_DIR}/../../components/codec/i2c
     ${CMAKE_CURRENT_LIST_DIR}/../../components/codec/wm8960
@@ -30,7 +27,6 @@
     ${CMAKE_CURRENT_LIST_DIR}/../../components/phy
     ${CMAKE_CURRENT_LIST_DIR}/../../components/phy/device/phyksz8081
     ${CMAKE_CURRENT_LIST_DIR}/../../components/phy/mdio/enet
-    ${CMAKE_CURRENT_LIST_DIR}/../../components/phyksz8081
     ${CMAKE_CURRENT_LIST_DIR}/../../components/serial_manager
     ${CMAKE_CURRENT_LIST_DIR}/../../components/timer
     ${CMAKE_CURRENT_LIST_DIR}/../../components/uart
@@ -92,11 +88,8 @@
     ${CMAKE_CURRENT_LIST_DIR}/../../drivers/xbarb
     ${CMAKE_CURRENT_LIST_DIR}/../../../middleware
     ${CMAKE_CURRENT_LIST_DIR}/../../../middleware/eiq
-<<<<<<< HEAD
-=======
     ${CMAKE_CURRENT_LIST_DIR}/../../../middleware/eiq/tensorflow-lite
     ${CMAKE_CURRENT_LIST_DIR}/../../../middleware/eiq/tensorflow-lite/third_party/cmsis
->>>>>>> c84411fd
     ${CMAKE_CURRENT_LIST_DIR}/../../../middleware/fatfs
     ${CMAKE_CURRENT_LIST_DIR}/../../../middleware/sdmmc
     ${CMAKE_CURRENT_LIST_DIR}/../../../middleware/usb
@@ -120,13 +113,8 @@
 #    include(driver_dmamux)
 #    include(driver_phy-common)
 #    include(driver_nor_flash-controller-flexspi)
-<<<<<<< HEAD
-#    include(CMSIS_Driver_Include_Ethernet_MAC)
-#    include(middleware_sdmmc_sd)
-=======
 #    include(driver_cmsis_lpuart)
 #    include(middleware_azure_rtos_nxd)
->>>>>>> c84411fd
 #    include(device_system)
 #    include(driver_snvs_lp)
 #    include(driver_dc-fb-common)
@@ -141,14 +129,9 @@
 #    include(driver_flexio_i2c_master)
 #    include(middleware_baremetal)
 #    include(middleware_sdmmc_host_usdhc_interrupt_MIMXRT1064)
-<<<<<<< HEAD
-#    include(component_log_backend_ringbuffer)
-#    include(driver_lpuart_edma)
-=======
 #    include(middleware_sdmmc_host_usdhc)
 #    include(component_log_backend_ringbuffer)
 #    include(component_mflash_file_MIMXRT1064)
->>>>>>> c84411fd
 #    include(driver_lpspi_edma)
 #    include(driver_wdog01)
 #    include(driver_flexio_uart_edma)
@@ -163,29 +146,16 @@
 #    include(driver_camera-device-ov7725)
 #    include(driver_pit)
 #    include(middleware_eiq_tensorflow_lite_micro_third_party_cmsis_nn)
-<<<<<<< HEAD
-#    include(component_serial_manager_uart)
-#    include(driver_lpspi_freertos)
-#    include(component_log_backend_debugconsole)
-#    include(driver_cmsis_lpuart)
-=======
 #    include(middleware_azure_rtos_ux)
 #    include(component_serial_manager_uart)
 #    include(driver_lpspi_freertos)
 #    include(component_log_backend_debugconsole)
 #    include(CMSIS_Driver_Include_Ethernet_MAC)
->>>>>>> c84411fd
 #    include(CMSIS_DSP_Library)
 #    include(driver_tempmon)
 #    include(component_lpuart_adapter)
 #    include(driver_lpi2c_edma)
 #    include(middleware_sdmmc_osa_freertos)
-<<<<<<< HEAD
-#    include(driver_cmsis_enet)
-#    include(device_startup)
-#    include(middleware_sdmmc_host_usdhc_freertos_MIMXRT1064)
-#    include(middleware_eiq_deepviewrt_deps_flatcc)
-=======
 #    include(middleware_usb_device_cdc_external)
 #    include(driver_cmsis_enet)
 #    include(utility_shell)
@@ -193,7 +163,6 @@
 #    include(middleware_sdmmc_host_usdhc_freertos_MIMXRT1064)
 #    include(middleware_eiq_deepviewrt_deps_flatcc)
 #    include(component_panic)
->>>>>>> c84411fd
 #    include(driver_phy-device-ksz8081)
 #    include(driver_usdhc)
 #    include(driver_gpt)
@@ -204,27 +173,17 @@
 #    include(CMSIS_Driver_Include_I2C)
 #    include(driver_camera-receiver-common)
 #    include(driver_nor_flash-common)
-<<<<<<< HEAD
-#    include(driver_cmsis_lpi2c)
-#    include(CMSIS_Driver_Include_Ethernet)
-#    include(driver_soc_flexram_allocate)
-#    include(component_panic)
-=======
 #    include(middleware_usb_common_header)
 #    include(driver_cmsis_lpi2c)
 #    include(CMSIS_Driver_Include_Ethernet)
 #    include(driver_soc_flexram_allocate)
 #    include(component_serial_manager_usb_cdc)
->>>>>>> c84411fd
 #    include(driver_flexcan_edma)
 #    include(middleware_eiq_worker_video_MIMXRT1064)
 #    include(device_CMSIS)
 #    include(driver_romapi)
 #    include(CMSIS_Driver_Include_Common)
-<<<<<<< HEAD
-=======
 #    include(middleware_azure_rtos_fx)
->>>>>>> c84411fd
 #    include(component_codec_i2c_MIMXRT1064)
 #    include(driver_ft5406_rt)
 #    include(component_osa_bm)
@@ -245,17 +204,6 @@
 #    include(driver_video-common)
 #    include(middleware_freertos-kernel_heap_4)
 #    include(driver_dcdc_1)
-<<<<<<< HEAD
-#    include(middleware_sdmmc_sdio)
-#    include(middleware_eiq_deepviewrt_deps_json)
-#    include(driver_snvs_hp)
-#    include(driver_phyksz8081)
-#    include(driver_lpspi)
-#    include(driver_flexspi_edma)
-#    include(component_gpt_adapter)
-#    include(driver_csi)
-#    include(component_log)
-=======
 #    include(middleware_azure_rtos_tx)
 #    include(middleware_azure_rtos_ux_template_MIMXRT1064)
 #    include(middleware_azure_rtos_nxd_template_MIMXRT1064)
@@ -270,7 +218,6 @@
 #    include(driver_csi)
 #    include(component_log)
 #    include(middleware_usb_host_cdc)
->>>>>>> c84411fd
 #    include(middleware_eiq_worker)
 #    include(CMSIS_Driver_Include_USART)
 #    include(CMSIS_Driver_Include_SPI)
@@ -281,16 +228,9 @@
 #    include(middleware_azure_rtos_tx_template_MIMXRT1064)
 #    include(middleware_usb_host_printer)
 #    include(driver_iomuxc)
-<<<<<<< HEAD
-#    include(middleware_eiq_tensorflow_lite_micro)
-#    include(utility_shell)
-#    include(driver_flexram)
-#    include(utility_assert_lite)
-=======
 #    include(middleware_usb_device_common_header)
 #    include(driver_flexram)
 #    include(middleware_azure_rtos_gx)
->>>>>>> c84411fd
 #    include(middleware_fatfs)
 #    include(driver_semc)
 #    include(driver_xbarb)
@@ -298,12 +238,6 @@
 #    include(middleware_usb_host_audio)
 #    include(driver_flexcan)
 #    include(utility_debug_console)
-<<<<<<< HEAD
-#    include(component_mflash_file)
-#    include(component_mflash_common)
-#    include(driver_cmsis_lpspi)
-#    include(middleware_sdmmc_host_usdhc)
-=======
 #    include(middleware_usb_host_hid)
 #    include(component_osa_thread)
 #    include(driver_lpi2c_freertos)
@@ -312,17 +246,10 @@
 #    include(middleware_usb_device_ehci)
 #    include(middleware_azure_rtos_azure_iot)
 #    include(utility_assert_lite)
->>>>>>> c84411fd
 #    include(driver_camera-receiver-csi)
 #    include(component_wm8960_adapter)
 #    include(middleware_eiq_worker_audio)
 #    include(driver_enc)
-<<<<<<< HEAD
-#    include(driver_sai_edma)
-#    include(driver_dc-fb-elcdif)
-#    include(driver_dcp)
-#    include(middleware_fatfs_sd)
-=======
 #    include(middleware_usb_phy)
 #    include(driver_sai_edma)
 #    include(driver_dc-fb-elcdif)
@@ -330,16 +257,12 @@
 #    include(middleware_fatfs_usb)
 #    include(middleware_fatfs_sd)
 #    include(middleware_sdmmc_osa_azurertos)
->>>>>>> c84411fd
 #    include(driver_flexspi)
 #    include(driver_flexio_spi_edma)
 #    include(driver_clock)
 #    include(driver_qtmr_1)
 #    include(driver_trng)
-<<<<<<< HEAD
-=======
 #    include(middleware_usb_host_video)
->>>>>>> c84411fd
 #    include(driver_gpc_1)
 #    include(component_lists)
 #    include(driver_video-i2c)
@@ -349,33 +272,16 @@
 #    include(middleware_eiq_tensorflow_lite_micro_third_party_ruy)
 #    include(component_igpio_adapter)
 #    include(component_osa)
-<<<<<<< HEAD
-#    include(driver_edma)
-#    include(middleware_eiq_worker_sensor)
-#    include(driver_lpuart)
-#    include(driver_flexio_spi)
-=======
 #    include(driver_fxos8700cq)
 #    include(middleware_eiq_worker_sensor)
 #    include(driver_edma_MIMXRT1064)
 #    include(driver_lpuart)
 #    include(driver_flexio_spi)
 #    include(middleware_usb_host_phdc)
->>>>>>> c84411fd
 #    include(component_pit_adapter)
 #    include(middleware_eiq_tensorflow_lite_micro_third_party_gemmlowp)
 #    include(driver_fbdev)
 #    include(middleware_eiq_tensorflow_lite_micro_cmsis_nn)
-<<<<<<< HEAD
-#    include(driver_lpi2c_freertos)
-#    include(driver_src)
-#    include(driver_xip_board_evkmimxrt1064)
-#    include(driver_lpi2c)
-#    include(CMSIS_Driver_Include_Ethernet_PHY)
-#    include(driver_flexio_i2s)
-#    include(middleware_eiq_tensorflow_lite_micro_third_party_flatbuffers)
-#    include(driver_fxos8700cq)
-=======
 #    include(driver_lpuart_edma)
 #    include(middleware_eiq_tensorflow_lite_micro)
 #    include(middleware_sdmmc_sd)
@@ -387,7 +293,6 @@
 #    include(middleware_azure_rtos_fx_template_MIMXRT1064)
 #    include(driver_flexio_i2s)
 #    include(middleware_eiq_tensorflow_lite_micro_third_party_flatbuffers)
->>>>>>> c84411fd
 #    include(driver_elcdif)
 #    include(driver_igpio)
 #    include(driver_pwm)
