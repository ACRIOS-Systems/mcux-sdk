# Copy variable into project config.cmake to use software component
#set.board.evkmimxrt1160
#  # description: Board_project_template evkmimxrt1160
#  set(CONFIG_USE_BOARD_Project_Template_evkmimxrt1160 true)

#  # description: XIP Board Driver
#  set(CONFIG_USE_driver_xip_board_evkmimxrt1160 true)

#  # description: XMCD Driver
#  set(CONFIG_USE_driver_xmcd_evkmimxrt1160 true)

#set.device.MIMXRT1166
#  # description: Middleware baremetal
#  set(CONFIG_USE_middleware_baremetal true)

#  # description: Used to include slave core binary into master core binary.
#  set(CONFIG_USE_utility_incbin true)

#  # description: Utilities which is needed for particular toolchain like the SBRK function required to address limitation between HEAP and STACK in GCC toolchain library.
#  set(CONFIG_USE_utilities_misc_utilities true)

#  # description: Driver nand_flash-common
#  set(CONFIG_USE_driver_nand_flash-common true)

#  # description: Driver nor_flash-common
#  set(CONFIG_USE_driver_nor_flash-common true)

#  # description: mflash common
#  set(CONFIG_USE_component_mflash_common true)

#  # description: Driver mx25r_flash
#  set(CONFIG_USE_driver_mx25r_flash true)

#  # description: Driver pf1550
#  set(CONFIG_USE_driver_pf1550 true)

#  # description: Driver pf3000
#  set(CONFIG_USE_driver_pf3000 true)

#  # description: Driver phy-common
#  set(CONFIG_USE_driver_phy-common true)

#  # description: Wi-Fi module Tx power limits
#  set(CONFIG_USE_component_wifi_bt_module_tx_pwr_limits true)

#  # description: Wi-Fi and BT module configs
#  set(CONFIG_USE_component_wifi_bt_module_config true)

#  # description: Devices_project_template MIMXRT1166
#  set(CONFIG_USE_DEVICES_Project_Template_MIMXRT1166 true)

#  # description: Device MIMXRT1166_startup
#  set(CONFIG_USE_device_MIMXRT1166_startup true)

#  # description: Device MIMXRT1166_system
#  set(CONFIG_USE_device_MIMXRT1166_system true)

#  # description: Device MIMXRT1166_cmsis
#  set(CONFIG_USE_device_MIMXRT1166_CMSIS true)

#  # description: Rte_device
#  set(CONFIG_USE_RTE_Device true)

#  # description: SAI EDMA Driver
#  set(CONFIG_USE_driver_sai_edma true)

#  # description: LPI2C Driver
#  set(CONFIG_USE_driver_lpi2c_edma true)

#  # description: LPI2C CMSIS Driver
#  set(CONFIG_USE_driver_cmsis_lpi2c true)

#  # description: LPSPI Driver
#  set(CONFIG_USE_driver_lpspi_edma true)

#  # description: LPSPI CMSIS Driver
#  set(CONFIG_USE_driver_cmsis_lpspi true)

#  # description: LPUART Driver
#  set(CONFIG_USE_driver_lpuart_edma true)

#  # description: LPUART CMSIS Driver
#  set(CONFIG_USE_driver_cmsis_lpuart true)

#  # description: CACHE Driver
#  set(CONFIG_USE_driver_cache_armv7_m7 true)

#  # description: CACHE LMEM Driver
#  set(CONFIG_USE_driver_cache_lmem true)

#  # description: Component serial_manager_uart
#  set(CONFIG_USE_component_serial_manager_uart true)

#  # description: Utility debug_console_lite
#  set(CONFIG_USE_utility_debug_console_lite true)

#  # description: CSI Driver
#  set(CONFIG_USE_driver_csi true)

#  # description: LCDIFV2 Driver
#  set(CONFIG_USE_driver_lcdifv2 true)

#  # description: PXP Driver
#  set(CONFIG_USE_driver_pxp true)

#  # description: ELCDIF Driver
#  set(CONFIG_USE_driver_elcdif true)

#  # description: ENET Driver
#  set(CONFIG_USE_driver_enet true)

#  # description: USDHC Driver
#  set(CONFIG_USE_driver_usdhc true)

#  # description: CAAM Driver
#  set(CONFIG_USE_driver_caam true)

#  # description: FLEXIO CAMERA EDMA Driver
#  set(CONFIG_USE_driver_flexio_camera_edma true)

#  # description: FLEXIO I2S EDMA Driver
#  set(CONFIG_USE_driver_flexio_i2s_edma true)

#  # description: FLEXIO MCULCD EDMA Driver
#  set(CONFIG_USE_driver_flexio_mculcd_edma true)

#  # description: FLEXIO SPI EDMA Driver
#  set(CONFIG_USE_driver_flexio_spi_edma true)

#  # description: FLEXIO UART EDMA Driver
#  set(CONFIG_USE_driver_flexio_uart_edma true)

#  # description: PDM EDMA Driver
#  set(CONFIG_USE_driver_pdm_edma true)

#  # description: EDMA Driver
#  set(CONFIG_USE_driver_edma true)

#  # description: asrc_edma Driver
#  set(CONFIG_USE_driver_asrc_edma true)

#  # description: FLEXSPI Driver
#  set(CONFIG_USE_driver_flexspi_edma true)

#  # description: SPDIF EDMA Driver
#  set(CONFIG_USE_driver_spdif_edma true)

#  # description: Utility notifier
#  set(CONFIG_USE_utility_notifier true)

#  # description: Utility assert
#  set(CONFIG_USE_utility_assert true)

#  # description: Utility assert_lite
#  set(CONFIG_USE_utility_assert_lite true)

#  # description: Utility str
#  set(CONFIG_USE_utility_str true)

#  # description: Utility debug_console
#  set(CONFIG_USE_utility_debug_console true)

#  # description: ENET CMSIS Driver
#  set(CONFIG_USE_driver_cmsis_enet true)

#  # description: Component sai_edma_adapter
#  set(CONFIG_USE_component_audio_sai_edma_adapter true)

#  # description: Component button
#  set(CONFIG_USE_component_button true)

#  # description: Driver codec
#  set(CONFIG_USE_driver_codec true)

#  # description: Component codec adapters for multi codec
#  set(CONFIG_USE_component_codec_adapters true)

#  # description: Component wm8904 adapter for single codec
#  set(CONFIG_USE_component_wm8904_adapter true)

#  # description: Component wm8960 adapter for single codecs
#  set(CONFIG_USE_component_wm8960_adapter true)

#  # description: Component cs42888 adapter for single codec
#  set(CONFIG_USE_component_cs42888_adapter true)

#  # description: Component sgtl5000 adapter for single codec
#  set(CONFIG_USE_component_sgtl_adapter true)

#  # description: Component da7212 adapter for single codec
#  set(CONFIG_USE_component_da7212_adapter true)

#  # description: Component codec_i2c
#  set(CONFIG_USE_component_codec_i2c true)

#  # description: Component software_crc_adapter
#  set(CONFIG_USE_component_software_crc_adapter true)

#  # description: Driver cs42888
#  set(CONFIG_USE_driver_cs42888 true)

#  # description: Driver dialog7212
#  set(CONFIG_USE_driver_dialog7212 true)

#  # description: Component exception_handling_cm7
#  set(CONFIG_USE_component_exception_handling_cm7 true)

#  # description: Driver nand_flash-controller-flexspi
#  set(CONFIG_USE_driver_nand_flash-controller-flexspi true)

#  # description: Driver nand_flash-controller-semc
#  set(CONFIG_USE_driver_nand_flash-controller-semc true)

#  # description: Driver nor_flash-controller-flexspi
#  set(CONFIG_USE_driver_nor_flash-controller-flexspi true)

#  # description: Driver nor_flash-controller-lpspi
#  set(CONFIG_USE_driver_nor_flash-controller-lpspi true)

#  # description: Driver ft5406
#  set(CONFIG_USE_driver_ft5406 true)

#  # description: Driver ft5406_rt
#  set(CONFIG_USE_driver_ft5406_rt true)

#  # description: Driver ft6x06
#  set(CONFIG_USE_driver_ft6x06 true)

#  # description: Driver fxos8700cq
#  set(CONFIG_USE_driver_fxos8700cq true)

#  # description: Component igpio_adapter
#  set(CONFIG_USE_component_igpio_adapter true)

#  # description: Driver gt911
#  set(CONFIG_USE_driver_gt911 true)

#  # description: Component lpi2c_adapter
#  set(CONFIG_USE_component_lpi2c_adapter true)

#  # description: Driver ili9341
#  set(CONFIG_USE_driver_ili9341 true)

#  # description: Component flexspi_nor_flash_adapter_rt1160
#  set(CONFIG_USE_component_flexspi_nor_flash_adapter_rt1160 true)

#  # description: Component led
#  set(CONFIG_USE_component_led true)

#  # description: Component lists
#  set(CONFIG_USE_component_lists true)

#  # description: Component log
#  set(CONFIG_USE_component_log true)

#  # description: Component log backend debug console
#  set(CONFIG_USE_component_log_backend_debugconsole true)

#  # description: Component log backend debug console lite
#  set(CONFIG_USE_component_log_backend_debugconsole_lite true)

#  # description: Component log backend ring buffer
#  set(CONFIG_USE_component_log_backend_ringbuffer true)

#  # description: Component mem_manager
#  set(CONFIG_USE_component_mem_manager true)

#  # description: Component mem_manager_light
#  set(CONFIG_USE_component_mem_manager_light true)

#  # description: mflash file
#  set(CONFIG_USE_component_mflash_file true)

#  # description: dummy file for overwriting mflash when dowloading
#  set(CONFIG_USE_component_mflash_dummy true)

#  # description: mflash rt1160
#  set(CONFIG_USE_component_mflash_rt1160 true)

#  # description: Driver mma8451q
#  set(CONFIG_USE_driver_mma8451q true)

#  # description: Component panic
#  set(CONFIG_USE_component_panic true)

#  # description: Driver phy-device-rtl8211f
#  set(CONFIG_USE_driver_phy-device-rtl8211f true)

#  # description: Driver phy-device-ksz8081
#  set(CONFIG_USE_driver_phy-device-ksz8081 true)

#  # description: Component reset_adapter
#  set(CONFIG_USE_component_reset_adapter true)

#  # description: Component software_rng_adapter
#  set(CONFIG_USE_component_software_rng_adapter true)

#  # description: Component serial_manager
#  set(CONFIG_USE_component_serial_manager true)

#  # description: Component serial_manager_spi
#  set(CONFIG_USE_component_serial_manager_spi true)

#  # description: Component serial_manager_usb_cdc
#  set(CONFIG_USE_component_serial_manager_usb_cdc true)

#  # description: Component serial_manager_virtual
#  set(CONFIG_USE_component_serial_manager_virtual true)

#  # description: Component serial_manager_swo
#  set(CONFIG_USE_component_serial_manager_swo true)

#  # description: Driver sgtl5000
#  set(CONFIG_USE_driver_sgtl5000 true)

#  # description: Utility shell
#  set(CONFIG_USE_utility_shell true)

#  # description: Driver silicon_id imxrt1170
#  set(CONFIG_USE_component_silicon_id_rt1170 true)

#  # description: Driver silicon_id
#  set(CONFIG_USE_component_silicon_id true)

#  # description: Component lpspi_adapter
#  set(CONFIG_USE_component_lpspi_adapter true)

#  # description: Component gpt_adapter
#  set(CONFIG_USE_component_gpt_adapter true)

#  # description: Component pit_adapter
#  set(CONFIG_USE_component_pit_adapter true)

#  # description: Component timer_manager
#  set(CONFIG_USE_component_timer_manager true)

#  # description: Component lpuart_adapter
#  set(CONFIG_USE_component_lpuart_adapter true)

#  # description: Component lpuart_dma_adapter
#  set(CONFIG_USE_component_lpuart_dma_adapter true)

#  # description: Driver video-common
#  set(CONFIG_USE_driver_video-common true)

#  # description: Driver wm8904
#  set(CONFIG_USE_driver_wm8904 true)

#  # description: Driver wm8960
#  set(CONFIG_USE_driver_wm8960 true)

#  # description: COMMON Driver
#  set(CONFIG_USE_driver_common true)

#  # description: ACMP Driver
#  set(CONFIG_USE_driver_acmp true)

#  # description: ADC_ETC Driver
#  set(CONFIG_USE_driver_adc_etc true)

#  # description: AOI Driver
#  set(CONFIG_USE_driver_aoi true)

#  # description: asrc Driver
#  set(CONFIG_USE_driver_asrc true)

#  # description: cdog Driver
#  set(CONFIG_USE_driver_cdog true)

#  # description: DAC12 Driver
#  set(CONFIG_USE_driver_dac12 true)

#  # description: DCIC Driver
#  set(CONFIG_USE_driver_dcic true)

#  # description: DMAMUX Driver
#  set(CONFIG_USE_driver_dmamux true)

#  # description: ENC Driver
#  set(CONFIG_USE_driver_enc true)

#  # description: EWM Driver
#  set(CONFIG_USE_driver_ewm true)

#  # description: FLEXCAN Driver
#  set(CONFIG_USE_driver_flexcan true)

#  # description: FLEXIO Driver
#  set(CONFIG_USE_driver_flexio true)

#  # description: FLEXIO Driver
#  set(CONFIG_USE_driver_flexio_camera true)

#  # description: FLEXIO I2C Driver
#  set(CONFIG_USE_driver_flexio_i2c_master true)

#  # description: FLEXIO I2S Driver
#  set(CONFIG_USE_driver_flexio_i2s true)

#  # description: FLEXIO MCULCD Driver
#  set(CONFIG_USE_driver_flexio_mculcd true)

#  # description: FLEXIO SPI Driver
#  set(CONFIG_USE_driver_flexio_spi true)

#  # description: FLEXIO UART Driver
#  set(CONFIG_USE_driver_flexio_uart true)

#  # description: FLEXRAM Driver
#  set(CONFIG_USE_driver_flexram true)

#  # description: FLEXSPI Driver
#  set(CONFIG_USE_driver_flexspi true)

#  # description: GPT Driver
#  set(CONFIG_USE_driver_gpt true)

#  # description: IEE Driver
#  set(CONFIG_USE_driver_iee true)

#  # description: IEE APC Driver
#  set(CONFIG_USE_driver_iee_apc true)

#  # description: GPIO Driver
#  set(CONFIG_USE_driver_igpio true)

#  # description: Key Manager Driver
#  set(CONFIG_USE_driver_key_manager true)

#  # description: KPP Driver
#  set(CONFIG_USE_driver_kpp true)

#  # description: LPADC Driver
#  set(CONFIG_USE_driver_lpadc true)

#  # description: LPI2C Driver
#  set(CONFIG_USE_driver_lpi2c true)

#  # description: LPI2C Driver
#  set(CONFIG_USE_driver_lpi2c_freertos true)

#  # description: LPSPI Driver
#  set(CONFIG_USE_driver_lpspi true)

#  # description: LPSPI Driver
#  set(CONFIG_USE_driver_lpspi_freertos true)

#  # description: LPUART Driver
#  set(CONFIG_USE_driver_lpuart true)

#  # description: LPUART Driver
#  set(CONFIG_USE_driver_lpuart_freertos true)

#  # description: MECC Driver
#  set(CONFIG_USE_driver_mecc true)

#  # description: MIPI CSI2RX Driver
#  set(CONFIG_USE_driver_mipi_csi2rx true)

#  # description: MIPI DSI Driver
#  set(CONFIG_USE_driver_mipi_dsi_split true)

#  # description: MU Driver
#  set(CONFIG_USE_driver_mu true)

#  # description: OCOTP Driver
#  set(CONFIG_USE_driver_ocotp true)

#  # description: PDM Driver
#  set(CONFIG_USE_driver_pdm true)

#  # description: PIT Driver
#  set(CONFIG_USE_driver_pit true)

#  # description: PUF Driver
#  set(CONFIG_USE_driver_puf true)

#  # description: PWM Driver
#  set(CONFIG_USE_driver_pwm true)

#  # description: QTMR Driver
#  set(CONFIG_USE_driver_qtmr_1 true)

#  # description: RDC Driver
#  set(CONFIG_USE_driver_rdc true)

#  # description: RDC SEMA42 Driver
#  set(CONFIG_USE_driver_rdc_sema42 true)

#  # description: RTWDOG Driver
#  set(CONFIG_USE_driver_rtwdog true)

#  # description: SAI Driver
#  set(CONFIG_USE_driver_sai true)

#  # description: SEMA4 Driver
#  set(CONFIG_USE_driver_sema4 true)

#  # description: SEMC Driver
#  set(CONFIG_USE_driver_semc true)

#  # description: SMARTCARD EMVSIM Driver
#  set(CONFIG_USE_driver_smartcard_emvsim true)

#  # description: SMARTCARD PHY EMVSIM, use only one SMARTCARD PHY in the project
#  set(CONFIG_USE_driver_smartcard_phy_emvsim true)

#  # description: SNVS HP Driver
#  set(CONFIG_USE_driver_snvs_hp true)

#  # description: SNVS LP Driver
#  set(CONFIG_USE_driver_snvs_lp true)

#  # description: SPDIF Driver
#  set(CONFIG_USE_driver_spdif true)

#  # description: SSARC Driver
#  set(CONFIG_USE_driver_ssarc true)

#  # description: TEMPSENSOR Driver
#  set(CONFIG_USE_driver_tempsensor true)

#  # description: wdog01 Driver
#  set(CONFIG_USE_driver_wdog01 true)

#  # description: XBARA Driver
#  set(CONFIG_USE_driver_xbara true)

#  # description: XBARB Driver
#  set(CONFIG_USE_driver_xbarb true)

#  # description: XECC Driver
#  set(CONFIG_USE_driver_xecc true)

#  # description: XRDC2 Driver
#  set(CONFIG_USE_driver_xrdc2 true)

#  # description: SOC MIPI DSI Driver
#  set(CONFIG_USE_driver_soc_mipi_dsi true)

#  # description: ROMAPI Driver
#  set(CONFIG_USE_driver_romapi true)

#  # description: ANATOP AI Driver
#  set(CONFIG_USE_driver_anatop_ai true)

#  # description: Clock Driver
#  set(CONFIG_USE_driver_clock true)

#  # description: IOMUXC Driver
#  set(CONFIG_USE_driver_iomuxc true)

#  # description: SOC FLEXRAM ALLOCATE Driver
#  set(CONFIG_USE_driver_soc_flexram_allocate true)

#  # description: SOC MIPI CSI2RX Driver
#  set(CONFIG_USE_driver_soc_mipi_csi2rx true)

#  # description: PMU Driver
#  set(CONFIG_USE_driver_pmu_1 true)

#  # description: GPC Driver
#  set(CONFIG_USE_driver_gpc_3 true)

#  # description: PGMC Driver
#  set(CONFIG_USE_driver_pgmc true)

#  # description: SOC SRC Driver
#  set(CONFIG_USE_driver_soc_src true)

#  # description: DCDC SOC Driver
#  set(CONFIG_USE_driver_dcdc_soc true)

#  # description: MEMORY Driver
#  set(CONFIG_USE_driver_memory true)

#  # description: NIC301 Driver
#  set(CONFIG_USE_driver_nic301 true)

#  # description: XIP Device Driver
#  set(CONFIG_USE_driver_xip_device true)

#  # description: Driver display-rm68200
#  set(CONFIG_USE_driver_display-rm68200 true)

#  # description: Driver display-rm68191
#  set(CONFIG_USE_driver_display-rm68191 true)

#  # description: Driver display-mipi-dsi-cmd
#  set(CONFIG_USE_driver_display-mipi-dsi-cmd true)

#  # description: Driver display-hx8394
#  set(CONFIG_USE_driver_display-hx8394 true)

#  # description: Driver dc-fb-lcdifv2
#  set(CONFIG_USE_driver_dc-fb-lcdifv2 true)

#  # description: Driver display-common
#  set(CONFIG_USE_driver_display-common true)

#  # description: Driver dc-fb-common
#  set(CONFIG_USE_driver_dc-fb-common true)

#  # description: Driver dc-fb-elcdif
#  set(CONFIG_USE_driver_dc-fb-elcdif true)

#  # description: Driver camera-device-sccb
#  set(CONFIG_USE_driver_camera-device-sccb true)

#  # description: Driver camera-common
#  set(CONFIG_USE_driver_camera-common true)

#  # description: Driver camera-device-common
#  set(CONFIG_USE_driver_camera-device-common true)

#  # description: Driver camera-device-ov5640
#  set(CONFIG_USE_driver_camera-device-ov5640 true)

#  # description: Driver camera-receiver-common
#  set(CONFIG_USE_driver_camera-receiver-common true)

#  # description: Driver fbdev
#  set(CONFIG_USE_driver_fbdev true)

#  # description: Driver camera-receiver-csi
#  set(CONFIG_USE_driver_camera-receiver-csi true)

#set.CMSIS
#  # description: CMSIS-CORE for Cortex-M, ARMv8-M, ARMv8.1-M
#  set(CONFIG_USE_CMSIS_Include_core_cm true)

#  # description: Access to #include Driver_USART.h file for custom implementation
#  set(CONFIG_USE_CMSIS_Driver_Include_USART true)

#  # description: Access to #include Driver_CAN.h file for custom implementation
#  set(CONFIG_USE_CMSIS_Driver_Include_CAN true)

#  # description: Access to #include Driver_ETH.h file for custom implementation
#  set(CONFIG_USE_CMSIS_Driver_Include_Ethernet true)

#  # description: Access to #include Driver_ETH_MAC.h file for custom implementation
#  set(CONFIG_USE_CMSIS_Driver_Include_Ethernet_MAC true)

#  # description: Access to #include Driver_ETH_PHY.h file for custom implementation
#  set(CONFIG_USE_CMSIS_Driver_Include_Ethernet_PHY true)

#  # description: Access to #include Driver_Flash.h file for custom implementation
#  set(CONFIG_USE_CMSIS_Driver_Include_Flash true)

#  # description: Access to #include Driver_I2C.h file for custom implementation
#  set(CONFIG_USE_CMSIS_Driver_Include_I2C true)

#  # description: Access to #include Driver_MCI.h file for custom implementation
#  set(CONFIG_USE_CMSIS_Driver_Include_MCI true)

#  # description: Access to #include Driver_NAND.h file for custom implementation
#  set(CONFIG_USE_CMSIS_Driver_Include_NAND true)

#  # description: Access to #include Driver_SAI.h file for custom implementation
#  set(CONFIG_USE_CMSIS_Driver_Include_SAI true)

#  # description: Access to #include Driver_SPI.h file for custom implementation
#  set(CONFIG_USE_CMSIS_Driver_Include_SPI true)

#  # description: Access to #include Driver_USBD.h file for custom implementation
#  set(CONFIG_USE_CMSIS_Driver_Include_USB_Device true)

#  # description: Access to #include Driver_USBH.h file for custom implementation
#  set(CONFIG_USE_CMSIS_Driver_Include_USB_Host true)

#  # description: Access to #include Driver_WiFi.h file
#  set(CONFIG_USE_CMSIS_Driver_Include_WiFi true)

#  # description: Device interrupt controller interface
#  set(CONFIG_USE_CMSIS_Device_API_OSTick true)

#  # description: CMSIS-RTOS API for Cortex-M, SC000, and SC300
#  set(CONFIG_USE_CMSIS_Device_API_RTOS2 true)

#  # description: CMSIS-RTOS2 RTX5 for Cortex-M, SC000, C300 and Armv8-M (Library)
#  set(CONFIG_USE_CMSIS_RTOS2_Secure true)

#  # description: CMSIS-RTOS2 RTX5 for Armv8-M Non-Secure Domain (Library)
#  set(CONFIG_USE_CMSIS_RTOS2_NonSecure true)

#set.CMSIS_DSP_Lib
#  # description: CMSIS-DSP Library Header
#  set(CONFIG_USE_CMSIS_DSP_Include true)

#  # description: CMSIS-DSP Library
#  set(CONFIG_USE_CMSIS_DSP_Source true)

#  # description: CMSIS-NN Library
#  set(CONFIG_USE_CMSIS_NN_Source true)

#set.middleware.wifi
#  # description: NXP WLAN common files
#  set(CONFIG_USE_middleware_wifi_common_files true)

#  # description: NXP Wi-Fi Interface Abstraction Layer
#  set(CONFIG_USE_middleware_wifi_fwdnld_intf_abs true)
<<<<<<< HEAD

#  # description: Template configuration file to be edited by user.
#  set(CONFIG_USE_middleware_wifi_template true)

#  # description: NXP WLAN f/w dnld driver
#  set(CONFIG_USE_middleware_wifi_fwdnld true)

#  # description: NXP Wi-Fi driver
#  set(CONFIG_USE_middleware_wifi_wifidriver true)

#  # description: NXP Wi-Fi functionality enables customers to quickly develop applications of interest to add connectivity to different sensors and appliances
#  set(CONFIG_USE_middleware_wifi true)

#  # description: NXP Wi-Fi SDIO driver
#  set(CONFIG_USE_middleware_wifi_sdio true)

#  # description: NXP Wi-Fi SDIO driver
#  set(CONFIG_USE_middleware_wifi_mlan_sdio true)

#  # description: Middlware Wi-Fi CLI
#  set(CONFIG_USE_middleware_wifi_cli true)

=======

#  # description: Template configuration file to be edited by user.
#  set(CONFIG_USE_middleware_wifi_template true)

#  # description: NXP WLAN f/w dnld driver
#  set(CONFIG_USE_middleware_wifi_fwdnld true)

#  # description: NXP Wi-Fi driver
#  set(CONFIG_USE_middleware_wifi_wifidriver true)

#  # description: NXP Wi-Fi functionality enables customers to quickly develop applications of interest to add connectivity to different sensors and appliances
#  set(CONFIG_USE_middleware_wifi true)

#  # description: NXP Wi-Fi SDIO driver
#  set(CONFIG_USE_middleware_wifi_sdio true)

#  # description: NXP Wi-Fi SDIO driver
#  set(CONFIG_USE_middleware_wifi_mlan_sdio true)

#  # description: Middlware Wi-Fi CLI
#  set(CONFIG_USE_middleware_wifi_cli true)

>>>>>>> f6c93eeb
#  # description: Edgefast Wi-Fi NXP is a blocking layer for Wi-Fi NXP
#  set(CONFIG_USE_middleware_edgefast_wifi_nxp true)

#set.middleware.fatfs
#  # description: FatFs template MMC
#  set(CONFIG_USE_middleware_fatfs_template_mmc true)

#  # description: FatFs template NAND
#  set(CONFIG_USE_middleware_fatfs_template_nand true)

#  # description: FatFs template RAM
#  set(CONFIG_USE_middleware_fatfs_template_ram true)

#  # description: FatFs template SD
#  set(CONFIG_USE_middleware_fatfs_template_sd true)

#  # description: FatFs template SDSPI
#  set(CONFIG_USE_middleware_fatfs_template_sdspi true)

#  # description: FatFs template USB
#  set(CONFIG_USE_middleware_fatfs_template_usb true)

#  # description: FatFs
#  set(CONFIG_USE_middleware_fatfs true)

#  # description: FatFs_MMC
#  set(CONFIG_USE_middleware_fatfs_mmc true)

#  # description: FatFs_RAM
#  set(CONFIG_USE_middleware_fatfs_ram true)

#  # description: FatFs_SD
#  set(CONFIG_USE_middleware_fatfs_sd true)

#  # description: FatFs_USB
#  set(CONFIG_USE_middleware_fatfs_usb true)

#set.middleware.freertos-kernel
#  # description: FreeRTOS NXP extension
#  set(CONFIG_USE_middleware_freertos-kernel_extension true)

#  # description: Template configuration file to be edited by user. Provides also memory allocator (heap_x), change variant if needed.
#  set(CONFIG_USE_middleware_freertos-kernel_template true)

#  # description: FreeRTOS kernel
#  set(CONFIG_USE_middleware_freertos-kernel true)

#  # description: FreeRTOS heap 1
#  set(CONFIG_USE_middleware_freertos-kernel_heap_1 true)

#  # description: FreeRTOS heap 2
#  set(CONFIG_USE_middleware_freertos-kernel_heap_2 true)

#  # description: FreeRTOS heap 3
#  set(CONFIG_USE_middleware_freertos-kernel_heap_3 true)

#  # description: FreeRTOS heap 4
#  set(CONFIG_USE_middleware_freertos-kernel_heap_4 true)

#  # description: FreeRTOS heap 5
#  set(CONFIG_USE_middleware_freertos-kernel_heap_5 true)

#  # description: FreeRTOS MPU wrappers
#  set(CONFIG_USE_middleware_freertos-kernel_mpu_wrappers true)

#set.middleware.littlefs
#  # description: littlefs
#  set(CONFIG_USE_middleware_littlefs true)

#set.middleware.lwip
#  # description: lwIP Template
#  set(CONFIG_USE_middleware_lwip_template true)

#  # description: lwIP - A Lightweight TCP/IP Stack
#  set(CONFIG_USE_middleware_lwip true)

#  # description: Kinetis ethernet interface
#  set(CONFIG_USE_middleware_lwip_kinetis_ethernetif true)

#  # description: USB network layer
#  set(CONFIG_USE_middleware_lwip_usb_ethernetif true)

#  # description: lwIP HTTP Daemon Implementation Support Files
#  set(CONFIG_USE_middleware_lwip_apps_httpd_support true)

#  # description: lwIP HTTP Daemon
#  set(CONFIG_USE_middleware_lwip_apps_httpd true)

#  # description: lwIP HTTP Server Implementation
#  set(CONFIG_USE_middleware_lwip_apps_httpsrv true)

#  # description: lwIP HTTPS Server Implementation
#  set(CONFIG_USE_middleware_lwip_apps_httpssrv true)

#  # description: lwIP mDNS Implementation
#  set(CONFIG_USE_middleware_lwip_apps_mdns true)

#  # description: lwIP IPERF Implementation
#  set(CONFIG_USE_middleware_lwip_apps_lwiperf true)

#  # description: lwIP MQTT Client
#  set(CONFIG_USE_middleware_lwip_apps_mqtt true)

#  # description: lwIP SNTP
#  set(CONFIG_USE_middleware_lwip_apps_sntp true)

#  # description: lwIP Ping Sender contrib
#  set(CONFIG_USE_middleware_lwip_contrib_ping true)

#  # description: lwIP TCP Echo contrib
#  set(CONFIG_USE_middleware_lwip_contrib_tcpecho true)

#  # description: lwIP TCP Echo Raw API contrib
#  set(CONFIG_USE_middleware_lwip_contrib_tcpecho_raw true)

#  # description: lwIP UDP Echo contrib
#  set(CONFIG_USE_middleware_lwip_contrib_udpecho true)

#  # description: lwIP UDP Echo Raw API contrib
#  set(CONFIG_USE_middleware_lwip_contrib_udpecho_raw true)

#set.middleware.maestro_framework
#  # description: maestro_framework template
#  set(CONFIG_USE_middleware_maestro_framework_template true)

#  # description: MCU Maestro Audio Framework Doc
#  set(CONFIG_USE_middleware_maestro_framework_doc true)

#  # description: MCU Maestro Audio Framework Codecs
#  set(CONFIG_USE_middleware_maestro_framework_codecs true)

#  # description: MCU Maestro Audio Framework Streamer Core
#  set(CONFIG_USE_middleware_maestro_framework true)

#  # description: MCU Maestro Audio Framework Opus
#  set(CONFIG_USE_middleware_maestro_framework_opus true)

#  # description: MCU Maestro Audio Framework Opusfile
#  set(CONFIG_USE_middleware_maestro_framework_opusfile true)

#  # description: MCU Maestro Audio Framework Ogg
#  set(CONFIG_USE_middleware_maestro_framework_ogg true)

#  # description: MCU Maestro Audio Framework ASRC
#  set(CONFIG_USE_middleware_maestro_framework_asrc true)

#set.middleware.mcuboot
#  # description: mcuboot
#  set(CONFIG_USE_middleware_mcuboot true)

#  # description: mcuboot
#  set(CONFIG_USE_middleware_mcuboot_bootutil true)

#set.middleware.mmcau
#  # description: MMCAU security function library source files
#  set(CONFIG_USE_middleware_mmcau_mmcau_files true)

#  # description: MMCAU library for ARM Cortex M4/M7 core
#  set(CONFIG_USE_middleware_mmcau_cm4_cm7 true)

#  # description: MMCAU common library source files
#  set(CONFIG_USE_middleware_mmcau_common_files true)

#set.middleware.multicore
#  # description: Multicore SDK
#  set(CONFIG_USE_middleware_multicore true)

#  # description: RPMsg-Lite BM environment sources
#  set(CONFIG_USE_middleware_multicore_rpmsg_lite_bm true)

#  # description: RPMsg-Lite FreeRTOS environment sources
#  set(CONFIG_USE_middleware_multicore_rpmsg_lite_freertos true)

#  # description: RPMsg-Lite XOS environment layer sources
#  set(CONFIG_USE_middleware_multicore_rpmsg_lite_xos true)

#  # description: RPMsg-Lite Azure RTOS environment sources
#  set(CONFIG_USE_middleware_multicore_rpmsg_lite_azurertos true)

#  # description: eRPC
#  set(CONFIG_USE_middleware_multicore_erpc_common true)

#  # description: eRPC_arbitrator
#  set(CONFIG_USE_middleware_multicore_erpc_eRPC_arbitrator true)

#  # description: eRPC_client
#  set(CONFIG_USE_middleware_multicore_erpc_eRPC_client true)

#  # description: eRPC_server
#  set(CONFIG_USE_middleware_multicore_erpc_eRPC_server true)

#  # description: eRPC_rpmsg_tty_rtos_remote_c_wrapper
#  set(CONFIG_USE_middleware_multicore_erpc_eRPC_rpmsg_tty_rtos_remote_c_wrapper true)

#  # description: eRPC_mu_c_wrapper
#  set(CONFIG_USE_middleware_multicore_erpc_eRPC_mu_c_wrapper true)

#  # description: eRPC_rpmsg_lite_master_c_wrapper
#  set(CONFIG_USE_middleware_multicore_erpc_eRPC_rpmsg_lite_master_c_wrapper true)

#  # description: eRPC_rpmsg_lite_remote_c_wrapper
#  set(CONFIG_USE_middleware_multicore_erpc_eRPC_rpmsg_lite_remote_c_wrapper true)

#  # description: eRPC_rpmsg_lite_rtos_master_c_wrapper
#  set(CONFIG_USE_middleware_multicore_erpc_eRPC_rpmsg_lite_rtos_master_c_wrapper true)

#  # description: eRPC_rpmsg_lite_rtos_remote_c_wrapper
#  set(CONFIG_USE_middleware_multicore_erpc_eRPC_rpmsg_lite_rtos_remote_c_wrapper true)

#  # description: eRPC_dspi_master_c_wrapper
#  set(CONFIG_USE_middleware_multicore_erpc_eRPC_dspi_master_c_wrapper true)

#  # description: eRPC_dspi_slave_c_wrapper
#  set(CONFIG_USE_middleware_multicore_erpc_eRPC_dspi_slave_c_wrapper true)

#  # description: eRPC_spi_master_c_wrapper
#  set(CONFIG_USE_middleware_multicore_erpc_eRPC_spi_master_c_wrapper true)

#  # description: eRPC_spi_slave_c_wrapper
#  set(CONFIG_USE_middleware_multicore_erpc_eRPC_spi_slave_c_wrapper true)

#  # description: eRPC_lpspi_slave_c_wrapper
#  set(CONFIG_USE_middleware_multicore_erpc_eRPC_lpspi_slave_c_wrapper true)

#  # description: eRPC_i2c_slave_c_wrapper
#  set(CONFIG_USE_middleware_multicore_erpc_eRPC_i2c_slave_c_wrapper true)

#  # description: eRPC_lpi2c_slave_c_wrapper
#  set(CONFIG_USE_middleware_multicore_erpc_eRPC_lpi2c_slave_c_wrapper true)

#  # description: eRPC_mu_transport
#  set(CONFIG_USE_middleware_multicore_erpc_eRPC_mu_transport true)

#  # description: eRPC_mu_rtos_transport
#  set(CONFIG_USE_middleware_multicore_erpc_eRPC_mu_rtos_transport true)

#  # description: eRPC_rpmsg_lite_transport
#  set(CONFIG_USE_middleware_multicore_erpc_eRPC_rpmsg_lite_transport true)

#  # description: eRPC_rpmsg_lite_rtos_transport
#  set(CONFIG_USE_middleware_multicore_erpc_eRPC_rpmsg_lite_rtos_transport true)

#  # description: eRPC_rpmsg_tty_rtos_transport
#  set(CONFIG_USE_middleware_multicore_erpc_eRPC_rpmsg_tty_rtos_transport true)

#  # description: eRPC_uart_cmsis_transport
#  set(CONFIG_USE_middleware_multicore_erpc_eRPC_uart_cmsis_transport true)

#  # description: eRPC_dspi_master_transport
#  set(CONFIG_USE_middleware_multicore_erpc_eRPC_dspi_master_transport true)

#  # description: eRPC_dspi_slave_transport
#  set(CONFIG_USE_middleware_multicore_erpc_eRPC_dspi_slave_transport true)

#  # description: eRPC_spi_master_transport
#  set(CONFIG_USE_middleware_multicore_erpc_eRPC_spi_master_transport true)

#  # description: eRPC_spi_slave_transport
#  set(CONFIG_USE_middleware_multicore_erpc_eRPC_spi_slave_transport true)

#  # description: eRPC_lpspi_slave_transport
#  set(CONFIG_USE_middleware_multicore_erpc_eRPC_lpspi_slave_transport true)

#  # description: eRPC_i2c_slave_transport
#  set(CONFIG_USE_middleware_multicore_erpc_eRPC_i2c_slave_transport true)

#  # description: eRPC_lpi2c_slave_transport
#  set(CONFIG_USE_middleware_multicore_erpc_eRPC_lpi2c_slave_transport true)

#  # description: eRPC_port_freertos
#  set(CONFIG_USE_middleware_multicore_erpc_eRPC_port_freertos true)

#  # description: eRPC_port_stdlib
#  set(CONFIG_USE_middleware_multicore_erpc_eRPC_port_stdlib true)

#  # description: erpc_doc
#  set(CONFIG_USE_middleware_multicore_erpc_doc true)

#  # description: eRPC
#  set(CONFIG_USE_middleware_multicore_erpc true)

#  # description: MCMgr
#  set(CONFIG_USE_middleware_multicore_mcmgr true)

#  # description: Multicore Manager for evkmimxrt1160 board
#  set(CONFIG_USE_middleware_multicore_mcmgr_imxrt1160 true)

#  # description: RPMsg-Lite for evkmimxrt1160 baremetal application
#  set(CONFIG_USE_middleware_multicore_rpmsg_lite_imxrt1160_bm true)

#  # description: RPMsg-Lite for evkmimxrt1160 FreeRTOS application
#  set(CONFIG_USE_middleware_multicore_rpmsg_lite_imxrt1160_freertos true)

#  # description: RPMsg-Lite baremetal for evkmimxrt1160 board
#  set(CONFIG_USE_middleware_multicore_rpmsg_lite_bm_config_imxrt1160 true)

#  # description: RPMsg-Lite FreeRTOS for evkmimxrt1160 board
#  set(CONFIG_USE_middleware_multicore_rpmsg_lite_freertos_config_imxrt1160 true)

#  # description: RPMsg-Lite
#  set(CONFIG_USE_middleware_multicore_rpmsg_lite true)

#  # description: erpc examples common files
#  set(CONFIG_USE_middleware_multicore_erpc_common_multicore true)

#  # description: erpc matrix_multiply_client examples common files
#  set(CONFIG_USE_middleware_multicore_erpc_common_multicore_matrix_multiply_client true)

#  # description: erpc matrix_multiply_server examples common files
#  set(CONFIG_USE_middleware_multicore_erpc_common_multicore_matrix_multiply_server true)

#  # description: erpc erpc_two_way_rpc_core0 examples common files
#  set(CONFIG_USE_middleware_multicore_erpc_common_two_way_rpc_core0 true)

#  # description: erpc erpc_two_way_rpc_core1 examples common files
#  set(CONFIG_USE_middleware_multicore_erpc_common_two_way_rpc_core1 true)

#set.middleware.mbedtls
#  # description: mbedTLS Template
#  set(CONFIG_USE_middleware_mbedtls_template true)

#  # description: els_pkc config
#  set(CONFIG_USE_middleware_mbedtls_els_pkc_config true)

#  # description: mbedTLS port library for KPSDK
#  set(CONFIG_USE_middleware_mbedtls_port_ksdk true)

#  # description: mbedTLS library
#  set(CONFIG_USE_middleware_mbedtls true)

#set.middleware.sdmmc
#  # description: Middleware sdmmc common
#  set(CONFIG_USE_middleware_sdmmc_common true)

#  # description: Template configuration file to be edited by user.
#  set(CONFIG_USE_middleware_sdmmc_sdhc_template true)

#  # description: Template configuration file to be edited by user.
#  set(CONFIG_USE_middleware_sdmmc_sdif_template true)

#  # description: Template configuration file to be edited by user.
#  set(CONFIG_USE_middleware_sdmmc_usdhc_template true)

#  # description: Middleware sdmmc osa_bm
#  set(CONFIG_USE_middleware_sdmmc_osa_bm true)

#  # description: Middleware sdmmc osa_freertos
#  set(CONFIG_USE_middleware_sdmmc_osa_freertos true)

#  # description: Middleware sdmmc osa_azurertos
#  set(CONFIG_USE_middleware_sdmmc_osa_azurertos true)

#  # description: Middleware sdmmc sd
#  set(CONFIG_USE_middleware_sdmmc_sd true)

#  # description: Middleware sdmmc mmc
#  set(CONFIG_USE_middleware_sdmmc_mmc true)

#  # description: Middleware sdmmc sdio
#  set(CONFIG_USE_middleware_sdmmc_sdio true)

#  # description: Middleware sdmmc host usdhc
#  set(CONFIG_USE_middleware_sdmmc_host_usdhc true)

#  # description: Middleware sdmmc host usdhc freertos
#  set(CONFIG_USE_middleware_sdmmc_host_usdhc_freertos true)

#  # description: Middleware sdmmc host usdhc interrupt
#  set(CONFIG_USE_middleware_sdmmc_host_usdhc_interrupt true)

#  # description: Middleware sdmmc host usdhc polling
#  set(CONFIG_USE_middleware_sdmmc_host_usdhc_polling true)

#  # description: Middleware sdmmc host usdhc azurertos
#  set(CONFIG_USE_middleware_sdmmc_host_usdhc_azurertos true)

#  # description: SDMMC host controller cache dependency
#  set(CONFIG_USE_middleware_sdmmc_host_usdhc_cache true)

#set.middleware.usb
#  # description: USB device phydcd config header
#  set(CONFIG_USE_middleware_usb_phydcd_config_header true)

#  # description: USB device hsdcd config header
#  set(CONFIG_USE_middleware_usb_hsdcd_config_header true)

#  # description: USB device ehci config header
#  set(CONFIG_USE_middleware_usb_device_ehci_config_header true)

#  # description: Middleware usb common_header
#  set(CONFIG_USE_middleware_usb_common_header true)

#  # description: Middleware usb device common_header
#  set(CONFIG_USE_middleware_usb_device_common_header true)

#  # description: Middleware usb device ehci
#  set(CONFIG_USE_middleware_usb_device_ehci true)

#  # description: Middleware usb phy
#  set(CONFIG_USE_middleware_usb_phy true)

#  # description: Middleware usb device stack external
#  set(CONFIG_USE_middleware_usb_device_stack_external true)

#  # description: Middleware usb device audio external
#  set(CONFIG_USE_middleware_usb_device_audio_external true)

#  # description: Middleware usb device cdc external
#  set(CONFIG_USE_middleware_usb_device_cdc_external true)

#  # description: Middleware usb device cdc rndis external
#  set(CONFIG_USE_middleware_usb_device_cdc_rndis_external true)

#  # description: Middleware usb device hid external
#  set(CONFIG_USE_middleware_usb_device_hid_external true)

#  # description: Middleware usb device dfu external
#  set(CONFIG_USE_middleware_usb_device_dfu_external true)

#  # description: Middleware usb device msd external
#  set(CONFIG_USE_middleware_usb_device_msd_external true)

#  # description: Middleware usb device phdc external
#  set(CONFIG_USE_middleware_usb_device_phdc_external true)

#  # description: Middleware usb device video external
#  set(CONFIG_USE_middleware_usb_device_video_external true)

#  # description: Middleware usb device ccid external
#  set(CONFIG_USE_middleware_usb_device_ccid_external true)

#  # description: Middleware usb device printer external
#  set(CONFIG_USE_middleware_usb_device_printer_external true)

#  # description: Middleware usb HSDCD (Select manually if needed)
#  set(CONFIG_USE_middleware_usb_hsdcd true)

#  # description: Middleware usb device controller driver
#  set(CONFIG_USE_middleware_usb_device_controller_driver true)

#  # description: Middleware usb host ehci
#  set(CONFIG_USE_middleware_usb_host_ehci true)

#  # description: Middleware usb host audio
#  set(CONFIG_USE_middleware_usb_host_audio true)

#  # description: Middleware usb host cdc
#  set(CONFIG_USE_middleware_usb_host_cdc true)

#  # description: Middleware usb host cdc_rndis
#  set(CONFIG_USE_middleware_usb_host_cdc_rndis true)

#  # description: Middleware usb host hid
#  set(CONFIG_USE_middleware_usb_host_hid true)

#  # description: Middleware usb host msd
#  set(CONFIG_USE_middleware_usb_host_msd true)

#  # description: Middleware usb host video
#  set(CONFIG_USE_middleware_usb_host_video true)

#  # description: Middleware usb host phdc
#  set(CONFIG_USE_middleware_usb_host_phdc true)

#  # description: Middleware usb host printer
#  set(CONFIG_USE_middleware_usb_host_printer true)

#  # description: Middleware usb host common_header
#  set(CONFIG_USE_middleware_usb_host_common_header true)

#  # description: USB host ehci config header
#  set(CONFIG_USE_middleware_usb_host_ehci_config_header true)

#  # description: Middleware usb host stack
#  set(CONFIG_USE_middleware_usb_host_stack true)

#set.middleware.vit
#  # description: Voice intelligent technology HiFi4 models
#  set(CONFIG_USE_middleware_vit_hifi4_models true)

#  # description: Voice intelligent technology FusionF1 models
#  set(CONFIG_USE_middleware_vit_fusionf1_models true)

#  # description: Voice intelligent technology library for Cortex M7
#  set(CONFIG_USE_middleware_vit_cm7 true)

#set.middleware.eiq
#  # description: Flatbuffers library
#  set(CONFIG_USE_middleware_eiq_tensorflow_lite_micro_third_party_flatbuffers true)

#  # description: Gemmlowp library
#  set(CONFIG_USE_middleware_eiq_tensorflow_lite_micro_third_party_gemmlowp true)

#  # description: Ruy library
#  set(CONFIG_USE_middleware_eiq_tensorflow_lite_micro_third_party_ruy true)

#  # description: General Purpose FFT (Fast Fourier/Cosine/Sine Transform) Package
#  set(CONFIG_USE_middleware_eiq_tensorflow_lite_micro_third_party_fft2d true)

#  # description: A mixed-radix Fast Fourier Transform library
#  set(CONFIG_USE_middleware_eiq_tensorflow_lite_micro_third_party_kissfft true)

#  # description: Xtensa HiFi4 NN library
#  set(CONFIG_USE_middleware_eiq_tensorflow_lite_micro_third_party_xa_nnlib_hifi4 true)

#  # description: Utilities for Glow NN compiler.
#  set(CONFIG_USE_middleware_eiq_glow true)

#  # description: CMSIS-NN library
#  set(CONFIG_USE_middleware_eiq_tensorflow_lite_micro_third_party_cmsis_nn true)

#  # description: TensorFlow Lite Micro library with reference kernel implementations
#  set(CONFIG_USE_middleware_eiq_tensorflow_lite_micro_reference true)

#  # description: TensorFlow Lite Micro library with CMSIS-NN kernel implementations
#  set(CONFIG_USE_middleware_eiq_tensorflow_lite_micro_cmsis_nn true)

#  # description: TensorFlow Lite Micro library binary with core specific kernel implementations
#  set(CONFIG_USE_middleware_eiq_tensorflow_lite_micro_binary true)

#  # description: TensorFlow Lite Micro library with CMSIS-NN and Ethos-U kernel implementations
#  set(CONFIG_USE_middleware_eiq_tensorflow_lite_micro_cmsis_nn_ethosu true)

#  # description: TensorFlow Lite Micro library header files
#  set(CONFIG_USE_middleware_eiq_tensorflow_lite_micro_headers true)

#  # description: TensorFlow Lite Micro library
#  set(CONFIG_USE_middleware_eiq_tensorflow_lite_micro true)

#  # description: TensorFlow Lite Micro word detection library
#  set(CONFIG_USE_middleware_eiq_tensorflow_lite_micro_examples_microspeech true)

#  # description: DeepViewRT Runtime library
#  set(CONFIG_USE_middleware_eiq_deepviewrt_nnlib true)

#  # description: DeepViewRT modelrunner server library
#  set(CONFIG_USE_middleware_eiq_deepviewrt_modelrunner_server true)

#  # description: DeepViewRT modelrunner server library
#  set(CONFIG_USE_middleware_eiq_deepviewrt_modelrunner_server_flash true)

#  # description: DeepViewRT modelrunner server library
#  set(CONFIG_USE_middleware_eiq_deepviewrt_deps_flatcc true)

#  # description: DeepViewRT modelrunner server library
#  set(CONFIG_USE_middleware_eiq_deepviewrt_deps_json true)

#  # description: DeepViewRT modelrunner server library
#  set(CONFIG_USE_middleware_eiq_deepviewrt_deps_stb true)

<<<<<<< HEAD






























=======
>>>>>>> f6c93eeb
#set.middleware.azure_rtos
#  # description: Azure RTOS Core
#  set(CONFIG_USE_middleware_azure_rtos_tx_template true)

#  # description: Azure RTOS Core
#  set(CONFIG_USE_middleware_azure_rtos_tx_mgr_template true)

#  # description: Real Time Operating System Kernel
#  set(CONFIG_USE_middleware_azure_rtos_tx_lib true)

#  # description: Real Time Operating System Kernel
#  set(CONFIG_USE_middleware_azure_rtos_tx_mgr_lib true)

#  # description: Real Time Operating System Kernel
#  set(CONFIG_USE_middleware_azure_rtos_txm_lib true)

#  # description: A file system based on azure RTOS
#  set(CONFIG_USE_middleware_azure_rtos_fx_template true)

#  # description: A file system based on azure RTOS
#  set(CONFIG_USE_middleware_azure_rtos_fx_lib true)

#  # description: A GUI library based on azure RTOS
#  set(CONFIG_USE_middleware_azure_rtos_gx_lib true)

#  # description: A network protocol stack based on azure RTOS
#  set(CONFIG_USE_middleware_azure_rtos_nxd_template true)

#  # description: A network protocol stack based on azure RTOS
#  set(CONFIG_USE_middleware_azure_rtos_nxd_lib true)

#  # description: A USB library based on azure RTOS
#  set(CONFIG_USE_middleware_azure_rtos_ux_template true)

#  # description: Azure RTOS USBX Host Controller EHCI
#  set(CONFIG_USE_middleware_azure_rtos_ux_ehci true)

#  # description: Azure RTOS USBX Host Controller OHCI
#  set(CONFIG_USE_middleware_azure_rtos_ux_ohci true)

#  # description: Azure RTOS USBX Host Controller IP3516
#  set(CONFIG_USE_middleware_azure_rtos_ux_ip3516 true)

#  # description: Azure RTOS USBX Device Controller IP3511
#  set(CONFIG_USE_middleware_azure_rtos_ux_ip3511 true)

#  # description: Azure RTOS USBX Device Controller for i.MX RT
#  set(CONFIG_USE_middleware_azure_rtos_ux_dci true)

#  # description: A USB library based on azure RTOS
#  set(CONFIG_USE_middleware_azure_rtos_ux_lib true)

#  # description: Azure RTOS Core
#  set(CONFIG_USE_middleware_azure_rtos_tx true)

#  # description: Azure RTOS Core
#  set(CONFIG_USE_middleware_azure_rtos_tx_mgr true)

#  # description: Azure RTOS Core
#  set(CONFIG_USE_middleware_azure_rtos_tx_sp true)

#  # description: A file system based on azure RTOS
#  set(CONFIG_USE_middleware_azure_rtos_fx true)

#  # description: A file system based on azure RTOS
#  set(CONFIG_USE_middleware_azure_rtos_fx_sp true)

#  # description: A GUI library based on azure RTOS
#  set(CONFIG_USE_middleware_azure_rtos_gx true)

#  # description: LevelX provides NAND and NOR flash wear leveling facilities to embedded applications
#  set(CONFIG_USE_middleware_azure_rtos_lx true)

#  # description: A network protocol stack based on azure RTOS
#  set(CONFIG_USE_middleware_azure_rtos_nxd true)

#  # description: A network protocol stack based on azure RTOS
#  set(CONFIG_USE_middleware_azure_rtos_nxd_sp true)

#  # description: Azure NetX Duo driver based on i.MXRT series
#  set(CONFIG_USE_middleware_netxduo_imxrt true)

#  # description: A USB library based on azure RTOS
#  set(CONFIG_USE_middleware_azure_rtos_ux true)

#  # description: A USB library based on azure RTOS
#  set(CONFIG_USE_middleware_azure_rtos_ux_sp true)

#  # description: A software package that connects to the IoT Hub through Azure RTOS
#  set(CONFIG_USE_middleware_azure_rtos_azure_iot true)

#set.middleware.wireless.wpa_supplicant
#  # description: Wpa supplicant rtos
#  set(CONFIG_USE_middleware_wireless_wpa_supplicant_rtos true)

#set.middleware.voice_seeker
#  # description: Voice seeker library for Cortex M7
#  set(CONFIG_USE_middleware_voice_seeker_cm7 true)

#  # description: Voice seeker memory utilities for Cortex M7
#  set(CONFIG_USE_middleware_voice_seeker_rdsp_utilities_public_cm7 true)

#set.component.osa
#  # description: Component common_task
#  set(CONFIG_USE_component_common_task true)

#  # description: Component osa_bm
#  set(CONFIG_USE_component_osa_bm true)

#  # description: Component osa_free_rtos
#  set(CONFIG_USE_component_osa_free_rtos true)

#  # description: Component osa
#  set(CONFIG_USE_component_osa true)

#  # description: Component osa interface
#  set(CONFIG_USE_component_osa_interface true)

#  # description: Component osa thread
#  set(CONFIG_USE_component_osa_thread true)

list(APPEND CMAKE_MODULE_PATH
  ${CMAKE_CURRENT_LIST_DIR}/.
  ${CMAKE_CURRENT_LIST_DIR}/../../components/osa
  ${CMAKE_CURRENT_LIST_DIR}/../../../middleware/eiq
  ${CMAKE_CURRENT_LIST_DIR}/../../../middleware/fatfs
  ${CMAKE_CURRENT_LIST_DIR}/../../../middleware/littlefs
  ${CMAKE_CURRENT_LIST_DIR}/../../../middleware/lwip
  ${CMAKE_CURRENT_LIST_DIR}/../../../middleware/maestro
  ${CMAKE_CURRENT_LIST_DIR}/../../../middleware/mbedtls
  ${CMAKE_CURRENT_LIST_DIR}/../../../middleware/mcuboot_opensource
  ${CMAKE_CURRENT_LIST_DIR}/../../middleware/mmcau
  ${CMAKE_CURRENT_LIST_DIR}/../../../middleware/multicore
  ${CMAKE_CURRENT_LIST_DIR}/../../../middleware/sdmmc
  ${CMAKE_CURRENT_LIST_DIR}/../../../middleware/usb
  ${CMAKE_CURRENT_LIST_DIR}/../../../middleware/vit
  ${CMAKE_CURRENT_LIST_DIR}/../../../middleware/wifi_nxp
  ${CMAKE_CURRENT_LIST_DIR}/../../../middleware/wireless/wpa_supplicant-rtos
  ${CMAKE_CURRENT_LIST_DIR}/../../../rtos/azure-rtos
  ${CMAKE_CURRENT_LIST_DIR}/../../../rtos/freertos/freertos-kernel
  ${CMAKE_CURRENT_LIST_DIR}/drivers
  ${CMAKE_CURRENT_LIST_DIR}/drivers/cm4
  ${CMAKE_CURRENT_LIST_DIR}/drivers/cm7
  ${CMAKE_CURRENT_LIST_DIR}/project_template
  ${CMAKE_CURRENT_LIST_DIR}/template
  ${CMAKE_CURRENT_LIST_DIR}/xip
  ${CMAKE_CURRENT_LIST_DIR}/../../CMSIS
  ${CMAKE_CURRENT_LIST_DIR}/../../boards/evkmimxrt1160
  ${CMAKE_CURRENT_LIST_DIR}/../../../middleware/voice_seeker
)

include(set_board_evkmimxrt1160 OPTIONAL)
include(set_CMSIS_DSP_Lib OPTIONAL)
include(set_CMSIS OPTIONAL)
include(set_device_MIMXRT1166 OPTIONAL)
include(set_component_osa OPTIONAL)
include(set_middleware_azure_rtos OPTIONAL)
include(set_middleware_wifi OPTIONAL)
include(set_middleware_eiq OPTIONAL)
include(set_middleware_fatfs OPTIONAL)
include(set_middleware_freertos-kernel OPTIONAL)
include(set_middleware_littlefs OPTIONAL)
include(set_middleware_lwip OPTIONAL)
include(set_middleware_maestro_framework OPTIONAL)
include(set_middleware_mbedtls OPTIONAL)
include(set_middleware_mcuboot OPTIONAL)
include(set_middleware_mmcau OPTIONAL)
include(set_middleware_multicore OPTIONAL)
include(set_middleware_sdmmc OPTIONAL)
include(set_middleware_usb OPTIONAL)
include(set_middleware_vit OPTIONAL)
include(set_middleware_voice_seeker OPTIONAL)
include(set_middleware_wireless_wpa_supplicant OPTIONAL)<|MERGE_RESOLUTION|>--- conflicted
+++ resolved
@@ -699,7 +699,6 @@
 
 #  # description: NXP Wi-Fi Interface Abstraction Layer
 #  set(CONFIG_USE_middleware_wifi_fwdnld_intf_abs true)
-<<<<<<< HEAD
 
 #  # description: Template configuration file to be edited by user.
 #  set(CONFIG_USE_middleware_wifi_template true)
@@ -722,30 +721,6 @@
 #  # description: Middlware Wi-Fi CLI
 #  set(CONFIG_USE_middleware_wifi_cli true)
 
-=======
-
-#  # description: Template configuration file to be edited by user.
-#  set(CONFIG_USE_middleware_wifi_template true)
-
-#  # description: NXP WLAN f/w dnld driver
-#  set(CONFIG_USE_middleware_wifi_fwdnld true)
-
-#  # description: NXP Wi-Fi driver
-#  set(CONFIG_USE_middleware_wifi_wifidriver true)
-
-#  # description: NXP Wi-Fi functionality enables customers to quickly develop applications of interest to add connectivity to different sensors and appliances
-#  set(CONFIG_USE_middleware_wifi true)
-
-#  # description: NXP Wi-Fi SDIO driver
-#  set(CONFIG_USE_middleware_wifi_sdio true)
-
-#  # description: NXP Wi-Fi SDIO driver
-#  set(CONFIG_USE_middleware_wifi_mlan_sdio true)
-
-#  # description: Middlware Wi-Fi CLI
-#  set(CONFIG_USE_middleware_wifi_cli true)
-
->>>>>>> f6c93eeb
 #  # description: Edgefast Wi-Fi NXP is a blocking layer for Wi-Fi NXP
 #  set(CONFIG_USE_middleware_edgefast_wifi_nxp true)
 
@@ -1296,39 +1271,6 @@
 #  # description: DeepViewRT modelrunner server library
 #  set(CONFIG_USE_middleware_eiq_deepviewrt_deps_stb true)
 
-<<<<<<< HEAD
-
-
-
-
-
-
-
-
-
-
-
-
-
-
-
-
-
-
-
-
-
-
-
-
-
-
-
-
-
-
-=======
->>>>>>> f6c93eeb
 #set.middleware.azure_rtos
 #  # description: Azure RTOS Core
 #  set(CONFIG_USE_middleware_azure_rtos_tx_template true)
