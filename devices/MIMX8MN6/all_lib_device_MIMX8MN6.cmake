--- conflicted
+++ resolved
@@ -97,10 +97,7 @@
 #    include(driver_pdm_sdma)
 #    include(driver_srtm_MIMX8MN6)
 #    include(driver_sai)
-<<<<<<< HEAD
-=======
 #    include(middleware_multicore_rpmsg_lite_MIMX8MN6)
->>>>>>> c84411fd
 #    include(component_serial_manager_uart)
 #    include(driver_wm8524)
 #    include(driver_cmsis_iuart)