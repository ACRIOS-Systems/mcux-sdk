--- conflicted
+++ resolved
@@ -1,11 +1,7 @@
 /*
 ** ###################################################################
 **     Version:             rev. 1.2, 2017-06-08
-<<<<<<< HEAD
-**     Build:               b220714
-=======
 **     Build:               b230105
->>>>>>> 16897e8a
 **
 **     Abstract:
 **         Chip specific module features.
