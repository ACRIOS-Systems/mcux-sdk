list(APPEND CMAKE_MODULE_PATH
    ${CMAKE_CURRENT_LIST_DIR}/.
    ${CMAKE_CURRENT_LIST_DIR}/../../CMSIS/Core/Include
    ${CMAKE_CURRENT_LIST_DIR}/../../CMSIS/DSP
    ${CMAKE_CURRENT_LIST_DIR}/../../CMSIS/Driver/Include
    ${CMAKE_CURRENT_LIST_DIR}/../../boards/evkbmimxrt1060/xip
    ${CMAKE_CURRENT_LIST_DIR}/../../boards/evkmimxrt1060/xip
    ${CMAKE_CURRENT_LIST_DIR}/../../cmsis_drivers/enet
    ${CMAKE_CURRENT_LIST_DIR}/../../cmsis_drivers/lpi2c
    ${CMAKE_CURRENT_LIST_DIR}/../../cmsis_drivers/lpspi
    ${CMAKE_CURRENT_LIST_DIR}/../../cmsis_drivers/lpuart
<<<<<<< HEAD
=======
    ${CMAKE_CURRENT_LIST_DIR}/../../components/audio
    ${CMAKE_CURRENT_LIST_DIR}/../../components/button
>>>>>>> c84411fd
    ${CMAKE_CURRENT_LIST_DIR}/../../components/codec
    ${CMAKE_CURRENT_LIST_DIR}/../../components/codec/cs42448
    ${CMAKE_CURRENT_LIST_DIR}/../../components/codec/i2c
    ${CMAKE_CURRENT_LIST_DIR}/../../components/codec/wm8960
    ${CMAKE_CURRENT_LIST_DIR}/../../components/common_task
    ${CMAKE_CURRENT_LIST_DIR}/../../components/flash/mflash
    ${CMAKE_CURRENT_LIST_DIR}/../../components/flash/mflash/mimxrt1062
    ${CMAKE_CURRENT_LIST_DIR}/../../components/flash/nor
    ${CMAKE_CURRENT_LIST_DIR}/../../components/flash/nor/flexspi
    ${CMAKE_CURRENT_LIST_DIR}/../../components/ft5406_rt
    ${CMAKE_CURRENT_LIST_DIR}/../../components/fxos8700cq
    ${CMAKE_CURRENT_LIST_DIR}/../../components/gpio
    ${CMAKE_CURRENT_LIST_DIR}/../../components/i2c
    ${CMAKE_CURRENT_LIST_DIR}/../../components/internal_flash
    ${CMAKE_CURRENT_LIST_DIR}/../../components/lists
    ${CMAKE_CURRENT_LIST_DIR}/../../components/log
<<<<<<< HEAD
=======
    ${CMAKE_CURRENT_LIST_DIR}/../../components/mem_manager
    ${CMAKE_CURRENT_LIST_DIR}/../../components/messaging
>>>>>>> c84411fd
    ${CMAKE_CURRENT_LIST_DIR}/../../components/osa
    ${CMAKE_CURRENT_LIST_DIR}/../../components/panic
    ${CMAKE_CURRENT_LIST_DIR}/../../components/phy
    ${CMAKE_CURRENT_LIST_DIR}/../../components/phy/device/phyksz8081
    ${CMAKE_CURRENT_LIST_DIR}/../../components/phy/mdio/enet
<<<<<<< HEAD
    ${CMAKE_CURRENT_LIST_DIR}/../../components/phyksz8081
    ${CMAKE_CURRENT_LIST_DIR}/../../components/serial_manager
    ${CMAKE_CURRENT_LIST_DIR}/../../components/timer
=======
    ${CMAKE_CURRENT_LIST_DIR}/../../components/rng
    ${CMAKE_CURRENT_LIST_DIR}/../../components/serial_manager
    ${CMAKE_CURRENT_LIST_DIR}/../../components/timer
    ${CMAKE_CURRENT_LIST_DIR}/../../components/timer_manager
>>>>>>> c84411fd
    ${CMAKE_CURRENT_LIST_DIR}/../../components/uart
    ${CMAKE_CURRENT_LIST_DIR}/../../components/video
    ${CMAKE_CURRENT_LIST_DIR}/../../components/video/camera
    ${CMAKE_CURRENT_LIST_DIR}/../../components/video/camera/device
    ${CMAKE_CURRENT_LIST_DIR}/../../components/video/camera/device/mt9m114
    ${CMAKE_CURRENT_LIST_DIR}/../../components/video/camera/device/ov7725
    ${CMAKE_CURRENT_LIST_DIR}/../../components/video/camera/device/sccb
    ${CMAKE_CURRENT_LIST_DIR}/../../components/video/camera/receiver
    ${CMAKE_CURRENT_LIST_DIR}/../../components/video/camera/receiver/csi
    ${CMAKE_CURRENT_LIST_DIR}/../../components/video/display/dc
    ${CMAKE_CURRENT_LIST_DIR}/../../components/video/display/dc/elcdif
    ${CMAKE_CURRENT_LIST_DIR}/../../components/video/display/fbdev
    ${CMAKE_CURRENT_LIST_DIR}/../../components/video/i2c
    ${CMAKE_CURRENT_LIST_DIR}/../../drivers/adc_12b1msps_sar
    ${CMAKE_CURRENT_LIST_DIR}/../../drivers/adc_etc
    ${CMAKE_CURRENT_LIST_DIR}/../../drivers/aoi
    ${CMAKE_CURRENT_LIST_DIR}/../../drivers/bee
    ${CMAKE_CURRENT_LIST_DIR}/../../drivers/cache/armv7-m7
    ${CMAKE_CURRENT_LIST_DIR}/../../drivers/cmp
    ${CMAKE_CURRENT_LIST_DIR}/../../drivers/common
    ${CMAKE_CURRENT_LIST_DIR}/../../drivers/csi
    ${CMAKE_CURRENT_LIST_DIR}/../../drivers/dcdc_1
    ${CMAKE_CURRENT_LIST_DIR}/../../drivers/dcp
    ${CMAKE_CURRENT_LIST_DIR}/../../drivers/dmamux
    ${CMAKE_CURRENT_LIST_DIR}/../../drivers/edma
    ${CMAKE_CURRENT_LIST_DIR}/../../drivers/elcdif
    ${CMAKE_CURRENT_LIST_DIR}/../../drivers/enc
    ${CMAKE_CURRENT_LIST_DIR}/../../drivers/enet
    ${CMAKE_CURRENT_LIST_DIR}/../../drivers/ewm
    ${CMAKE_CURRENT_LIST_DIR}/../../drivers/flexcan
    ${CMAKE_CURRENT_LIST_DIR}/../../drivers/flexio
    ${CMAKE_CURRENT_LIST_DIR}/../../drivers/flexram
    ${CMAKE_CURRENT_LIST_DIR}/../../drivers/flexspi
    ${CMAKE_CURRENT_LIST_DIR}/../../drivers/gpc_1
    ${CMAKE_CURRENT_LIST_DIR}/../../drivers/gpt
    ${CMAKE_CURRENT_LIST_DIR}/../../drivers/igpio
    ${CMAKE_CURRENT_LIST_DIR}/../../drivers/kpp
    ${CMAKE_CURRENT_LIST_DIR}/../../drivers/lpi2c
    ${CMAKE_CURRENT_LIST_DIR}/../../drivers/lpspi
    ${CMAKE_CURRENT_LIST_DIR}/../../drivers/lpuart
    ${CMAKE_CURRENT_LIST_DIR}/../../drivers/ocotp
    ${CMAKE_CURRENT_LIST_DIR}/../../drivers/pit
    ${CMAKE_CURRENT_LIST_DIR}/../../drivers/pwm
    ${CMAKE_CURRENT_LIST_DIR}/../../drivers/pxp
    ${CMAKE_CURRENT_LIST_DIR}/../../drivers/qtmr_1
    ${CMAKE_CURRENT_LIST_DIR}/../../drivers/rtwdog
    ${CMAKE_CURRENT_LIST_DIR}/../../drivers/sai
    ${CMAKE_CURRENT_LIST_DIR}/../../drivers/semc
    ${CMAKE_CURRENT_LIST_DIR}/../../drivers/snvs_hp
    ${CMAKE_CURRENT_LIST_DIR}/../../drivers/snvs_lp
    ${CMAKE_CURRENT_LIST_DIR}/../../drivers/src
    ${CMAKE_CURRENT_LIST_DIR}/../../drivers/tempmon
    ${CMAKE_CURRENT_LIST_DIR}/../../drivers/trng
    ${CMAKE_CURRENT_LIST_DIR}/../../drivers/usdhc
    ${CMAKE_CURRENT_LIST_DIR}/../../drivers/wdog01
    ${CMAKE_CURRENT_LIST_DIR}/../../drivers/xbara
    ${CMAKE_CURRENT_LIST_DIR}/../../drivers/xbarb
    ${CMAKE_CURRENT_LIST_DIR}/../../../middleware
    ${CMAKE_CURRENT_LIST_DIR}/../../../middleware/eiq
<<<<<<< HEAD
    ${CMAKE_CURRENT_LIST_DIR}/../../../middleware/fatfs
=======
    ${CMAKE_CURRENT_LIST_DIR}/../../../middleware/eiq/tensorflow-lite
    ${CMAKE_CURRENT_LIST_DIR}/../../../middleware/eiq/tensorflow-lite/third_party/cmsis
    ${CMAKE_CURRENT_LIST_DIR}/../../../middleware/fatfs
    ${CMAKE_CURRENT_LIST_DIR}/../../../middleware/multicore
>>>>>>> c84411fd
    ${CMAKE_CURRENT_LIST_DIR}/../../../middleware/sdmmc
    ${CMAKE_CURRENT_LIST_DIR}/../../../middleware/usb
    ${CMAKE_CURRENT_LIST_DIR}/../../../middleware/wireless/ethermind
    ${CMAKE_CURRENT_LIST_DIR}/../../../middleware/wireless/ethermind/port/pal/mcux/bluetooth/controller/wifi
    ${CMAKE_CURRENT_LIST_DIR}/../../../rtos/azure-rtos
    ${CMAKE_CURRENT_LIST_DIR}/../../../rtos/freertos/freertos_kernel
    ${CMAKE_CURRENT_LIST_DIR}/../../utilities/assert
    ${CMAKE_CURRENT_LIST_DIR}/../../utilities/debug_console
    ${CMAKE_CURRENT_LIST_DIR}/../../utilities/debug_console_lite
    ${CMAKE_CURRENT_LIST_DIR}/../../utilities/misc_utilities
    ${CMAKE_CURRENT_LIST_DIR}/drivers
    ${CMAKE_CURRENT_LIST_DIR}/utilities
    ${CMAKE_CURRENT_LIST_DIR}/xip
)


# Copy the cmake components into projects
#    include(middleware_usb_host_cdc_rndis)
#    include(driver_lpuart_freertos)
#    include(component_codec_adapters)
#    include(middleware_usb_host_stack_MIMXRT1062)
#    include(middleware_sdmmc_osa_bm)
#    include(middleware_sdmmc_mmc)
#    include(driver_dmamux)
#    include(driver_phy-common)
#    include(driver_nor_flash-controller-flexspi)
#    include(driver_cmsis_lpuart)
<<<<<<< HEAD
#    include(middleware_sdmmc_sd)
=======
#    include(middleware_azure_rtos_nxd)
>>>>>>> c84411fd
#    include(device_system)
#    include(driver_snvs_lp)
#    include(driver_dc-fb-common)
#    include(driver_camera-device-mt9m114)
#    include(driver_mdio-enet)
#    include(driver_flexio_uart)
#    include(driver_wm8960)
#    include(driver_ewm)
#    include(driver_flexio)
#    include(driver_aoi)
#    include(component_flexspi_nor_flash_adapter_rt1060evk)
#    include(driver_enc)
#    include(driver_flexio_i2c_master)
#    include(middleware_baremetal)
#    include(component_cs42448_adapter)
<<<<<<< HEAD
=======
#    include(middleware_sdmmc_host_usdhc)
>>>>>>> c84411fd
#    include(component_log_backend_ringbuffer)
#    include(driver_lpuart_edma)
#    include(driver_lpspi_edma)
#    include(component_mflash_file_MIMXRT1062)
#    include(driver_wdog01)
#    include(driver_flexio_uart_edma)
#    include(driver_ocotp)
#    include(driver_codec)
#    include(utilities_misc_utilities)
#    include(driver_pxp)
#    include(driver_xip_device)
#    include(component_mflash_rt1060)
#    include(middleware_eiq_deepviewrt_deps_stb)
#    include(component_serial_manager)
#    include(middleware_wireless_ethermind_wifi_fwdnld)
#    include(driver_camera-device-ov7725)
#    include(driver_pit)
#    include(middleware_eiq_tensorflow_lite_micro_third_party_cmsis_nn)
<<<<<<< HEAD
=======
#    include(middleware_azure_rtos_ux)
>>>>>>> c84411fd
#    include(component_serial_manager_uart)
#    include(driver_lpspi_freertos)
#    include(component_log_backend_debugconsole)
#    include(CMSIS_Driver_Include_Ethernet_MAC)
#    include(CMSIS_DSP_Library)
#    include(driver_tempmon)
#    include(component_lpuart_adapter)
#    include(driver_lpi2c_edma)
#    include(middleware_sdmmc_osa_freertos)
<<<<<<< HEAD
#    include(driver_cmsis_enet)
#    include(device_startup)
#    include(middleware_eiq_deepviewrt_deps_flatcc)
=======
#    include(middleware_usb_device_cdc_external)
#    include(driver_cmsis_enet)
#    include(utility_shell)
#    include(device_startup)
#    include(middleware_eiq_deepviewrt_deps_flatcc)
#    include(component_panic)
>>>>>>> c84411fd
#    include(driver_phy-device-ksz8081)
#    include(driver_usdhc)
#    include(driver_gpt)
#    include(utility_assert)
#    include(driver_enet)
#    include(driver_rtwdog)
#    include(middleware_freertos-kernel_extension)
#    include(CMSIS_Driver_Include_I2C)
#    include(driver_camera-receiver-common)
#    include(driver_nor_flash-common)
<<<<<<< HEAD
#    include(driver_cmsis_lpi2c)
#    include(CMSIS_Driver_Include_Ethernet)
#    include(driver_soc_flexram_allocate)
#    include(component_panic)
=======
#    include(middleware_usb_common_header)
#    include(driver_cmsis_lpi2c)
#    include(CMSIS_Driver_Include_Ethernet)
#    include(driver_soc_flexram_allocate)
#    include(component_serial_manager_usb_cdc)
>>>>>>> c84411fd
#    include(driver_flexcan_edma)
#    include(middleware_eiq_worker_video_MIMXRT1062)
#    include(device_CMSIS)
#    include(driver_romapi)
#    include(CMSIS_Driver_Include_Common)
<<<<<<< HEAD
=======
#    include(middleware_azure_rtos_fx)
#    include(middleware_multicore_erpc_doc)
>>>>>>> c84411fd
#    include(driver_ft5406_rt)
#    include(component_codec_i2c_MIMXRT1062)
#    include(component_osa_bm)
#    include(driver_camera-device-sccb)
#    include(driver_adc_12b1msps_sar)
#    include(component_mflash_dummy)
#    include(driver_common)
#    include(middleware_eiq_gui_printf)
#    include(driver_kpp)
#    include(middleware_multicore_erpc_common)
#    include(middleware_usb_host_ehci)
#    include(component_osa_free_rtos)
#    include(driver_camera-common)
#    include(driver_camera-device-common)
#    include(middleware_eiq_deepviewrt_modelrunner_server_flash)
#    include(component_lpi2c_adapter)
#    include(middleware_freertos-kernel_heap_3)
#    include(CMSIS_Include_core_cm)
#    include(driver_video-common)
#    include(middleware_freertos-kernel_heap_4)
#    include(driver_dcdc_1)
<<<<<<< HEAD
=======
#    include(middleware_azure_rtos_ux_template_MIMXRT1062)
#    include(middleware_azure_rtos_tx)
#    include(middleware_sdmmc_host_usdhc_polling_MIMXRT1062)
#    include(middleware_azure_rtos_nxd_template_MIMXRT1062)
>>>>>>> c84411fd
#    include(middleware_sdmmc_sdio)
#    include(middleware_eiq_deepviewrt_deps_json)
#    include(driver_snvs_hp)
#    include(middleware_sdmmc_host_usdhc_interrupt_MIMXRT1062)
<<<<<<< HEAD
#    include(driver_phyksz8081)
#    include(driver_lpspi)
#    include(driver_flexspi_edma)
#    include(component_gpt_adapter)
=======
#    include(middleware_usb_host_msd)
#    include(middleware_azure_rtos_fx_template_MIMXRT1062)
#    include(driver_lpspi)
#    include(driver_flexspi_edma)
#    include(component_gpt_adapter)
#    include(middleware_usb_host_common_header)
>>>>>>> c84411fd
#    include(component_flexspi_nor_flash_adapter)
#    include(driver_csi)
#    include(component_log)
#    include(middleware_sdmmc_host_usdhc_freertos_MIMXRT1062)
#    include(middleware_eiq_worker)
#    include(driver_xip_board_evkbmimxrt1060)
<<<<<<< HEAD
=======
#    include(middleware_multicore_erpc_eRPC_server)
>>>>>>> c84411fd
#    include(CMSIS_Driver_Include_USART)
#    include(CMSIS_Driver_Include_SPI)
#    include(utility_debug_console_lite)
#    include(component_audio_sai_edma_adapter)
#    include(driver_mdio-common)
#    include(middleware_usb_host_phdc)
#    include(middleware_usb_host_printer)
#    include(driver_iomuxc)
<<<<<<< HEAD
#    include(middleware_eiq_tensorflow_lite_micro)
#    include(utility_shell)
#    include(driver_flexram)
#    include(utility_assert_lite)
=======
#    include(middleware_multicore_erpc_eRPC_uart_cmsis_transport)
#    include(middleware_usb_device_common_header)
#    include(driver_flexio_spi_edma)
#    include(driver_flexram)
#    include(middleware_azure_rtos_gx)
>>>>>>> c84411fd
#    include(middleware_fatfs)
#    include(driver_semc)
#    include(driver_xbarb)
#    include(driver_xbara)
#    include(middleware_usb_host_audio)
#    include(driver_flexcan)
#    include(utility_debug_console)
<<<<<<< HEAD
#    include(component_mflash_file)
#    include(component_mflash_common)
#    include(driver_cmsis_lpspi)
#    include(component_flexspi_nor_flash_adapter_rt1060evk)
#    include(middleware_sdmmc_host_usdhc)
#    include(driver_camera-receiver-csi)
#    include(component_wm8960_adapter)
#    include(middleware_eiq_worker_audio)
#    include(driver_enc)
#    include(driver_sai_edma)
#    include(driver_dc-fb-elcdif)
#    include(driver_dcp)
#    include(driver_igpio)
#    include(middleware_fatfs_sd)
#    include(driver_flexspi)
#    include(driver_flexio_spi_edma)
=======
#    include(middleware_usb_host_hid)
#    include(component_osa_thread)
#    include(driver_lpi2c_freertos)
#    include(component_mflash_common)
#    include(driver_cmsis_lpspi)
#    include(middleware_usb_device_ehci)
#    include(component_software_rng_adapter)
#    include(middleware_azure_rtos_azure_iot)
#    include(middleware_multicore_erpc_eRPC_port_stdlib)
#    include(utility_assert_lite)
#    include(driver_camera-receiver-csi)
#    include(component_wm8960_adapter)
#    include(middleware_eiq_worker_audio)
#    include(driver_bee)
#    include(middleware_usb_phy)
#    include(driver_sai_edma)
#    include(driver_dc-fb-elcdif)
#    include(driver_dcp)
#    include(middleware_fatfs_usb)
#    include(middleware_fatfs_sd)
#    include(middleware_sdmmc_osa_azurertos)
#    include(driver_flexspi)
#    include(driver_adc_etc)
#    include(component_timer_manager)
>>>>>>> c84411fd
#    include(driver_clock)
#    include(driver_qtmr_1)
#    include(driver_trng)
#    include(component_common_task)
<<<<<<< HEAD
=======
#    include(middleware_usb_host_video)
>>>>>>> c84411fd
#    include(driver_gpc_1)
#    include(component_lists)
#    include(driver_video-i2c)
#    include(middleware_sdmmc_common)
#    include(driver_cmp)
#    include(middleware_eiq_tensorflow_lite_micro_third_party_ruy)
#    include(component_igpio_adapter)
#    include(component_osa)
<<<<<<< HEAD
#    include(driver_edma)
=======
#    include(driver_fxos8700cq)
>>>>>>> c84411fd
#    include(middleware_eiq_worker_sensor)
#    include(driver_lpuart)
#    include(driver_edma_MIMXRT1062)
#    include(driver_flexio_spi)
#    include(middleware_freertos-kernel_MIMXRT1062)
#    include(component_pit_adapter)
<<<<<<< HEAD
#    include(middleware_sdmmc_host_usdhc_polling_MIMXRT1062)
#    include(middleware_eiq_tensorflow_lite_micro_third_party_gemmlowp)
#    include(driver_fbdev)
#    include(middleware_eiq_tensorflow_lite_micro_cmsis_nn)
#    include(driver_lpi2c_freertos)
=======
#    include(component_messaging)
#    include(middleware_eiq_tensorflow_lite_micro_third_party_gemmlowp)
#    include(middleware_edgefast_bluetooth_k32w061_controller)
#    include(driver_fbdev)
#    include(middleware_eiq_tensorflow_lite_micro_cmsis_nn)
#    include(middleware_eiq_tensorflow_lite_micro)
>>>>>>> c84411fd
#    include(driver_cs42448)
#    include(component_button)
#    include(middleware_sdmmc_sd)
#    include(driver_src)
#    include(driver_xip_board_evkmimxrt1060)
#    include(driver_lpi2c)
<<<<<<< HEAD
#    include(CMSIS_Driver_Include_Ethernet_PHY)
=======
#    include(middleware_azure_rtos_tx_template_MIMXRT1062)
#    include(CMSIS_Driver_Include_Ethernet_PHY)
#    include(middleware_usb_device_controller_driver_MIMXRT1062)
>>>>>>> c84411fd
#    include(driver_flexio_i2s)
#    include(middleware_eiq_tensorflow_lite_micro_third_party_flatbuffers)
#    include(driver_elcdif)
#    include(driver_fxos8700cq)
#    include(driver_pwm)
#    include(component_mem_manager)
#    include(middleware_sdmmc_host_usdhc_azurertos)
#    include(driver_sai)
#    include(middleware_eiq_glow)
#    include(middleware_eiq_deepviewrt)
#    include(driver_cache_armv7_m7)
#    include(middleware_usb_host_cdc)
#    include(middleware_usb_device_stack_external)
#    include(driver_flexio_i2s_edma)<|MERGE_RESOLUTION|>--- conflicted
+++ resolved
@@ -9,11 +9,8 @@
     ${CMAKE_CURRENT_LIST_DIR}/../../cmsis_drivers/lpi2c
     ${CMAKE_CURRENT_LIST_DIR}/../../cmsis_drivers/lpspi
     ${CMAKE_CURRENT_LIST_DIR}/../../cmsis_drivers/lpuart
-<<<<<<< HEAD
-=======
     ${CMAKE_CURRENT_LIST_DIR}/../../components/audio
     ${CMAKE_CURRENT_LIST_DIR}/../../components/button
->>>>>>> c84411fd
     ${CMAKE_CURRENT_LIST_DIR}/../../components/codec
     ${CMAKE_CURRENT_LIST_DIR}/../../components/codec/cs42448
     ${CMAKE_CURRENT_LIST_DIR}/../../components/codec/i2c
@@ -30,26 +27,17 @@
     ${CMAKE_CURRENT_LIST_DIR}/../../components/internal_flash
     ${CMAKE_CURRENT_LIST_DIR}/../../components/lists
     ${CMAKE_CURRENT_LIST_DIR}/../../components/log
-<<<<<<< HEAD
-=======
     ${CMAKE_CURRENT_LIST_DIR}/../../components/mem_manager
     ${CMAKE_CURRENT_LIST_DIR}/../../components/messaging
->>>>>>> c84411fd
     ${CMAKE_CURRENT_LIST_DIR}/../../components/osa
     ${CMAKE_CURRENT_LIST_DIR}/../../components/panic
     ${CMAKE_CURRENT_LIST_DIR}/../../components/phy
     ${CMAKE_CURRENT_LIST_DIR}/../../components/phy/device/phyksz8081
     ${CMAKE_CURRENT_LIST_DIR}/../../components/phy/mdio/enet
-<<<<<<< HEAD
-    ${CMAKE_CURRENT_LIST_DIR}/../../components/phyksz8081
-    ${CMAKE_CURRENT_LIST_DIR}/../../components/serial_manager
-    ${CMAKE_CURRENT_LIST_DIR}/../../components/timer
-=======
     ${CMAKE_CURRENT_LIST_DIR}/../../components/rng
     ${CMAKE_CURRENT_LIST_DIR}/../../components/serial_manager
     ${CMAKE_CURRENT_LIST_DIR}/../../components/timer
     ${CMAKE_CURRENT_LIST_DIR}/../../components/timer_manager
->>>>>>> c84411fd
     ${CMAKE_CURRENT_LIST_DIR}/../../components/uart
     ${CMAKE_CURRENT_LIST_DIR}/../../components/video
     ${CMAKE_CURRENT_LIST_DIR}/../../components/video/camera
@@ -109,14 +97,10 @@
     ${CMAKE_CURRENT_LIST_DIR}/../../drivers/xbarb
     ${CMAKE_CURRENT_LIST_DIR}/../../../middleware
     ${CMAKE_CURRENT_LIST_DIR}/../../../middleware/eiq
-<<<<<<< HEAD
-    ${CMAKE_CURRENT_LIST_DIR}/../../../middleware/fatfs
-=======
     ${CMAKE_CURRENT_LIST_DIR}/../../../middleware/eiq/tensorflow-lite
     ${CMAKE_CURRENT_LIST_DIR}/../../../middleware/eiq/tensorflow-lite/third_party/cmsis
     ${CMAKE_CURRENT_LIST_DIR}/../../../middleware/fatfs
     ${CMAKE_CURRENT_LIST_DIR}/../../../middleware/multicore
->>>>>>> c84411fd
     ${CMAKE_CURRENT_LIST_DIR}/../../../middleware/sdmmc
     ${CMAKE_CURRENT_LIST_DIR}/../../../middleware/usb
     ${CMAKE_CURRENT_LIST_DIR}/../../../middleware/wireless/ethermind
@@ -144,11 +128,7 @@
 #    include(driver_phy-common)
 #    include(driver_nor_flash-controller-flexspi)
 #    include(driver_cmsis_lpuart)
-<<<<<<< HEAD
-#    include(middleware_sdmmc_sd)
-=======
 #    include(middleware_azure_rtos_nxd)
->>>>>>> c84411fd
 #    include(device_system)
 #    include(driver_snvs_lp)
 #    include(driver_dc-fb-common)
@@ -164,10 +144,7 @@
 #    include(driver_flexio_i2c_master)
 #    include(middleware_baremetal)
 #    include(component_cs42448_adapter)
-<<<<<<< HEAD
-=======
 #    include(middleware_sdmmc_host_usdhc)
->>>>>>> c84411fd
 #    include(component_log_backend_ringbuffer)
 #    include(driver_lpuart_edma)
 #    include(driver_lpspi_edma)
@@ -186,10 +163,7 @@
 #    include(driver_camera-device-ov7725)
 #    include(driver_pit)
 #    include(middleware_eiq_tensorflow_lite_micro_third_party_cmsis_nn)
-<<<<<<< HEAD
-=======
 #    include(middleware_azure_rtos_ux)
->>>>>>> c84411fd
 #    include(component_serial_manager_uart)
 #    include(driver_lpspi_freertos)
 #    include(component_log_backend_debugconsole)
@@ -199,18 +173,12 @@
 #    include(component_lpuart_adapter)
 #    include(driver_lpi2c_edma)
 #    include(middleware_sdmmc_osa_freertos)
-<<<<<<< HEAD
-#    include(driver_cmsis_enet)
-#    include(device_startup)
-#    include(middleware_eiq_deepviewrt_deps_flatcc)
-=======
 #    include(middleware_usb_device_cdc_external)
 #    include(driver_cmsis_enet)
 #    include(utility_shell)
 #    include(device_startup)
 #    include(middleware_eiq_deepviewrt_deps_flatcc)
 #    include(component_panic)
->>>>>>> c84411fd
 #    include(driver_phy-device-ksz8081)
 #    include(driver_usdhc)
 #    include(driver_gpt)
@@ -221,28 +189,18 @@
 #    include(CMSIS_Driver_Include_I2C)
 #    include(driver_camera-receiver-common)
 #    include(driver_nor_flash-common)
-<<<<<<< HEAD
-#    include(driver_cmsis_lpi2c)
-#    include(CMSIS_Driver_Include_Ethernet)
-#    include(driver_soc_flexram_allocate)
-#    include(component_panic)
-=======
 #    include(middleware_usb_common_header)
 #    include(driver_cmsis_lpi2c)
 #    include(CMSIS_Driver_Include_Ethernet)
 #    include(driver_soc_flexram_allocate)
 #    include(component_serial_manager_usb_cdc)
->>>>>>> c84411fd
 #    include(driver_flexcan_edma)
 #    include(middleware_eiq_worker_video_MIMXRT1062)
 #    include(device_CMSIS)
 #    include(driver_romapi)
 #    include(CMSIS_Driver_Include_Common)
-<<<<<<< HEAD
-=======
 #    include(middleware_azure_rtos_fx)
 #    include(middleware_multicore_erpc_doc)
->>>>>>> c84411fd
 #    include(driver_ft5406_rt)
 #    include(component_codec_i2c_MIMXRT1062)
 #    include(component_osa_bm)
@@ -264,40 +222,27 @@
 #    include(driver_video-common)
 #    include(middleware_freertos-kernel_heap_4)
 #    include(driver_dcdc_1)
-<<<<<<< HEAD
-=======
 #    include(middleware_azure_rtos_ux_template_MIMXRT1062)
 #    include(middleware_azure_rtos_tx)
 #    include(middleware_sdmmc_host_usdhc_polling_MIMXRT1062)
 #    include(middleware_azure_rtos_nxd_template_MIMXRT1062)
->>>>>>> c84411fd
 #    include(middleware_sdmmc_sdio)
 #    include(middleware_eiq_deepviewrt_deps_json)
 #    include(driver_snvs_hp)
 #    include(middleware_sdmmc_host_usdhc_interrupt_MIMXRT1062)
-<<<<<<< HEAD
-#    include(driver_phyksz8081)
-#    include(driver_lpspi)
-#    include(driver_flexspi_edma)
-#    include(component_gpt_adapter)
-=======
 #    include(middleware_usb_host_msd)
 #    include(middleware_azure_rtos_fx_template_MIMXRT1062)
 #    include(driver_lpspi)
 #    include(driver_flexspi_edma)
 #    include(component_gpt_adapter)
 #    include(middleware_usb_host_common_header)
->>>>>>> c84411fd
 #    include(component_flexspi_nor_flash_adapter)
 #    include(driver_csi)
 #    include(component_log)
 #    include(middleware_sdmmc_host_usdhc_freertos_MIMXRT1062)
 #    include(middleware_eiq_worker)
 #    include(driver_xip_board_evkbmimxrt1060)
-<<<<<<< HEAD
-=======
 #    include(middleware_multicore_erpc_eRPC_server)
->>>>>>> c84411fd
 #    include(CMSIS_Driver_Include_USART)
 #    include(CMSIS_Driver_Include_SPI)
 #    include(utility_debug_console_lite)
@@ -306,18 +251,11 @@
 #    include(middleware_usb_host_phdc)
 #    include(middleware_usb_host_printer)
 #    include(driver_iomuxc)
-<<<<<<< HEAD
-#    include(middleware_eiq_tensorflow_lite_micro)
-#    include(utility_shell)
-#    include(driver_flexram)
-#    include(utility_assert_lite)
-=======
 #    include(middleware_multicore_erpc_eRPC_uart_cmsis_transport)
 #    include(middleware_usb_device_common_header)
 #    include(driver_flexio_spi_edma)
 #    include(driver_flexram)
 #    include(middleware_azure_rtos_gx)
->>>>>>> c84411fd
 #    include(middleware_fatfs)
 #    include(driver_semc)
 #    include(driver_xbarb)
@@ -325,24 +263,6 @@
 #    include(middleware_usb_host_audio)
 #    include(driver_flexcan)
 #    include(utility_debug_console)
-<<<<<<< HEAD
-#    include(component_mflash_file)
-#    include(component_mflash_common)
-#    include(driver_cmsis_lpspi)
-#    include(component_flexspi_nor_flash_adapter_rt1060evk)
-#    include(middleware_sdmmc_host_usdhc)
-#    include(driver_camera-receiver-csi)
-#    include(component_wm8960_adapter)
-#    include(middleware_eiq_worker_audio)
-#    include(driver_enc)
-#    include(driver_sai_edma)
-#    include(driver_dc-fb-elcdif)
-#    include(driver_dcp)
-#    include(driver_igpio)
-#    include(middleware_fatfs_sd)
-#    include(driver_flexspi)
-#    include(driver_flexio_spi_edma)
-=======
 #    include(middleware_usb_host_hid)
 #    include(component_osa_thread)
 #    include(driver_lpi2c_freertos)
@@ -367,15 +287,11 @@
 #    include(driver_flexspi)
 #    include(driver_adc_etc)
 #    include(component_timer_manager)
->>>>>>> c84411fd
 #    include(driver_clock)
 #    include(driver_qtmr_1)
 #    include(driver_trng)
 #    include(component_common_task)
-<<<<<<< HEAD
-=======
 #    include(middleware_usb_host_video)
->>>>>>> c84411fd
 #    include(driver_gpc_1)
 #    include(component_lists)
 #    include(driver_video-i2c)
@@ -384,48 +300,32 @@
 #    include(middleware_eiq_tensorflow_lite_micro_third_party_ruy)
 #    include(component_igpio_adapter)
 #    include(component_osa)
-<<<<<<< HEAD
-#    include(driver_edma)
-=======
 #    include(driver_fxos8700cq)
->>>>>>> c84411fd
 #    include(middleware_eiq_worker_sensor)
 #    include(driver_lpuart)
 #    include(driver_edma_MIMXRT1062)
 #    include(driver_flexio_spi)
 #    include(middleware_freertos-kernel_MIMXRT1062)
 #    include(component_pit_adapter)
-<<<<<<< HEAD
-#    include(middleware_sdmmc_host_usdhc_polling_MIMXRT1062)
-#    include(middleware_eiq_tensorflow_lite_micro_third_party_gemmlowp)
-#    include(driver_fbdev)
-#    include(middleware_eiq_tensorflow_lite_micro_cmsis_nn)
-#    include(driver_lpi2c_freertos)
-=======
 #    include(component_messaging)
 #    include(middleware_eiq_tensorflow_lite_micro_third_party_gemmlowp)
 #    include(middleware_edgefast_bluetooth_k32w061_controller)
 #    include(driver_fbdev)
 #    include(middleware_eiq_tensorflow_lite_micro_cmsis_nn)
 #    include(middleware_eiq_tensorflow_lite_micro)
->>>>>>> c84411fd
 #    include(driver_cs42448)
 #    include(component_button)
 #    include(middleware_sdmmc_sd)
 #    include(driver_src)
 #    include(driver_xip_board_evkmimxrt1060)
 #    include(driver_lpi2c)
-<<<<<<< HEAD
-#    include(CMSIS_Driver_Include_Ethernet_PHY)
-=======
 #    include(middleware_azure_rtos_tx_template_MIMXRT1062)
 #    include(CMSIS_Driver_Include_Ethernet_PHY)
 #    include(middleware_usb_device_controller_driver_MIMXRT1062)
->>>>>>> c84411fd
 #    include(driver_flexio_i2s)
 #    include(middleware_eiq_tensorflow_lite_micro_third_party_flatbuffers)
 #    include(driver_elcdif)
-#    include(driver_fxos8700cq)
+#    include(driver_igpio)
 #    include(driver_pwm)
 #    include(component_mem_manager)
 #    include(middleware_sdmmc_host_usdhc_azurertos)
