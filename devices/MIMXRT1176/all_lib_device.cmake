--- conflicted
+++ resolved
@@ -754,7 +754,6 @@
 
 #  # description: NXP Wi-Fi Interface Abstraction Layer
 #  set(CONFIG_USE_middleware_wifi_fwdnld_intf_abs true)
-<<<<<<< HEAD
 
 #  # description: Template configuration file to be edited by user.
 #  set(CONFIG_USE_middleware_wifi_template true)
@@ -765,18 +764,6 @@
 #  # description: NXP Wi-Fi driver
 #  set(CONFIG_USE_middleware_wifi_wifidriver true)
 
-=======
-
-#  # description: Template configuration file to be edited by user.
-#  set(CONFIG_USE_middleware_wifi_template true)
-
-#  # description: NXP WLAN f/w dnld driver
-#  set(CONFIG_USE_middleware_wifi_fwdnld true)
-
-#  # description: NXP Wi-Fi driver
-#  set(CONFIG_USE_middleware_wifi_wifidriver true)
-
->>>>>>> f6c93eeb
 #  # description: NXP Wi-Fi functionality enables customers to quickly develop applications of interest to add connectivity to different sensors and appliances
 #  set(CONFIG_USE_middleware_wifi true)
 
@@ -1354,39 +1341,6 @@
 #  # description: DeepViewRT modelrunner server library
 #  set(CONFIG_USE_middleware_eiq_deepviewrt_deps_stb true)
 
-<<<<<<< HEAD
-
-
-
-
-
-
-
-
-
-
-
-
-
-
-
-
-
-
-
-
-
-
-
-
-
-
-
-
-
-
-=======
->>>>>>> f6c93eeb
 #set.middleware.azure_rtos
 #  # description: Azure RTOS Core
 #  set(CONFIG_USE_middleware_azure_rtos_tx_template true)
@@ -1736,11 +1690,7 @@
 #  set(CONFIG_USE_middleware_wireless_framework_init_config_MIMXRT1176 true)
 
 #  # description: Middleware wireless framework_rpmsg_config
-<<<<<<< HEAD
-#  set(CONFIG_USE_middleware_wireless_framework_rpmsg_config_rt1170 true)
-=======
 #  set(CONFIG_USE_middleware_wireless_framework_rpmsg_config true)
->>>>>>> f6c93eeb
 
 #  # description: Middleware wireless framework platform ot coex
 #  set(CONFIG_USE_middleware_wireless_framework_platform_rt_ot_coex true)
@@ -1889,12 +1839,9 @@
 #  # description: Middleware wireless framework_lpm_systicks
 #  set(CONFIG_USE_middleware_wireless_framework_LPM_systicks_MIMXRT1176 true)
 
-<<<<<<< HEAD
-=======
 #  # description: Middleware wireless framework_lpm_cli
 #  set(CONFIG_USE_middleware_wireless_framework_LPM_cli_MIMXRT1176 true)
 
->>>>>>> f6c93eeb
 #  # description: Middleware wireless fsabstraction
 #  set(CONFIG_USE_middleware_wireless_framework_fsabstraction true)
 
