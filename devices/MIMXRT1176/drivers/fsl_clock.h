/*
 * Copyright 2019-2023 NXP
 * All rights reserved.
 *
 * SPDX-License-Identifier: BSD-3-Clause
 */

#ifndef _FSL_CLOCK_H_
#define _FSL_CLOCK_H_

#include "fsl_common.h"

/*! @addtogroup clock */
/*! @{ */

/*! @file */

/*******************************************************************************
 * Configurations
 ******************************************************************************/

/*! @brief Configure whether driver controls clock
 *
 * When set to 0, peripheral drivers will enable clock in initialize function
 * and disable clock in de-initialize function. When set to 1, peripheral
 * driver will not control the clock, application could control the clock out of
 * the driver.
 *
 * @note All drivers share this feature switcher. If it is set to 1, application
 * should handle clock enable and disable for all drivers.
 */
#if !(defined(FSL_SDK_DISABLE_DRIVER_CLOCK_CONTROL))
#define FSL_SDK_DISABLE_DRIVER_CLOCK_CONTROL 0
#endif

/*******************************************************************************
 * Definitions
 ******************************************************************************/

/*! @name Driver version */
/*@{*/
/*! @brief CLOCK driver version. */
<<<<<<< HEAD
#define FSL_CLOCK_DRIVER_VERSION (MAKE_VERSION(2, 5, 3))
=======
#define FSL_CLOCK_DRIVER_VERSION (MAKE_VERSION(2, 5, 4))
>>>>>>> 16897e8a

/* Definition for delay API in clock driver, users can redefine it to the real application. */
#ifndef SDK_DEVICE_MAXIMUM_CPU_CLOCK_FREQUENCY
#if __CORTEX_M == 7
#define SDK_DEVICE_MAXIMUM_CPU_CLOCK_FREQUENCY (1000000000UL)
#else
#define SDK_DEVICE_MAXIMUM_CPU_CLOCK_FREQUENCY (400000000UL)
#endif
#endif

/*@}*/

/*!
 * @brief CCM registers offset.
 */
#define CCSR_OFFSET   0x0C
#define CBCDR_OFFSET  0x14
#define CBCMR_OFFSET  0x18
#define CSCMR1_OFFSET 0x1C
#define CSCMR2_OFFSET 0x20
#define CSCDR1_OFFSET 0x24
#define CDCDR_OFFSET  0x30
#define CSCDR2_OFFSET 0x38
#define CSCDR3_OFFSET 0x3C
#define CACRR_OFFSET  0x10
#define CS1CDR_OFFSET 0x28
#define CS2CDR_OFFSET 0x2C

/*!
 * @brief CCM Analog registers offset.
 */
#define ARM_PLL_OFFSET   0x00
#define PLL_SYS_OFFSET   0x30
#define PLL_USB1_OFFSET  0x10
#define PLL_AUDIO_OFFSET 0x70
#define PLL_VIDEO_OFFSET 0xA0
#define PLL_ENET_OFFSET  0xE0
#define PLL_USB2_OFFSET  0x20

#define CCM_TUPLE(reg, shift, mask, busyShift) \
    (int)((reg & 0xFFU) | ((shift) << 8U) | ((((mask) >> (shift)) & 0x1FFFU) << 13U) | ((busyShift) << 26U))
#define CCM_TUPLE_REG(base, tuple)  (*((volatile uint32_t *)(((uint32_t)(base)) + ((tuple)&0xFFU))))
#define CCM_TUPLE_SHIFT(tuple)      (((tuple) >> 8U) & 0x1FU)
#define CCM_TUPLE_MASK(tuple)       ((uint32_t)((((tuple) >> 13U) & 0x1FFFU) << ((((tuple) >> 8U) & 0x1FU))))
#define CCM_TUPLE_BUSY_SHIFT(tuple) (((tuple) >> 26U) & 0x3FU)

#define CCM_BUSY_WAIT (0x20U)

/*!
 * @brief CCM ANALOG tuple macros to map corresponding registers and bit fields.
 */
#define CCM_ANALOG_TUPLE(reg, shift)  (((reg & 0xFFFU) << 16U) | (shift))
#define CCM_ANALOG_TUPLE_SHIFT(tuple) (((uint32_t)tuple) & 0x1FU)
#define CCM_ANALOG_TUPLE_REG_OFF(base, tuple, off) \
    (*((volatile uint32_t *)((uint32_t)base + (((uint32_t)tuple >> 16U) & 0xFFFU) + off)))
#define CCM_ANALOG_TUPLE_REG(base, tuple) CCM_ANALOG_TUPLE_REG_OFF(base, tuple, 0U)

/*!
 * @brief SYS_PLL_FREQ frequency in Hz.
 */
#define SYS_PLL1_FREQ (1000000000UL)
#define SYS_PLL2_MFI  (22UL)
#define SYS_PLL2_FREQ (XTAL_FREQ * SYS_PLL2_MFI)
#define SYS_PLL3_MFI  (20UL)
#define SYS_PLL3_FREQ (XTAL_FREQ * SYS_PLL3_MFI)
#define XTAL_FREQ     (24000000UL)

/*! @brief Clock gate name array for ADC. */
#define LPADC_CLOCKS                                   \
    {                                                  \
        kCLOCK_IpInvalid, kCLOCK_Lpadc1, kCLOCK_Lpadc2 \
    }

/*! @brief Clock gate name array for ADC. */
#define ADC_ETC_CLOCKS \
    {                  \
        kCLOCK_Adc_Etc \
    }

/*! @brief Clock gate name array for AOI. */
#define AOI_CLOCKS                                 \
    {                                              \
        kCLOCK_IpInvalid, kCLOCK_Aoi1, kCLOCK_Aoi2 \
    }

/*! @brief Clock gate name array for DCDC. */
#define DCDC_CLOCKS \
    {               \
        kCLOCK_Dcdc \
    }

/*! @brief Clock gate name array for SRC. */
#define SRC_CLOCKS \
    {              \
        kCLOCK_Src \
    }

/*! @brief Clock gate name array for GPC. */
#define GPC_CLOCKS \
    {              \
        kCLOCK_Gpc \
    }

/*! @brief Clock gate name array for SSARC. */
#define SSARC_CLOCKS \
    {                \
        kCLOCK_Ssarc \
    }

/*! @brief Clock gate name array for WDOG. */
#define WDOG_CLOCKS                                                              \
    {                                                                            \
        kCLOCK_IpInvalid, kCLOCK_Wdog1, kCLOCK_Wdog2, kCLOCK_Wdog3, kCLOCK_Wdog4 \
    }

/*! @brief Clock gate name array for EWM. */
#define EWM_CLOCKS  \
    {               \
        kCLOCK_Ewm0 \
    }

/*! @brief Clock gate name array for Sema. */
#define SEMA_CLOCKS \
    {               \
        kCLOCK_Sema \
    }

/*! @brief Clock gate name array for MU. */
#if (__CORTEX_M == 7)
#define MU_CLOCKS   \
    {               \
        kCLOCK_Mu_A \
    }
#else
#define MU_CLOCKS   \
    {               \
        kCLOCK_Mu_B \
    }
#endif

/*! @brief Clock gate name array for EDMA. */
#define EDMA_CLOCKS                   \
    {                                 \
        kCLOCK_Edma, kCLOCK_Edma_Lpsr \
    }

/*! @brief Clock gate name array for FLEXRAM. */
#define FLEXRAM_CLOCKS \
    {                  \
        kCLOCK_Flexram \
    }

/*! @brief Clock gate name array for LMEM. */
#define LMEM_CLOCKS \
    {               \
        kCLOCK_Lmem \
    }

/*! @brief Clock gate name array for FLEXSPI. */
#define FLEXSPI_CLOCKS                                     \
    {                                                      \
        kCLOCK_IpInvalid, kCLOCK_Flexspi1, kCLOCK_Flexspi2 \
    }

/*! @brief Clock gate name array for RDC. */
#define RDC_CLOCKS                                 \
    {                                              \
        kCLOCK_Rdc, kCLOCK_M7_Xrdc, kCLOCK_M4_Xrdc \
    }

/*! @brief Clock ip name array for DCDC. */
#define DCDC_CLOCKS \
    {               \
        kCLOCK_Dcdc \
    }

/*! @brief Clock ip name array for SEMC. */
#define SEMC_CLOCKS \
    {               \
        kCLOCK_Semc \
    }

/*! @brief Clock ip name array for XECC. */
#define XECC_CLOCKS \
    {               \
        kCLOCK_Xecc \
    }

/*! @brief Clock ip name array for IEE. */
#define IEE_CLOCKS \
    {              \
        kCLOCK_Iee \
    }

/*! @brief Clock ip name array for KEY_MANAGER. */
#define KEYMANAGER_CLOCKS  \
    {                      \
        kCLOCK_Key_Manager \
    }

/*! @brief Clock ip name array for PUF. */
#define PUF_CLOCKS \
    {              \
        kCLOCK_Puf \
    }

/*! @brief Clock ip name array for OCOTP. */
#define OCOTP_CLOCKS \
    {                \
        kCLOCK_Ocotp \
    }

/*! @brief Clock ip name array for CAAM. */
#define CAAM_CLOCKS \
    {               \
        kCLOCK_Caam \
    }

/*! @brief Clock ip name array for XBAR. */
#define XBAR_CLOCKS                                                \
    {                                                              \
        kCLOCK_IpInvalid, kCLOCK_Xbar1, kCLOCK_Xbar2, kCLOCK_Xbar3 \
    }

/*! @brief Clock ip name array for IOMUXC. */
#define IOMUXC_CLOCKS                     \
    {                                     \
        kCLOCK_Iomuxc, kCLOCK_Iomuxc_Lpsr \
    }

/*! @brief Clock ip name array for GPIO. */
#define GPIO_CLOCKS                                                                                                  \
    {                                                                                                                \
        kCLOCK_IpInvalid, kCLOCK_Gpio, kCLOCK_Gpio, kCLOCK_Gpio, kCLOCK_Gpio, kCLOCK_Gpio, kCLOCK_Gpio, kCLOCK_Gpio, \
            kCLOCK_Gpio, kCLOCK_Gpio, kCLOCK_Gpio, kCLOCK_Gpio, kCLOCK_Gpio, kCLOCK_Gpio,                            \
    }

/*! @brief Clock ip name array for KPP. */
#define KPP_CLOCKS \
    {              \
        kCLOCK_Kpp \
    }

/*! @brief Clock ip name array for FLEXIO. */
#define FLEXIO_CLOCKS                                    \
    {                                                    \
        kCLOCK_IpInvalid, kCLOCK_Flexio1, kCLOCK_Flexio2 \
    }

/*! @brief Clock ip name array for DAC. */
#define DAC_CLOCKS \
    {              \
        kCLOCK_Dac \
    }

/*! @brief Clock ip name array for CMP. */
#define CMP_CLOCKS                                                               \
    {                                                                            \
        kCLOCK_IpInvalid, kCLOCK_Acmp1, kCLOCK_Acmp2, kCLOCK_Acmp3, kCLOCK_Acmp4 \
    }

/*! @brief Clock ip name array for PIT. */
#define PIT_CLOCKS                                 \
    {                                              \
        kCLOCK_IpInvalid, kCLOCK_Pit1, kCLOCK_Pit2 \
    }

/*! @brief Clock ip name array for GPT. */
#define GPT_CLOCKS                                                                                     \
    {                                                                                                  \
        kCLOCK_IpInvalid, kCLOCK_Gpt1, kCLOCK_Gpt2, kCLOCK_Gpt3, kCLOCK_Gpt4, kCLOCK_Gpt5, kCLOCK_Gpt6 \
    }

/*! @brief Clock ip name array for QTIMER. */
#define TMR_CLOCKS                                                                       \
    {                                                                                    \
        kCLOCK_IpInvalid, kCLOCK_Qtimer1, kCLOCK_Qtimer2, kCLOCK_Qtimer3, kCLOCK_Qtimer4 \
    }

/*! @brief Clock ip name array for ENC. */
#define ENC_CLOCKS                                                           \
    {                                                                        \
        kCLOCK_IpInvalid, kCLOCK_Enc1, kCLOCK_Enc2, kCLOCK_Enc3, kCLOCK_Enc4 \
    }

/*! @brief Clock ip name array for PWM. */
#define PWM_CLOCKS                                                                \
    {                                                                             \
        {kCLOCK_IpInvalid, kCLOCK_IpInvalid, kCLOCK_IpInvalid, kCLOCK_IpInvalid}, \
            {kCLOCK_Pwm1, kCLOCK_Pwm1, kCLOCK_Pwm1, kCLOCK_Pwm1},                 \
            {kCLOCK_Pwm2, kCLOCK_Pwm2, kCLOCK_Pwm2, kCLOCK_Pwm2},                 \
            {kCLOCK_Pwm3, kCLOCK_Pwm3, kCLOCK_Pwm3, kCLOCK_Pwm3},                 \
        {                                                                         \
            kCLOCK_Pwm4, kCLOCK_Pwm4, kCLOCK_Pwm4, kCLOCK_Pwm4                    \
        }                                                                         \
    }

/*! @brief Clock ip name array for FLEXCAN. */
#define FLEXCAN_CLOCKS                                          \
    {                                                           \
        kCLOCK_IpInvalid, kCLOCK_Can1, kCLOCK_Can2, kCLOCK_Can3 \
    }

/*! @brief Clock ip name array for LPUART. */
#define LPUART_CLOCKS                                                                                         \
    {                                                                                                         \
        kCLOCK_IpInvalid, kCLOCK_Lpuart1, kCLOCK_Lpuart2, kCLOCK_Lpuart3, kCLOCK_Lpuart4, kCLOCK_Lpuart5,     \
            kCLOCK_Lpuart6, kCLOCK_Lpuart7, kCLOCK_Lpuart8, kCLOCK_Lpuart9, kCLOCK_Lpuart10, kCLOCK_Lpuart11, \
            kCLOCK_Lpuart12                                                                                   \
    }

/*! @brief Clock ip name array for LPI2C. */
#define LPI2C_CLOCKS                                                                                               \
    {                                                                                                              \
        kCLOCK_IpInvalid, kCLOCK_Lpi2c1, kCLOCK_Lpi2c2, kCLOCK_Lpi2c3, kCLOCK_Lpi2c4, kCLOCK_Lpi2c5, kCLOCK_Lpi2c6 \
    }

/*! @brief Clock ip name array for LPSPI. */
#define LPSPI_CLOCKS                                                                                               \
    {                                                                                                              \
        kCLOCK_IpInvalid, kCLOCK_Lpspi1, kCLOCK_Lpspi2, kCLOCK_Lpspi3, kCLOCK_Lpspi4, kCLOCK_Lpspi5, kCLOCK_Lpspi6 \
    }

/*! @brief Clock ip name array for EMVSIM. */
#define EMVSIM_CLOCKS                              \
    {                                              \
        kCLOCK_IpInvalid, kCLOCK_Sim1, kCLOCK_Sim2 \
    }

/*! @brief Clock ip name array for ENET. */
#define ENET_CLOCKS                 \
    {                               \
        kCLOCK_Enet, kCLOCK_Enet_1g \
    }

/*! @brief Clock ip name array for ENET_QOS. */
#define ENETQOS_CLOCKS  \
    {                   \
        kCLOCK_Enet_Qos \
    }

/*! @brief Clock ip name array for USB. */
#define USB_CLOCKS \
    {              \
        kCLOCK_Usb \
    }

/*! @brief Clock ip name array for CDOG. */
#define CDOG_CLOCKS \
    {               \
        kCLOCK_Cdog \
    }

/*! @brief Clock ip name array for USDHC. */
#define USDHC_CLOCKS                                   \
    {                                                  \
        kCLOCK_IpInvalid, kCLOCK_Usdhc1, kCLOCK_Usdhc2 \
    }

/*! @brief Clock ip name array for ASRC. */
#define ASRC_CLOCKS \
    {               \
        kCLOCK_Asrc \
    }

/*! @brief Clock ip name array for MQS. */
#define MQS_CLOCKS \
    {              \
        kCLOCK_Mqs \
    }

/*! @brief Clock ip name array for PDM. */
#define PDM_CLOCKS \
    {              \
        kCLOCK_Pdm \
    }

/*! @brief Clock ip name array for SPDIF. */
#define SPDIF_CLOCKS \
    {                \
        kCLOCK_Spdif \
    }

/*! @brief Clock ip name array for SAI. */
#define SAI_CLOCKS                                                           \
    {                                                                        \
        kCLOCK_IpInvalid, kCLOCK_Sai1, kCLOCK_Sai2, kCLOCK_Sai3, kCLOCK_Sai4 \
    }

/*! @brief Clock ip name array for PXP. */
#define PXP_CLOCKS \
    {              \
        kCLOCK_Pxp \
    }

/*! @brief Clock ip name array for GPU2d. */
#define GPU2D_CLOCKS \
    {                \
        kCLOCK_Gpu2d \
    }

/*! @brief Clock ip name array for LCDIF. */
#define LCDIF_CLOCKS \
    {                \
        kCLOCK_Lcdif \
    }

/*! @brief Clock ip name array for LCDIFV2. */
#define LCDIFV2_CLOCKS \
    {                  \
        kCLOCK_Lcdifv2 \
    }

/*! @brief Clock ip name array for MIPI_DSI. */
#define MIPI_DSI_HOST_CLOCKS \
    {                        \
        kCLOCK_Mipi_Dsi      \
    }

/*! @brief Clock ip name array for MIPI_CSI. */
#define MIPI_CSI2RX_CLOCKS \
    {                      \
        kCLOCK_Mipi_Csi    \
    }

/*! @brief Clock ip name array for CSI. */
#define CSI_CLOCKS \
    {              \
        kCLOCK_Csi \
    }

/*! @brief Clock ip name array for DCIC. */
#define DCIC_CLOCKS                                         \
    {                                                       \
        kCLOCK_IpInvalid, kCLOCK_Dcic_Mipi, kCLOCK_Dcic_Lcd \
    }

/*! @brief Clock ip name array for DMAMUX_CLOCKS. */
#define DMAMUX_CLOCKS                 \
    {                                 \
        kCLOCK_Edma, kCLOCK_Edma_Lpsr \
    }

/*! @brief Clock ip name array for XBARA. */
#define XBARA_CLOCKS \
    {                \
        kCLOCK_Xbar1 \
    }

/*! @brief Clock ip name array for XBARB. */
#define XBARB_CLOCKS                                                   \
    {                                                                  \
        kCLOCK_IpInvalid, kCLOCK_IpInvalid, kCLOCK_Xbar2, kCLOCK_Xbar3 \
    }

/*!
 * @brief Clock LPCG index
 */
typedef enum _clock_lpcg
{
    kCLOCK_M7          = 0,   /*!< Clock LPCG M7. */
    kCLOCK_M4          = 1,   /*!< Clock LPCG M4. */
    kCLOCK_Sim_M7      = 2,   /*!< Clock LPCG SIM M7. */
    kCLOCK_Sim_M       = 3,   /*!< Clock LPCG SIM M4. */
    kCLOCK_Sim_Disp    = 4,   /*!< Clock LPCG SIM DISP. */
    kCLOCK_Sim_Per     = 5,   /*!< Clock LPCG SIM PER. */
    kCLOCK_Sim_Lpsr    = 6,   /*!< Clock LPCG SIM LPSR. */
    kCLOCK_Anadig      = 7,   /*!< Clock LPCG Anadig. */
    kCLOCK_Dcdc        = 8,   /*!< Clock LPCG DCDC. */
    kCLOCK_Src         = 9,   /*!< Clock LPCG SRC. */
    kCLOCK_Ccm         = 10,  /*!< Clock LPCG CCM. */
    kCLOCK_Gpc         = 11,  /*!< Clock LPCG GPC. */
    kCLOCK_Ssarc       = 12,  /*!< Clock LPCG SSARC. */
    kCLOCK_Sim_R       = 13,  /*!< Clock LPCG SIM_R. */
    kCLOCK_Wdog1       = 14,  /*!< Clock LPCG WDOG1. */
    kCLOCK_Wdog2       = 15,  /*!< Clock LPCG WDOG2. */
    kCLOCK_Wdog3       = 16,  /*!< Clock LPCG WDOG3. */
    kCLOCK_Wdog4       = 17,  /*!< Clock LPCG WDOG4. */
    kCLOCK_Ewm0        = 18,  /*!< Clock LPCG EWM0. */
    kCLOCK_Sema        = 19,  /*!< Clock LPCG SEMA. */
    kCLOCK_Mu_A        = 20,  /*!< Clock LPCG MU_A. */
    kCLOCK_Mu_B        = 21,  /*!< Clock LPCG MU_B. */
    kCLOCK_Edma        = 22,  /*!< Clock LPCG EDMA. */
    kCLOCK_Edma_Lpsr   = 23,  /*!< Clock LPCG EDMA_LPSR. */
    kCLOCK_Romcp       = 24,  /*!< Clock LPCG ROMCP. */
    kCLOCK_Ocram       = 25,  /*!< Clock LPCG OCRAM. */
    kCLOCK_Flexram     = 26,  /*!< Clock LPCG FLEXRAM. */
    kCLOCK_Lmem        = 27,  /*!< Clock LPCG Lmem. */
    kCLOCK_Flexspi1    = 28,  /*!< Clock LPCG Flexspi1. */
    kCLOCK_Flexspi2    = 29,  /*!< Clock LPCG Flexspi2. */
    kCLOCK_Rdc         = 30,  /*!< Clock LPCG RDC. */
    kCLOCK_M7_Xrdc     = 31,  /*!< Clock LPCG M7 XRDC. */
    kCLOCK_M4_Xrdc     = 32,  /*!< Clock LPCG M4 XRDC. */
    kCLOCK_Semc        = 33,  /*!< Clock LPCG SEMC. */
    kCLOCK_Xecc        = 34,  /*!< Clock LPCG XECC. */
    kCLOCK_Iee         = 35,  /*!< Clock LPCG IEE. */
    kCLOCK_Key_Manager = 36,  /*!< Clock LPCG KEY_MANAGER. */
    kCLOCK_Puf         = 36,  /*!< Clock LPCG PUF. */
    kCLOCK_Ocotp       = 37,  /*!< Clock LPCG OSOTP. */
    kCLOCK_Snvs_Hp     = 38,  /*!< Clock LPCG SNVS_HP. */
    kCLOCK_Snvs        = 39,  /*!< Clock LPCG SNVS. */
    kCLOCK_Caam        = 40,  /*!< Clock LPCG Caam. */
    kCLOCK_Jtag_Mux    = 41,  /*!< Clock LPCG JTAG_MUX. */
    kCLOCK_Cstrace     = 42,  /*!< Clock LPCG CSTRACE. */
    kCLOCK_Xbar1       = 43,  /*!< Clock LPCG XBAR1. */
    kCLOCK_Xbar2       = 44,  /*!< Clock LPCG XBAR2. */
    kCLOCK_Xbar3       = 45,  /*!< Clock LPCG XBAR3. */
    kCLOCK_Aoi1        = 46,  /*!< Clock LPCG AOI1. */
    kCLOCK_Aoi2        = 47,  /*!< Clock LPCG AOI2. */
    kCLOCK_Adc_Etc     = 48,  /*!< Clock LPCG ADC_ETC. */
    kCLOCK_Iomuxc      = 49,  /*!< Clock LPCG IOMUXC. */
    kCLOCK_Iomuxc_Lpsr = 50,  /*!< Clock LPCG IOMUXC_LPSR. */
    kCLOCK_Gpio        = 51,  /*!< Clock LPCG GPIO. */
    kCLOCK_Kpp         = 52,  /*!< Clock LPCG KPP. */
    kCLOCK_Flexio1     = 53,  /*!< Clock LPCG FLEXIO1. */
    kCLOCK_Flexio2     = 54,  /*!< Clock LPCG FLEXIO2. */
    kCLOCK_Lpadc1      = 55,  /*!< Clock LPCG LPADC1. */
    kCLOCK_Lpadc2      = 56,  /*!< Clock LPCG LPADC2. */
    kCLOCK_Dac         = 57,  /*!< Clock LPCG DAC. */
    kCLOCK_Acmp1       = 58,  /*!< Clock LPCG ACMP1. */
    kCLOCK_Acmp2       = 59,  /*!< Clock LPCG ACMP2. */
    kCLOCK_Acmp3       = 60,  /*!< Clock LPCG ACMP3. */
    kCLOCK_Acmp4       = 61,  /*!< Clock LPCG ACMP4. */
    kCLOCK_Pit1        = 62,  /*!< Clock LPCG PIT1. */
    kCLOCK_Pit2        = 63,  /*!< Clock LPCG PIT2. */
    kCLOCK_Gpt1        = 64,  /*!< Clock LPCG GPT1. */
    kCLOCK_Gpt2        = 65,  /*!< Clock LPCG GPT2. */
    kCLOCK_Gpt3        = 66,  /*!< Clock LPCG GPT3. */
    kCLOCK_Gpt4        = 67,  /*!< Clock LPCG GPT4. */
    kCLOCK_Gpt5        = 68,  /*!< Clock LPCG GPT5. */
    kCLOCK_Gpt6        = 69,  /*!< Clock LPCG GPT6. */
    kCLOCK_Qtimer1     = 70,  /*!< Clock LPCG QTIMER1. */
    kCLOCK_Qtimer2     = 71,  /*!< Clock LPCG QTIMER2. */
    kCLOCK_Qtimer3     = 72,  /*!< Clock LPCG QTIMER3. */
    kCLOCK_Qtimer4     = 73,  /*!< Clock LPCG QTIMER4. */
    kCLOCK_Enc1        = 74,  /*!< Clock LPCG Enc1. */
    kCLOCK_Enc2        = 75,  /*!< Clock LPCG Enc2. */
    kCLOCK_Enc3        = 76,  /*!< Clock LPCG Enc3. */
    kCLOCK_Enc4        = 77,  /*!< Clock LPCG Enc4. */
    kCLOCK_Hrtimer     = 78,  /*!< Clock LPCG Hrtimer. */
    kCLOCK_Pwm1        = 79,  /*!< Clock LPCG PWM1. */
    kCLOCK_Pwm2        = 80,  /*!< Clock LPCG PWM2. */
    kCLOCK_Pwm3        = 81,  /*!< Clock LPCG PWM3. */
    kCLOCK_Pwm4        = 82,  /*!< Clock LPCG PWM4. */
    kCLOCK_Can1        = 83,  /*!< Clock LPCG CAN1. */
    kCLOCK_Can2        = 84,  /*!< Clock LPCG CAN2. */
    kCLOCK_Can3        = 85,  /*!< Clock LPCG CAN3. */
    kCLOCK_Lpuart1     = 86,  /*!< Clock LPCG LPUART1. */
    kCLOCK_Lpuart2     = 87,  /*!< Clock LPCG LPUART2. */
    kCLOCK_Lpuart3     = 88,  /*!< Clock LPCG LPUART3. */
    kCLOCK_Lpuart4     = 89,  /*!< Clock LPCG LPUART4. */
    kCLOCK_Lpuart5     = 90,  /*!< Clock LPCG LPUART5. */
    kCLOCK_Lpuart6     = 91,  /*!< Clock LPCG LPUART6. */
    kCLOCK_Lpuart7     = 92,  /*!< Clock LPCG LPUART7. */
    kCLOCK_Lpuart8     = 93,  /*!< Clock LPCG LPUART8. */
    kCLOCK_Lpuart9     = 94,  /*!< Clock LPCG LPUART9. */
    kCLOCK_Lpuart10    = 95,  /*!< Clock LPCG LPUART10. */
    kCLOCK_Lpuart11    = 96,  /*!< Clock LPCG LPUART11. */
    kCLOCK_Lpuart12    = 97,  /*!< Clock LPCG LPUART12. */
    kCLOCK_Lpi2c1      = 98,  /*!< Clock LPCG LPI2C1. */
    kCLOCK_Lpi2c2      = 99,  /*!< Clock LPCG LPI2C2. */
    kCLOCK_Lpi2c3      = 100, /*!< Clock LPCG LPI2C3. */
    kCLOCK_Lpi2c4      = 101, /*!< Clock LPCG LPI2C4. */
    kCLOCK_Lpi2c5      = 102, /*!< Clock LPCG LPI2C5. */
    kCLOCK_Lpi2c6      = 103, /*!< Clock LPCG LPI2C6. */
    kCLOCK_Lpspi1      = 104, /*!< Clock LPCG LPSPI1. */
    kCLOCK_Lpspi2      = 105, /*!< Clock LPCG LPSPI2. */
    kCLOCK_Lpspi3      = 106, /*!< Clock LPCG LPSPI3. */
    kCLOCK_Lpspi4      = 107, /*!< Clock LPCG LPSPI4. */
    kCLOCK_Lpspi5      = 108, /*!< Clock LPCG LPSPI5. */
    kCLOCK_Lpspi6      = 109, /*!< Clock LPCG LPSPI6. */
    kCLOCK_Sim1        = 110, /*!< Clock LPCG SIM1. */
    kCLOCK_Sim2        = 111, /*!< Clock LPCG SIM2. */
    kCLOCK_Enet        = 112, /*!< Clock LPCG ENET. */
    kCLOCK_Enet_1g     = 113, /*!< Clock LPCG ENET 1G. */
    kCLOCK_Enet_Qos    = 114, /*!< Clock LPCG ENET QOS. */
    kCLOCK_Usb         = 115, /*!< Clock LPCG USB. */
    kCLOCK_Cdog        = 116, /*!< Clock LPCG CDOG. */
    kCLOCK_Usdhc1      = 117, /*!< Clock LPCG USDHC1. */
    kCLOCK_Usdhc2      = 118, /*!< Clock LPCG USDHC2. */
    kCLOCK_Asrc        = 119, /*!< Clock LPCG ASRC. */
    kCLOCK_Mqs         = 120, /*!< Clock LPCG MQS. */
    kCLOCK_Pdm         = 121, /*!< Clock LPCG PDM. */
    kCLOCK_Spdif       = 122, /*!< Clock LPCG SPDIF. */
    kCLOCK_Sai1        = 123, /*!< Clock LPCG SAI1. */
    kCLOCK_Sai2        = 124, /*!< Clock LPCG SAI2. */
    kCLOCK_Sai3        = 125, /*!< Clock LPCG SAI3. */
    kCLOCK_Sai4        = 126, /*!< Clock LPCG SAI4. */
    kCLOCK_Pxp         = 127, /*!< Clock LPCG PXP. */
    kCLOCK_Gpu2d       = 128, /*!< Clock LPCG GPU2D. */
    kCLOCK_Lcdif       = 129, /*!< Clock LPCG LCDIF. */
    kCLOCK_Lcdifv2     = 130, /*!< Clock LPCG LCDIFV2. */
    kCLOCK_Mipi_Dsi    = 131, /*!< Clock LPCG MIPI DSI. */
    kCLOCK_Mipi_Csi    = 132, /*!< Clock LPCG MIPI CSI. */
    kCLOCK_Csi         = 133, /*!< Clock LPCG CSI. */
    kCLOCK_Dcic_Mipi   = 134, /*!< Clock LPCG DCIC MIPI. */
    kCLOCK_Dcic_Lcd    = 135, /*!< Clock LPCG DCIC LCD. */
    kCLOCK_Video_Mux   = 136, /*!< Clock LPCG VIDEO MUX. */
    kCLOCK_Uniq_Edt_I  = 137, /*!< Clock LPCG Uniq_Edt_I. */

    kCLOCK_IpInvalid, /*!< Invalid value. */
} clock_lpcg_t;

/*!
 * @brief Clock name.
 */
typedef enum _clock_name
{
    kCLOCK_OscRc16M     = 0,  /*!< 16MHz RC Oscillator. */
    kCLOCK_OscRc48M     = 1,  /*!< 48MHz RC Oscillator. */
    kCLOCK_OscRc48MDiv2 = 2,  /*!< 48MHz RC Oscillator Div2. */
    kCLOCK_OscRc400M    = 3,  /*!< 400MHz RC Oscillator. */
    kCLOCK_Osc24M       = 4,  /*!< 24MHz Oscillator. */
    kCLOCK_Osc24MOut    = 5,  /*!< 48MHz Oscillator Out. */
    kCLOCK_ArmPll       = 6,  /*!< ARM PLL. */
    kCLOCK_ArmPllOut    = 7,  /*!< ARM PLL Out. */
    kCLOCK_SysPll2      = 8,  /*!< SYS PLL2. */
    kCLOCK_SysPll2Out   = 9,  /*!< SYS PLL2 OUT. */
    kCLOCK_SysPll2Pfd0  = 10, /*!< SYS PLL2 PFD0. */
    kCLOCK_SysPll2Pfd1  = 11, /*!< SYS PLL2 PFD1. */
    kCLOCK_SysPll2Pfd2  = 12, /*!< SYS PLL2 PFD2. */
    kCLOCK_SysPll2Pfd3  = 13, /*!< SYS PLL2 PFD3. */
    kCLOCK_SysPll3      = 14, /*!< SYS PLL3. */
    kCLOCK_SysPll3Out   = 15, /*!< SYS PLL3 OUT. */
    kCLOCK_SysPll3Div2  = 16, /*!< SYS PLL3 DIV2 */
    kCLOCK_SysPll3Pfd0  = 17, /*!< SYS PLL3 PFD0. */
    kCLOCK_SysPll3Pfd1  = 18, /*!< SYS PLL3 PFD1 */
    kCLOCK_SysPll3Pfd2  = 19, /*!< SYS PLL3 PFD2 */
    kCLOCK_SysPll3Pfd3  = 20, /*!< SYS PLL3 PFD3 */
    kCLOCK_SysPll1      = 21, /*!< SYS PLL1. */
    kCLOCK_SysPll1Out   = 22, /*!< SYS PLL1 OUT. */
    kCLOCK_SysPll1Div2  = 23, /*!< SYS PLL1 DIV2. */
    kCLOCK_SysPll1Div5  = 24, /*!< SYS PLL1 DIV5. */
    kCLOCK_AudioPll     = 25, /*!< SYS AUDIO PLL. */
    kCLOCK_AudioPllOut  = 26, /*!< SYS AUDIO PLL OUT. */
    kCLOCK_VideoPll     = 27, /*!< SYS VIDEO PLL. */
    kCLOCK_VideoPllOut  = 28, /*!< SYS VIDEO PLL OUT. */
    kCLOCK_CpuClk,            /*!< SYS CPU CLK. */
    kCLOCK_CoreSysClk,        /*!< SYS CORE SYS CLK. */
} clock_name_t;

/* Clock OBSERVE SIGNALS */
#define CCM_OBS_M7_CLK_ROOT          128, 4
#define CCM_OBS_M4_CLK_ROOT          129, 0
#define CCM_OBS_BUS_CLK_ROOT         130, 2
#define CCM_OBS_BUS_LPSR_CLK_ROOT    131, 0
#define CCM_OBS_SEMC_CLK_ROOT        132, 2
#define CCM_OBS_CSSYS_CLK_ROOT       133, 2
#define CCM_OBS_CSTRACE_CLK_ROOT     134, 2
#define CCM_OBS_M4_SYSTICK_CLK_ROOT  135, 0
#define CCM_OBS_M7_SYSTICK_CLK_ROOT  136, 2
#define CCM_OBS_ADC1_CLK_ROOT        137, 2
#define CCM_OBS_ADC2_CLK_ROOT        138, 2
#define CCM_OBS_ACMP_CLK_ROOT        139, 2
#define CCM_OBS_FLEXIO1_CLK_ROOT     140, 2
#define CCM_OBS_FLEXIO2_CLK_ROOT     141, 2
#define CCM_OBS_GPT1_CLK_ROOT        142, 2
#define CCM_OBS_GPT2_CLK_ROOT        143, 2
#define CCM_OBS_GPT3_CLK_ROOT        144, 2
#define CCM_OBS_GPT4_CLK_ROOT        145, 2
#define CCM_OBS_GPT5_CLK_ROOT        146, 2
#define CCM_OBS_GPT6_CLK_ROOT        147, 2
#define CCM_OBS_FLEXSPI1_CLK_ROOT    148, 2
#define CCM_OBS_FLEXSPI2_CLK_ROOT    149, 2
#define CCM_OBS_CAN1_CLK_ROOT        150, 2
#define CCM_OBS_CAN2_CLK_ROOT        151, 2
#define CCM_OBS_CAN3_CLK_ROOT        152, 0
#define CCM_OBS_LPUART1_CLK_ROOT     153, 2
#define CCM_OBS_LPUART2_CLK_ROOT     154, 2
#define CCM_OBS_LPUART3_CLK_ROOT     155, 2
#define CCM_OBS_LPUART4_CLK_ROOT     156, 2
#define CCM_OBS_LPUART5_CLK_ROOT     157, 2
#define CCM_OBS_LPUART6_CLK_ROOT     158, 2
#define CCM_OBS_LPUART7_CLK_ROOT     159, 2
#define CCM_OBS_LPUART8_CLK_ROOT     160, 2
#define CCM_OBS_LPUART9_CLK_ROOT     161, 2
#define CCM_OBS_LPUART10_CLK_ROOT    162, 2
#define CCM_OBS_LPUART11_CLK_ROOT    163, 0
#define CCM_OBS_LPUART12_CLK_ROOT    164, 0
#define CCM_OBS_LPI2C1_CLK_ROOT      165, 2
#define CCM_OBS_LPI2C2_CLK_ROOT      166, 2
#define CCM_OBS_LPI2C3_CLK_ROOT      167, 2
#define CCM_OBS_LPI2C4_CLK_ROOT      168, 2
#define CCM_OBS_LPI2C5_CLK_ROOT      169, 0
#define CCM_OBS_LPI2C6_CLK_ROOT      170, 0
#define CCM_OBS_LPSPI1_CLK_ROOT      171, 2
#define CCM_OBS_LPSPI2_CLK_ROOT      172, 2
#define CCM_OBS_LPSPI3_CLK_ROOT      173, 2
#define CCM_OBS_LPSPI4_CLK_ROOT      174, 2
#define CCM_OBS_LPSPI5_CLK_ROOT      175, 0
#define CCM_OBS_LPSPI6_CLK_ROOT      176, 0
#define CCM_OBS_EMV1_CLK_ROOT        177, 2
#define CCM_OBS_EMV2_CLK_ROOT        178, 2
#define CCM_OBS_ENET1_CLK_ROOT       179, 2
#define CCM_OBS_ENET2_CLK_ROOT       180, 2
#define CCM_OBS_ENET_QOS_CLK_ROOT    181, 2
#define CCM_OBS_ENET_25M_CLK_ROOT    182, 2
#define CCM_OBS_ENET_TIMER1_CLK_ROOT 183, 2
#define CCM_OBS_ENET_TIMER2_CLK_ROOT 184, 2
#define CCM_OBS_ENET_TIMER3_CLK_ROOT 185, 2
#define CCM_OBS_USDHC1_CLK_ROOT      186, 2
#define CCM_OBS_USDHC2_CLK_ROOT      187, 2
#define CCM_OBS_ASRC_CLK_ROOT        188, 2
#define CCM_OBS_MQS_CLK_ROOT         189, 2
#define CCM_OBS_MIC_CLK_ROOT         190, 0
#define CCM_OBS_SPDIF_CLK_ROOT       191, 2
#define CCM_OBS_SAI1_CLK_ROOT        192, 2
#define CCM_OBS_SAI2_CLK_ROOT        193, 2
#define CCM_OBS_SAI3_CLK_ROOT        194, 2
#define CCM_OBS_SAI4_CLK_ROOT        195, 0
#define CCM_OBS_GC355_CLK_ROOT       196, 2
#define CCM_OBS_LCDIF_CLK_ROOT       197, 2
#define CCM_OBS_LCDIFV2_CLK_ROOT     198, 2
#define CCM_OBS_MIPI_REF_CLK_ROOT    199, 2
#define CCM_OBS_MIPI_ESC_CLK_ROOT    200, 2
#define CCM_OBS_CSI2_CLK_ROOT        201, 2
#define CCM_OBS_CSI2_ESC_CLK_ROOT    202, 2
#define CCM_OBS_CSI2_UI_CLK_ROOT     203, 2
#define CCM_OBS_CSI_CLK_ROOT         204, 2
#define CCM_OBS_CCM_CKO1_CLK_ROOT    205, 0
#define CCM_OBS_CCM_CKO2_CLK_ROOT    206, 2
#define CCM_OBS_CM7_CORE_STCLKEN     207, 4
#define CCM_OBS_CCM_FLEXRAM_CLK_ROOT 208, 4
#define CCM_OBS_MIPI_DSI_TXESC       209, 2
#define CCM_OBS_MIPI_DSI_RXESC       210, 2
#define CCM_OBS_OSC_RC_16M           224, 0
#define CCM_OBS_OSC_RC_48M           225, 0
#define CCM_OBS_OSC_RC_48M_DIV2      226, 0
#define CCM_OBS_OSC_RC_400M          227, 0
#define CCM_OBS_OSC_24M_OUT          229, 0
#define CCM_OBS_ARM_PLL_OUT          231, 2
#define CCM_OBS_SYS_PLL2_OUT         233, 2
#define CCM_OBS_SYS_PLL2_PFD0        234, 2
#define CCM_OBS_SYS_PLL2_PFD1        235, 2
#define CCM_OBS_SYS_PLL2_PFD2        236, 2
#define CCM_OBS_SYS_PLL2_PFD3        237, 2
#define CCM_OBS_SYS_PLL3_OUT         239, 2
#define CCM_OBS_SYS_PLL3_DIV2        240, 2
#define CCM_OBS_SYS_PLL3_PFD0        241, 2
#define CCM_OBS_SYS_PLL3_PFD1        242, 2
#define CCM_OBS_SYS_PLL3_PFD2        243, 2
#define CCM_OBS_SYS_PLL3_PFD3        244, 2
#define CCM_OBS_SYS_PLL1_OUT         246, 2
#define CCM_OBS_SYS_PLL1_DIV2        247, 2
#define CCM_OBS_SYS_PLL1_DIV5        248, 2
#define CCM_OBS_PLL_AUDIO_OUT        250, 2
#define CCM_OBS_PLL_VIDEO_OUT        252, 2

#define CCM_OBS_DIV 3

/* Clock Source Definitions */
/* clang-format off */
static const clock_name_t s_clockSourceName[][8] = {
        /*SRC0,               SRC1,             SRC2,             SRC3,            SRC4,             SRC5,              SRC6,              SRC7,                      name             index */ \
        {kCLOCK_OscRc48MDiv2, kCLOCK_Osc24MOut, kCLOCK_OscRc400M, kCLOCK_OscRc16M, kCLOCK_ArmPllOut, kCLOCK_SysPll1Out, kCLOCK_SysPll3Out, kCLOCK_VideoPllOut},     /* M7               0    */ \
        {kCLOCK_OscRc48MDiv2, kCLOCK_Osc24MOut, kCLOCK_OscRc400M, kCLOCK_OscRc16M, kCLOCK_SysPll3Pfd3, kCLOCK_SysPll3Out, kCLOCK_SysPll2Out, kCLOCK_SysPll1Div5},   /* M4               1    */ \
        {kCLOCK_OscRc48MDiv2, kCLOCK_Osc24MOut, kCLOCK_OscRc400M, kCLOCK_OscRc16M, kCLOCK_SysPll3Out, kCLOCK_SysPll1Div5, kCLOCK_SysPll2Out, kCLOCK_SysPll2Pfd3},   /* BUS              2    */ \
        {kCLOCK_OscRc48MDiv2, kCLOCK_Osc24MOut, kCLOCK_OscRc400M, kCLOCK_OscRc16M, kCLOCK_SysPll3Pfd3, kCLOCK_SysPll3Out, kCLOCK_SysPll2Out, kCLOCK_SysPll1Div5},   /* BUS_LPSR         3    */ \
        {kCLOCK_OscRc48MDiv2, kCLOCK_Osc24MOut, kCLOCK_OscRc400M, kCLOCK_OscRc16M, kCLOCK_SysPll1Div5, kCLOCK_SysPll2Out, kCLOCK_SysPll2Pfd1, kCLOCK_SysPll3Pfd0},  /* SEMC             4    */ \
        {kCLOCK_OscRc48MDiv2, kCLOCK_Osc24MOut, kCLOCK_OscRc400M, kCLOCK_OscRc16M, kCLOCK_SysPll3Div2, kCLOCK_SysPll1Div5, kCLOCK_SysPll2Out, kCLOCK_SysPll2Pfd3},  /* CSSYS            5    */ \
        {kCLOCK_OscRc48MDiv2, kCLOCK_Osc24MOut, kCLOCK_OscRc400M, kCLOCK_OscRc16M, kCLOCK_SysPll3Div2, kCLOCK_SysPll1Div5, kCLOCK_SysPll2Pfd1, kCLOCK_SysPll2Out},  /* CSTRACE          6    */ \
        {kCLOCK_OscRc48MDiv2, kCLOCK_Osc24MOut, kCLOCK_OscRc400M, kCLOCK_OscRc16M, kCLOCK_SysPll3Pfd3, kCLOCK_SysPll3Out, kCLOCK_SysPll2Pfd0, kCLOCK_SysPll1Div5},  /* M4_SYSTICK       7    */ \
        {kCLOCK_OscRc48MDiv2, kCLOCK_Osc24MOut, kCLOCK_OscRc400M, kCLOCK_OscRc16M, kCLOCK_SysPll2Out, kCLOCK_SysPll3Div2, kCLOCK_SysPll1Div5, kCLOCK_SysPll2Pfd0},  /* M7_SYSTICK       8    */ \
        {kCLOCK_OscRc48MDiv2, kCLOCK_Osc24MOut, kCLOCK_OscRc400M, kCLOCK_OscRc16M, kCLOCK_SysPll3Div2, kCLOCK_SysPll1Div5, kCLOCK_SysPll2Out, kCLOCK_SysPll2Pfd3},  /* ADC1             9    */ \
        {kCLOCK_OscRc48MDiv2, kCLOCK_Osc24MOut, kCLOCK_OscRc400M, kCLOCK_OscRc16M, kCLOCK_SysPll3Div2, kCLOCK_SysPll1Div5, kCLOCK_SysPll2Out, kCLOCK_SysPll2Pfd3},  /* ADC2            10    */ \
        {kCLOCK_OscRc48MDiv2, kCLOCK_Osc24MOut, kCLOCK_OscRc400M, kCLOCK_OscRc16M, kCLOCK_SysPll3Out, kCLOCK_SysPll1Div5, kCLOCK_AudioPllOut, kCLOCK_SysPll2Pfd3},  /* ACMP            11    */ \
        {kCLOCK_OscRc48MDiv2, kCLOCK_Osc24MOut, kCLOCK_OscRc400M, kCLOCK_OscRc16M, kCLOCK_SysPll3Div2, kCLOCK_SysPll1Div5, kCLOCK_SysPll2Out, kCLOCK_SysPll2Pfd3},  /* FLEXIO1         12    */ \
        {kCLOCK_OscRc48MDiv2, kCLOCK_Osc24MOut, kCLOCK_OscRc400M, kCLOCK_OscRc16M, kCLOCK_SysPll3Div2, kCLOCK_SysPll1Div5, kCLOCK_SysPll2Out, kCLOCK_SysPll2Pfd3},  /* FLEXIO2         13    */ \
        {kCLOCK_OscRc48MDiv2, kCLOCK_Osc24MOut, kCLOCK_OscRc400M, kCLOCK_OscRc16M, kCLOCK_SysPll3Div2, kCLOCK_SysPll1Div5, kCLOCK_SysPll3Pfd2, kCLOCK_SysPll3Pfd3}, /* GPT1            14    */ \
        {kCLOCK_OscRc48MDiv2, kCLOCK_Osc24MOut, kCLOCK_OscRc400M, kCLOCK_OscRc16M, kCLOCK_SysPll3Div2, kCLOCK_SysPll1Div5, kCLOCK_AudioPllOut, kCLOCK_VideoPllOut}, /* GPT2            15    */ \
        {kCLOCK_OscRc48MDiv2, kCLOCK_Osc24MOut, kCLOCK_OscRc400M, kCLOCK_OscRc16M, kCLOCK_SysPll3Div2, kCLOCK_SysPll1Div5, kCLOCK_AudioPllOut, kCLOCK_VideoPllOut}, /* GPT3            16    */ \
        {kCLOCK_OscRc48MDiv2, kCLOCK_Osc24MOut, kCLOCK_OscRc400M, kCLOCK_OscRc16M, kCLOCK_SysPll3Div2, kCLOCK_SysPll1Div5, kCLOCK_SysPll3Pfd2, kCLOCK_SysPll3Pfd3}, /* GPT4            17    */ \
        {kCLOCK_OscRc48MDiv2, kCLOCK_Osc24MOut, kCLOCK_OscRc400M, kCLOCK_OscRc16M, kCLOCK_SysPll3Div2, kCLOCK_SysPll1Div5, kCLOCK_SysPll3Pfd2, kCLOCK_SysPll3Pfd3}, /* GPT5            18    */ \
        {kCLOCK_OscRc48MDiv2, kCLOCK_Osc24MOut, kCLOCK_OscRc400M, kCLOCK_OscRc16M, kCLOCK_SysPll3Div2, kCLOCK_SysPll1Div5, kCLOCK_SysPll3Pfd2, kCLOCK_SysPll3Pfd3}, /* GPT6            19    */ \
        {kCLOCK_OscRc48MDiv2, kCLOCK_Osc24MOut, kCLOCK_OscRc400M, kCLOCK_OscRc16M, kCLOCK_SysPll3Pfd0, kCLOCK_SysPll2Out, kCLOCK_SysPll2Pfd2, kCLOCK_SysPll3Out},   /* FLEXSPI1        20    */ \
        {kCLOCK_OscRc48MDiv2, kCLOCK_Osc24MOut, kCLOCK_OscRc400M, kCLOCK_OscRc16M, kCLOCK_SysPll3Pfd0, kCLOCK_SysPll2Out, kCLOCK_SysPll2Pfd2, kCLOCK_SysPll3Out},   /* FLEXSPI2        21    */ \
        {kCLOCK_OscRc48MDiv2, kCLOCK_Osc24MOut, kCLOCK_OscRc400M, kCLOCK_OscRc16M, kCLOCK_SysPll3Div2, kCLOCK_SysPll1Div5, kCLOCK_SysPll2Out, kCLOCK_SysPll2Pfd3},  /* CAN1            22    */ \
        {kCLOCK_OscRc48MDiv2, kCLOCK_Osc24MOut, kCLOCK_OscRc400M, kCLOCK_OscRc16M, kCLOCK_SysPll3Div2, kCLOCK_SysPll1Div5, kCLOCK_SysPll2Out, kCLOCK_SysPll2Pfd3},  /* CAN2            23    */ \
        {kCLOCK_OscRc48MDiv2, kCLOCK_Osc24MOut, kCLOCK_OscRc400M, kCLOCK_OscRc16M, kCLOCK_SysPll3Pfd3, kCLOCK_SysPll3Out, kCLOCK_SysPll2Pfd3, kCLOCK_SysPll1Div5},  /* CAN3            24    */ \
        {kCLOCK_OscRc48MDiv2, kCLOCK_Osc24MOut, kCLOCK_OscRc400M, kCLOCK_OscRc16M, kCLOCK_SysPll3Div2, kCLOCK_SysPll1Div5, kCLOCK_SysPll2Out, kCLOCK_SysPll2Pfd3},  /* LPUART1         25    */ \
        {kCLOCK_OscRc48MDiv2, kCLOCK_Osc24MOut, kCLOCK_OscRc400M, kCLOCK_OscRc16M, kCLOCK_SysPll3Div2, kCLOCK_SysPll1Div5, kCLOCK_SysPll2Out, kCLOCK_SysPll2Pfd3},  /* LPUART2         26    */ \
        {kCLOCK_OscRc48MDiv2, kCLOCK_Osc24MOut, kCLOCK_OscRc400M, kCLOCK_OscRc16M, kCLOCK_SysPll3Div2, kCLOCK_SysPll1Div5, kCLOCK_SysPll2Out, kCLOCK_SysPll2Pfd3},  /* LPUART3         27    */ \
        {kCLOCK_OscRc48MDiv2, kCLOCK_Osc24MOut, kCLOCK_OscRc400M, kCLOCK_OscRc16M, kCLOCK_SysPll3Div2, kCLOCK_SysPll1Div5, kCLOCK_SysPll2Out, kCLOCK_SysPll2Pfd3},  /* LPUART4         28    */ \
        {kCLOCK_OscRc48MDiv2, kCLOCK_Osc24MOut, kCLOCK_OscRc400M, kCLOCK_OscRc16M, kCLOCK_SysPll3Div2, kCLOCK_SysPll1Div5, kCLOCK_SysPll2Out, kCLOCK_SysPll2Pfd3},  /* LPUART5         29    */ \
        {kCLOCK_OscRc48MDiv2, kCLOCK_Osc24MOut, kCLOCK_OscRc400M, kCLOCK_OscRc16M, kCLOCK_SysPll3Div2, kCLOCK_SysPll1Div5, kCLOCK_SysPll2Out, kCLOCK_SysPll2Pfd3},  /* LPUART6         30    */ \
        {kCLOCK_OscRc48MDiv2, kCLOCK_Osc24MOut, kCLOCK_OscRc400M, kCLOCK_OscRc16M, kCLOCK_SysPll3Div2, kCLOCK_SysPll1Div5, kCLOCK_SysPll2Out, kCLOCK_SysPll2Pfd3},  /* LPUART7         31    */ \
        {kCLOCK_OscRc48MDiv2, kCLOCK_Osc24MOut, kCLOCK_OscRc400M, kCLOCK_OscRc16M, kCLOCK_SysPll3Div2, kCLOCK_SysPll1Div5, kCLOCK_SysPll2Out, kCLOCK_SysPll2Pfd3},  /* LPUART8         32    */ \
        {kCLOCK_OscRc48MDiv2, kCLOCK_Osc24MOut, kCLOCK_OscRc400M, kCLOCK_OscRc16M, kCLOCK_SysPll3Div2, kCLOCK_SysPll1Div5, kCLOCK_SysPll2Out, kCLOCK_SysPll2Pfd3},  /* LPUART9         33    */ \
        {kCLOCK_OscRc48MDiv2, kCLOCK_Osc24MOut, kCLOCK_OscRc400M, kCLOCK_OscRc16M, kCLOCK_SysPll3Div2, kCLOCK_SysPll1Div5, kCLOCK_SysPll2Out, kCLOCK_SysPll2Pfd3},  /* LPUART10        34    */ \
        {kCLOCK_OscRc48MDiv2, kCLOCK_Osc24MOut, kCLOCK_OscRc400M, kCLOCK_OscRc16M, kCLOCK_SysPll3Pfd3, kCLOCK_SysPll3Out, kCLOCK_SysPll2Pfd3, kCLOCK_SysPll1Div5},  /* LPUART11        35    */ \
        {kCLOCK_OscRc48MDiv2, kCLOCK_Osc24MOut, kCLOCK_OscRc400M, kCLOCK_OscRc16M, kCLOCK_SysPll3Pfd3, kCLOCK_SysPll3Out, kCLOCK_SysPll2Pfd3, kCLOCK_SysPll1Div5},  /* LPUART12        36    */ \
        {kCLOCK_OscRc48MDiv2, kCLOCK_Osc24MOut, kCLOCK_OscRc400M, kCLOCK_OscRc16M, kCLOCK_SysPll3Div2, kCLOCK_SysPll1Div5, kCLOCK_SysPll2Out, kCLOCK_SysPll2Pfd3},  /* LPI2C1          37    */ \
        {kCLOCK_OscRc48MDiv2, kCLOCK_Osc24MOut, kCLOCK_OscRc400M, kCLOCK_OscRc16M, kCLOCK_SysPll3Div2, kCLOCK_SysPll1Div5, kCLOCK_SysPll2Out, kCLOCK_SysPll2Pfd3},  /* LPI2C2          38    */ \
        {kCLOCK_OscRc48MDiv2, kCLOCK_Osc24MOut, kCLOCK_OscRc400M, kCLOCK_OscRc16M, kCLOCK_SysPll3Div2, kCLOCK_SysPll1Div5, kCLOCK_SysPll2Out, kCLOCK_SysPll2Pfd3},  /* LPI2C3          39    */ \
        {kCLOCK_OscRc48MDiv2, kCLOCK_Osc24MOut, kCLOCK_OscRc400M, kCLOCK_OscRc16M, kCLOCK_SysPll3Div2, kCLOCK_SysPll1Div5, kCLOCK_SysPll2Out, kCLOCK_SysPll2Pfd3},  /* LPI2C4          40    */ \
        {kCLOCK_OscRc48MDiv2, kCLOCK_Osc24MOut, kCLOCK_OscRc400M, kCLOCK_OscRc16M, kCLOCK_SysPll3Pfd3, kCLOCK_SysPll3Out, kCLOCK_SysPll2Pfd3, kCLOCK_SysPll1Div5},  /* LPI2C5          41    */ \
        {kCLOCK_OscRc48MDiv2, kCLOCK_Osc24MOut, kCLOCK_OscRc400M, kCLOCK_OscRc16M, kCLOCK_SysPll3Pfd3, kCLOCK_SysPll3Out, kCLOCK_SysPll2Pfd3, kCLOCK_SysPll1Div5},  /* LPI2C6          42    */ \
        {kCLOCK_OscRc48MDiv2, kCLOCK_Osc24MOut, kCLOCK_OscRc400M, kCLOCK_OscRc16M, kCLOCK_SysPll3Pfd2, kCLOCK_SysPll1Div5, kCLOCK_SysPll2Out, kCLOCK_SysPll2Pfd3},  /* LPSPI1          43    */ \
        {kCLOCK_OscRc48MDiv2, kCLOCK_Osc24MOut, kCLOCK_OscRc400M, kCLOCK_OscRc16M, kCLOCK_SysPll3Pfd2, kCLOCK_SysPll1Div5, kCLOCK_SysPll2Out, kCLOCK_SysPll2Pfd3},  /* LPSPI2          44    */ \
        {kCLOCK_OscRc48MDiv2, kCLOCK_Osc24MOut, kCLOCK_OscRc400M, kCLOCK_OscRc16M, kCLOCK_SysPll3Pfd2, kCLOCK_SysPll1Div5, kCLOCK_SysPll2Out, kCLOCK_SysPll2Pfd3},  /* LPSPI3          45    */ \
        {kCLOCK_OscRc48MDiv2, kCLOCK_Osc24MOut, kCLOCK_OscRc400M, kCLOCK_OscRc16M, kCLOCK_SysPll3Pfd2, kCLOCK_SysPll1Div5, kCLOCK_SysPll2Out, kCLOCK_SysPll2Pfd3},  /* LPSPI4          46    */ \
        {kCLOCK_OscRc48MDiv2, kCLOCK_Osc24MOut, kCLOCK_OscRc400M, kCLOCK_OscRc16M, kCLOCK_SysPll3Pfd3, kCLOCK_SysPll3Out, kCLOCK_SysPll3Pfd2, kCLOCK_SysPll1Div5},  /* LPSPI5          47    */ \
        {kCLOCK_OscRc48MDiv2, kCLOCK_Osc24MOut, kCLOCK_OscRc400M, kCLOCK_OscRc16M, kCLOCK_SysPll3Pfd3, kCLOCK_SysPll3Out, kCLOCK_SysPll3Pfd2, kCLOCK_SysPll1Div5},  /* LPSPI6          48    */ \
        {kCLOCK_OscRc48MDiv2, kCLOCK_Osc24MOut, kCLOCK_OscRc400M, kCLOCK_OscRc16M, kCLOCK_SysPll3Div2, kCLOCK_SysPll1Div5, kCLOCK_SysPll2Out, kCLOCK_SysPll2Pfd3},  /* EMV1            49    */ \
        {kCLOCK_OscRc48MDiv2, kCLOCK_Osc24MOut, kCLOCK_OscRc400M, kCLOCK_OscRc16M, kCLOCK_SysPll3Div2, kCLOCK_SysPll1Div5, kCLOCK_SysPll2Out, kCLOCK_SysPll2Pfd3},  /* EMV2            50    */ \
        {kCLOCK_OscRc48MDiv2, kCLOCK_Osc24MOut, kCLOCK_OscRc400M, kCLOCK_OscRc16M, kCLOCK_SysPll1Div2, kCLOCK_AudioPllOut, kCLOCK_SysPll1Div5, kCLOCK_SysPll2Pfd1}, /* ENET1           51    */ \
        {kCLOCK_OscRc48MDiv2, kCLOCK_Osc24MOut, kCLOCK_OscRc400M, kCLOCK_OscRc16M, kCLOCK_SysPll1Div2, kCLOCK_AudioPllOut, kCLOCK_SysPll1Div5, kCLOCK_SysPll2Pfd1}, /* ENET2           52    */ \
        {kCLOCK_OscRc48MDiv2, kCLOCK_Osc24MOut, kCLOCK_OscRc400M, kCLOCK_OscRc16M, kCLOCK_SysPll1Div2, kCLOCK_AudioPllOut, kCLOCK_SysPll1Div5, kCLOCK_SysPll2Pfd1}, /* ENET_QOS        53    */ \
        {kCLOCK_OscRc48MDiv2, kCLOCK_Osc24MOut, kCLOCK_OscRc400M, kCLOCK_OscRc16M, kCLOCK_SysPll1Div2, kCLOCK_AudioPllOut, kCLOCK_SysPll1Div5, kCLOCK_SysPll2Pfd1}, /* ENET_25M        54    */ \
        {kCLOCK_OscRc48MDiv2, kCLOCK_Osc24MOut, kCLOCK_OscRc400M, kCLOCK_OscRc16M, kCLOCK_SysPll1Div2, kCLOCK_AudioPllOut, kCLOCK_SysPll1Div5, kCLOCK_SysPll2Pfd1}, /* ENET_TIMER1     55    */ \
        {kCLOCK_OscRc48MDiv2, kCLOCK_Osc24MOut, kCLOCK_OscRc400M, kCLOCK_OscRc16M, kCLOCK_SysPll1Div2, kCLOCK_AudioPllOut, kCLOCK_SysPll1Div5, kCLOCK_SysPll2Pfd1}, /* ENET_TIMER2     56    */ \
        {kCLOCK_OscRc48MDiv2, kCLOCK_Osc24MOut, kCLOCK_OscRc400M, kCLOCK_OscRc16M, kCLOCK_SysPll1Div2, kCLOCK_AudioPllOut, kCLOCK_SysPll1Div5, kCLOCK_SysPll2Pfd1}, /* ENET_TIMER3     57    */ \
        {kCLOCK_OscRc48MDiv2, kCLOCK_Osc24MOut, kCLOCK_OscRc400M, kCLOCK_OscRc16M, kCLOCK_SysPll2Pfd2, kCLOCK_SysPll2Pfd0, kCLOCK_SysPll1Div5, kCLOCK_ArmPllOut},   /* USDHC1          58    */ \
        {kCLOCK_OscRc48MDiv2, kCLOCK_Osc24MOut, kCLOCK_OscRc400M, kCLOCK_OscRc16M, kCLOCK_SysPll2Pfd2, kCLOCK_SysPll2Pfd0, kCLOCK_SysPll1Div5, kCLOCK_ArmPllOut},   /* USDHC2          59    */ \
        {kCLOCK_OscRc48MDiv2, kCLOCK_Osc24MOut, kCLOCK_OscRc400M, kCLOCK_OscRc16M, kCLOCK_SysPll1Div5, kCLOCK_SysPll3Div2, kCLOCK_AudioPllOut, kCLOCK_SysPll2Pfd3}, /* ASRC            60    */ \
        {kCLOCK_OscRc48MDiv2, kCLOCK_Osc24MOut, kCLOCK_OscRc400M, kCLOCK_OscRc16M, kCLOCK_SysPll1Div5, kCLOCK_SysPll3Div2, kCLOCK_AudioPllOut, kCLOCK_SysPll2Pfd3}, /* MQS             61    */ \
        {kCLOCK_OscRc48MDiv2, kCLOCK_Osc24MOut, kCLOCK_OscRc400M, kCLOCK_OscRc16M, kCLOCK_SysPll3Pfd3, kCLOCK_SysPll3Out, kCLOCK_AudioPllOut, kCLOCK_SysPll1Div5},  /* MIC             62    */ \
        {kCLOCK_OscRc48MDiv2, kCLOCK_Osc24MOut, kCLOCK_OscRc400M, kCLOCK_OscRc16M, kCLOCK_AudioPllOut, kCLOCK_SysPll3Out, kCLOCK_SysPll3Pfd2, kCLOCK_SysPll2Pfd3},  /* SPDIF           63    */ \
        {kCLOCK_OscRc48MDiv2, kCLOCK_Osc24MOut, kCLOCK_OscRc400M, kCLOCK_OscRc16M, kCLOCK_AudioPllOut, kCLOCK_SysPll3Pfd2, kCLOCK_SysPll1Div5, kCLOCK_SysPll2Pfd3}, /* SAI1            64    */ \
        {kCLOCK_OscRc48MDiv2, kCLOCK_Osc24MOut, kCLOCK_OscRc400M, kCLOCK_OscRc16M, kCLOCK_AudioPllOut, kCLOCK_SysPll3Pfd2, kCLOCK_SysPll1Div5, kCLOCK_SysPll2Pfd3}, /* SAI2            65    */ \
        {kCLOCK_OscRc48MDiv2, kCLOCK_Osc24MOut, kCLOCK_OscRc400M, kCLOCK_OscRc16M, kCLOCK_AudioPllOut, kCLOCK_SysPll3Pfd2, kCLOCK_SysPll1Div5, kCLOCK_SysPll2Pfd3}, /* SAI3            66    */ \
        {kCLOCK_OscRc48MDiv2, kCLOCK_Osc24MOut, kCLOCK_OscRc400M, kCLOCK_OscRc16M, kCLOCK_SysPll3Pfd3, kCLOCK_SysPll3Out, kCLOCK_AudioPllOut, kCLOCK_SysPll1Div5},  /* SAI4            67    */ \
        {kCLOCK_OscRc48MDiv2, kCLOCK_Osc24MOut, kCLOCK_OscRc400M, kCLOCK_OscRc16M, kCLOCK_SysPll2Out, kCLOCK_SysPll2Pfd1, kCLOCK_SysPll3Out, kCLOCK_VideoPllOut},   /* GC355           68    */ \
        {kCLOCK_OscRc48MDiv2, kCLOCK_Osc24MOut, kCLOCK_OscRc400M, kCLOCK_OscRc16M, kCLOCK_SysPll2Out, kCLOCK_SysPll2Pfd2, kCLOCK_SysPll3Pfd0, kCLOCK_VideoPllOut},  /* LCDIF           69    */ \
        {kCLOCK_OscRc48MDiv2, kCLOCK_Osc24MOut, kCLOCK_OscRc400M, kCLOCK_OscRc16M, kCLOCK_SysPll2Out, kCLOCK_SysPll2Pfd2, kCLOCK_SysPll3Pfd0, kCLOCK_VideoPllOut},  /* LCDIFV2         70    */ \
        {kCLOCK_OscRc48MDiv2, kCLOCK_Osc24MOut, kCLOCK_OscRc400M, kCLOCK_OscRc16M, kCLOCK_SysPll2Out, kCLOCK_SysPll2Pfd0, kCLOCK_SysPll3Pfd0, kCLOCK_VideoPllOut},  /* MIPI_REF        71    */ \
        {kCLOCK_OscRc48MDiv2, kCLOCK_Osc24MOut, kCLOCK_OscRc400M, kCLOCK_OscRc16M, kCLOCK_SysPll2Out, kCLOCK_SysPll2Pfd0, kCLOCK_SysPll3Pfd0, kCLOCK_VideoPllOut},  /* MIPI_ESC        72    */ \
        {kCLOCK_OscRc48MDiv2, kCLOCK_Osc24MOut, kCLOCK_OscRc400M, kCLOCK_OscRc16M, kCLOCK_SysPll2Pfd2, kCLOCK_SysPll3Out, kCLOCK_SysPll2Pfd0, kCLOCK_VideoPllOut},  /* CSI2            73    */ \
        {kCLOCK_OscRc48MDiv2, kCLOCK_Osc24MOut, kCLOCK_OscRc400M, kCLOCK_OscRc16M, kCLOCK_SysPll2Pfd2, kCLOCK_SysPll3Out, kCLOCK_SysPll2Pfd0, kCLOCK_VideoPllOut},  /* CSI2_ESC        74    */ \
        {kCLOCK_OscRc48MDiv2, kCLOCK_Osc24MOut, kCLOCK_OscRc400M, kCLOCK_OscRc16M, kCLOCK_SysPll2Pfd2, kCLOCK_SysPll3Out, kCLOCK_SysPll2Pfd0, kCLOCK_VideoPllOut},  /* CSI2_UI         75    */ \
        {kCLOCK_OscRc48MDiv2, kCLOCK_Osc24MOut, kCLOCK_OscRc400M, kCLOCK_OscRc16M, kCLOCK_SysPll2Pfd2, kCLOCK_SysPll3Out, kCLOCK_SysPll3Pfd1, kCLOCK_VideoPllOut},  /* CSI             76    */ \
        {kCLOCK_OscRc48MDiv2, kCLOCK_Osc24MOut, kCLOCK_OscRc400M, kCLOCK_OscRc16M, kCLOCK_SysPll2Pfd2, kCLOCK_SysPll2Out, kCLOCK_SysPll3Pfd1, kCLOCK_SysPll1Div5},  /* CKO1            77    */ \
        {kCLOCK_OscRc48MDiv2, kCLOCK_Osc24MOut, kCLOCK_OscRc400M, kCLOCK_OscRc16M, kCLOCK_SysPll2Pfd3, kCLOCK_OscRc48M, kCLOCK_SysPll3Pfd1, kCLOCK_AudioPllOut}     /* CKO2            78    */ \
};
/* clang-format on */

/*!
 * @brief Root clock index
 *
 */
typedef enum _clock_root
{
    kCLOCK_Root_M7          = 0,  /*!< CLOCK Root M7. */
    kCLOCK_Root_M4          = 1,  /*!< CLOCK Root M4. */
    kCLOCK_Root_Bus         = 2,  /*!< CLOCK Root Bus. */
    kCLOCK_Root_Bus_Lpsr    = 3,  /*!< CLOCK Root Bus Lpsr. */
    kCLOCK_Root_Semc        = 4,  /*!< CLOCK Root Semc. */
    kCLOCK_Root_Cssys       = 5,  /*!< CLOCK Root Cssys. */
    kCLOCK_Root_Cstrace     = 6,  /*!< CLOCK Root Cstrace. */
    kCLOCK_Root_M4_Systick  = 7,  /*!< CLOCK Root M4 Systick. */
    kCLOCK_Root_M7_Systick  = 8,  /*!< CLOCK Root M7 Systick. */
    kCLOCK_Root_Adc1        = 9,  /*!< CLOCK Root Adc1. */
    kCLOCK_Root_Adc2        = 10, /*!< CLOCK Root Adc2. */
    kCLOCK_Root_Acmp        = 11, /*!< CLOCK Root Acmp. */
    kCLOCK_Root_Flexio1     = 12, /*!< CLOCK Root Flexio1. */
    kCLOCK_Root_Flexio2     = 13, /*!< CLOCK Root Flexio2. */
    kCLOCK_Root_Gpt1        = 14, /*!< CLOCK Root Gpt1. */
    kCLOCK_Root_Gpt2        = 15, /*!< CLOCK Root Gpt2. */
    kCLOCK_Root_Gpt3        = 16, /*!< CLOCK Root Gpt3. */
    kCLOCK_Root_Gpt4        = 17, /*!< CLOCK Root Gpt4. */
    kCLOCK_Root_Gpt5        = 18, /*!< CLOCK Root Gpt5. */
    kCLOCK_Root_Gpt6        = 19, /*!< CLOCK Root Gpt6. */
    kCLOCK_Root_Flexspi1    = 20, /*!< CLOCK Root Flexspi1. */
    kCLOCK_Root_Flexspi2    = 21, /*!< CLOCK Root Flexspi2. */
    kCLOCK_Root_Can1        = 22, /*!< CLOCK Root Can1. */
    kCLOCK_Root_Can2        = 23, /*!< CLOCK Root Can2. */
    kCLOCK_Root_Can3        = 24, /*!< CLOCK Root Can3. */
    kCLOCK_Root_Lpuart1     = 25, /*!< CLOCK Root Lpuart1. */
    kCLOCK_Root_Lpuart2     = 26, /*!< CLOCK Root Lpuart2. */
    kCLOCK_Root_Lpuart3     = 27, /*!< CLOCK Root Lpuart3. */
    kCLOCK_Root_Lpuart4     = 28, /*!< CLOCK Root Lpuart4. */
    kCLOCK_Root_Lpuart5     = 29, /*!< CLOCK Root Lpuart5. */
    kCLOCK_Root_Lpuart6     = 30, /*!< CLOCK Root Lpuart6. */
    kCLOCK_Root_Lpuart7     = 31, /*!< CLOCK Root Lpuart7. */
    kCLOCK_Root_Lpuart8     = 32, /*!< CLOCK Root Lpuart8. */
    kCLOCK_Root_Lpuart9     = 33, /*!< CLOCK Root Lpuart9. */
    kCLOCK_Root_Lpuart10    = 34, /*!< CLOCK Root Lpuart10. */
    kCLOCK_Root_Lpuart11    = 35, /*!< CLOCK Root Lpuart11. */
    kCLOCK_Root_Lpuart12    = 36, /*!< CLOCK Root Lpuart12. */
    kCLOCK_Root_Lpi2c1      = 37, /*!< CLOCK Root Lpi2c1. */
    kCLOCK_Root_Lpi2c2      = 38, /*!< CLOCK Root Lpi2c2. */
    kCLOCK_Root_Lpi2c3      = 39, /*!< CLOCK Root Lpi2c3. */
    kCLOCK_Root_Lpi2c4      = 40, /*!< CLOCK Root Lpi2c4. */
    kCLOCK_Root_Lpi2c5      = 41, /*!< CLOCK Root Lpi2c5. */
    kCLOCK_Root_Lpi2c6      = 42, /*!< CLOCK Root Lpi2c6. */
    kCLOCK_Root_Lpspi1      = 43, /*!< CLOCK Root Lpspi1. */
    kCLOCK_Root_Lpspi2      = 44, /*!< CLOCK Root Lpspi2. */
    kCLOCK_Root_Lpspi3      = 45, /*!< CLOCK Root Lpspi3. */
    kCLOCK_Root_Lpspi4      = 46, /*!< CLOCK Root Lpspi4. */
    kCLOCK_Root_Lpspi5      = 47, /*!< CLOCK Root Lpspi5. */
    kCLOCK_Root_Lpspi6      = 48, /*!< CLOCK Root Lpspi6. */
    kCLOCK_Root_Emv1        = 49, /*!< CLOCK Root Emv1. */
    kCLOCK_Root_Emv2        = 50, /*!< CLOCK Root Emv2. */
    kCLOCK_Root_Enet1       = 51, /*!< CLOCK Root Enet1. */
    kCLOCK_Root_Enet2       = 52, /*!< CLOCK Root Enet2. */
    kCLOCK_Root_Enet_Qos    = 53, /*!< CLOCK Root Enet Qos. */
    kCLOCK_Root_Enet_25m    = 54, /*!< CLOCK Root Enet 25M. */
    kCLOCK_Root_Enet_Timer1 = 55, /*!< CLOCK Root Enet Timer1. */
    kCLOCK_Root_Enet_Timer2 = 56, /*!< CLOCK Root Enet Timer2. */
    kCLOCK_Root_Enet_Timer3 = 57, /*!< CLOCK Root Enet Timer3. */
    kCLOCK_Root_Usdhc1      = 58, /*!< CLOCK Root Usdhc1. */
    kCLOCK_Root_Usdhc2      = 59, /*!< CLOCK Root Usdhc2. */
    kCLOCK_Root_Asrc        = 60, /*!< CLOCK Root Asrc. */
    kCLOCK_Root_Mqs         = 61, /*!< CLOCK Root Mqs. */
    kCLOCK_Root_Mic         = 62, /*!< CLOCK Root MIC. */
    kCLOCK_Root_Spdif       = 63, /*!< CLOCK Root Spdif */
    kCLOCK_Root_Sai1        = 64, /*!< CLOCK Root Sai1. */
    kCLOCK_Root_Sai2        = 65, /*!< CLOCK Root Sai2. */
    kCLOCK_Root_Sai3        = 66, /*!< CLOCK Root Sai3. */
    kCLOCK_Root_Sai4        = 67, /*!< CLOCK Root Sai4. */
    kCLOCK_Root_Gc355       = 68, /*!< CLOCK Root Gc355. */
    kCLOCK_Root_Lcdif       = 69, /*!< CLOCK Root Lcdif. */
    kCLOCK_Root_Lcdifv2     = 70, /*!< CLOCK Root Lcdifv2. */
    kCLOCK_Root_Mipi_Ref    = 71, /*!< CLOCK Root Mipi Ref. */
    kCLOCK_Root_Mipi_Esc    = 72, /*!< CLOCK Root Mipi Esc. */
    kCLOCK_Root_Csi2        = 73, /*!< CLOCK Root Csi2. */
    kCLOCK_Root_Csi2_Esc    = 74, /*!< CLOCK Root Csi2 Esc. */
    kCLOCK_Root_Csi2_Ui     = 75, /*!< CLOCK Root Csi2 Ui. */
    kCLOCK_Root_Csi         = 76, /*!< CLOCK Root Csi. */
    kCLOCK_Root_Cko1        = 77, /*!< CLOCK Root CKo1. */
    kCLOCK_Root_Cko2        = 78, /*!< CLOCK Root CKo2. */
} clock_root_t;

/*!
 * @brief The enumerator of clock roots' clock source mux value.
 */
typedef enum _clock_root_mux_source
{
    /* M7 */
    kCLOCK_M7_ClockRoot_MuxOscRc48MDiv2 = 0U, /*!< M7 mux from MuxOscRc48MDiv2. */
    kCLOCK_M7_ClockRoot_MuxOsc24MOut    = 1U, /*!< M7 mux from MuxOsc24MOut. */
    kCLOCK_M7_ClockRoot_MuxOscRc400M    = 2U, /*!< M7 mux from MuxOscRc400M. */
    kCLOCK_M7_ClockRoot_MuxOscRc16M     = 3U, /*!< M7 mux from MuxOscRc16M. */
    kCLOCK_M7_ClockRoot_MuxArmPllOut    = 4U, /*!< M7 mux from MuxArmPllOut. */
    kCLOCK_M7_ClockRoot_MuxSysPll1Out   = 5U, /*!< M7 mux from MuxSysPll1Out. */
    kCLOCK_M7_ClockRoot_MuxSysPll3Out   = 6U, /*!< M7 mux from MuxSysPll3Out. */
    kCLOCK_M7_ClockRoot_MuxVideoPllOut  = 7U, /*!< M7 mux from MuxVideoPllOut. */

    /* M4 */
    kCLOCK_M4_ClockRoot_MuxOscRc48MDiv2 = 0U, /*!< M4 mux from MuxOscRc48MDiv2. */
    kCLOCK_M4_ClockRoot_MuxOsc24MOut    = 1U, /*!< M4 mux from MuxOsc24MOut. */
    kCLOCK_M4_ClockRoot_MuxOscRc400M    = 2U, /*!< M4 mux from MuxOscRc400M. */
    kCLOCK_M4_ClockRoot_MuxOscRc16M     = 3U, /*!< M4 mux from MuxOscRc16M. */
    kCLOCK_M4_ClockRoot_MuxSysPll3Pfd3  = 4U, /*!< M4 mux from MuxSysPll3Pfd3. */
    kCLOCK_M4_ClockRoot_MuxSysPll3Out   = 5U, /*!< M4 mux from MuxSysPll3Out. */
    kCLOCK_M4_ClockRoot_MuxSysPll2Out   = 6U, /*!< M4 mux from MuxSysPll2Out. */
    kCLOCK_M4_ClockRoot_MuxSysPll1Div5  = 7U, /*!< M4 mux from MuxSysPll1Div5. */

    /* BUS */
    kCLOCK_BUS_ClockRoot_MuxOscRc48MDiv2 = 0U, /*!< BUS mux from MuxOscRc48MDiv2. */
    kCLOCK_BUS_ClockRoot_MuxOsc24MOut    = 1U, /*!< BUS mux from MuxOsc24MOut. */
    kCLOCK_BUS_ClockRoot_MuxOscRc400M    = 2U, /*!< BUS mux from MuxOscRc400M. */
    kCLOCK_BUS_ClockRoot_MuxOscRc16M     = 3U, /*!< BUS mux from MuxOscRc16M. */
    kCLOCK_BUS_ClockRoot_MuxSysPll3Out   = 4U, /*!< BUS mux from MuxSysPll3Out. */
    kCLOCK_BUS_ClockRoot_MuxSysPll1Div5  = 5U, /*!< BUS mux from MuxSysPll1Div5. */
    kCLOCK_BUS_ClockRoot_MuxSysPll2Out   = 6U, /*!< BUS mux from MuxSysPll2Out. */
    kCLOCK_BUS_ClockRoot_MuxSysPll2Pfd3  = 7U, /*!< BUS mux from MuxSysPll2Pfd3. */

    /* BUS_LPSR */
    kCLOCK_BUS_LPSR_ClockRoot_MuxOscRc48MDiv2 = 0U, /*!< BUS_LPSR mux from MuxOscRc48MDiv2. */
    kCLOCK_BUS_LPSR_ClockRoot_MuxOsc24MOut    = 1U, /*!< BUS_LPSR mux from MuxOsc24MOut. */
    kCLOCK_BUS_LPSR_ClockRoot_MuxOscRc400M    = 2U, /*!< BUS_LPSR mux from MuxOscRc400M. */
    kCLOCK_BUS_LPSR_ClockRoot_MuxOscRc16M     = 3U, /*!< BUS_LPSR mux from MuxOscRc16M. */
    kCLOCK_BUS_LPSR_ClockRoot_MuxSysPll3Pfd3  = 4U, /*!< BUS_LPSR mux from MuxSysPll3Pfd3. */
    kCLOCK_BUS_LPSR_ClockRoot_MuxSysPll3Out   = 5U, /*!< BUS_LPSR mux from MuxSysPll3Out. */
    kCLOCK_BUS_LPSR_ClockRoot_MuxSysPll2Out   = 6U, /*!< BUS_LPSR mux from MuxSysPll2Out. */
    kCLOCK_BUS_LPSR_ClockRoot_MuxSysPll1Div5  = 7U, /*!< BUS_LPSR mux from MuxSysPll1Div5. */

    /* SEMC */
    kCLOCK_SEMC_ClockRoot_MuxOscRc48MDiv2 = 0U, /*!< SEMC mux from MuxOscRc48MDiv2. */
    kCLOCK_SEMC_ClockRoot_MuxOsc24MOut    = 1U, /*!< SEMC mux from MuxOsc24MOut. */
    kCLOCK_SEMC_ClockRoot_MuxOscRc400M    = 2U, /*!< SEMC mux from MuxOscRc400M. */
    kCLOCK_SEMC_ClockRoot_MuxOscRc16M     = 3U, /*!< SEMC mux from MuxOscRc16M. */
    kCLOCK_SEMC_ClockRoot_MuxSysPll1Div5  = 4U, /*!< SEMC mux from MuxSysPll1Div5. */
    kCLOCK_SEMC_ClockRoot_MuxSysPll2Out   = 5U, /*!< SEMC mux from MuxSysPll2Out. */
    kCLOCK_SEMC_ClockRoot_MuxSysPll2Pfd1  = 6U, /*!< SEMC mux from MuxSysPll2Pfd1. */
    kCLOCK_SEMC_ClockRoot_MuxSysPll3Pfd0  = 7U, /*!< SEMC mux from MuxSysPll3Pfd0. */

    /* CSSYS */
    kCLOCK_CSSYS_ClockRoot_MuxOscRc48MDiv2 = 0U, /*!< CSSYS mux from MuxOscRc48MDiv2. */
    kCLOCK_CSSYS_ClockRoot_MuxOsc24MOut    = 1U, /*!< CSSYS mux from MuxOsc24MOut. */
    kCLOCK_CSSYS_ClockRoot_MuxOscRc400M    = 2U, /*!< CSSYS mux from MuxOscRc400M. */
    kCLOCK_CSSYS_ClockRoot_MuxOscRc16M     = 3U, /*!< CSSYS mux from MuxOscRc16M. */
    kCLOCK_CSSYS_ClockRoot_MuxSysPll3Div2  = 4U, /*!< CSSYS mux from MuxSysPll3Div2. */
    kCLOCK_CSSYS_ClockRoot_MuxSysPll1Div5  = 5U, /*!< CSSYS mux from MuxSysPll1Div5. */
    kCLOCK_CSSYS_ClockRoot_MuxSysPll2Out   = 6U, /*!< CSSYS mux from MuxSysPll2Out. */
    kCLOCK_CSSYS_ClockRoot_MuxSysPll2Pfd3  = 7U, /*!< CSSYS mux from MuxSysPll2Pfd3. */

    /* CSTRACE */
    kCLOCK_CSTRACE_ClockRoot_MuxOscRc48MDiv2 = 0U, /*!< CSTRACE mux from MuxOscRc48MDiv2. */
    kCLOCK_CSTRACE_ClockRoot_MuxOsc24MOut    = 1U, /*!< CSTRACE mux from MuxOsc24MOut. */
    kCLOCK_CSTRACE_ClockRoot_MuxOscRc400M    = 2U, /*!< CSTRACE mux from MuxOscRc400M. */
    kCLOCK_CSTRACE_ClockRoot_MuxOscRc16M     = 3U, /*!< CSTRACE mux from MuxOscRc16M. */
    kCLOCK_CSTRACE_ClockRoot_MuxSysPll3Div2  = 4U, /*!< CSTRACE mux from MuxSysPll3Div2. */
    kCLOCK_CSTRACE_ClockRoot_MuxSysPll1Div5  = 5U, /*!< CSTRACE mux from MuxSysPll1Div5. */
    kCLOCK_CSTRACE_ClockRoot_MuxSysPll2Pfd1  = 6U, /*!< CSTRACE mux from MuxSysPll2Pfd1. */
    kCLOCK_CSTRACE_ClockRoot_MuxSysPll2Out   = 7U, /*!< CSTRACE mux from MuxSysPll2Out. */

    /* M4_SYSTICK */
    kCLOCK_M4_SYSTICK_ClockRoot_MuxOscRc48MDiv2 = 0U, /*!< M4_SYSTICK mux from MuxOscRc48MDiv2. */
    kCLOCK_M4_SYSTICK_ClockRoot_MuxOsc24MOut    = 1U, /*!< M4_SYSTICK mux from MuxOsc24MOut. */
    kCLOCK_M4_SYSTICK_ClockRoot_MuxOscRc400M    = 2U, /*!< M4_SYSTICK mux from MuxOscRc400M. */
    kCLOCK_M4_SYSTICK_ClockRoot_MuxOscRc16M     = 3U, /*!< M4_SYSTICK mux from MuxOscRc16M. */
    kCLOCK_M4_SYSTICK_ClockRoot_MuxSysPll3Pfd3  = 4U, /*!< M4_SYSTICK mux from MuxSysPll3Pfd3. */
    kCLOCK_M4_SYSTICK_ClockRoot_MuxSysPll3Out   = 5U, /*!< M4_SYSTICK mux from MuxSysPll3Out. */
    kCLOCK_M4_SYSTICK_ClockRoot_MuxSysPll2Pfd0  = 6U, /*!< M4_SYSTICK mux from MuxSysPll2Pfd0. */
    kCLOCK_M4_SYSTICK_ClockRoot_MuxSysPll1Div5  = 7U, /*!< M4_SYSTICK mux from MuxSysPll1Div5. */

    /* M7_SYSTICK */
    kCLOCK_M7_SYSTICK_ClockRoot_MuxOscRc48MDiv2 = 0U, /*!< M7_SYSTICK mux from MuxOscRc48MDiv2. */
    kCLOCK_M7_SYSTICK_ClockRoot_MuxOsc24MOut    = 1U, /*!< M7_SYSTICK mux from MuxOsc24MOut. */
    kCLOCK_M7_SYSTICK_ClockRoot_MuxOscRc400M    = 2U, /*!< M7_SYSTICK mux from MuxOscRc400M. */
    kCLOCK_M7_SYSTICK_ClockRoot_MuxOscRc16M     = 3U, /*!< M7_SYSTICK mux from MuxOscRc16M. */
    kCLOCK_M7_SYSTICK_ClockRoot_MuxSysPll2Out   = 4U, /*!< M7_SYSTICK mux from MuxSysPll2Out. */
    kCLOCK_M7_SYSTICK_ClockRoot_MuxSysPll3Div2  = 5U, /*!< M7_SYSTICK mux from MuxSysPll3Div2. */
    kCLOCK_M7_SYSTICK_ClockRoot_MuxSysPll1Div5  = 6U, /*!< M7_SYSTICK mux from MuxSysPll1Div5. */
    kCLOCK_M7_SYSTICK_ClockRoot_MuxSysPll2Pfd0  = 7U, /*!< M7_SYSTICK mux from MuxSysPll2Pfd0. */

    /* ADC1 */
    kCLOCK_ADC1_ClockRoot_MuxOscRc48MDiv2 = 0U, /*!< ADC1 mux from MuxOscRc48MDiv2. */
    kCLOCK_ADC1_ClockRoot_MuxOsc24MOut    = 1U, /*!< ADC1 mux from MuxOsc24MOut. */
    kCLOCK_ADC1_ClockRoot_MuxOscRc400M    = 2U, /*!< ADC1 mux from MuxOscRc400M. */
    kCLOCK_ADC1_ClockRoot_MuxOscRc16M     = 3U, /*!< ADC1 mux from MuxOscRc16M. */
    kCLOCK_ADC1_ClockRoot_MuxSysPll3Div2  = 4U, /*!< ADC1 mux from MuxSysPll3Div2. */
    kCLOCK_ADC1_ClockRoot_MuxSysPll1Div5  = 5U, /*!< ADC1 mux from MuxSysPll1Div5. */
    kCLOCK_ADC1_ClockRoot_MuxSysPll2Out   = 6U, /*!< ADC1 mux from MuxSysPll2Out. */
    kCLOCK_ADC1_ClockRoot_MuxSysPll2Pfd3  = 7U, /*!< ADC1 mux from MuxSysPll2Pfd3. */

    /* ADC2 */
    kCLOCK_ADC2_ClockRoot_MuxOscRc48MDiv2 = 0U, /*!< ADC2 mux from MuxOscRc48MDiv2. */
    kCLOCK_ADC2_ClockRoot_MuxOsc24MOut    = 1U, /*!< ADC2 mux from MuxOsc24MOut. */
    kCLOCK_ADC2_ClockRoot_MuxOscRc400M    = 2U, /*!< ADC2 mux from MuxOscRc400M. */
    kCLOCK_ADC2_ClockRoot_MuxOscRc16M     = 3U, /*!< ADC2 mux from MuxOscRc16M. */
    kCLOCK_ADC2_ClockRoot_MuxSysPll3Div2  = 4U, /*!< ADC2 mux from MuxSysPll3Div2. */
    kCLOCK_ADC2_ClockRoot_MuxSysPll1Div5  = 5U, /*!< ADC2 mux from MuxSysPll1Div5. */
    kCLOCK_ADC2_ClockRoot_MuxSysPll2Out   = 6U, /*!< ADC2 mux from MuxSysPll2Out. */
    kCLOCK_ADC2_ClockRoot_MuxSysPll2Pfd3  = 7U, /*!< ADC2 mux from MuxSysPll2Pfd3. */

    /* ACMP */
    kCLOCK_ACMP_ClockRoot_MuxOscRc48MDiv2 = 0U, /*!< ACMP mux from MuxOscRc48MDiv2. */
    kCLOCK_ACMP_ClockRoot_MuxOsc24MOut    = 1U, /*!< ACMP mux from MuxOsc24MOut. */
    kCLOCK_ACMP_ClockRoot_MuxOscRc400M    = 2U, /*!< ACMP mux from MuxOscRc400M. */
    kCLOCK_ACMP_ClockRoot_MuxOscRc16M     = 3U, /*!< ACMP mux from MuxOscRc16M. */
    kCLOCK_ACMP_ClockRoot_MuxSysPll3Out   = 4U, /*!< ACMP mux from MuxSysPll3Out. */
    kCLOCK_ACMP_ClockRoot_MuxSysPll1Div5  = 5U, /*!< ACMP mux from MuxSysPll1Div5. */
    kCLOCK_ACMP_ClockRoot_MuxAudioPllOut  = 6U, /*!< ACMP mux from MuxAudioPllOut. */
    kCLOCK_ACMP_ClockRoot_MuxSysPll2Pfd3  = 7U, /*!< ACMP mux from MuxSysPll2Pfd3. */

    /* FLEXIO1 */
    kCLOCK_FLEXIO1_ClockRoot_MuxOscRc48MDiv2 = 0U, /*!< FLEXIO1 mux from MuxOscRc48MDiv2. */
    kCLOCK_FLEXIO1_ClockRoot_MuxOsc24MOut    = 1U, /*!< FLEXIO1 mux from MuxOsc24MOut. */
    kCLOCK_FLEXIO1_ClockRoot_MuxOscRc400M    = 2U, /*!< FLEXIO1 mux from MuxOscRc400M. */
    kCLOCK_FLEXIO1_ClockRoot_MuxOscRc16M     = 3U, /*!< FLEXIO1 mux from MuxOscRc16M. */
    kCLOCK_FLEXIO1_ClockRoot_MuxSysPll3Div2  = 4U, /*!< FLEXIO1 mux from MuxSysPll3Div2. */
    kCLOCK_FLEXIO1_ClockRoot_MuxSysPll1Div5  = 5U, /*!< FLEXIO1 mux from MuxSysPll1Div5. */
    kCLOCK_FLEXIO1_ClockRoot_MuxSysPll2Out   = 6U, /*!< FLEXIO1 mux from MuxSysPll2Out. */
    kCLOCK_FLEXIO1_ClockRoot_MuxSysPll2Pfd3  = 7U, /*!< FLEXIO1 mux from MuxSysPll2Pfd3. */

    /* FLEXIO2 */
    kCLOCK_FLEXIO2_ClockRoot_MuxOscRc48MDiv2 = 0U, /*!< FLEXIO2 mux from MuxOscRc48MDiv2. */
    kCLOCK_FLEXIO2_ClockRoot_MuxOsc24MOut    = 1U, /*!< FLEXIO2 mux from MuxOsc24MOut. */
    kCLOCK_FLEXIO2_ClockRoot_MuxOscRc400M    = 2U, /*!< FLEXIO2 mux from MuxOscRc400M. */
    kCLOCK_FLEXIO2_ClockRoot_MuxOscRc16M     = 3U, /*!< FLEXIO2 mux from MuxOscRc16M. */
    kCLOCK_FLEXIO2_ClockRoot_MuxSysPll3Div2  = 4U, /*!< FLEXIO2 mux from MuxSysPll3Div2. */
    kCLOCK_FLEXIO2_ClockRoot_MuxSysPll1Div5  = 5U, /*!< FLEXIO2 mux from MuxSysPll1Div5. */
    kCLOCK_FLEXIO2_ClockRoot_MuxSysPll2Out   = 6U, /*!< FLEXIO2 mux from MuxSysPll2Out. */
    kCLOCK_FLEXIO2_ClockRoot_MuxSysPll2Pfd3  = 7U, /*!< FLEXIO2 mux from MuxSysPll2Pfd3. */

    /* GPT1 */
    kCLOCK_GPT1_ClockRoot_MuxOscRc48MDiv2 = 0U, /*!< GPT1 mux from MuxOscRc48MDiv2. */
    kCLOCK_GPT1_ClockRoot_MuxOsc24MOut    = 1U, /*!< GPT1 mux from MuxOsc24MOut. */
    kCLOCK_GPT1_ClockRoot_MuxOscRc400M    = 2U, /*!< GPT1 mux from MuxOscRc400M. */
    kCLOCK_GPT1_ClockRoot_MuxOscRc16M     = 3U, /*!< GPT1 mux from MuxOscRc16M. */
    kCLOCK_GPT1_ClockRoot_MuxSysPll3Div2  = 4U, /*!< GPT1 mux from MuxSysPll3Div2. */
    kCLOCK_GPT1_ClockRoot_MuxSysPll1Div5  = 5U, /*!< GPT1 mux from MuxSysPll1Div5. */
    kCLOCK_GPT1_ClockRoot_MuxSysPll3Pfd2  = 6U, /*!< GPT1 mux from MuxSysPll3Pfd2. */
    kCLOCK_GPT1_ClockRoot_MuxSysPll3Pfd3  = 7U, /*!< GPT1 mux from MuxSysPll3Pfd3. */

    /* GPT2 */
    kCLOCK_GPT2_ClockRoot_MuxOscRc48MDiv2 = 0U, /*!< GPT2 mux from MuxOscRc48MDiv2. */
    kCLOCK_GPT2_ClockRoot_MuxOsc24MOut    = 1U, /*!< GPT2 mux from MuxOsc24MOut. */
    kCLOCK_GPT2_ClockRoot_MuxOscRc400M    = 2U, /*!< GPT2 mux from MuxOscRc400M. */
    kCLOCK_GPT2_ClockRoot_MuxOscRc16M     = 3U, /*!< GPT2 mux from MuxOscRc16M. */
    kCLOCK_GPT2_ClockRoot_MuxSysPll3Div2  = 4U, /*!< GPT2 mux from MuxSysPll3Div2. */
    kCLOCK_GPT2_ClockRoot_MuxSysPll1Div5  = 5U, /*!< GPT2 mux from MuxSysPll1Div5. */
    kCLOCK_GPT2_ClockRoot_MuxAudioPllOut  = 6U, /*!< GPT2 mux from MuxAudioPllOut. */
    kCLOCK_GPT2_ClockRoot_MuxVideoPllOut  = 7U, /*!< GPT2 mux from MuxVideoPllOut. */

    /* GPT3 */
    kCLOCK_GPT3_ClockRoot_MuxOscRc48MDiv2 = 0U, /*!< GPT3 mux from MuxOscRc48MDiv2. */
    kCLOCK_GPT3_ClockRoot_MuxOsc24MOut    = 1U, /*!< GPT3 mux from MuxOsc24MOut. */
    kCLOCK_GPT3_ClockRoot_MuxOscRc400M    = 2U, /*!< GPT3 mux from MuxOscRc400M. */
    kCLOCK_GPT3_ClockRoot_MuxOscRc16M     = 3U, /*!< GPT3 mux from MuxOscRc16M. */
    kCLOCK_GPT3_ClockRoot_MuxSysPll3Div2  = 4U, /*!< GPT3 mux from MuxSysPll3Div2. */
    kCLOCK_GPT3_ClockRoot_MuxSysPll1Div5  = 5U, /*!< GPT3 mux from MuxSysPll1Div5. */
    kCLOCK_GPT3_ClockRoot_MuxAudioPllOut  = 6U, /*!< GPT3 mux from MuxAudioPllOut. */
    kCLOCK_GPT3_ClockRoot_MuxVideoPllOut  = 7U, /*!< GPT3 mux from MuxVideoPllOut. */

    /* GPT4 */
    kCLOCK_GPT4_ClockRoot_MuxOscRc48MDiv2 = 0U, /*!< GPT4 mux from MuxOscRc48MDiv2. */
    kCLOCK_GPT4_ClockRoot_MuxOsc24MOut    = 1U, /*!< GPT4 mux from MuxOsc24MOut. */
    kCLOCK_GPT4_ClockRoot_MuxOscRc400M    = 2U, /*!< GPT4 mux from MuxOscRc400M. */
    kCLOCK_GPT4_ClockRoot_MuxOscRc16M     = 3U, /*!< GPT4 mux from MuxOscRc16M. */
    kCLOCK_GPT4_ClockRoot_MuxSysPll3Div2  = 4U, /*!< GPT4 mux from MuxSysPll3Div2. */
    kCLOCK_GPT4_ClockRoot_MuxSysPll1Div5  = 5U, /*!< GPT4 mux from MuxSysPll1Div5. */
    kCLOCK_GPT4_ClockRoot_MuxSysPll3Pfd2  = 6U, /*!< GPT4 mux from MuxSysPll3Pfd2. */
    kCLOCK_GPT4_ClockRoot_MuxSysPll3Pfd3  = 7U, /*!< GPT4 mux from MuxSysPll3Pfd3. */

    /* GPT5 */
    kCLOCK_GPT5_ClockRoot_MuxOscRc48MDiv2 = 0U, /*!< GPT5 mux from MuxOscRc48MDiv2. */
    kCLOCK_GPT5_ClockRoot_MuxOsc24MOut    = 1U, /*!< GPT5 mux from MuxOsc24MOut. */
    kCLOCK_GPT5_ClockRoot_MuxOscRc400M    = 2U, /*!< GPT5 mux from MuxOscRc400M. */
    kCLOCK_GPT5_ClockRoot_MuxOscRc16M     = 3U, /*!< GPT5 mux from MuxOscRc16M. */
    kCLOCK_GPT5_ClockRoot_MuxSysPll3Div2  = 4U, /*!< GPT5 mux from MuxSysPll3Div2. */
    kCLOCK_GPT5_ClockRoot_MuxSysPll1Div5  = 5U, /*!< GPT5 mux from MuxSysPll1Div5. */
    kCLOCK_GPT5_ClockRoot_MuxSysPll3Pfd2  = 6U, /*!< GPT5 mux from MuxSysPll3Pfd2. */
    kCLOCK_GPT5_ClockRoot_MuxSysPll3Pfd3  = 7U, /*!< GPT5 mux from MuxSysPll3Pfd3. */

    /* GPT6 */
    kCLOCK_GPT6_ClockRoot_MuxOscRc48MDiv2 = 0U, /*!< GPT6 mux from MuxOscRc48MDiv2. */
    kCLOCK_GPT6_ClockRoot_MuxOsc24MOut    = 1U, /*!< GPT6 mux from MuxOsc24MOut. */
    kCLOCK_GPT6_ClockRoot_MuxOscRc400M    = 2U, /*!< GPT6 mux from MuxOscRc400M. */
    kCLOCK_GPT6_ClockRoot_MuxOscRc16M     = 3U, /*!< GPT6 mux from MuxOscRc16M. */
    kCLOCK_GPT6_ClockRoot_MuxSysPll3Div2  = 4U, /*!< GPT6 mux from MuxSysPll3Div2. */
    kCLOCK_GPT6_ClockRoot_MuxSysPll1Div5  = 5U, /*!< GPT6 mux from MuxSysPll1Div5. */
    kCLOCK_GPT6_ClockRoot_MuxSysPll3Pfd2  = 6U, /*!< GPT6 mux from MuxSysPll3Pfd2. */
    kCLOCK_GPT6_ClockRoot_MuxSysPll3Pfd3  = 7U, /*!< GPT6 mux from MuxSysPll3Pfd3. */

    /* FLEXSPI1 */
    kCLOCK_FLEXSPI1_ClockRoot_MuxOscRc48MDiv2 = 0U, /*!< FLEXSPI1 mux from MuxOscRc48MDiv2. */
    kCLOCK_FLEXSPI1_ClockRoot_MuxOsc24MOut    = 1U, /*!< FLEXSPI1 mux from MuxOsc24MOut. */
    kCLOCK_FLEXSPI1_ClockRoot_MuxOscRc400M    = 2U, /*!< FLEXSPI1 mux from MuxOscRc400M. */
    kCLOCK_FLEXSPI1_ClockRoot_MuxOscRc16M     = 3U, /*!< FLEXSPI1 mux from MuxOscRc16M. */
    kCLOCK_FLEXSPI1_ClockRoot_MuxSysPll3Pfd0  = 4U, /*!< FLEXSPI1 mux from MuxSysPll3Pfd0. */
    kCLOCK_FLEXSPI1_ClockRoot_MuxSysPll2Out   = 5U, /*!< FLEXSPI1 mux from MuxSysPll2Out. */
    kCLOCK_FLEXSPI1_ClockRoot_MuxSysPll2Pfd2  = 6U, /*!< FLEXSPI1 mux from MuxSysPll2Pfd2. */
    kCLOCK_FLEXSPI1_ClockRoot_MuxSysPll3Out   = 7U, /*!< FLEXSPI1 mux from MuxSysPll3Out. */

    /* FLEXSPI2 */
    kCLOCK_FLEXSPI2_ClockRoot_MuxOscRc48MDiv2 = 0U, /*!< FLEXSPI2 mux from MuxOscRc48MDiv2. */
    kCLOCK_FLEXSPI2_ClockRoot_MuxOsc24MOut    = 1U, /*!< FLEXSPI2 mux from MuxOsc24MOut. */
    kCLOCK_FLEXSPI2_ClockRoot_MuxOscRc400M    = 2U, /*!< FLEXSPI2 mux from MuxOscRc400M. */
    kCLOCK_FLEXSPI2_ClockRoot_MuxOscRc16M     = 3U, /*!< FLEXSPI2 mux from MuxOscRc16M. */
    kCLOCK_FLEXSPI2_ClockRoot_MuxSysPll3Pfd0  = 4U, /*!< FLEXSPI2 mux from MuxSysPll3Pfd0. */
    kCLOCK_FLEXSPI2_ClockRoot_MuxSysPll2Out   = 5U, /*!< FLEXSPI2 mux from MuxSysPll2Out. */
    kCLOCK_FLEXSPI2_ClockRoot_MuxSysPll2Pfd2  = 6U, /*!< FLEXSPI2 mux from MuxSysPll2Pfd2. */
    kCLOCK_FLEXSPI2_ClockRoot_MuxSysPll3Out   = 7U, /*!< FLEXSPI2 mux from MuxSysPll3Out. */

    /* CAN1 */
    kCLOCK_CAN1_ClockRoot_MuxOscRc48MDiv2 = 0U, /*!< CAN1 mux from MuxOscRc48MDiv2. */
    kCLOCK_CAN1_ClockRoot_MuxOsc24MOut    = 1U, /*!< CAN1 mux from MuxOsc24MOut. */
    kCLOCK_CAN1_ClockRoot_MuxOscRc400M    = 2U, /*!< CAN1 mux from MuxOscRc400M. */
    kCLOCK_CAN1_ClockRoot_MuxOscRc16M     = 3U, /*!< CAN1 mux from MuxOscRc16M. */
    kCLOCK_CAN1_ClockRoot_MuxSysPll3Div2  = 4U, /*!< CAN1 mux from MuxSysPll3Div2. */
    kCLOCK_CAN1_ClockRoot_MuxSysPll1Div5  = 5U, /*!< CAN1 mux from MuxSysPll1Div5. */
    kCLOCK_CAN1_ClockRoot_MuxSysPll2Out   = 6U, /*!< CAN1 mux from MuxSysPll2Out. */
    kCLOCK_CAN1_ClockRoot_MuxSysPll2Pfd3  = 7U, /*!< CAN1 mux from MuxSysPll2Pfd3. */

    /* CAN2 */
    kCLOCK_CAN2_ClockRoot_MuxOscRc48MDiv2 = 0U, /*!< CAN2 mux from MuxOscRc48MDiv2. */
    kCLOCK_CAN2_ClockRoot_MuxOsc24MOut    = 1U, /*!< CAN2 mux from MuxOsc24MOut. */
    kCLOCK_CAN2_ClockRoot_MuxOscRc400M    = 2U, /*!< CAN2 mux from MuxOscRc400M. */
    kCLOCK_CAN2_ClockRoot_MuxOscRc16M     = 3U, /*!< CAN2 mux from MuxOscRc16M. */
    kCLOCK_CAN2_ClockRoot_MuxSysPll3Div2  = 4U, /*!< CAN2 mux from MuxSysPll3Div2. */
    kCLOCK_CAN2_ClockRoot_MuxSysPll1Div5  = 5U, /*!< CAN2 mux from MuxSysPll1Div5. */
    kCLOCK_CAN2_ClockRoot_MuxSysPll2Out   = 6U, /*!< CAN2 mux from MuxSysPll2Out. */
    kCLOCK_CAN2_ClockRoot_MuxSysPll2Pfd3  = 7U, /*!< CAN2 mux from MuxSysPll2Pfd3. */

    /* CAN3 */
    kCLOCK_CAN3_ClockRoot_MuxOscRc48MDiv2 = 0U, /*!< CAN3 mux from MuxOscRc48MDiv2. */
    kCLOCK_CAN3_ClockRoot_MuxOsc24MOut    = 1U, /*!< CAN3 mux from MuxOsc24MOut. */
    kCLOCK_CAN3_ClockRoot_MuxOscRc400M    = 2U, /*!< CAN3 mux from MuxOscRc400M. */
    kCLOCK_CAN3_ClockRoot_MuxOscRc16M     = 3U, /*!< CAN3 mux from MuxOscRc16M. */
    kCLOCK_CAN3_ClockRoot_MuxSysPll3Pfd3  = 4U, /*!< CAN3 mux from MuxSysPll3Pfd3. */
    kCLOCK_CAN3_ClockRoot_MuxSysPll3Out   = 5U, /*!< CAN3 mux from MuxSysPll3Out. */
    kCLOCK_CAN3_ClockRoot_MuxSysPll2Pfd3  = 6U, /*!< CAN3 mux from MuxSysPll2Pfd3. */
    kCLOCK_CAN3_ClockRoot_MuxSysPll1Div5  = 7U, /*!< CAN3 mux from MuxSysPll1Div5. */

    /* LPUART1 */
    kCLOCK_LPUART1_ClockRoot_MuxOscRc48MDiv2 = 0U, /*!< LPUART1 mux from MuxOscRc48MDiv2. */
    kCLOCK_LPUART1_ClockRoot_MuxOsc24MOut    = 1U, /*!< LPUART1 mux from MuxOsc24MOut. */
    kCLOCK_LPUART1_ClockRoot_MuxOscRc400M    = 2U, /*!< LPUART1 mux from MuxOscRc400M. */
    kCLOCK_LPUART1_ClockRoot_MuxOscRc16M     = 3U, /*!< LPUART1 mux from MuxOscRc16M. */
    kCLOCK_LPUART1_ClockRoot_MuxSysPll3Div2  = 4U, /*!< LPUART1 mux from MuxSysPll3Div2. */
    kCLOCK_LPUART1_ClockRoot_MuxSysPll1Div5  = 5U, /*!< LPUART1 mux from MuxSysPll1Div5. */
    kCLOCK_LPUART1_ClockRoot_MuxSysPll2Out   = 6U, /*!< LPUART1 mux from MuxSysPll2Out. */
    kCLOCK_LPUART1_ClockRoot_MuxSysPll2Pfd3  = 7U, /*!< LPUART1 mux from MuxSysPll2Pfd3. */

    /* LPUART2 */
    kCLOCK_LPUART2_ClockRoot_MuxOscRc48MDiv2 = 0U, /*!< LPUART2 mux from MuxOscRc48MDiv2. */
    kCLOCK_LPUART2_ClockRoot_MuxOsc24MOut    = 1U, /*!< LPUART2 mux from MuxOsc24MOut. */
    kCLOCK_LPUART2_ClockRoot_MuxOscRc400M    = 2U, /*!< LPUART2 mux from MuxOscRc400M. */
    kCLOCK_LPUART2_ClockRoot_MuxOscRc16M     = 3U, /*!< LPUART2 mux from MuxOscRc16M. */
    kCLOCK_LPUART2_ClockRoot_MuxSysPll3Div2  = 4U, /*!< LPUART2 mux from MuxSysPll3Div2. */
    kCLOCK_LPUART2_ClockRoot_MuxSysPll1Div5  = 5U, /*!< LPUART2 mux from MuxSysPll1Div5. */
    kCLOCK_LPUART2_ClockRoot_MuxSysPll2Out   = 6U, /*!< LPUART2 mux from MuxSysPll2Out. */
    kCLOCK_LPUART2_ClockRoot_MuxSysPll2Pfd3  = 7U, /*!< LPUART2 mux from MuxSysPll2Pfd3. */

    /* LPUART3 */
    kCLOCK_LPUART3_ClockRoot_MuxOscRc48MDiv2 = 0U, /*!< LPUART3 mux from MuxOscRc48MDiv2. */
    kCLOCK_LPUART3_ClockRoot_MuxOsc24MOut    = 1U, /*!< LPUART3 mux from MuxOsc24MOut. */
    kCLOCK_LPUART3_ClockRoot_MuxOscRc400M    = 2U, /*!< LPUART3 mux from MuxOscRc400M. */
    kCLOCK_LPUART3_ClockRoot_MuxOscRc16M     = 3U, /*!< LPUART3 mux from MuxOscRc16M. */
    kCLOCK_LPUART3_ClockRoot_MuxSysPll3Div2  = 4U, /*!< LPUART3 mux from MuxSysPll3Div2. */
    kCLOCK_LPUART3_ClockRoot_MuxSysPll1Div5  = 5U, /*!< LPUART3 mux from MuxSysPll1Div5. */
    kCLOCK_LPUART3_ClockRoot_MuxSysPll2Out   = 6U, /*!< LPUART3 mux from MuxSysPll2Out. */
    kCLOCK_LPUART3_ClockRoot_MuxSysPll2Pfd3  = 7U, /*!< LPUART3 mux from MuxSysPll2Pfd3. */

    /* LPUART4 */
    kCLOCK_LPUART4_ClockRoot_MuxOscRc48MDiv2 = 0U, /*!< LPUART4 mux from MuxOscRc48MDiv2. */
    kCLOCK_LPUART4_ClockRoot_MuxOsc24MOut    = 1U, /*!< LPUART4 mux from MuxOsc24MOut. */
    kCLOCK_LPUART4_ClockRoot_MuxOscRc400M    = 2U, /*!< LPUART4 mux from MuxOscRc400M. */
    kCLOCK_LPUART4_ClockRoot_MuxOscRc16M     = 3U, /*!< LPUART4 mux from MuxOscRc16M. */
    kCLOCK_LPUART4_ClockRoot_MuxSysPll3Div2  = 4U, /*!< LPUART4 mux from MuxSysPll3Div2. */
    kCLOCK_LPUART4_ClockRoot_MuxSysPll1Div5  = 5U, /*!< LPUART4 mux from MuxSysPll1Div5. */
    kCLOCK_LPUART4_ClockRoot_MuxSysPll2Out   = 6U, /*!< LPUART4 mux from MuxSysPll2Out. */
    kCLOCK_LPUART4_ClockRoot_MuxSysPll2Pfd3  = 7U, /*!< LPUART4 mux from MuxSysPll2Pfd3. */

    /* LPUART5 */
    kCLOCK_LPUART5_ClockRoot_MuxOscRc48MDiv2 = 0U, /*!< LPUART5 mux from MuxOscRc48MDiv2. */
    kCLOCK_LPUART5_ClockRoot_MuxOsc24MOut    = 1U, /*!< LPUART5 mux from MuxOsc24MOut. */
    kCLOCK_LPUART5_ClockRoot_MuxOscRc400M    = 2U, /*!< LPUART5 mux from MuxOscRc400M. */
    kCLOCK_LPUART5_ClockRoot_MuxOscRc16M     = 3U, /*!< LPUART5 mux from MuxOscRc16M. */
    kCLOCK_LPUART5_ClockRoot_MuxSysPll3Div2  = 4U, /*!< LPUART5 mux from MuxSysPll3Div2. */
    kCLOCK_LPUART5_ClockRoot_MuxSysPll1Div5  = 5U, /*!< LPUART5 mux from MuxSysPll1Div5. */
    kCLOCK_LPUART5_ClockRoot_MuxSysPll2Out   = 6U, /*!< LPUART5 mux from MuxSysPll2Out. */
    kCLOCK_LPUART5_ClockRoot_MuxSysPll2Pfd3  = 7U, /*!< LPUART5 mux from MuxSysPll2Pfd3. */

    /* LPUART6 */
    kCLOCK_LPUART6_ClockRoot_MuxOscRc48MDiv2 = 0U, /*!< LPUART6 mux from MuxOscRc48MDiv2. */
    kCLOCK_LPUART6_ClockRoot_MuxOsc24MOut    = 1U, /*!< LPUART6 mux from MuxOsc24MOut. */
    kCLOCK_LPUART6_ClockRoot_MuxOscRc400M    = 2U, /*!< LPUART6 mux from MuxOscRc400M. */
    kCLOCK_LPUART6_ClockRoot_MuxOscRc16M     = 3U, /*!< LPUART6 mux from MuxOscRc16M. */
    kCLOCK_LPUART6_ClockRoot_MuxSysPll3Div2  = 4U, /*!< LPUART6 mux from MuxSysPll3Div2. */
    kCLOCK_LPUART6_ClockRoot_MuxSysPll1Div5  = 5U, /*!< LPUART6 mux from MuxSysPll1Div5. */
    kCLOCK_LPUART6_ClockRoot_MuxSysPll2Out   = 6U, /*!< LPUART6 mux from MuxSysPll2Out. */
    kCLOCK_LPUART6_ClockRoot_MuxSysPll2Pfd3  = 7U, /*!< LPUART6 mux from MuxSysPll2Pfd3. */

    /* LPUART7 */
    kCLOCK_LPUART7_ClockRoot_MuxOscRc48MDiv2 = 0U, /*!< LPUART7 mux from MuxOscRc48MDiv2. */
    kCLOCK_LPUART7_ClockRoot_MuxOsc24MOut    = 1U, /*!< LPUART7 mux from MuxOsc24MOut. */
    kCLOCK_LPUART7_ClockRoot_MuxOscRc400M    = 2U, /*!< LPUART7 mux from MuxOscRc400M. */
    kCLOCK_LPUART7_ClockRoot_MuxOscRc16M     = 3U, /*!< LPUART7 mux from MuxOscRc16M. */
    kCLOCK_LPUART7_ClockRoot_MuxSysPll3Div2  = 4U, /*!< LPUART7 mux from MuxSysPll3Div2. */
    kCLOCK_LPUART7_ClockRoot_MuxSysPll1Div5  = 5U, /*!< LPUART7 mux from MuxSysPll1Div5. */
    kCLOCK_LPUART7_ClockRoot_MuxSysPll2Out   = 6U, /*!< LPUART7 mux from MuxSysPll2Out. */
    kCLOCK_LPUART7_ClockRoot_MuxSysPll2Pfd3  = 7U, /*!< LPUART7 mux from MuxSysPll2Pfd3. */

    /* LPUART8 */
    kCLOCK_LPUART8_ClockRoot_MuxOscRc48MDiv2 = 0U, /*!< LPUART8 mux from MuxOscRc48MDiv2. */
    kCLOCK_LPUART8_ClockRoot_MuxOsc24MOut    = 1U, /*!< LPUART8 mux from MuxOsc24MOut. */
    kCLOCK_LPUART8_ClockRoot_MuxOscRc400M    = 2U, /*!< LPUART8 mux from MuxOscRc400M. */
    kCLOCK_LPUART8_ClockRoot_MuxOscRc16M     = 3U, /*!< LPUART8 mux from MuxOscRc16M. */
    kCLOCK_LPUART8_ClockRoot_MuxSysPll3Div2  = 4U, /*!< LPUART8 mux from MuxSysPll3Div2. */
    kCLOCK_LPUART8_ClockRoot_MuxSysPll1Div5  = 5U, /*!< LPUART8 mux from MuxSysPll1Div5. */
    kCLOCK_LPUART8_ClockRoot_MuxSysPll2Out   = 6U, /*!< LPUART8 mux from MuxSysPll2Out. */
    kCLOCK_LPUART8_ClockRoot_MuxSysPll2Pfd3  = 7U, /*!< LPUART8 mux from MuxSysPll2Pfd3. */

    /* LPUART9 */
    kCLOCK_LPUART9_ClockRoot_MuxOscRc48MDiv2 = 0U, /*!< LPUART9 mux from MuxOscRc48MDiv2. */
    kCLOCK_LPUART9_ClockRoot_MuxOsc24MOut    = 1U, /*!< LPUART9 mux from MuxOsc24MOut. */
    kCLOCK_LPUART9_ClockRoot_MuxOscRc400M    = 2U, /*!< LPUART9 mux from MuxOscRc400M. */
    kCLOCK_LPUART9_ClockRoot_MuxOscRc16M     = 3U, /*!< LPUART9 mux from MuxOscRc16M. */
    kCLOCK_LPUART9_ClockRoot_MuxSysPll3Div2  = 4U, /*!< LPUART9 mux from MuxSysPll3Div2. */
    kCLOCK_LPUART9_ClockRoot_MuxSysPll1Div5  = 5U, /*!< LPUART9 mux from MuxSysPll1Div5. */
    kCLOCK_LPUART9_ClockRoot_MuxSysPll2Out   = 6U, /*!< LPUART9 mux from MuxSysPll2Out. */
    kCLOCK_LPUART9_ClockRoot_MuxSysPll2Pfd3  = 7U, /*!< LPUART9 mux from MuxSysPll2Pfd3. */

    /* LPUART10 */
    kCLOCK_LPUART10_ClockRoot_MuxOscRc48MDiv2 = 0U, /*!< LPUART10 mux from MuxOscRc48MDiv2. */
    kCLOCK_LPUART10_ClockRoot_MuxOsc24MOut    = 1U, /*!< LPUART10 mux from MuxOsc24MOut. */
    kCLOCK_LPUART10_ClockRoot_MuxOscRc400M    = 2U, /*!< LPUART10 mux from MuxOscRc400M. */
    kCLOCK_LPUART10_ClockRoot_MuxOscRc16M     = 3U, /*!< LPUART10 mux from MuxOscRc16M. */
    kCLOCK_LPUART10_ClockRoot_MuxSysPll3Div2  = 4U, /*!< LPUART10 mux from MuxSysPll3Div2. */
    kCLOCK_LPUART10_ClockRoot_MuxSysPll1Div5  = 5U, /*!< LPUART10 mux from MuxSysPll1Div5. */
    kCLOCK_LPUART10_ClockRoot_MuxSysPll2Out   = 6U, /*!< LPUART10 mux from MuxSysPll2Out. */
    kCLOCK_LPUART10_ClockRoot_MuxSysPll2Pfd3  = 7U, /*!< LPUART10 mux from MuxSysPll2Pfd3. */

    /* LPUART11 */
    kCLOCK_LPUART11_ClockRoot_MuxOscRc48MDiv2 = 0U, /*!< LPUART11 mux from MuxOscRc48MDiv2. */
    kCLOCK_LPUART11_ClockRoot_MuxOsc24MOut    = 1U, /*!< LPUART11 mux from MuxOsc24MOut. */
    kCLOCK_LPUART11_ClockRoot_MuxOscRc400M    = 2U, /*!< LPUART11 mux from MuxOscRc400M. */
    kCLOCK_LPUART11_ClockRoot_MuxOscRc16M     = 3U, /*!< LPUART11 mux from MuxOscRc16M. */
    kCLOCK_LPUART11_ClockRoot_MuxSysPll3Pfd3  = 4U, /*!< LPUART11 mux from MuxSysPll3Pfd3. */
    kCLOCK_LPUART11_ClockRoot_MuxSysPll3Out   = 5U, /*!< LPUART11 mux from MuxSysPll3Out. */
    kCLOCK_LPUART11_ClockRoot_MuxSysPll2Pfd3  = 6U, /*!< LPUART11 mux from MuxSysPll2Pfd3. */
    kCLOCK_LPUART11_ClockRoot_MuxSysPll1Div5  = 7U, /*!< LPUART11 mux from MuxSysPll1Div5. */

    /* LPUART12 */
    kCLOCK_LPUART12_ClockRoot_MuxOscRc48MDiv2 = 0U, /*!< LPUART12 mux from MuxOscRc48MDiv2. */
    kCLOCK_LPUART12_ClockRoot_MuxOsc24MOut    = 1U, /*!< LPUART12 mux from MuxOsc24MOut. */
    kCLOCK_LPUART12_ClockRoot_MuxOscRc400M    = 2U, /*!< LPUART12 mux from MuxOscRc400M. */
    kCLOCK_LPUART12_ClockRoot_MuxOscRc16M     = 3U, /*!< LPUART12 mux from MuxOscRc16M. */
    kCLOCK_LPUART12_ClockRoot_MuxSysPll3Pfd3  = 4U, /*!< LPUART12 mux from MuxSysPll3Pfd3. */
    kCLOCK_LPUART12_ClockRoot_MuxSysPll3Out   = 5U, /*!< LPUART12 mux from MuxSysPll3Out. */
    kCLOCK_LPUART12_ClockRoot_MuxSysPll2Pfd3  = 6U, /*!< LPUART12 mux from MuxSysPll2Pfd3. */
    kCLOCK_LPUART12_ClockRoot_MuxSysPll1Div5  = 7U, /*!< LPUART12 mux from MuxSysPll1Div5. */

    /* LPI2C1 */
    kCLOCK_LPI2C1_ClockRoot_MuxOscRc48MDiv2 = 0U, /*!< LPI2C1 mux from MuxOscRc48MDiv2. */
    kCLOCK_LPI2C1_ClockRoot_MuxOsc24MOut    = 1U, /*!< LPI2C1 mux from MuxOsc24MOut. */
    kCLOCK_LPI2C1_ClockRoot_MuxOscRc400M    = 2U, /*!< LPI2C1 mux from MuxOscRc400M. */
    kCLOCK_LPI2C1_ClockRoot_MuxOscRc16M     = 3U, /*!< LPI2C1 mux from MuxOscRc16M. */
    kCLOCK_LPI2C1_ClockRoot_MuxSysPll3Div2  = 4U, /*!< LPI2C1 mux from MuxSysPll3Div2. */
    kCLOCK_LPI2C1_ClockRoot_MuxSysPll1Div5  = 5U, /*!< LPI2C1 mux from MuxSysPll1Div5. */
    kCLOCK_LPI2C1_ClockRoot_MuxSysPll2Out   = 6U, /*!< LPI2C1 mux from MuxSysPll2Out. */
    kCLOCK_LPI2C1_ClockRoot_MuxSysPll2Pfd3  = 7U, /*!< LPI2C1 mux from MuxSysPll2Pfd3. */

    /* LPI2C2 */
    kCLOCK_LPI2C2_ClockRoot_MuxOscRc48MDiv2 = 0U, /*!< LPI2C2 mux from MuxOscRc48MDiv2. */
    kCLOCK_LPI2C2_ClockRoot_MuxOsc24MOut    = 1U, /*!< LPI2C2 mux from MuxOsc24MOut. */
    kCLOCK_LPI2C2_ClockRoot_MuxOscRc400M    = 2U, /*!< LPI2C2 mux from MuxOscRc400M. */
    kCLOCK_LPI2C2_ClockRoot_MuxOscRc16M     = 3U, /*!< LPI2C2 mux from MuxOscRc16M. */
    kCLOCK_LPI2C2_ClockRoot_MuxSysPll3Div2  = 4U, /*!< LPI2C2 mux from MuxSysPll3Div2. */
    kCLOCK_LPI2C2_ClockRoot_MuxSysPll1Div5  = 5U, /*!< LPI2C2 mux from MuxSysPll1Div5. */
    kCLOCK_LPI2C2_ClockRoot_MuxSysPll2Out   = 6U, /*!< LPI2C2 mux from MuxSysPll2Out. */
    kCLOCK_LPI2C2_ClockRoot_MuxSysPll2Pfd3  = 7U, /*!< LPI2C2 mux from MuxSysPll2Pfd3. */

    /* LPI2C3 */
    kCLOCK_LPI2C3_ClockRoot_MuxOscRc48MDiv2 = 0U, /*!< LPI2C3 mux from MuxOscRc48MDiv2. */
    kCLOCK_LPI2C3_ClockRoot_MuxOsc24MOut    = 1U, /*!< LPI2C3 mux from MuxOsc24MOut. */
    kCLOCK_LPI2C3_ClockRoot_MuxOscRc400M    = 2U, /*!< LPI2C3 mux from MuxOscRc400M. */
    kCLOCK_LPI2C3_ClockRoot_MuxOscRc16M     = 3U, /*!< LPI2C3 mux from MuxOscRc16M. */
    kCLOCK_LPI2C3_ClockRoot_MuxSysPll3Div2  = 4U, /*!< LPI2C3 mux from MuxSysPll3Div2. */
    kCLOCK_LPI2C3_ClockRoot_MuxSysPll1Div5  = 5U, /*!< LPI2C3 mux from MuxSysPll1Div5. */
    kCLOCK_LPI2C3_ClockRoot_MuxSysPll2Out   = 6U, /*!< LPI2C3 mux from MuxSysPll2Out. */
    kCLOCK_LPI2C3_ClockRoot_MuxSysPll2Pfd3  = 7U, /*!< LPI2C3 mux from MuxSysPll2Pfd3. */

    /* LPI2C4 */
    kCLOCK_LPI2C4_ClockRoot_MuxOscRc48MDiv2 = 0U, /*!< LPI2C4 mux from MuxOscRc48MDiv2. */
    kCLOCK_LPI2C4_ClockRoot_MuxOsc24MOut    = 1U, /*!< LPI2C4 mux from MuxOsc24MOut. */
    kCLOCK_LPI2C4_ClockRoot_MuxOscRc400M    = 2U, /*!< LPI2C4 mux from MuxOscRc400M. */
    kCLOCK_LPI2C4_ClockRoot_MuxOscRc16M     = 3U, /*!< LPI2C4 mux from MuxOscRc16M. */
    kCLOCK_LPI2C4_ClockRoot_MuxSysPll3Div2  = 4U, /*!< LPI2C4 mux from MuxSysPll3Div2. */
    kCLOCK_LPI2C4_ClockRoot_MuxSysPll1Div5  = 5U, /*!< LPI2C4 mux from MuxSysPll1Div5. */
    kCLOCK_LPI2C4_ClockRoot_MuxSysPll2Out   = 6U, /*!< LPI2C4 mux from MuxSysPll2Out. */
    kCLOCK_LPI2C4_ClockRoot_MuxSysPll2Pfd3  = 7U, /*!< LPI2C4 mux from MuxSysPll2Pfd3. */

    /* LPI2C5 */
    kCLOCK_LPI2C5_ClockRoot_MuxOscRc48MDiv2 = 0U, /*!< LPI2C5 mux from MuxOscRc48MDiv2. */
    kCLOCK_LPI2C5_ClockRoot_MuxOsc24MOut    = 1U, /*!< LPI2C5 mux from MuxOsc24MOut. */
    kCLOCK_LPI2C5_ClockRoot_MuxOscRc400M    = 2U, /*!< LPI2C5 mux from MuxOscRc400M. */
    kCLOCK_LPI2C5_ClockRoot_MuxOscRc16M     = 3U, /*!< LPI2C5 mux from MuxOscRc16M. */
    kCLOCK_LPI2C5_ClockRoot_MuxSysPll3Pfd3  = 4U, /*!< LPI2C5 mux from MuxSysPll3Pfd3. */
    kCLOCK_LPI2C5_ClockRoot_MuxSysPll3Out   = 5U, /*!< LPI2C5 mux from MuxSysPll3Out. */
    kCLOCK_LPI2C5_ClockRoot_MuxSysPll2Pfd3  = 6U, /*!< LPI2C5 mux from MuxSysPll2Pfd3. */
    kCLOCK_LPI2C5_ClockRoot_MuxSysPll1Div5  = 7U, /*!< LPI2C5 mux from MuxSysPll1Div5. */

    /* LPI2C6 */
    kCLOCK_LPI2C6_ClockRoot_MuxOscRc48MDiv2 = 0U, /*!< LPI2C6 mux from MuxOscRc48MDiv2. */
    kCLOCK_LPI2C6_ClockRoot_MuxOsc24MOut    = 1U, /*!< LPI2C6 mux from MuxOsc24MOut. */
    kCLOCK_LPI2C6_ClockRoot_MuxOscRc400M    = 2U, /*!< LPI2C6 mux from MuxOscRc400M. */
    kCLOCK_LPI2C6_ClockRoot_MuxOscRc16M     = 3U, /*!< LPI2C6 mux from MuxOscRc16M. */
    kCLOCK_LPI2C6_ClockRoot_MuxSysPll3Pfd3  = 4U, /*!< LPI2C6 mux from MuxSysPll3Pfd3. */
    kCLOCK_LPI2C6_ClockRoot_MuxSysPll3Out   = 5U, /*!< LPI2C6 mux from MuxSysPll3Out. */
    kCLOCK_LPI2C6_ClockRoot_MuxSysPll2Pfd3  = 6U, /*!< LPI2C6 mux from MuxSysPll2Pfd3. */
    kCLOCK_LPI2C6_ClockRoot_MuxSysPll1Div5  = 7U, /*!< LPI2C6 mux from MuxSysPll1Div5. */

    /* LPSPI1 */
    kCLOCK_LPSPI1_ClockRoot_MuxOscRc48MDiv2 = 0U, /*!< LPSPI1 mux from MuxOscRc48MDiv2. */
    kCLOCK_LPSPI1_ClockRoot_MuxOsc24MOut    = 1U, /*!< LPSPI1 mux from MuxOsc24MOut. */
    kCLOCK_LPSPI1_ClockRoot_MuxOscRc400M    = 2U, /*!< LPSPI1 mux from MuxOscRc400M. */
    kCLOCK_LPSPI1_ClockRoot_MuxOscRc16M     = 3U, /*!< LPSPI1 mux from MuxOscRc16M. */
    kCLOCK_LPSPI1_ClockRoot_MuxSysPll3Pfd2  = 4U, /*!< LPSPI1 mux from MuxSysPll3Pfd2. */
    kCLOCK_LPSPI1_ClockRoot_MuxSysPll1Div5  = 5U, /*!< LPSPI1 mux from MuxSysPll1Div5. */
    kCLOCK_LPSPI1_ClockRoot_MuxSysPll2Out   = 6U, /*!< LPSPI1 mux from MuxSysPll2Out. */
    kCLOCK_LPSPI1_ClockRoot_MuxSysPll2Pfd3  = 7U, /*!< LPSPI1 mux from MuxSysPll2Pfd3. */

    /* LPSPI2 */
    kCLOCK_LPSPI2_ClockRoot_MuxOscRc48MDiv2 = 0U, /*!< LPSPI2 mux from MuxOscRc48MDiv2. */
    kCLOCK_LPSPI2_ClockRoot_MuxOsc24MOut    = 1U, /*!< LPSPI2 mux from MuxOsc24MOut. */
    kCLOCK_LPSPI2_ClockRoot_MuxOscRc400M    = 2U, /*!< LPSPI2 mux from MuxOscRc400M. */
    kCLOCK_LPSPI2_ClockRoot_MuxOscRc16M     = 3U, /*!< LPSPI2 mux from MuxOscRc16M. */
    kCLOCK_LPSPI2_ClockRoot_MuxSysPll3Pfd2  = 4U, /*!< LPSPI2 mux from MuxSysPll3Pfd2. */
    kCLOCK_LPSPI2_ClockRoot_MuxSysPll1Div5  = 5U, /*!< LPSPI2 mux from MuxSysPll1Div5. */
    kCLOCK_LPSPI2_ClockRoot_MuxSysPll2Out   = 6U, /*!< LPSPI2 mux from MuxSysPll2Out. */
    kCLOCK_LPSPI2_ClockRoot_MuxSysPll2Pfd3  = 7U, /*!< LPSPI2 mux from MuxSysPll2Pfd3. */

    /* LPSPI3 */
    kCLOCK_LPSPI3_ClockRoot_MuxOscRc48MDiv2 = 0U, /*!< LPSPI3 mux from MuxOscRc48MDiv2. */
    kCLOCK_LPSPI3_ClockRoot_MuxOsc24MOut    = 1U, /*!< LPSPI3 mux from MuxOsc24MOut. */
    kCLOCK_LPSPI3_ClockRoot_MuxOscRc400M    = 2U, /*!< LPSPI3 mux from MuxOscRc400M. */
    kCLOCK_LPSPI3_ClockRoot_MuxOscRc16M     = 3U, /*!< LPSPI3 mux from MuxOscRc16M. */
    kCLOCK_LPSPI3_ClockRoot_MuxSysPll3Pfd2  = 4U, /*!< LPSPI3 mux from MuxSysPll3Pfd2. */
    kCLOCK_LPSPI3_ClockRoot_MuxSysPll1Div5  = 5U, /*!< LPSPI3 mux from MuxSysPll1Div5. */
    kCLOCK_LPSPI3_ClockRoot_MuxSysPll2Out   = 6U, /*!< LPSPI3 mux from MuxSysPll2Out. */
    kCLOCK_LPSPI3_ClockRoot_MuxSysPll2Pfd3  = 7U, /*!< LPSPI3 mux from MuxSysPll2Pfd3. */

    /* LPSPI4 */
    kCLOCK_LPSPI4_ClockRoot_MuxOscRc48MDiv2 = 0U, /*!< LPSPI4 mux from MuxOscRc48MDiv2. */
    kCLOCK_LPSPI4_ClockRoot_MuxOsc24MOut    = 1U, /*!< LPSPI4 mux from MuxOsc24MOut. */
    kCLOCK_LPSPI4_ClockRoot_MuxOscRc400M    = 2U, /*!< LPSPI4 mux from MuxOscRc400M. */
    kCLOCK_LPSPI4_ClockRoot_MuxOscRc16M     = 3U, /*!< LPSPI4 mux from MuxOscRc16M. */
    kCLOCK_LPSPI4_ClockRoot_MuxSysPll3Pfd2  = 4U, /*!< LPSPI4 mux from MuxSysPll3Pfd2. */
    kCLOCK_LPSPI4_ClockRoot_MuxSysPll1Div5  = 5U, /*!< LPSPI4 mux from MuxSysPll1Div5. */
    kCLOCK_LPSPI4_ClockRoot_MuxSysPll2Out   = 6U, /*!< LPSPI4 mux from MuxSysPll2Out. */
    kCLOCK_LPSPI4_ClockRoot_MuxSysPll2Pfd3  = 7U, /*!< LPSPI4 mux from MuxSysPll2Pfd3. */

    /* LPSPI5 */
    kCLOCK_LPSPI5_ClockRoot_MuxOscRc48MDiv2 = 0U, /*!< LPSPI5 mux from MuxOscRc48MDiv2. */
    kCLOCK_LPSPI5_ClockRoot_MuxOsc24MOut    = 1U, /*!< LPSPI5 mux from MuxOsc24MOut. */
    kCLOCK_LPSPI5_ClockRoot_MuxOscRc400M    = 2U, /*!< LPSPI5 mux from MuxOscRc400M. */
    kCLOCK_LPSPI5_ClockRoot_MuxOscRc16M     = 3U, /*!< LPSPI5 mux from MuxOscRc16M. */
    kCLOCK_LPSPI5_ClockRoot_MuxSysPll3Pfd3  = 4U, /*!< LPSPI5 mux from MuxSysPll3Pfd3. */
    kCLOCK_LPSPI5_ClockRoot_MuxSysPll3Out   = 5U, /*!< LPSPI5 mux from MuxSysPll3Out. */
    kCLOCK_LPSPI5_ClockRoot_MuxSysPll3Pfd2  = 6U, /*!< LPSPI5 mux from MuxSysPll3Pfd2. */
    kCLOCK_LPSPI5_ClockRoot_MuxSysPll1Div5  = 7U, /*!< LPSPI5 mux from MuxSysPll1Div5. */

    /* LPSPI6 */
    kCLOCK_LPSPI6_ClockRoot_MuxOscRc48MDiv2 = 0U, /*!< LPSPI6 mux from MuxOscRc48MDiv2. */
    kCLOCK_LPSPI6_ClockRoot_MuxOsc24MOut    = 1U, /*!< LPSPI6 mux from MuxOsc24MOut. */
    kCLOCK_LPSPI6_ClockRoot_MuxOscRc400M    = 2U, /*!< LPSPI6 mux from MuxOscRc400M. */
    kCLOCK_LPSPI6_ClockRoot_MuxOscRc16M     = 3U, /*!< LPSPI6 mux from MuxOscRc16M. */
    kCLOCK_LPSPI6_ClockRoot_MuxSysPll3Pfd3  = 4U, /*!< LPSPI6 mux from MuxSysPll3Pfd3. */
    kCLOCK_LPSPI6_ClockRoot_MuxSysPll3Out   = 5U, /*!< LPSPI6 mux from MuxSysPll3Out. */
    kCLOCK_LPSPI6_ClockRoot_MuxSysPll3Pfd2  = 6U, /*!< LPSPI6 mux from MuxSysPll3Pfd2. */
    kCLOCK_LPSPI6_ClockRoot_MuxSysPll1Div5  = 7U, /*!< LPSPI6 mux from MuxSysPll1Div5. */

    /* EMV1 */
    kCLOCK_EMV1_ClockRoot_MuxOscRc48MDiv2 = 0U, /*!< EMV1 mux from MuxOscRc48MDiv2. */
    kCLOCK_EMV1_ClockRoot_MuxOsc24MOut    = 1U, /*!< EMV1 mux from MuxOsc24MOut. */
    kCLOCK_EMV1_ClockRoot_MuxOscRc400M    = 2U, /*!< EMV1 mux from MuxOscRc400M. */
    kCLOCK_EMV1_ClockRoot_MuxOscRc16M     = 3U, /*!< EMV1 mux from MuxOscRc16M. */
    kCLOCK_EMV1_ClockRoot_MuxSysPll3Div2  = 4U, /*!< EMV1 mux from MuxSysPll3Div2. */
    kCLOCK_EMV1_ClockRoot_MuxSysPll1Div5  = 5U, /*!< EMV1 mux from MuxSysPll1Div5. */
    kCLOCK_EMV1_ClockRoot_MuxSysPll2Out   = 6U, /*!< EMV1 mux from MuxSysPll2Out. */
    kCLOCK_EMV1_ClockRoot_MuxSysPll2Pfd3  = 7U, /*!< EMV1 mux from MuxSysPll2Pfd3. */

    /* EMV2 */
    kCLOCK_EMV2_ClockRoot_MuxOscRc48MDiv2 = 0U, /*!< EMV2 mux from MuxOscRc48MDiv2. */
    kCLOCK_EMV2_ClockRoot_MuxOsc24MOut    = 1U, /*!< EMV2 mux from MuxOsc24MOut. */
    kCLOCK_EMV2_ClockRoot_MuxOscRc400M    = 2U, /*!< EMV2 mux from MuxOscRc400M. */
    kCLOCK_EMV2_ClockRoot_MuxOscRc16M     = 3U, /*!< EMV2 mux from MuxOscRc16M. */
    kCLOCK_EMV2_ClockRoot_MuxSysPll3Div2  = 4U, /*!< EMV2 mux from MuxSysPll3Div2. */
    kCLOCK_EMV2_ClockRoot_MuxSysPll1Div5  = 5U, /*!< EMV2 mux from MuxSysPll1Div5. */
    kCLOCK_EMV2_ClockRoot_MuxSysPll2Out   = 6U, /*!< EMV2 mux from MuxSysPll2Out. */
    kCLOCK_EMV2_ClockRoot_MuxSysPll2Pfd3  = 7U, /*!< EMV2 mux from MuxSysPll2Pfd3. */

    /* ENET1 */
    kCLOCK_ENET1_ClockRoot_MuxOscRc48MDiv2 = 0U, /*!< ENET1 mux from MuxOscRc48MDiv2. */
    kCLOCK_ENET1_ClockRoot_MuxOsc24MOut    = 1U, /*!< ENET1 mux from MuxOsc24MOut. */
    kCLOCK_ENET1_ClockRoot_MuxOscRc400M    = 2U, /*!< ENET1 mux from MuxOscRc400M. */
    kCLOCK_ENET1_ClockRoot_MuxOscRc16M     = 3U, /*!< ENET1 mux from MuxOscRc16M. */
    kCLOCK_ENET1_ClockRoot_MuxSysPll1Div2  = 4U, /*!< ENET1 mux from MuxSysPll1Div2. */
    kCLOCK_ENET1_ClockRoot_MuxAudioPllOut  = 5U, /*!< ENET1 mux from MuxAudioPllOut. */
    kCLOCK_ENET1_ClockRoot_MuxSysPll1Div5  = 6U, /*!< ENET1 mux from MuxSysPll1Div5. */
    kCLOCK_ENET1_ClockRoot_MuxSysPll2Pfd1  = 7U, /*!< ENET1 mux from MuxSysPll2Pfd1. */

    /* ENET2 */
    kCLOCK_ENET2_ClockRoot_MuxOscRc48MDiv2 = 0U, /*!< ENET2 mux from MuxOscRc48MDiv2. */
    kCLOCK_ENET2_ClockRoot_MuxOsc24MOut    = 1U, /*!< ENET2 mux from MuxOsc24MOut. */
    kCLOCK_ENET2_ClockRoot_MuxOscRc400M    = 2U, /*!< ENET2 mux from MuxOscRc400M. */
    kCLOCK_ENET2_ClockRoot_MuxOscRc16M     = 3U, /*!< ENET2 mux from MuxOscRc16M. */
    kCLOCK_ENET2_ClockRoot_MuxSysPll1Div2  = 4U, /*!< ENET2 mux from MuxSysPll1Div2. */
    kCLOCK_ENET2_ClockRoot_MuxAudioPllOut  = 5U, /*!< ENET2 mux from MuxAudioPllOut. */
    kCLOCK_ENET2_ClockRoot_MuxSysPll1Div5  = 6U, /*!< ENET2 mux from MuxSysPll1Div5. */
    kCLOCK_ENET2_ClockRoot_MuxSysPll2Pfd1  = 7U, /*!< ENET2 mux from MuxSysPll2Pfd1. */

    /* ENET_QOS */
    kCLOCK_ENET_QOS_ClockRoot_MuxOscRc48MDiv2 = 0U, /*!< ENET_QOS mux from MuxOscRc48MDiv2. */
    kCLOCK_ENET_QOS_ClockRoot_MuxOsc24MOut    = 1U, /*!< ENET_QOS mux from MuxOsc24MOut. */
    kCLOCK_ENET_QOS_ClockRoot_MuxOscRc400M    = 2U, /*!< ENET_QOS mux from MuxOscRc400M. */
    kCLOCK_ENET_QOS_ClockRoot_MuxOscRc16M     = 3U, /*!< ENET_QOS mux from MuxOscRc16M. */
    kCLOCK_ENET_QOS_ClockRoot_MuxSysPll1Div2  = 4U, /*!< ENET_QOS mux from MuxSysPll1Div2. */
    kCLOCK_ENET_QOS_ClockRoot_MuxAudioPllOut  = 5U, /*!< ENET_QOS mux from MuxAudioPllOut. */
    kCLOCK_ENET_QOS_ClockRoot_MuxSysPll1Div5  = 6U, /*!< ENET_QOS mux from MuxSysPll1Div5. */
    kCLOCK_ENET_QOS_ClockRoot_MuxSysPll2Pfd1  = 7U, /*!< ENET_QOS mux from MuxSysPll2Pfd1. */

    /* ENET_25M */
    kCLOCK_ENET_25M_ClockRoot_MuxOscRc48MDiv2 = 0U, /*!< ENET_25M mux from MuxOscRc48MDiv2. */
    kCLOCK_ENET_25M_ClockRoot_MuxOsc24MOut    = 1U, /*!< ENET_25M mux from MuxOsc24MOut. */
    kCLOCK_ENET_25M_ClockRoot_MuxOscRc400M    = 2U, /*!< ENET_25M mux from MuxOscRc400M. */
    kCLOCK_ENET_25M_ClockRoot_MuxOscRc16M     = 3U, /*!< ENET_25M mux from MuxOscRc16M. */
    kCLOCK_ENET_25M_ClockRoot_MuxSysPll1Div2  = 4U, /*!< ENET_25M mux from MuxSysPll1Div2. */
    kCLOCK_ENET_25M_ClockRoot_MuxAudioPllOut  = 5U, /*!< ENET_25M mux from MuxAudioPllOut. */
    kCLOCK_ENET_25M_ClockRoot_MuxSysPll1Div5  = 6U, /*!< ENET_25M mux from MuxSysPll1Div5. */
    kCLOCK_ENET_25M_ClockRoot_MuxSysPll2Pfd1  = 7U, /*!< ENET_25M mux from MuxSysPll2Pfd1. */

    /* ENET_TIMER1 */
    kCLOCK_ENET_TIMER1_ClockRoot_MuxOscRc48MDiv2 = 0U, /*!< ENET_TIMER1 mux from MuxOscRc48MDiv2. */
    kCLOCK_ENET_TIMER1_ClockRoot_MuxOsc24MOut    = 1U, /*!< ENET_TIMER1 mux from MuxOsc24MOut. */
    kCLOCK_ENET_TIMER1_ClockRoot_MuxOscRc400M    = 2U, /*!< ENET_TIMER1 mux from MuxOscRc400M. */
    kCLOCK_ENET_TIMER1_ClockRoot_MuxOscRc16M     = 3U, /*!< ENET_TIMER1 mux from MuxOscRc16M. */
    kCLOCK_ENET_TIMER1_ClockRoot_MuxSysPll1Div2  = 4U, /*!< ENET_TIMER1 mux from MuxSysPll1Div2. */
    kCLOCK_ENET_TIMER1_ClockRoot_MuxAudioPllOut  = 5U, /*!< ENET_TIMER1 mux from MuxAudioPllOut. */
    kCLOCK_ENET_TIMER1_ClockRoot_MuxSysPll1Div5  = 6U, /*!< ENET_TIMER1 mux from MuxSysPll1Div5. */
    kCLOCK_ENET_TIMER1_ClockRoot_MuxSysPll2Pfd1  = 7U, /*!< ENET_TIMER1 mux from MuxSysPll2Pfd1. */

    /* ENET_TIMER2 */
    kCLOCK_ENET_TIMER2_ClockRoot_MuxOscRc48MDiv2 = 0U, /*!< ENET_TIMER2 mux from MuxOscRc48MDiv2. */
    kCLOCK_ENET_TIMER2_ClockRoot_MuxOsc24MOut    = 1U, /*!< ENET_TIMER2 mux from MuxOsc24MOut. */
    kCLOCK_ENET_TIMER2_ClockRoot_MuxOscRc400M    = 2U, /*!< ENET_TIMER2 mux from MuxOscRc400M. */
    kCLOCK_ENET_TIMER2_ClockRoot_MuxOscRc16M     = 3U, /*!< ENET_TIMER2 mux from MuxOscRc16M. */
    kCLOCK_ENET_TIMER2_ClockRoot_MuxSysPll1Div2  = 4U, /*!< ENET_TIMER2 mux from MuxSysPll1Div2. */
    kCLOCK_ENET_TIMER2_ClockRoot_MuxAudioPllOut  = 5U, /*!< ENET_TIMER2 mux from MuxAudioPllOut. */
    kCLOCK_ENET_TIMER2_ClockRoot_MuxSysPll1Div5  = 6U, /*!< ENET_TIMER2 mux from MuxSysPll1Div5. */
    kCLOCK_ENET_TIMER2_ClockRoot_MuxSysPll2Pfd1  = 7U, /*!< ENET_TIMER2 mux from MuxSysPll2Pfd1. */

    /* ENET_TIMER3 */
    kCLOCK_ENET_TIMER3_ClockRoot_MuxOscRc48MDiv2 = 0U, /*!< ENET_TIMER3 mux from MuxOscRc48MDiv2. */
    kCLOCK_ENET_TIMER3_ClockRoot_MuxOsc24MOut    = 1U, /*!< ENET_TIMER3 mux from MuxOsc24MOut. */
    kCLOCK_ENET_TIMER3_ClockRoot_MuxOscRc400M    = 2U, /*!< ENET_TIMER3 mux from MuxOscRc400M. */
    kCLOCK_ENET_TIMER3_ClockRoot_MuxOscRc16M     = 3U, /*!< ENET_TIMER3 mux from MuxOscRc16M. */
    kCLOCK_ENET_TIMER3_ClockRoot_MuxSysPll1Div2  = 4U, /*!< ENET_TIMER3 mux from MuxSysPll1Div2. */
    kCLOCK_ENET_TIMER3_ClockRoot_MuxAudioPllOut  = 5U, /*!< ENET_TIMER3 mux from MuxAudioPllOut. */
    kCLOCK_ENET_TIMER3_ClockRoot_MuxSysPll1Div5  = 6U, /*!< ENET_TIMER3 mux from MuxSysPll1Div5. */
    kCLOCK_ENET_TIMER3_ClockRoot_MuxSysPll2Pfd1  = 7U, /*!< ENET_TIMER3 mux from MuxSysPll2Pfd1. */

    /* USDHC1 */
    kCLOCK_USDHC1_ClockRoot_MuxOscRc48MDiv2 = 0U, /*!< USDHC1 mux from MuxOscRc48MDiv2. */
    kCLOCK_USDHC1_ClockRoot_MuxOsc24MOut    = 1U, /*!< USDHC1 mux from MuxOsc24MOut. */
    kCLOCK_USDHC1_ClockRoot_MuxOscRc400M    = 2U, /*!< USDHC1 mux from MuxOscRc400M. */
    kCLOCK_USDHC1_ClockRoot_MuxOscRc16M     = 3U, /*!< USDHC1 mux from MuxOscRc16M. */
    kCLOCK_USDHC1_ClockRoot_MuxSysPll2Pfd2  = 4U, /*!< USDHC1 mux from MuxSysPll2Pfd2. */
    kCLOCK_USDHC1_ClockRoot_MuxSysPll2Pfd0  = 5U, /*!< USDHC1 mux from MuxSysPll2Pfd0. */
    kCLOCK_USDHC1_ClockRoot_MuxSysPll1Div5  = 6U, /*!< USDHC1 mux from MuxSysPll1Div5. */
    kCLOCK_USDHC1_ClockRoot_MuxArmPllOut    = 7U, /*!< USDHC1 mux from MuxArmPllOut. */

    /* USDHC2 */
    kCLOCK_USDHC2_ClockRoot_MuxOscRc48MDiv2 = 0U, /*!< USDHC2 mux from MuxOscRc48MDiv2. */
    kCLOCK_USDHC2_ClockRoot_MuxOsc24MOut    = 1U, /*!< USDHC2 mux from MuxOsc24MOut. */
    kCLOCK_USDHC2_ClockRoot_MuxOscRc400M    = 2U, /*!< USDHC2 mux from MuxOscRc400M. */
    kCLOCK_USDHC2_ClockRoot_MuxOscRc16M     = 3U, /*!< USDHC2 mux from MuxOscRc16M. */
    kCLOCK_USDHC2_ClockRoot_MuxSysPll2Pfd2  = 4U, /*!< USDHC2 mux from MuxSysPll2Pfd2. */
    kCLOCK_USDHC2_ClockRoot_MuxSysPll2Pfd0  = 5U, /*!< USDHC2 mux from MuxSysPll2Pfd0. */
    kCLOCK_USDHC2_ClockRoot_MuxSysPll1Div5  = 6U, /*!< USDHC2 mux from MuxSysPll1Div5. */
    kCLOCK_USDHC2_ClockRoot_MuxArmPllOut    = 7U, /*!< USDHC2 mux from MuxArmPllOut. */

    /* ASRC */
    kCLOCK_ASRC_ClockRoot_MuxOscRc48MDiv2 = 0U, /*!< ASRC mux from MuxOscRc48MDiv2. */
    kCLOCK_ASRC_ClockRoot_MuxOsc24MOut    = 1U, /*!< ASRC mux from MuxOsc24MOut. */
    kCLOCK_ASRC_ClockRoot_MuxOscRc400M    = 2U, /*!< ASRC mux from MuxOscRc400M. */
    kCLOCK_ASRC_ClockRoot_MuxOscRc16M     = 3U, /*!< ASRC mux from MuxOscRc16M. */
    kCLOCK_ASRC_ClockRoot_MuxSysPll1Div5  = 4U, /*!< ASRC mux from MuxSysPll1Div5. */
    kCLOCK_ASRC_ClockRoot_MuxSysPll3Div2  = 5U, /*!< ASRC mux from MuxSysPll3Div2. */
    kCLOCK_ASRC_ClockRoot_MuxAudioPllOut  = 6U, /*!< ASRC mux from MuxAudioPllOut. */
    kCLOCK_ASRC_ClockRoot_MuxSysPll2Pfd3  = 7U, /*!< ASRC mux from MuxSysPll2Pfd3. */

    /* MQS */
    kCLOCK_MQS_ClockRoot_MuxOscRc48MDiv2 = 0U, /*!< MQS mux from MuxOscRc48MDiv2. */
    kCLOCK_MQS_ClockRoot_MuxOsc24MOut    = 1U, /*!< MQS mux from MuxOsc24MOut. */
    kCLOCK_MQS_ClockRoot_MuxOscRc400M    = 2U, /*!< MQS mux from MuxOscRc400M. */
    kCLOCK_MQS_ClockRoot_MuxOscRc16M     = 3U, /*!< MQS mux from MuxOscRc16M. */
    kCLOCK_MQS_ClockRoot_MuxSysPll1Div5  = 4U, /*!< MQS mux from MuxSysPll1Div5. */
    kCLOCK_MQS_ClockRoot_MuxSysPll3Div2  = 5U, /*!< MQS mux from MuxSysPll3Div2. */
    kCLOCK_MQS_ClockRoot_MuxAudioPllOut  = 6U, /*!< MQS mux from MuxAudioPllOut. */
    kCLOCK_MQS_ClockRoot_MuxSysPll2Pfd3  = 7U, /*!< MQS mux from MuxSysPll2Pfd3. */

    /* MIC */
    kCLOCK_MIC_ClockRoot_MuxOscRc48MDiv2 = 0U, /*!< MIC mux from MuxOscRc48MDiv2. */
    kCLOCK_MIC_ClockRoot_MuxOsc24MOut    = 1U, /*!< MIC mux from MuxOsc24MOut. */
    kCLOCK_MIC_ClockRoot_MuxOscRc400M    = 2U, /*!< MIC mux from MuxOscRc400M. */
    kCLOCK_MIC_ClockRoot_MuxOscRc16M     = 3U, /*!< MIC mux from MuxOscRc16M. */
    kCLOCK_MIC_ClockRoot_MuxSysPll3Pfd3  = 4U, /*!< MIC mux from MuxSysPll3Pfd3. */
    kCLOCK_MIC_ClockRoot_MuxSysPll3Out   = 5U, /*!< MIC mux from MuxSysPll3Out. */
    kCLOCK_MIC_ClockRoot_MuxAudioPllOut  = 6U, /*!< MIC mux from MuxAudioPllOut. */
    kCLOCK_MIC_ClockRoot_MuxSysPll1Div5  = 7U, /*!< MIC mux from MuxSysPll1Div5. */

    /* SPDIF */
    kCLOCK_SPDIF_ClockRoot_MuxOscRc48MDiv2 = 0U, /*!< SPDIF mux from MuxOscRc48MDiv2. */
    kCLOCK_SPDIF_ClockRoot_MuxOsc24MOut    = 1U, /*!< SPDIF mux from MuxOsc24MOut. */
    kCLOCK_SPDIF_ClockRoot_MuxOscRc400M    = 2U, /*!< SPDIF mux from MuxOscRc400M. */
    kCLOCK_SPDIF_ClockRoot_MuxOscRc16M     = 3U, /*!< SPDIF mux from MuxOscRc16M. */
    kCLOCK_SPDIF_ClockRoot_MuxAudioPllOut  = 4U, /*!< SPDIF mux from MuxAudioPllOut. */
    kCLOCK_SPDIF_ClockRoot_MuxSysPll3Out   = 5U, /*!< SPDIF mux from MuxSysPll3Out. */
    kCLOCK_SPDIF_ClockRoot_MuxSysPll3Pfd2  = 6U, /*!< SPDIF mux from MuxSysPll3Pfd2. */
    kCLOCK_SPDIF_ClockRoot_MuxSysPll2Pfd3  = 7U, /*!< SPDIF mux from MuxSysPll2Pfd3. */

    /* SAI1 */
    kCLOCK_SAI1_ClockRoot_MuxOscRc48MDiv2 = 0U, /*!< SAI1 mux from MuxOscRc48MDiv2. */
    kCLOCK_SAI1_ClockRoot_MuxOsc24MOut    = 1U, /*!< SAI1 mux from MuxOsc24MOut. */
    kCLOCK_SAI1_ClockRoot_MuxOscRc400M    = 2U, /*!< SAI1 mux from MuxOscRc400M. */
    kCLOCK_SAI1_ClockRoot_MuxOscRc16M     = 3U, /*!< SAI1 mux from MuxOscRc16M. */
    kCLOCK_SAI1_ClockRoot_MuxAudioPllOut  = 4U, /*!< SAI1 mux from MuxAudioPllOut. */
    kCLOCK_SAI1_ClockRoot_MuxSysPll3Pfd2  = 5U, /*!< SAI1 mux from MuxSysPll3Pfd2. */
    kCLOCK_SAI1_ClockRoot_MuxSysPll1Div5  = 6U, /*!< SAI1 mux from MuxSysPll1Div5. */
    kCLOCK_SAI1_ClockRoot_MuxSysPll2Pfd3  = 7U, /*!< SAI1 mux from MuxSysPll2Pfd3. */

    /* SAI2 */
    kCLOCK_SAI2_ClockRoot_MuxOscRc48MDiv2 = 0U, /*!< SAI2 mux from MuxOscRc48MDiv2. */
    kCLOCK_SAI2_ClockRoot_MuxOsc24MOut    = 1U, /*!< SAI2 mux from MuxOsc24MOut. */
    kCLOCK_SAI2_ClockRoot_MuxOscRc400M    = 2U, /*!< SAI2 mux from MuxOscRc400M. */
    kCLOCK_SAI2_ClockRoot_MuxOscRc16M     = 3U, /*!< SAI2 mux from MuxOscRc16M. */
    kCLOCK_SAI2_ClockRoot_MuxAudioPllOut  = 4U, /*!< SAI2 mux from MuxAudioPllOut. */
    kCLOCK_SAI2_ClockRoot_MuxSysPll3Pfd2  = 5U, /*!< SAI2 mux from MuxSysPll3Pfd2. */
    kCLOCK_SAI2_ClockRoot_MuxSysPll1Div5  = 6U, /*!< SAI2 mux from MuxSysPll1Div5. */
    kCLOCK_SAI2_ClockRoot_MuxSysPll2Pfd3  = 7U, /*!< SAI2 mux from MuxSysPll2Pfd3. */

    /* SAI3 */
    kCLOCK_SAI3_ClockRoot_MuxOscRc48MDiv2 = 0U, /*!< SAI3 mux from MuxOscRc48MDiv2. */
    kCLOCK_SAI3_ClockRoot_MuxOsc24MOut    = 1U, /*!< SAI3 mux from MuxOsc24MOut. */
    kCLOCK_SAI3_ClockRoot_MuxOscRc400M    = 2U, /*!< SAI3 mux from MuxOscRc400M. */
    kCLOCK_SAI3_ClockRoot_MuxOscRc16M     = 3U, /*!< SAI3 mux from MuxOscRc16M. */
    kCLOCK_SAI3_ClockRoot_MuxAudioPllOut  = 4U, /*!< SAI3 mux from MuxAudioPllOut. */
    kCLOCK_SAI3_ClockRoot_MuxSysPll3Pfd2  = 5U, /*!< SAI3 mux from MuxSysPll3Pfd2. */
    kCLOCK_SAI3_ClockRoot_MuxSysPll1Div5  = 6U, /*!< SAI3 mux from MuxSysPll1Div5. */
    kCLOCK_SAI3_ClockRoot_MuxSysPll2Pfd3  = 7U, /*!< SAI3 mux from MuxSysPll2Pfd3. */

    /* SAI4 */
    kCLOCK_SAI4_ClockRoot_MuxOscRc48MDiv2 = 0U, /*!< SAI4 mux from MuxOscRc48MDiv2. */
    kCLOCK_SAI4_ClockRoot_MuxOsc24MOut    = 1U, /*!< SAI4 mux from MuxOsc24MOut. */
    kCLOCK_SAI4_ClockRoot_MuxOscRc400M    = 2U, /*!< SAI4 mux from MuxOscRc400M. */
    kCLOCK_SAI4_ClockRoot_MuxOscRc16M     = 3U, /*!< SAI4 mux from MuxOscRc16M. */
    kCLOCK_SAI4_ClockRoot_MuxSysPll3Pfd3  = 4U, /*!< SAI4 mux from MuxSysPll3Pfd3. */
    kCLOCK_SAI4_ClockRoot_MuxSysPll3Out   = 5U, /*!< SAI4 mux from MuxSysPll3Out. */
    kCLOCK_SAI4_ClockRoot_MuxAudioPllOut  = 6U, /*!< SAI4 mux from MuxAudioPllOut. */
    kCLOCK_SAI4_ClockRoot_MuxSysPll1Div5  = 7U, /*!< SAI4 mux from MuxSysPll1Div5. */

    /* GC355 */
    kCLOCK_GC355_ClockRoot_MuxOscRc48MDiv2 = 0U, /*!< GC355 mux from MuxOscRc48MDiv2. */
    kCLOCK_GC355_ClockRoot_MuxOsc24MOut    = 1U, /*!< GC355 mux from MuxOsc24MOut. */
    kCLOCK_GC355_ClockRoot_MuxOscRc400M    = 2U, /*!< GC355 mux from MuxOscRc400M. */
    kCLOCK_GC355_ClockRoot_MuxOscRc16M     = 3U, /*!< GC355 mux from MuxOscRc16M. */
    kCLOCK_GC355_ClockRoot_MuxSysPll2Out   = 4U, /*!< GC355 mux from MuxSysPll2Out. */
    kCLOCK_GC355_ClockRoot_MuxSysPll2Pfd1  = 5U, /*!< GC355 mux from MuxSysPll2Pfd1. */
    kCLOCK_GC355_ClockRoot_MuxSysPll3Out   = 6U, /*!< GC355 mux from MuxSysPll3Out. */
    kCLOCK_GC355_ClockRoot_MuxVideoPllOut  = 7U, /*!< GC355 mux from MuxVideoPllOut. */

    /* LCDIF */
    kCLOCK_LCDIF_ClockRoot_MuxOscRc48MDiv2 = 0U, /*!< LCDIF mux from MuxOscRc48MDiv2. */
    kCLOCK_LCDIF_ClockRoot_MuxOsc24MOut    = 1U, /*!< LCDIF mux from MuxOsc24MOut. */
    kCLOCK_LCDIF_ClockRoot_MuxOscRc400M    = 2U, /*!< LCDIF mux from MuxOscRc400M. */
    kCLOCK_LCDIF_ClockRoot_MuxOscRc16M     = 3U, /*!< LCDIF mux from MuxOscRc16M. */
    kCLOCK_LCDIF_ClockRoot_MuxSysPll2Out   = 4U, /*!< LCDIF mux from MuxSysPll2Out. */
    kCLOCK_LCDIF_ClockRoot_MuxSysPll2Pfd2  = 5U, /*!< LCDIF mux from MuxSysPll2Pfd2. */
    kCLOCK_LCDIF_ClockRoot_MuxSysPll3Pfd0  = 6U, /*!< LCDIF mux from MuxSysPll3Pfd0. */
    kCLOCK_LCDIF_ClockRoot_MuxVideoPllOut  = 7U, /*!< LCDIF mux from MuxVideoPllOut. */

    /* LCDIFV2 */
    kCLOCK_LCDIFV2_ClockRoot_MuxOscRc48MDiv2 = 0U, /*!< LCDIFV2 mux from MuxOscRc48MDiv2. */
    kCLOCK_LCDIFV2_ClockRoot_MuxOsc24MOut    = 1U, /*!< LCDIFV2 mux from MuxOsc24MOut. */
    kCLOCK_LCDIFV2_ClockRoot_MuxOscRc400M    = 2U, /*!< LCDIFV2 mux from MuxOscRc400M. */
    kCLOCK_LCDIFV2_ClockRoot_MuxOscRc16M     = 3U, /*!< LCDIFV2 mux from MuxOscRc16M. */
    kCLOCK_LCDIFV2_ClockRoot_MuxSysPll2Out   = 4U, /*!< LCDIFV2 mux from MuxSysPll2Out. */
    kCLOCK_LCDIFV2_ClockRoot_MuxSysPll2Pfd2  = 5U, /*!< LCDIFV2 mux from MuxSysPll2Pfd2. */
    kCLOCK_LCDIFV2_ClockRoot_MuxSysPll3Pfd0  = 6U, /*!< LCDIFV2 mux from MuxSysPll3Pfd0. */
    kCLOCK_LCDIFV2_ClockRoot_MuxVideoPllOut  = 7U, /*!< LCDIFV2 mux from MuxVideoPllOut. */

    /* MIPI_REF */
    kCLOCK_MIPI_REF_ClockRoot_MuxOscRc48MDiv2 = 0U, /*!< MIPI_REF mux from MuxOscRc48MDiv2. */
    kCLOCK_MIPI_REF_ClockRoot_MuxOsc24MOut    = 1U, /*!< MIPI_REF mux from MuxOsc24MOut. */
    kCLOCK_MIPI_REF_ClockRoot_MuxOscRc400M    = 2U, /*!< MIPI_REF mux from MuxOscRc400M. */
    kCLOCK_MIPI_REF_ClockRoot_MuxOscRc16M     = 3U, /*!< MIPI_REF mux from MuxOscRc16M. */
    kCLOCK_MIPI_REF_ClockRoot_MuxSysPll2Out   = 4U, /*!< MIPI_REF mux from MuxSysPll2Out. */
    kCLOCK_MIPI_REF_ClockRoot_MuxSysPll2Pfd0  = 5U, /*!< MIPI_REF mux from MuxSysPll2Pfd0. */
    kCLOCK_MIPI_REF_ClockRoot_MuxSysPll3Pfd0  = 6U, /*!< MIPI_REF mux from MuxSysPll3Pfd0. */
    kCLOCK_MIPI_REF_ClockRoot_MuxVideoPllOut  = 7U, /*!< MIPI_REF mux from MuxVideoPllOut. */

    /* MIPI_ESC */
    kCLOCK_MIPI_ESC_ClockRoot_MuxOscRc48MDiv2 = 0U, /*!< MIPI_ESC mux from MuxOscRc48MDiv2. */
    kCLOCK_MIPI_ESC_ClockRoot_MuxOsc24MOut    = 1U, /*!< MIPI_ESC mux from MuxOsc24MOut. */
    kCLOCK_MIPI_ESC_ClockRoot_MuxOscRc400M    = 2U, /*!< MIPI_ESC mux from MuxOscRc400M. */
    kCLOCK_MIPI_ESC_ClockRoot_MuxOscRc16M     = 3U, /*!< MIPI_ESC mux from MuxOscRc16M. */
    kCLOCK_MIPI_ESC_ClockRoot_MuxSysPll2Out   = 4U, /*!< MIPI_ESC mux from MuxSysPll2Out. */
    kCLOCK_MIPI_ESC_ClockRoot_MuxSysPll2Pfd0  = 5U, /*!< MIPI_ESC mux from MuxSysPll2Pfd0. */
    kCLOCK_MIPI_ESC_ClockRoot_MuxSysPll3Pfd0  = 6U, /*!< MIPI_ESC mux from MuxSysPll3Pfd0. */
    kCLOCK_MIPI_ESC_ClockRoot_MuxVideoPllOut  = 7U, /*!< MIPI_ESC mux from MuxVideoPllOut. */

    /* CSI2 */
    kCLOCK_CSI2_ClockRoot_MuxOscRc48MDiv2 = 0U, /*!< CSI2 mux from MuxOscRc48MDiv2. */
    kCLOCK_CSI2_ClockRoot_MuxOsc24MOut    = 1U, /*!< CSI2 mux from MuxOsc24MOut. */
    kCLOCK_CSI2_ClockRoot_MuxOscRc400M    = 2U, /*!< CSI2 mux from MuxOscRc400M. */
    kCLOCK_CSI2_ClockRoot_MuxOscRc16M     = 3U, /*!< CSI2 mux from MuxOscRc16M. */
    kCLOCK_CSI2_ClockRoot_MuxSysPll2Pfd2  = 4U, /*!< CSI2 mux from MuxSysPll2Pfd2. */
    kCLOCK_CSI2_ClockRoot_MuxSysPll3Out   = 5U, /*!< CSI2 mux from MuxSysPll3Out. */
    kCLOCK_CSI2_ClockRoot_MuxSysPll2Pfd0  = 6U, /*!< CSI2 mux from MuxSysPll2Pfd0. */
    kCLOCK_CSI2_ClockRoot_MuxVideoPllOut  = 7U, /*!< CSI2 mux from MuxVideoPllOut. */

    /* CSI2_ESC */
    kCLOCK_CSI2_ESC_ClockRoot_MuxOscRc48MDiv2 = 0U, /*!< CSI2_ESC mux from MuxOscRc48MDiv2. */
    kCLOCK_CSI2_ESC_ClockRoot_MuxOsc24MOut    = 1U, /*!< CSI2_ESC mux from MuxOsc24MOut. */
    kCLOCK_CSI2_ESC_ClockRoot_MuxOscRc400M    = 2U, /*!< CSI2_ESC mux from MuxOscRc400M. */
    kCLOCK_CSI2_ESC_ClockRoot_MuxOscRc16M     = 3U, /*!< CSI2_ESC mux from MuxOscRc16M. */
    kCLOCK_CSI2_ESC_ClockRoot_MuxSysPll2Pfd2  = 4U, /*!< CSI2_ESC mux from MuxSysPll2Pfd2. */
    kCLOCK_CSI2_ESC_ClockRoot_MuxSysPll3Out   = 5U, /*!< CSI2_ESC mux from MuxSysPll3Out. */
    kCLOCK_CSI2_ESC_ClockRoot_MuxSysPll2Pfd0  = 6U, /*!< CSI2_ESC mux from MuxSysPll2Pfd0. */
    kCLOCK_CSI2_ESC_ClockRoot_MuxVideoPllOut  = 7U, /*!< CSI2_ESC mux from MuxVideoPllOut. */

    /* CSI2_UI */
    kCLOCK_CSI2_UI_ClockRoot_MuxOscRc48MDiv2 = 0U, /*!< CSI2_UI mux from MuxOscRc48MDiv2. */
    kCLOCK_CSI2_UI_ClockRoot_MuxOsc24MOut    = 1U, /*!< CSI2_UI mux from MuxOsc24MOut. */
    kCLOCK_CSI2_UI_ClockRoot_MuxOscRc400M    = 2U, /*!< CSI2_UI mux from MuxOscRc400M. */
    kCLOCK_CSI2_UI_ClockRoot_MuxOscRc16M     = 3U, /*!< CSI2_UI mux from MuxOscRc16M. */
    kCLOCK_CSI2_UI_ClockRoot_MuxSysPll2Pfd2  = 4U, /*!< CSI2_UI mux from MuxSysPll2Pfd2. */
    kCLOCK_CSI2_UI_ClockRoot_MuxSysPll3Out   = 5U, /*!< CSI2_UI mux from MuxSysPll3Out. */
    kCLOCK_CSI2_UI_ClockRoot_MuxSysPll2Pfd0  = 6U, /*!< CSI2_UI mux from MuxSysPll2Pfd0. */
    kCLOCK_CSI2_UI_ClockRoot_MuxVideoPllOut  = 7U, /*!< CSI2_UI mux from MuxVideoPllOut. */

    /* CSI */
    kCLOCK_CSI_ClockRoot_MuxOscRc48MDiv2 = 0U, /*!< CSI mux from MuxOscRc48MDiv2. */
    kCLOCK_CSI_ClockRoot_MuxOsc24MOut    = 1U, /*!< CSI mux from MuxOsc24MOut. */
    kCLOCK_CSI_ClockRoot_MuxOscRc400M    = 2U, /*!< CSI mux from MuxOscRc400M. */
    kCLOCK_CSI_ClockRoot_MuxOscRc16M     = 3U, /*!< CSI mux from MuxOscRc16M. */
    kCLOCK_CSI_ClockRoot_MuxSysPll2Pfd2  = 4U, /*!< CSI mux from MuxSysPll2Pfd2. */
    kCLOCK_CSI_ClockRoot_MuxSysPll3Out   = 5U, /*!< CSI mux from MuxSysPll3Out. */
    kCLOCK_CSI_ClockRoot_MuxSysPll3Pfd1  = 6U, /*!< CSI mux from MuxSysPll3Pfd1. */
    kCLOCK_CSI_ClockRoot_MuxVideoPllOut  = 7U, /*!< CSI mux from MuxVideoPllOut. */

    /* CKO1 */
    kCLOCK_CKO1_ClockRoot_MuxOscRc48MDiv2 = 0U, /*!< CKO1 mux from MuxOscRc48MDiv2. */
    kCLOCK_CKO1_ClockRoot_MuxOsc24MOut    = 1U, /*!< CKO1 mux from MuxOsc24MOut. */
    kCLOCK_CKO1_ClockRoot_MuxOscRc400M    = 2U, /*!< CKO1 mux from MuxOscRc400M. */
    kCLOCK_CKO1_ClockRoot_MuxOscRc16M     = 3U, /*!< CKO1 mux from MuxOscRc16M. */
    kCLOCK_CKO1_ClockRoot_MuxSysPll2Pfd2  = 4U, /*!< CKO1 mux from MuxSysPll2Pfd2. */
    kCLOCK_CKO1_ClockRoot_MuxSysPll2Out   = 5U, /*!< CKO1 mux from MuxSysPll2Out. */
    kCLOCK_CKO1_ClockRoot_MuxSysPll3Pfd1  = 6U, /*!< CKO1 mux from MuxSysPll3Pfd1. */
    kCLOCK_CKO1_ClockRoot_MuxSysPll1Div5  = 7U, /*!< CKO1 mux from MuxSysPll1Div5. */

    /* CKO2 */
    kCLOCK_CKO2_ClockRoot_MuxOscRc48MDiv2 = 0U, /*!< CKO2 mux from MuxOscRc48MDiv2. */
    kCLOCK_CKO2_ClockRoot_MuxOsc24MOut    = 1U, /*!< CKO2 mux from MuxOsc24MOut. */
    kCLOCK_CKO2_ClockRoot_MuxOscRc400M    = 2U, /*!< CKO2 mux from MuxOscRc400M. */
    kCLOCK_CKO2_ClockRoot_MuxOscRc16M     = 3U, /*!< CKO2 mux from MuxOscRc16M. */
    kCLOCK_CKO2_ClockRoot_MuxSysPll2Pfd3  = 4U, /*!< CKO2 mux from MuxSysPll2Pfd3. */
    kCLOCK_CKO2_ClockRoot_MuxOscRc48M     = 5U, /*!< CKO2 mux from MuxOscRc48M. */
    kCLOCK_CKO2_ClockRoot_MuxSysPll3Pfd1  = 6U, /*!< CKO2 mux from MuxSysPll3Pfd1. */
    kCLOCK_CKO2_ClockRoot_MuxAudioPllOut  = 7U, /*!< CKO2 mux from MuxAudioPllOut. */
} clock_root_mux_source_t;

/*!
 * @brief Clock group enumeration.
 */
typedef enum _clock_group
{
    kCLOCK_Group_FlexRAM = 0, /*!< FlexRAM clock group. */
    kCLOCK_Group_MipiDsi = 1, /*!< Mipi Dsi clock group. */
    kCLOCK_Group_Last,        /*!< Last clock group. */
} clock_group_t;

/*!
 * @brief The structure used to configure clock group.
 */
typedef struct _clock_group_config
{
    bool clockOff;     /*!< Turn off the clock. */
    uint16_t resetDiv; /*!< resetDiv + 1 should be common multiple of all dividers, valid range 0 ~ 255. */
    uint8_t div0;      /*!< Divide root clock by div0 + 1, valid range: 0 ~ 15. */
} clock_group_config_t;

#define clock_ip_name_t clock_lpcg_t

#if (__CORTEX_M == 7)
#define CLOCK_GetCpuClkFreq CLOCK_GetM7Freq
#else
#define CLOCK_GetCpuClkFreq CLOCK_GetM4Freq
#endif

#define CLOCK_GetCoreSysClkFreq CLOCK_GetCpuClkFreq /*!< For compatible with other platforms without CCM. */

/* uncomment the following line if want to use OBS to retrieve frequency */
/* #define GET_FREQ_FROM_OBS */

/*! @brief OSC 24M sorce select */
typedef enum _clock_osc
{
    kCLOCK_RcOsc   = 0U, /*!< On chip OSC. */
    kCLOCK_XtalOsc = 1U, /*!< 24M Xtal OSC */
} clock_osc_t;

/*! @brief Clock gate value */
typedef enum _clock_gate_value
{
    kCLOCK_Off = (int)~CCM_LPCG_DIRECT_ON_MASK, /*!< Clock is off. */
    kCLOCK_On  = CCM_LPCG_DIRECT_ON_MASK,       /*!< Clock is on*/
} clock_gate_value_t;

/*! @brief System clock mode */
typedef enum _clock_mode_t
{
    kCLOCK_ModeRun  = 0U, /*!< Remain in run mode. */
    kCLOCK_ModeWait = 1U, /*!< Transfer to wait mode. */
    kCLOCK_ModeStop = 2U, /*!< Transfer to stop mode. */
} clock_mode_t;

/*! @brief USB clock source definition. */
typedef enum _clock_usb_src
{
    kCLOCK_Usb480M      = 0,                /*!< Use 480M.      */
    kCLOCK_UsbSrcUnused = (int)0xFFFFFFFFU, /*!< Used when the function does not
                                            care the clock source. */
} clock_usb_src_t;

/*! @brief Source of the USB HS PHY. */
typedef enum _clock_usb_phy_src
{
    kCLOCK_Usbphy480M = 0, /*!< Use 480M.      */
} clock_usb_phy_src_t;

/*! @brief PLL clock source, bypass cloco source also */
enum _clock_pll_clk_src
{
    kCLOCK_PllClkSrc24M = 0U, /*!< Pll clock source 24M */
    kCLOCK_PllSrcClkPN  = 1U, /*!< Pll clock source CLK1_P and CLK1_N */
};

/*!
 * @brief PLL post divider enumeration.
 */
typedef enum _clock_pll_post_div
{
    kCLOCK_PllPostDiv2 = 0U, /*!< Divide by 2. */
    kCLOCK_PllPostDiv4 = 1U, /*!< Divide by 4. */
    kCLOCK_PllPostDiv8 = 2U, /*!< Divide by 8. */
    kCLOCK_PllPostDiv1 = 3U, /*!< Divide by 1. */
} clock_pll_post_div_t;

/*!
 * @brief PLL configuration for ARM.
 *
 * The output clock frequency is:
 *
 *  Fout=Fin*loopDivider /(2 * postDivider).
 *
 * Fin is always 24MHz.
 */
typedef struct _clock_arm_pll_config
{
    clock_pll_post_div_t postDivider; /*!< Post divider. */
    uint32_t loopDivider;             /*!< PLL loop divider. Valid range: 104-208. */
} clock_arm_pll_config_t;

/*! @brief PLL configuration for USB */
typedef struct _clock_usb_pll_config
{
    uint8_t loopDivider; /*!< PLL loop divider.
                              0 - Fout=Fref*20;
                              1 - Fout=Fref*22 */
    uint8_t src;         /*!< Pll clock source, reference _clock_pll_clk_src */

} clock_usb_pll_config_t;

/*! @brief Spread specturm configure Pll */
typedef struct _clock_pll_ss_config
{
    uint16_t stop; /*!< Spread spectrum stop value to get frequency change. */
    uint16_t step; /*!< Spread spectrum step value to get frequency change step. */
} clock_pll_ss_config_t;

/*! @brief PLL configure for Sys Pll2 */
typedef struct _clock_sys_pll2_config
{
    uint32_t mfd;              /*!< Denominator of spread spectrum */
    clock_pll_ss_config_t *ss; /*!< Spread spectrum parameter,
                                 it can be NULL, if ssEnable is set to false */
    bool ssEnable;             /*!< Enable spread spectrum flag */
} clock_sys_pll2_config_t;

/*! @brief PLL configure for Sys Pll1 */
typedef struct _clock_sys_pll1_config
{
    bool pllDiv2En;            /*!< Enable Sys Pll1 divide-by-2 clock or not. */
    bool pllDiv5En;            /*!< Enable Sys Pll1 divide-by-5 clock or not. */
    clock_pll_ss_config_t *ss; /*!< Spread spectrum parameter,
                                 it can be NULL, if ssEnable is set to false */
    bool ssEnable;             /*!< Enable spread spectrum flag */
} clock_sys_pll1_config_t;

/*! @brief PLL configuration for AUDIO and VIDEO */
typedef struct _clock_audio_pll_config
{
    uint8_t loopDivider;       /*!< PLL loop divider. Valid range for DIV_SELECT divider value: 27~54. */
    uint8_t postDivider;       /*!< Divider after the PLL, 0x0=divided by 1, 0x1=divided by 2, 0x2=divided by 4,
                                    0x3=divided by 8, 0x4=divided by 16, 0x5=divided by 32.*/
    uint32_t numerator;        /*!< 30 bit numerator of fractional loop divider.*/
    uint32_t denominator;      /*!< 30 bit denominator of fractional loop divider */
    clock_pll_ss_config_t *ss; /*!< Spread spectrum parameter,
                                 it can be NULL, if ssEnable is set to false */
    bool ssEnable;             /*!< Enable spread spectrum flag */
} clock_av_pll_config_t, clock_audio_pll_config_t, clock_video_pll_config_t;

/*!
 * @brief PLL configuration fro AUDIO PLL, SYSTEM PLL1 and VIDEO PLL.
 */
typedef struct _clock_audio_pll_gpc_config
{
    uint8_t loopDivider;       /*!< PLL loop divider.  */
    uint32_t numerator;        /*!< 30 bit numerator of fractional loop divider.*/
    uint32_t denominator;      /*!< 30 bit denominator of fractional loop divider */
    clock_pll_ss_config_t *ss; /*!< Spread spectrum parameter,
                                 it can be NULL, if ssEnable is set to false */
    bool ssEnable;             /*!< Enable spread spectrum flag */
} clock_audio_pll_gpc_config_t, clock_video_pll_gpc_config_t, clock_sys_pll1_gpc_config_t;

/*! @brief PLL configuration for ENET */
typedef struct _clock_enet_pll_config
{
    bool enableClkOutput;    /*!< Power on and enable PLL clock output for ENET0 (ref_enetpll0). */
    bool enableClkOutput25M; /*!< Power on and enable PLL clock output for ENET2 (ref_enetpll2). */
    uint8_t loopDivider;     /*!< Controls the frequency of the ENET0 reference clock.
                                  b00 25MHz
                                  b01 50MHz
                                  b10 100MHz (not 50% duty cycle)
                                  b11 125MHz */
    uint8_t src;             /*!< Pll clock source, reference _clock_pll_clk_src */
    bool enableClkOutput1;   /*!< Power on and enable PLL clock output for ENET1 (ref_enetpll1). */
    uint8_t loopDivider1;    /*!< Controls the frequency of the ENET1 reference clock.
                                  b00 25MHz
                                  b01 50MHz
                                  b10 100MHz (not 50% duty cycle)
                                  b11 125MHz */
} clock_enet_pll_config_t;

/*! @brief Clock root configuration */
typedef struct _clock_root_config_t
{
    bool clockOff;
    uint8_t mux; /*!< See #clock_root_mux_source_t for details. */
    uint8_t div; /*!< it's the actual divider */
} clock_root_config_t;

/*! @brief Clock root configuration in SetPoint Mode */
typedef struct _clock_root_setpoint_config_t
{
    uint8_t grade; /*!< Indicate speed grade for each SetPoint */
    bool clockOff;
    uint8_t mux; /*!< See #clock_root_mux_source_t for details. */
    uint8_t div; /*!< it's the actual divider */
} clock_root_setpoint_config_t;

/*! @brief PLL name */
typedef enum _clock_pll
{
    kCLOCK_PllArm,          /*!< ARM PLL. */
    kCLOCK_PllSys1,         /*!< SYS1 PLL, it has a dedicated frequency of 1GHz. */
    kCLOCK_PllSys2,         /*!< SYS2 PLL, it has a dedicated frequency of 528MHz. */
    kCLOCK_PllSys3,         /*!< SYS3 PLL, it has a dedicated frequency of 480MHz. */
    kCLOCK_PllAudio,        /*!< Audio PLL. */
    kCLOCK_PllVideo,        /*!< Video PLL. */
    kCLOCK_PllInvalid = -1, /*!< Invalid value. */
} clock_pll_t;

#define PLL_PFD_COUNT 4

/*! @brief PLL PFD name */
typedef enum _clock_pfd
{
    kCLOCK_Pfd0 = 0U, /*!< PLL PFD0 */
    kCLOCK_Pfd1 = 1U, /*!< PLL PFD1 */
    kCLOCK_Pfd2 = 2U, /*!< PLL PFD2 */
    kCLOCK_Pfd3 = 3U, /*!< PLL PFD3 */
} clock_pfd_t;

/*!
 * @brief The enumeration of control mode.
 *
 */
typedef enum _clock_control_mode
{
    kCLOCK_SoftwareMode = 0U, /*!< Software control mode. */
    kCLOCK_GpcMode,           /*!< GPC control mode. */
} clock_control_mode_t;

/*!
 * @brief The enumeration of 24MHz crystal oscillator mode.
 */
typedef enum _clock_24MOsc_mode
{
    kCLOCK_24MOscHighGainMode = 0U, /*!< 24MHz crystal oscillator work as high gain mode. */
    kCLOCK_24MOscBypassMode   = 1U, /*!< 24MHz crystal oscillator work as bypass mode. */
    kCLOCK_24MOscLowPowerMode = 2U, /*!< 24MHz crystal oscillator work as low power mode. */
} clock_24MOsc_mode_t;

/*!
 * @brief The enumeration of 16MHz RC oscillator clock source.
 */
typedef enum _clock_16MOsc_source
{
    kCLOCK_16MOscSourceFrom16MOsc = 0U, /*!< Source from 16MHz RC oscialltor. */
    kCLOCK_16MOscSourceFrom24MOsc = 1U, /*!< Source from 24MHz crystal oscillator. */
} clock_16MOsc_source_t;

/*!
 * @brief The enumeration of 1MHz output clock behavior, including disabling 1MHz output,
 * enabling locked 1MHz clock output, and enabling free-running 1MHz clock output.
 */
typedef enum _clock_1MHzOut_behavior
{
    kCLOCK_1MHzOutDisable               = 0U, /*!< Disable 1MHz output clock. */
    kCLOCK_1MHzOutEnableLocked1Mhz      = 1U, /*!< Enable 1MHz output clock, and select locked 1MHz to output. */
    kCLOCK_1MHzOutEnableFreeRunning1Mhz = 2U, /*!< Enable 1MHZ output clock,
                                                   and select free-running 1MHz to output. */
} clock_1MHzOut_behavior_t;

/*!
 * @brief The clock dependence level.
 */
typedef enum _clock_level
{
    kCLOCK_Level0 = 0x0UL, /*!< Not needed in any mode. */
    kCLOCK_Level1 = 0x1UL, /*!< Needed in RUN mode. */
    kCLOCK_Level2 = 0x2UL, /*!< Needed in RUN and WAIT mode. */
    kCLOCK_Level3 = 0x3UL, /*!< Needed in RUN, WAIT and STOP mode. */
    kCLOCK_Level4 = 0x4UL, /*!< Always on in any mode. */
} clock_level_t;

/*******************************************************************************
 * API
 ******************************************************************************/

#if defined(__cplusplus)
extern "C" {
#endif /* __cplusplus */

/*!
 * @brief Set CCM Root Clock MUX node to certain value.
 *
 * @param root Which root clock node to set, see \ref clock_root_t.
 * @param src Clock mux value to set, different mux has different value range. See \ref clock_root_mux_source_t.
 */
static inline void CLOCK_SetRootClockMux(clock_root_t root, uint8_t src)
{
    assert(src < 8U);
    CCM->CLOCK_ROOT[root].CONTROL =
        (CCM->CLOCK_ROOT[root].CONTROL & ~(CCM_CLOCK_ROOT_CONTROL_MUX_MASK)) | CCM_CLOCK_ROOT_CONTROL_MUX(src);
    __DSB();
    __ISB();
#if __CORTEX_M == 4
    (void)CCM->CLOCK_ROOT[root].CONTROL;
#endif
}

/*!
 * @brief Get CCM Root Clock MUX value.
 *
 * @param root Which root clock node to get, see \ref clock_root_t.
 * @return Clock mux value.
 */
static inline uint32_t CLOCK_GetRootClockMux(clock_root_t root)
{
    return (CCM->CLOCK_ROOT[root].CONTROL & CCM_CLOCK_ROOT_CONTROL_MUX_MASK) >> CCM_CLOCK_ROOT_CONTROL_MUX_SHIFT;
}

/*!
 * @brief Get CCM Root Clock Source.
 *
 * @param root Which root clock node to get, see \ref clock_root_t.
 * @param src Clock mux value to get, see \ref clock_root_mux_source_t.
 * @return Clock source
 */
static inline clock_name_t CLOCK_GetRootClockSource(clock_root_t root, uint32_t src)
{
    return s_clockSourceName[root][src];
}

/*!
 * @brief Set CCM Root Clock DIV certain value.
 *
 * @param root Which root clock to set, see \ref clock_root_t.
 * @param div Clock div value to set range is 1-256, different divider has different value range.
 */
static inline void CLOCK_SetRootClockDiv(clock_root_t root, uint32_t div)
{
    assert(div);
    CCM->CLOCK_ROOT[root].CONTROL = (CCM->CLOCK_ROOT[root].CONTROL & ~CCM_CLOCK_ROOT_CONTROL_DIV_MASK) |
                                    CCM_CLOCK_ROOT_CONTROL_DIV((uint32_t)div - 1UL);
    __DSB();
    __ISB();
#if __CORTEX_M == 4
    (void)CCM->CLOCK_ROOT[root].CONTROL;
#endif
}

/*!
 * @brief Get CCM DIV node value.
 *
 * @param root Which root clock node to get, see \ref clock_root_t.
 * @return divider set for this root
 */
static inline uint32_t CLOCK_GetRootClockDiv(clock_root_t root)
{
    return ((CCM->CLOCK_ROOT[root].CONTROL & CCM_CLOCK_ROOT_CONTROL_DIV_MASK) >> CCM_CLOCK_ROOT_CONTROL_DIV_SHIFT) +
           1UL;
}

/*!
 * @brief Power Off Root Clock
 *
 * @param root Which root clock node to set, see \ref clock_root_t.
 */
static inline void CLOCK_PowerOffRootClock(clock_root_t root)
{
    if (0UL == (CCM->CLOCK_ROOT[root].CONTROL & CCM_CLOCK_ROOT_CONTROL_OFF_MASK))
    {
        CCM->CLOCK_ROOT[root].CONTROL_SET = CCM_CLOCK_ROOT_CONTROL_OFF_MASK;
        __DSB();
        __ISB();
#if __CORTEX_M == 4
        (void)CCM->CLOCK_ROOT[root].CONTROL;
#endif
    }
}

/*!
 * @brief Power On Root Clock
 *
 * @param root Which root clock node to set, see \ref clock_root_t.
 */
static inline void CLOCK_PowerOnRootClock(clock_root_t root)
{
    CCM->CLOCK_ROOT[root].CONTROL_CLR = CCM_CLOCK_ROOT_CONTROL_OFF_MASK;
    __DSB();
    __ISB();
#if __CORTEX_M == 4
    (void)CCM->CLOCK_ROOT[root].CONTROL;
#endif
}

/*!
 * @brief Configure Root Clock
 *
 * @param root Which root clock node to set, see \ref clock_root_t.
 * @param config root clock config, see \ref clock_root_config_t
 */
static inline void CLOCK_SetRootClock(clock_root_t root, const clock_root_config_t *config)
{
    assert(config);
    CCM->CLOCK_ROOT[root].CONTROL = CCM_CLOCK_ROOT_CONTROL_MUX(config->mux) |
                                    CCM_CLOCK_ROOT_CONTROL_DIV((uint32_t)config->div - 1UL) |
                                    (config->clockOff ? CCM_CLOCK_ROOT_CONTROL_OFF(config->clockOff) : 0UL);
    __DSB();
    __ISB();
#if __CORTEX_M == 4
    (void)CCM->CLOCK_ROOT[root].CONTROL;
#endif
}

/*!
 * @brief Control the clock gate for specific IP.
 *
 * @note This API will not have any effect when this clock is in CPULPM or SetPoint Mode
 *
 * @param name  Which clock to enable, see \ref clock_lpcg_t.
 * @param value Clock gate value to set, see \ref clock_gate_value_t.
 */
static inline void CLOCK_ControlGate(clock_ip_name_t name, clock_gate_value_t value)
{
    if (((uint32_t)value & CCM_LPCG_DIRECT_ON_MASK) != (CCM->LPCG[name].DIRECT & CCM_LPCG_DIRECT_ON_MASK))
    {
        CCM->LPCG[name].DIRECT = ((uint32_t)value & CCM_LPCG_DIRECT_ON_MASK);
        __DSB();
        __ISB();

        while ((CCM->LPCG[name].STATUS0 & CCM_LPCG_STATUS0_ON_MASK) != ((uint32_t)value & CCM_LPCG_STATUS0_ON_MASK))
        {
        }
    }
}

/*!
 * @brief Enable the clock for specific IP.
 *
 * @param name  Which clock to enable, see \ref clock_lpcg_t.
 */
static inline void CLOCK_EnableClock(clock_ip_name_t name)
{
    CLOCK_ControlGate(name, kCLOCK_On);
}

/*!
 * @brief Disable the clock for specific IP.
 *
 * @param name  Which clock to disable, see \ref clock_lpcg_t.
 */
static inline void CLOCK_DisableClock(clock_ip_name_t name)
{
    CLOCK_ControlGate(name, kCLOCK_Off);
}

/*!
 * @brief Set the clock group configuration.
 *
 * @param group  Which group to configure, see \ref clock_group_t.
 * @param config Configuration to set.
 */
void CLOCK_SetGroupConfig(clock_group_t group, const clock_group_config_t *config);

/*!
 * @brief Gets the clock frequency for a specific clock name.
 *
 * This function checks the current clock configurations and then calculates
 * the clock frequency for a specific clock name defined in clock_name_t.
 *
 * @param name Clock names defined in clock_name_t
 * @return Clock frequency value in hertz
 */
uint32_t CLOCK_GetFreq(clock_name_t name);

/*!
 * @brief Gets the clock frequency for a specific root clock name.
 *
 * This function checks the current clock configurations and then calculates
 * the clock frequency for a specific clock name defined in clock_root_t.
 *
 * @param root Clock names defined in clock_root_t
 * @return Clock frequency value in hertz
 */
static inline uint32_t CLOCK_GetRootClockFreq(clock_root_t root)
{
    uint32_t freq, mux;
    mux  = CLOCK_GetRootClockMux(root);
    freq = CLOCK_GetFreq(s_clockSourceName[root][mux]) / (CLOCK_GetRootClockDiv(root));
    assert(freq);
    return freq;
}

/*!
 * @brief Get the CCM CPU/core/system frequency.
 *
 * @return  Clock frequency; If the clock is invalid, returns 0.
 */
static inline uint32_t CLOCK_GetM7Freq(void)
{
    return CLOCK_GetRootClockFreq(kCLOCK_Root_M7);
}

/*!
 * @brief Get the CCM CPU/core/system frequency.
 *
 * @return  Clock frequency; If the clock is invalid, returns 0.
 */
static inline uint32_t CLOCK_GetM4Freq(void)
{
    return CLOCK_GetRootClockFreq(kCLOCK_Root_M4);
}

/*!
 * @brief Check if PLL is bypassed
 *
 * @param pll PLL control name (see @ref clock_pll_t enumeration)
 * @return PLL bypass status.
 *         - true: The PLL is bypassed.
 *         - false: The PLL is not bypassed.
 */
static inline bool CLOCK_IsPllBypassed(clock_pll_t pll)
{
    if (pll == kCLOCK_PllArm)
    {
        return (bool)((ANADIG_PLL->ARM_PLL_CTRL & ANADIG_PLL_ARM_PLL_CTRL_BYPASS_MASK) >>
                      ANADIG_PLL_ARM_PLL_CTRL_BYPASS_SHIFT);
    }
    else if (pll == kCLOCK_PllSys2)
    {
        return (bool)((ANADIG_PLL->SYS_PLL2_CTRL & ANADIG_PLL_SYS_PLL2_CTRL_BYPASS_MASK) >>
                      ANADIG_PLL_SYS_PLL2_CTRL_BYPASS_SHIFT);
    }
    else if (pll == kCLOCK_PllSys3)
    {
        return (bool)((ANADIG_PLL->SYS_PLL3_CTRL & ANADIG_PLL_SYS_PLL3_CTRL_BYPASS_MASK) >>
                      ANADIG_PLL_SYS_PLL3_CTRL_BYPASS_SHIFT);
    }
    else
    {
        return false;
    }
}

/*!
 * @brief Check if PLL is enabled
 *
 * @param pll PLL control name (see @ref clock_pll_t enumeration)
 * @return PLL bypass status.
 *         - true: The PLL is enabled.
 *         - false: The PLL is not enabled.
 */
static inline bool CLOCK_IsPllEnabled(clock_pll_t pll)
{
    if (pll == kCLOCK_PllArm)
    {
        return (bool)((ANADIG_PLL->ARM_PLL_CTRL & ANADIG_PLL_ARM_PLL_CTRL_ENABLE_CLK_MASK) >>
                      ANADIG_PLL_ARM_PLL_CTRL_ENABLE_CLK_SHIFT);
    }
    else if (pll == kCLOCK_PllSys2)
    {
        return (bool)((ANADIG_PLL->SYS_PLL2_CTRL & ANADIG_PLL_SYS_PLL2_CTRL_ENABLE_CLK_MASK) >>
                      ANADIG_PLL_SYS_PLL2_CTRL_ENABLE_CLK_SHIFT);
    }
    else if (pll == kCLOCK_PllSys3)
    {
        return (bool)((ANADIG_PLL->SYS_PLL3_CTRL & ANADIG_PLL_SYS_PLL3_CTRL_ENABLE_CLK_MASK) >>
                      ANADIG_PLL_SYS_PLL3_CTRL_ENABLE_CLK_SHIFT);
    }
    else if (pll == kCLOCK_PllSys1)
    {
        return (bool)((ANADIG_PLL->SYS_PLL1_CTRL & ANADIG_PLL_SYS_PLL1_CTRL_ENABLE_CLK_MASK) >>
                      ANADIG_PLL_SYS_PLL1_CTRL_ENABLE_CLK_SHIFT);
    }
    else if (pll == kCLOCK_PllAudio)
    {
        return (bool)((ANADIG_PLL->PLL_AUDIO_CTRL & ANADIG_PLL_PLL_AUDIO_CTRL_ENABLE_CLK_MASK) >>
                      ANADIG_PLL_PLL_AUDIO_CTRL_ENABLE_CLK_SHIFT);
    }
    else if (pll == kCLOCK_PllVideo)
    {
        return (bool)((ANADIG_PLL->PLL_VIDEO_CTRL & ANADIG_PLL_PLL_VIDEO_CTRL_ENABLE_CLK_MASK) >>
                      ANADIG_PLL_PLL_VIDEO_CTRL_ENABLE_CLK_SHIFT);
    }
    else
    {
        return false;
    }
}

/*!
 * @name OSC operations
 * @{
 */

/*!
 * @brief Gets the RTC clock frequency.
 *
 * @return  Clock frequency; If the clock is invalid, returns 0.
 */
static inline uint32_t CLOCK_GetRtcFreq(void)
{
    return 32768U;
}

/*!
 * @brief Set the control mode of 48MHz RC oscillator.
 *
 * @param controlMode The control mode to be set, please refer to @ref clock_control_mode_t.
 */
static inline void CLOCK_OSC_SetOsc48MControlMode(clock_control_mode_t controlMode)
{
    ANADIG_OSC->OSC_48M_CTRL = (ANADIG_OSC->OSC_48M_CTRL & ~(ANADIG_OSC_OSC_48M_CTRL_RC_48M_CONTROL_MODE_MASK)) |
                               ANADIG_OSC_OSC_48M_CTRL_RC_48M_CONTROL_MODE(controlMode);
}

/*!
 * @brief Enable/disable 48MHz RC oscillator.
 *
 * @param enable Used to enable or disable the 48MHz RC oscillator.
 *          - \b true Enable the 48MHz RC oscillator.
 *          - \b false Dissable the 48MHz RC oscillator.
 */
static inline void CLOCK_OSC_EnableOsc48M(bool enable)
{
    if (enable)
    {
        ANADIG_OSC->OSC_48M_CTRL |= ANADIG_OSC_OSC_48M_CTRL_TEN_MASK;
    }
    else
    {
        ANADIG_OSC->OSC_48M_CTRL &= ~ANADIG_OSC_OSC_48M_CTRL_TEN_MASK;
    }
}

/*!
 * @brief Set the control mode of the 24MHz clock sourced from 48MHz RC oscillator.
 *
 * @param controlMode The control mode to be set, please refer to @ref clock_control_mode_t.
 */
static inline void CLOCK_OSC_SetOsc48MDiv2ControlMode(clock_control_mode_t controlMode)
{
    ANADIG_OSC->OSC_48M_CTRL = (ANADIG_OSC->OSC_48M_CTRL & ~(ANADIG_OSC_OSC_48M_CTRL_RC_48M_DIV2_CONTROL_MODE_MASK)) |
                               ANADIG_OSC_OSC_48M_CTRL_RC_48M_DIV2_CONTROL_MODE(controlMode);
}

/*!
 * @brief Enable/disable the 24MHz clock sourced from 48MHz RC oscillator.
 *
 * @note The 48MHz RC oscillator must be enabled before enabling this 24MHz clock.
 *
 * @param enable Used to enable/disable the 24MHz clock sourced from 48MHz RC oscillator.
 *          - \b true Enable the 24MHz clock sourced from 48MHz.
 *          - \b false Disable the 24MHz clock sourced from 48MHz.
 */
static inline void CLOCK_OSC_EnableOsc48MDiv2(bool enable)
{
    if (enable)
    {
        ANADIG_OSC->OSC_48M_CTRL |= ANADIG_OSC_OSC_48M_CTRL_RC_48M_DIV2_EN_MASK;
    }
    else
    {
        ANADIG_OSC->OSC_48M_CTRL &= ~ANADIG_OSC_OSC_48M_CTRL_RC_48M_DIV2_EN_MASK;
    }
}

/*!
 * @brief Set the control mode of 24MHz crystal oscillator.
 *
 * @param controlMode The control mode to be set, please refer to @ref clock_control_mode_t.
 */
static inline void CLOCK_OSC_SetOsc24MControlMode(clock_control_mode_t controlMode)
{
    ANADIG_OSC->OSC_24M_CTRL = (ANADIG_OSC->OSC_24M_CTRL & ~(ANADIG_OSC_OSC_24M_CTRL_OSC_24M_CONTROL_MODE_MASK)) |
                               ANADIG_OSC_OSC_24M_CTRL_OSC_24M_CONTROL_MODE(controlMode);
}

/*! @brief Enable OSC 24Mhz
 *
 * This function enables OSC 24Mhz.
 */
void CLOCK_OSC_EnableOsc24M(void);

/*!
 * @brief Gate/ungate the 24MHz crystal oscillator output.
 *
 * @note Gating the 24MHz crystal oscillator can save power.
 *
 * @param enableGate Used to gate/ungate the 24MHz crystal oscillator.
 *          - \b true Gate the 24MHz crystal oscillator to save power.
 *          - \b false Ungate the 24MHz crystal oscillator.
 */
static inline void CLOCK_OSC_GateOsc24M(bool enableGate)
{
    if (enableGate)
    {
        ANADIG_OSC->OSC_24M_CTRL |= ANADIG_OSC_OSC_24M_CTRL_OSC_24M_GATE_MASK;
    }
    else
    {
        ANADIG_OSC->OSC_24M_CTRL &= ~ANADIG_OSC_OSC_24M_CTRL_OSC_24M_GATE_MASK;
    }
}

/*!
 * @brief Set the work mode of 24MHz crystal oscillator, the available modes are high gian mode, low power mode, and
 * bypass mode.
 *
 * @param workMode The work mode of 24MHz crystal oscillator, please refer to @ref clock_24MOsc_mode_t for details.
 */
void CLOCK_OSC_SetOsc24MWorkMode(clock_24MOsc_mode_t workMode);

/*!
 * @brief Set the control mode of 400MHz RC oscillator.
 *
 * @param controlMode The control mode to be set, please refer to @ref clock_control_mode_t.
 */
static inline void CLOCK_OSC_SetOscRc400MControlMode(clock_control_mode_t controlMode)
{
    ANADIG_OSC->OSC_400M_CTRL1 = (ANADIG_OSC->OSC_400M_CTRL1 & (~ANADIG_OSC_OSC_400M_CTRL1_RC_400M_CONTROL_MODE_MASK)) |
                                 ANADIG_OSC_OSC_400M_CTRL1_RC_400M_CONTROL_MODE(controlMode);
}

/*! @brief Enable OSC RC 400Mhz
 *
 * This function enables OSC RC 400Mhz.
 */
void CLOCK_OSC_EnableOscRc400M(void);

/*!
 * @brief Gate/ungate 400MHz RC oscillator.
 *
 * @param enableGate Used to gate/ungate 400MHz RC oscillator.
 *          - \b true Gate the 400MHz RC oscillator.
 *          - \b false Ungate the 400MHz RC oscillator.
 */
static inline void CLOCK_OSC_GateOscRc400M(bool enableGate)
{
    if (enableGate)
    {
        ANADIG_OSC->OSC_400M_CTRL1 |= ANADIG_OSC_OSC_400M_CTRL1_CLKGATE_400MEG_MASK;
    }
    else
    {
        ANADIG_OSC->OSC_400M_CTRL1 &= ~ANADIG_OSC_OSC_400M_CTRL1_CLKGATE_400MEG_MASK;
    }
}

/*!
 * @brief Trims OSC RC 400MHz.
 *
 * @param enable Used to enable trim function.
 * @param bypass Bypass the trim function.
 * @param trim Trim value.
 */
void CLOCK_OSC_TrimOscRc400M(bool enable, bool bypass, uint16_t trim);

/*!
 * @brief Set the divide value for ref_clk to generate slow clock.
 *
 * @note slow_clk = ref_clk / (divValue + 1), and the recommand divide value is 24.
 *
 * @param divValue The divide value to be set, the available range is 0~63.
 */
void CLOCK_OSC_SetOscRc400MRefClkDiv(uint8_t divValue);

/*!
 * @brief Set the target count for the fast clock.
 *
 * @param targetCount The desired target for the fast clock, should be the number of clock cycles of the fast_clk per
 * divided ref_clk.
 */
void CLOCK_OSC_SetOscRc400MFastClkCount(uint16_t targetCount);

/*!
 * @brief Set the negative and positive hysteresis value for the tuned clock.
 *
 * @note The hysteresis value should be set after the clock is tuned.
 *
 * @param negHysteresis The negative hysteresis value for the turned clock, this value in number of clock cycles of the
 * fast clock
 * @param posHysteresis The positive hysteresis value for the turned clock, this value in number of clock cycles of the
 * fast clock
 */
void CLOCK_OSC_SetOscRc400MHysteresisValue(uint8_t negHysteresis, uint8_t posHysteresis);

/*!
 * @brief Bypass/un-bypass the tune logic
 *
 * @param enableBypass Used to control whether to bypass the turn logic.
 *        - \b true Bypass the tune logic and use the programmed oscillator frequency to run the oscillator.
 *                  Function CLOCK_OSC_SetOscRc400MTuneValue() can be used to set oscillator frequency.
 *        - \b false Use the output of tune logic to run the oscillator.
 */
void CLOCK_OSC_BypassOscRc400MTuneLogic(bool enableBypass);

/*!
 * @brief Start/Stop the tune logic.
 *
 * @param enable Used to start or stop the tune logic.
 *          - \b true Start tuning
 *          - \b false Stop tuning and reset the tuning logic.
 */
void CLOCK_OSC_EnableOscRc400MTuneLogic(bool enable);

/*!
 * @brief Freeze/Unfreeze the tuning value.
 *
 * @param enableFreeze Used to control whether to freeze the tune value.
 *          - \b true Freeze the tune at the current tuned value and the oscillator runs at tje frozen tune value.
 *          - \b false Unfreezes and continues the tune operation.
 */
void CLOCK_OSC_FreezeOscRc400MTuneValue(bool enableFreeze);

/*!
 * @brief Set the 400MHz RC oscillator tune value when the tune logic is disabled.
 *
 * @param tuneValue The tune value to determine the frequency of Oscillator.
 */
void CLOCK_OSC_SetOscRc400MTuneValue(uint8_t tuneValue);

/*!
 * @brief Set the behavior of the 1MHz output clock, such as disable the 1MHz clock output,
 * enable the free-running 1MHz clock output, enable the locked 1MHz clock output.
 *
 * @note The 1MHz clock is divided from 400M RC Oscillator.
 *
 * @param behavior The behavior of 1MHz output clock, please refer to @ref clock_1MHzOut_behavior_t for details.
 */
void CLOCK_OSC_Set1MHzOutputBehavior(clock_1MHzOut_behavior_t behavior);

/*!
 * @brief Set the count for the locked 1MHz clock out.
 *
 * @param count Used to set the desired target for the locked 1MHz clock out, the value in number of clock cycles of the
 * fast clock per divided ref_clk.
 */
void CLOCK_OSC_SetLocked1MHzCount(uint16_t count);

/*!
 * @brief Check the error flag for locked 1MHz clock out.
 *
 * @return The error flag for locked 1MHz clock out.
 *      - \b true The count value has been reached within one diviced ref clock period
 *      - \b false No effect.
 */
bool CLOCK_OSC_CheckLocked1MHzErrorFlag(void);

/*!
 * @brief Clear the error flag for locked 1MHz clock out.
 */
void CLOCK_OSC_ClearLocked1MHzErrorFlag(void);

/*!
 * @brief Get current count for the fast clock during the tune process.
 *
 * @return The current count for the fast clock.
 */
uint16_t CLOCK_OSC_GetCurrentOscRc400MFastClockCount(void);

/*!
 * @brief Get current tune value used by oscillator during tune process.
 *
 * @return The current tune value.
 */
uint8_t CLOCK_OSC_GetCurrentOscRc400MTuneValue(void);

/*!
 * @brief Set the control mode of 16MHz crystal oscillator.
 *
 * @param controlMode The control mode to be set, please refer to @ref clock_control_mode_t.
 */
static inline void CLOCK_OSC_SetOsc16MControlMode(clock_control_mode_t controlMode)
{
    ANADIG_OSC->OSC_16M_CTRL = (ANADIG_OSC->OSC_16M_CTRL & (~ANADIG_OSC_OSC_16M_CTRL_RC_16M_CONTROL_MODE_MASK)) |
                               ANADIG_OSC_OSC_16M_CTRL_RC_16M_CONTROL_MODE(controlMode);
}

/*!
 * @brief Configure the 16MHz oscillator.
 *
 * @param source Used to select the source for 16MHz RC oscillator, please refer to @ref clock_16MOsc_source_t.
 * @param enablePowerSave Enable/disable power save mode function at 16MHz OSC.
 *          - \b true Enable power save mode function at 16MHz osc.
 *          - \b false Disable power save mode function at 16MHz osc.
 * @param enableClockOut Enable/Disable clock output for 16MHz RCOSC.
 *          - \b true Enable clock output for 16MHz RCOSC.
 *          - \b false Disable clock output for 16MHz RCOSC.
 */
void CLOCK_OSC_SetOsc16MConfig(clock_16MOsc_source_t source, bool enablePowerSave, bool enableClockOut);

/* @} */

/*!
 * @brief Initialize the ARM PLL.
 *
 * This function initialize the ARM PLL with specific settings
 *
 * @param config   configuration to set to PLL.
 */
void CLOCK_InitArmPll(const clock_arm_pll_config_t *config);

/*!
 * @brief Calculate corresponding config values per given frequency
 *
 * This function calculates config valudes per given frequency for Arm PLL
 *
 * @param config pll config structure
 * @param freqInMhz target frequency
 */
status_t CLOCK_CalcArmPllFreq(clock_arm_pll_config_t *config, uint32_t freqInMhz);

/*!
 * @brief Initializes the Arm PLL with Specific Frequency (in Mhz).
 *
 * This function initializes the Arm PLL with specific frequency
 *
 * @param freqInMhz target frequency
 */
status_t CLOCK_InitArmPllWithFreq(uint32_t freqInMhz);

/*!
 * @brief De-initialize the ARM PLL.
 */
void CLOCK_DeinitArmPll(void);

/*!
 * @brief Calculate spread spectrum step and stop.
 *
 * This function calculate spread spectrum step and stop according to given
 * parameters. For integer PLL (syspll2) the factor is mfd, while for other
 * fractional PLLs (audio/video/syspll1), the factor is denominator.
 *
 * @param factor factor to calculate step/stop
 * @param range spread spectrum range
 * @param mod spread spectrum modulation frequency
 * @param ss calculated spread spectrum values
 *
 */
void CLOCK_CalcPllSpreadSpectrum(uint32_t factor, uint32_t range, uint32_t mod, clock_pll_ss_config_t *ss);

/*!
 * @brief Initialize the System PLL1.
 *
 * This function initializes the System PLL1 with specific settings
 *
 * @param config Configuration to set to PLL1.
 */
void CLOCK_InitSysPll1(const clock_sys_pll1_config_t *config);

/*!
 * @brief De-initialize the System PLL1.
 */
void CLOCK_DeinitSysPll1(void);

/*!
 * @brief Set System PLL1 output frequency in GPC mode.
 *
 * @param config Pointer to @ref clock_sys_pll1_gpc_config_t.
 */
void CLOCK_GPC_SetSysPll1OutputFreq(const clock_sys_pll1_gpc_config_t *config);

/*!
 * @brief Initialize the System PLL2.
 *
 * This function initializes the System PLL2 with specific settings
 *
 * @param config Configuration to configure spread spectrum. This parameter can
 *            be NULL, if no need to enabled spread spectrum
 */
void CLOCK_InitSysPll2(const clock_sys_pll2_config_t *config);

/*!
 * @brief De-initialize the System PLL2.
 */
void CLOCK_DeinitSysPll2(void);

/*!
 * @brief Check if Sys PLL2 PFD is enabled
 *
 * @param pfd PFD control name
 * @return PFD bypass status.
 *         - true: power on.
 *         - false: power off.
 * @note Only useful in software control mode.
 */
bool CLOCK_IsSysPll2PfdEnabled(clock_pfd_t pfd);

/*!
 * @brief Initialize the System PLL3.
 *
 * This function initializes the System PLL3 with specific settings
 *
 */
void CLOCK_InitSysPll3(void);

/*!
 * @brief De-initialize the System PLL3.
 */
void CLOCK_DeinitSysPll3(void);

/*!
 * @brief Check if Sys PLL3 PFD is enabled
 *
 * @param pfd PFD control name
 * @return PFD bypass status.
 *         - true: power on.
 *         - false: power off.
 * @note Only useful in software control mode.
 */
bool CLOCK_IsSysPll3PfdEnabled(clock_pfd_t pfd);

/*!
 * @name PLL/PFD operations
 * @{
 */
/*!
 * @brief PLL bypass setting
 *
 * @param pll PLL control name (see @ref clock_pll_t enumeration)
 * @param bypass Bypass the PLL.
 *               - true: Bypass the PLL.
 *               - false:Not bypass the PLL.
 */
void CLOCK_SetPllBypass(clock_pll_t pll, bool bypass);

/*!
 * @brief Calculate corresponding config values per given frequency
 *
 * This function calculates config valudes per given frequency for Audio/Video
 * PLL.
 *
 * @param config pll config structure
 * @param freqInMhz target frequency
 */
status_t CLOCK_CalcAvPllFreq(clock_av_pll_config_t *config, uint32_t freqInMhz);

/*!
 * @brief Initializes the Audio PLL with Specific Frequency (in Mhz).
 *
 * This function initializes the Audio PLL with specific frequency
 *
 * @param freqInMhz target frequency
 * @param ssEnable  enable spread spectrum or not
 * @param ssRange   range spread spectrum range
 * @param ssMod spread spectrum modulation frequency
 */
status_t CLOCK_InitAudioPllWithFreq(uint32_t freqInMhz, bool ssEnable, uint32_t ssRange, uint32_t ssMod);

/*!
 * @brief Initializes the Audio PLL.
 *
 * This function initializes the Audio PLL with specific settings
 *
 * @param config Configuration to set to PLL.
 */
void CLOCK_InitAudioPll(const clock_audio_pll_config_t *config);

/*!
 * @brief De-initialize the Audio PLL.
 */
void CLOCK_DeinitAudioPll(void);

/*!
 * @brief Set Audio PLL output frequency in GPC mode.
 *
 * @param config Pointer to clock_audio_pll_gpc_config_t structure.
 */
void CLOCK_GPC_SetAudioPllOutputFreq(const clock_audio_pll_gpc_config_t *config);

/*!
 * @brief Initializes the Video PLL with Specific Frequency (in Mhz).
 *
 * This function initializes the Video PLL with specific frequency
 *
 * @param freqInMhz target frequency
 * @param ssEnable  enable spread spectrum or not
 * @param ssRange   range spread spectrum range
 * @param ssMod spread spectrum modulation frequency
 */
status_t CLOCK_InitVideoPllWithFreq(uint32_t freqInMhz, bool ssEnable, uint32_t ssRange, uint32_t ssMod);

/*!
 * @brief Initialize the video PLL.
 *
 * This function configures the Video PLL with specific settings
 *
 * @param config   configuration to set to PLL.
 */
void CLOCK_InitVideoPll(const clock_video_pll_config_t *config);

/*!
 * @brief De-initialize the Video PLL.
 */
void CLOCK_DeinitVideoPll(void);

/*!
 * @brief Set Video PLL output frequency in GPC mode.
 *
 * @param config Pointer to clock_audio_pll_gpc_config_t structure.
 */
void CLOCK_GPC_SetVideoPllOutputFreq(const clock_video_pll_gpc_config_t *config);
/*!
 * @brief Get current PLL output frequency.
 *
 * This function get current output frequency of specific PLL
 *
 * @param pll   pll name to get frequency.
 * @return The PLL output frequency in hertz.
 */
uint32_t CLOCK_GetPllFreq(clock_pll_t pll);

/*!
 * @brief Initialize PLL PFD.
 *
 * This function initializes the System PLL PFD. During new value setting,
 * the clock output is disabled to prevent glitch.
 *
 * @param pll Which PLL of targeting PFD to be operated.
 * @param pfd Which PFD clock to enable.
 * @param frac The PFD FRAC value.
 * @note It is recommended that PFD settings are kept between 12-35.
 */
void CLOCK_InitPfd(clock_pll_t pll, clock_pfd_t pfd, uint8_t frac);

/*!
 * @brief De-initialize selected PLL PFD.
 *
 * @param pll Which PLL of targeting PFD to be operated.
 * @param pfd Which PFD clock to enable.
 */
void CLOCK_DeinitPfd(clock_pll_t pll, clock_pfd_t pfd);

/*!
 * @brief Get current PFD output frequency.
 *
 * This function get current output frequency of specific System PLL PFD
 *
 * @param pll Which PLL of targeting PFD to be operated.
 * @param pfd pfd name to get frequency.
 * @return The PFD output frequency in hertz.
 */
uint32_t CLOCK_GetPfdFreq(clock_pll_t pll, clock_pfd_t pfd);

uint32_t CLOCK_GetFreqFromObs(uint32_t obsSigIndex, uint32_t obsIndex);

/*! @brief Enable USB HS clock.
 *
 * This function only enables the access to USB HS prepheral, upper layer
 * should first call the @ref CLOCK_EnableUsbhs0PhyPllClock to enable the PHY
 * clock to use USB HS.
 *
 * @param src  USB HS does not care about the clock source, here must be @ref kCLOCK_UsbSrcUnused.
 * @param freq USB HS does not care about the clock source, so this parameter is ignored.
 * @retval true The clock is set successfully.
 * @retval false The clock source is invalid to get proper USB HS clock.
 */
bool CLOCK_EnableUsbhs0Clock(clock_usb_src_t src, uint32_t freq);

/*! @brief Enable USB HS clock.
 *
 * This function only enables the access to USB HS prepheral, upper layer
 * should first call the @ref CLOCK_EnableUsbhs0PhyPllClock to enable the PHY
 * clock to use USB HS.
 *
 * @param src  USB HS does not care about the clock source, here must be @ref kCLOCK_UsbSrcUnused.
 * @param freq USB HS does not care about the clock source, so this parameter is ignored.
 * @retval true The clock is set successfully.
 * @retval false The clock source is invalid to get proper USB HS clock.
 */
bool CLOCK_EnableUsbhs1Clock(clock_usb_src_t src, uint32_t freq);

/*! @brief Enable USB HS PHY PLL clock.
 *
 * This function enables the internal 480MHz USB PHY PLL clock.
 *
 * @param src  USB HS PHY PLL clock source.
 * @param freq The frequency specified by src.
 * @retval true The clock is set successfully.
 * @retval false The clock source is invalid to get proper USB HS clock.
 */
bool CLOCK_EnableUsbhs0PhyPllClock(clock_usb_phy_src_t src, uint32_t freq);

/*! @brief Disable USB HS PHY PLL clock.
 *
 * This function disables USB HS PHY PLL clock.
 */
void CLOCK_DisableUsbhs0PhyPllClock(void);

/*! @brief Enable USB HS PHY PLL clock.
 *
 * This function enables the internal 480MHz USB PHY PLL clock.
 *
 * @param src  USB HS PHY PLL clock source.
 * @param freq The frequency specified by src.
 * @retval true The clock is set successfully.
 * @retval false The clock source is invalid to get proper USB HS clock.
 */
bool CLOCK_EnableUsbhs1PhyPllClock(clock_usb_phy_src_t src, uint32_t freq);

/*! @brief Disable USB HS PHY PLL clock.
 *
 * This function disables USB HS PHY PLL clock.
 */
void CLOCK_DisableUsbhs1PhyPllClock(void);

/*!
 * @brief Lock low power and access control mode for this clock.
 *
 * @note When this bit is set, bits 16-20 can not be changed until next system reset.
 *
 * @param name Clock source name, see \ref clock_name_t.
 */
static inline void CLOCK_OSCPLL_LockControlMode(clock_name_t name)
{
    CCM->OSCPLL[name].AUTHEN |= CCM_OSCPLL_AUTHEN_LOCK_MODE_MASK;
}

/*!
 * @brief Lock the value of Domain ID white list for this clock.
 *
 * @note Once locked, this bit and domain ID white list can not be changed until next system reset.
 *
 * @param name Clock source name, see \ref clock_name_t.
 */
static inline void CLOCK_OSCPLL_LockWhiteList(clock_name_t name)
{
    CCM->OSCPLL[name].AUTHEN |= CCM_OSCPLL_AUTHEN_LOCK_LIST_MASK;
}

/*!
 * @brief Set domain ID that can change this clock.
 *
 * @note If LOCK_LIST bit is set, domain ID white list can not be changed until next system reset.
 *
 * @param name Clock source name, see \ref clock_name_t.
 * @param domainId Domains that on the whitelist can change this clock.
 */
static inline void CLOCK_OSCPLL_SetWhiteList(clock_name_t name, uint8_t domainId)
{
    CCM->OSCPLL[name].AUTHEN =
        (CCM->OSCPLL[name].AUTHEN & ~CCM_OSCPLL_AUTHEN_WHITE_LIST_MASK) | CCM_OSCPLL_AUTHEN_WHITE_LIST(domainId);
}

/*!
 * @brief Check whether this clock implement SetPoint control scheme.
 *
 * @param name Clock source name, see \ref clock_name_t.
 * @return  Clock source SetPoint implement status.
 *         - true: SetPoint is implemented.
 *         - false: SetPoint is not implemented.
 */
static inline bool CLOCK_OSCPLL_IsSetPointImplemented(clock_name_t name)
{
    return (((CCM->OSCPLL[name].CONFIG & CCM_OSCPLL_CONFIG_SETPOINT_PRESENT_MASK) >>
             CCM_OSCPLL_CONFIG_SETPOINT_PRESENT_SHIFT) != 0UL);
}

/*!
 * @brief Set this clock works in Unassigned Mode.
 *
 * @note When LOCK_MODE bit is set, control mode can not be changed until next system reset.
 *
 * @param name Clock source name, see \ref clock_name_t.
 */
static inline void CLOCK_OSCPLL_ControlByUnassignedMode(clock_name_t name)
{
    CCM->OSCPLL[name].AUTHEN &=
        ~(CCM_OSCPLL_AUTHEN_CPULPM_MASK | CCM_OSCPLL_AUTHEN_DOMAIN_MODE_MASK | CCM_OSCPLL_AUTHEN_SETPOINT_MODE_MASK);
}

/*!
 * @brief Set this clock works in SetPoint control Mode.
 *
 * @note When LOCK_MODE bit is set, control mode can not be changed until next system reset.
 *
 * @param name Clock source name, see \ref clock_name_t.
 * @param spValue Bit0~Bit15 hold value for Setpoint 0~16 respectively.
 *                A bitfield value of 0 implies clock will be shutdown in this Setpoint.
 *                A bitfield value of 1 implies clock will be turn on in this Setpoint.
 * @param stbyValue Bit0~Bit15 hold value for Setpoint 0~16 standby.
 *                A bitfield value of 0 implies clock will be shutdown during standby.
 *                A bitfield value of 1 represent clock will keep Setpoint setting during standby.
 */
void CLOCK_OSCPLL_ControlBySetPointMode(clock_name_t name, uint16_t spValue, uint16_t stbyValue);

/*!
 * @brief Set this clock works in CPU Low Power Mode.
 *
 * @note When LOCK_MODE bit is set, control mode can not be changed until next system reset.
 *
 * @param name Clock source name, see \ref clock_name_t.
 * @param domainId Domains that on the whitelist can change this clock.
 * @param level0,level1 Depend level of this clock.
 */
void CLOCK_OSCPLL_ControlByCpuLowPowerMode(clock_name_t name,
                                           uint8_t domainId,
                                           clock_level_t level0,
                                           clock_level_t level1);

/*!
 * @brief Set clock depend level for current accessing domain.
 *
 * @note This setting only take effects in CPU Low Power Mode.
 *
 * @param name Clock source name, see \ref clock_name_t.
 * @param level Depend level of this clock.
 */
static inline void CLOCK_OSCPLL_SetCurrentClockLevel(clock_name_t name, clock_level_t level)
{
    CCM->OSCPLL[name].DOMAINr =
        (CCM->OSCPLL[name].DOMAINr & ~CCM_OSCPLL_DOMAIN_LEVEL_MASK) | CCM_OSCPLL_DOMAIN_LEVEL(level);
}

/*!
 * @brief Set this clock works in Domain Mode.
 *
 * @note When LOCK_MODE bit is set, control mode can not be changed until next system reset.
 *
 * @param name Clock source name, see \ref clock_name_t.
 * @param domainId Domains that on the whitelist can change this clock.
 */
static inline void CLOCK_OSCPLL_ControlByDomainMode(clock_name_t name, uint8_t domainId)
{
    CCM->OSCPLL[name].AUTHEN =
        (CCM->OSCPLL[name].AUTHEN &
         ~(CCM_OSCPLL_AUTHEN_CPULPM_MASK | CCM_OSCPLL_AUTHEN_SETPOINT_MODE_MASK | CCM_OSCPLL_AUTHEN_WHITE_LIST_MASK)) |
        CCM_OSCPLL_AUTHEN_DOMAIN_MODE_MASK | CCM_OSCPLL_AUTHEN_WHITE_LIST(domainId);
}

/*!
 * @brief Lock low power and access control mode for this clock.
 *
 * @note When this bit is set, bits 16-20 can not be changed until next system reset.
 *
 * @param name Clock root name, see \ref clock_root_t.
 */
static inline void CLOCK_ROOT_LockControlMode(clock_root_t name)
{
    CCM->CLOCK_ROOT[name].AUTHEN |= CCM_CLOCK_ROOT_AUTHEN_LOCK_MODE_MASK;
}

/*!
 * @brief Lock the value of Domain ID white list for this clock.
 *
 * @note Once locked, this bit and domain ID white list can not be changed until next system reset.
 *
 * @param name Clock root name, see \ref clock_root_t.
 */
static inline void CLOCK_ROOT_LockWhiteList(clock_root_t name)
{
    CCM->CLOCK_ROOT[name].AUTHEN |= CCM_CLOCK_ROOT_AUTHEN_LOCK_LIST_MASK;
}

/*!
 * @brief Set domain ID that can change this clock.
 *
 * @note If LOCK_LIST bit is set, domain ID white list can not be changed until next system reset.
 *
 * @param name Clock root name, see \ref clock_root_t.
 * @param domainId Domains that on the whitelist can change this clock.
 */
static inline void CLOCK_ROOT_SetWhiteList(clock_root_t name, uint8_t domainId)
{
    CCM->CLOCK_ROOT[name].AUTHEN = (CCM->CLOCK_ROOT[name].AUTHEN & ~CCM_CLOCK_ROOT_AUTHEN_WHITE_LIST_MASK) |
                                   CCM_CLOCK_ROOT_AUTHEN_WHITE_LIST(domainId);
}

/*!
 * @brief Check whether this clock implement SetPoint control scheme.
 *
 * @param name Clock root name, see \ref clock_root_t.
 * @return  Clock root SetPoint implement status.
 *         - true: SetPoint is implemented.
 *         - false: SetPoint is not implemented.
 */
static inline bool CLOCK_ROOT_IsSetPointImplemented(clock_root_t name)
{
    return (((CCM->CLOCK_ROOT[name].CONFIG & CCM_CLOCK_ROOT_CONFIG_SETPOINT_PRESENT_MASK) >>
             CCM_CLOCK_ROOT_CONFIG_SETPOINT_PRESENT_SHIFT) != 0UL);
}

/*!
 * @brief Set this clock works in Unassigned Mode.
 *
 * @note When LOCK_MODE bit is set, control mode can not be changed until next system reset.
 *
 * @param name Clock root name, see \ref clock_root_t.
 */
static inline void CLOCK_ROOT_ControlByUnassignedMode(clock_root_t name)
{
    CCM->CLOCK_ROOT[name].AUTHEN &=
        ~(CCM_CLOCK_ROOT_AUTHEN_DOMAIN_MODE_MASK | CCM_CLOCK_ROOT_AUTHEN_SETPOINT_MODE_MASK);
}

/*!
 * @brief Configure one SetPoint for this clock.
 *
 * @note SetPoint value could only be changed in Unassigend Mode.
 *
 * @param name Which clock root to set, see \ref clock_root_t.
 * @param spIndex Which SetPoint of this clock root to set.
 * @param config SetPoint config, see \ref clock_root_setpoint_config_t
 */
static inline void CLOCK_ROOT_ConfigSetPoint(clock_root_t name,
                                             uint16_t spIndex,
                                             const clock_root_setpoint_config_t *config)
{
    assert(config != NULL);
    CCM->CLOCK_ROOT[name].SETPOINT[spIndex] =
        CCM_CLOCK_ROOT_CLOCK_ROOT_SETPOINT_SETPOINT_GRADE(config->grade) |
        CCM_CLOCK_ROOT_CLOCK_ROOT_SETPOINT_SETPOINT_MUX(config->mux) |
        CCM_CLOCK_ROOT_CLOCK_ROOT_SETPOINT_SETPOINT_DIV((uint32_t)config->div - 1UL) |
        CCM_CLOCK_ROOT_CLOCK_ROOT_SETPOINT_SETPOINT_OFF(config->clockOff);
}

/*!
 * @brief Enable SetPoint control for this clock root.
 *
 * @note When LOCK_MODE bit is set, control mode can not be changed until next system reset.
 *
 * @param name Clock root name, see \ref clock_root_t.
 */
static inline void CLOCK_ROOT_EnableSetPointControl(clock_root_t name)
{
    CCM->CLOCK_ROOT[name].AUTHEN = (CCM->CLOCK_ROOT[name].AUTHEN & ~CCM_CLOCK_ROOT_AUTHEN_DOMAIN_MODE_MASK) |
                                   CCM_CLOCK_ROOT_AUTHEN_SETPOINT_MODE_MASK;
}

/*!
 * @brief Set this clock works in SetPoint controlled Mode.
 *
 * @note When LOCK_MODE bit is set, control mode can not be changed until next system reset.
 *
 * @param name Clock root name, see \ref clock_root_t.
 * @param spTable Point to the array that stores clock root settings for each setpoint. Note that the pointed array must
 * have 16 elements.
 */
void CLOCK_ROOT_ControlBySetPointMode(clock_root_t name, const clock_root_setpoint_config_t *spTable);

/*!
 * @brief Set this clock works in CPU Low Power Mode.
 *
 * @note When LOCK_MODE bit is set, control mode can not be changed until next system reset.
 *
 * @param name Clock root name, see \ref clock_root_t.
 * @param domainId Domains that on the whitelist can change this clock.
 */
static inline void CLOCK_ROOT_ControlByDomainMode(clock_root_t name, uint8_t domainId)
{
    CCM->CLOCK_ROOT[name].AUTHEN = (CCM->CLOCK_ROOT[name].AUTHEN & ~(CCM_CLOCK_ROOT_AUTHEN_SETPOINT_MODE_MASK |
                                                                     CCM_CLOCK_ROOT_AUTHEN_WHITE_LIST_MASK)) |
                                   CCM_CLOCK_ROOT_AUTHEN_DOMAIN_MODE_MASK | CCM_CLOCK_ROOT_AUTHEN_WHITE_LIST(domainId);
}

/*!
 * @brief Lock low power and access control mode for this clock.
 *
 * @note When this bit is set, bits 16-20 can not be changed until next system reset.
 *
 * @param name Clock gate name, see \ref clock_lpcg_t.
 */
static inline void CLOCK_LPCG_LockControlMode(clock_lpcg_t name)
{
    CCM->LPCG[name].AUTHEN |= CCM_LPCG_AUTHEN_LOCK_MODE_MASK;
}

/*!
 * @brief Lock the value of Domain ID white list for this clock.
 *
 * @note Once locked, this bit and domain ID white list can not be changed until next system reset.
 *
 * @param name Clock gate name, see \ref clock_lpcg_t.
 */
static inline void CLOCK_LPCG_LockWhiteList(clock_lpcg_t name)
{
    CCM->LPCG[name].AUTHEN |= CCM_LPCG_AUTHEN_LOCK_LIST_MASK;
}

/*!
 * @brief Set domain ID that can change this clock.
 *
 * @note If LOCK_LIST bit is set, domain ID white list can not be changed until next system reset.
 *
 * @param name Clock gate name, see \ref clock_lpcg_t.
 * @param domainId Domains that on the whitelist can change this clock.
 */
static inline void CLOCK_LPCG_SetWhiteList(clock_lpcg_t name, uint8_t domainId)
{
    CCM->LPCG[name].AUTHEN =
        (CCM->LPCG[name].AUTHEN & ~CCM_LPCG_AUTHEN_WHITE_LIST_MASK) | CCM_LPCG_AUTHEN_WHITE_LIST(domainId);
}

/*!
 * @brief Check whether this clock implement SetPoint control scheme.
 *
 * @param name Clock gate name, see \ref clock_lpcg_t.
 * @return  Clock gate SetPoint implement status.
 *         - true: SetPoint is implemented.
 *         - false: SetPoint is not implemented.
 */
static inline bool CLOCK_LPCG_IsSetPointImplemented(clock_lpcg_t name)
{
    return (((CCM->LPCG[name].CONFIG & CCM_LPCG_CONFIG_SETPOINT_PRESENT_MASK) >>
             CCM_LPCG_CONFIG_SETPOINT_PRESENT_SHIFT) != 0UL);
}

/*!
 * @brief Set this clock works in Unassigned Mode.
 *
 * @note When LOCK_MODE bit is set, control mode can not be changed until next system reset.
 *
 * @param name Clock gate name, see \ref clock_lpcg_t.
 */
static inline void CLOCK_LPCG_ControlByUnassignedMode(clock_lpcg_t name)
{
    CCM->LPCG[name].AUTHEN &=
        ~(CCM_LPCG_AUTHEN_CPULPM_MASK | CCM_LPCG_AUTHEN_DOMAIN_MODE_MASK | CCM_LPCG_AUTHEN_SETPOINT_MODE_MASK);
}

/*!
 * @brief Set this clock works in SetPoint control Mode.
 *
 * @note When LOCK_MODE bit is set, control mode can not be changed until next system reset.
 *
 * @param name Clock gate name, see \ref clock_lpcg_t.
 * @param spValue Bit0~Bit15 hold value for Setpoint 0~16 respectively.
 *                A bitfield value of 0 implies clock will be shutdown in this Setpoint.
 *                A bitfield value of 1 implies clock will be turn on in this Setpoint.
 * @param stbyValue Bit0~Bit15 hold value for Setpoint 0~16 standby.
 *                A bitfield value of 0 implies clock will be shutdown during standby.
 *                A bitfield value of 1 represent clock will keep Setpoint setting during standby.
 */
void CLOCK_LPCG_ControlBySetPointMode(clock_lpcg_t name, uint16_t spValue, uint16_t stbyValue);

/*!
 * @brief Set this clock works in CPU Low Power Mode.
 *
 * @note When LOCK_MODE bit is set, control mode can not be changed until next system reset.
 *
 * @param name Clock gate name, see \ref clock_lpcg_t.
 * @param domainId Domains that on the whitelist can change this clock.
 * @param level0,level1 Depend level of this clock.
 */
void CLOCK_LPCG_ControlByCpuLowPowerMode(clock_lpcg_t name,
                                         uint8_t domainId,
                                         clock_level_t level0,
                                         clock_level_t level1);

/*!
 * @brief Set clock depend level for current accessing domain.
 *
 * @note This setting only take effects in CPU Low Power Mode.
 *
 * @param name Clock gate name, see \ref clock_lpcg_t.
 * @param level Depend level of this clock.
 */
static inline void CLOCK_LPCG_SetCurrentClockLevel(clock_lpcg_t name, clock_level_t level)
{
    CCM->LPCG[name].DOMAINr = (CCM->LPCG[name].DOMAINr & ~CCM_LPCG_DOMAIN_LEVEL_MASK) | CCM_LPCG_DOMAIN_LEVEL(level);
}

/*!
 * @brief Set this clock works in Domain Mode.
 *
 * @note When LOCK_MODE bit is set, control mode can not be changed until next system reset.
 *
 * @param name Clock gate name, see \ref clock_lpcg_t.
 * @param domainId Domains that on the whitelist can change this clock.
 */
static inline void CLOCK_LPCG_ControlByDomainMode(clock_lpcg_t name, uint8_t domainId)
{
    CCM->LPCG[name].AUTHEN =
        (CCM->LPCG[name].AUTHEN &
         ~(CCM_LPCG_AUTHEN_SETPOINT_MODE_MASK | CCM_LPCG_AUTHEN_CPULPM_MASK | CCM_LPCG_AUTHEN_WHITE_LIST_MASK)) |
        CCM_LPCG_AUTHEN_DOMAIN_MODE_MASK | CCM_LPCG_AUTHEN_WHITE_LIST(domainId);
}

/* @} */

#if defined(__cplusplus)
}
#endif /* __cplusplus */

/*! @} */

#endif /* _FSL_CLOCK_H_ */<|MERGE_RESOLUTION|>--- conflicted
+++ resolved
@@ -40,11 +40,7 @@
 /*! @name Driver version */
 /*@{*/
 /*! @brief CLOCK driver version. */
-<<<<<<< HEAD
-#define FSL_CLOCK_DRIVER_VERSION (MAKE_VERSION(2, 5, 3))
-=======
 #define FSL_CLOCK_DRIVER_VERSION (MAKE_VERSION(2, 5, 4))
->>>>>>> 16897e8a
 
 /* Definition for delay API in clock driver, users can redefine it to the real application. */
 #ifndef SDK_DEVICE_MAXIMUM_CPU_CLOCK_FREQUENCY
@@ -489,9 +485,9 @@
     }
 
 /*! @brief Clock ip name array for XBARA. */
-#define XBARA_CLOCKS \
-    {                \
-        kCLOCK_Xbar1 \
+#define XBARA_CLOCKS                   \
+    {                                  \
+        kCLOCK_IpInvalid, kCLOCK_Xbar1 \
     }
 
 /*! @brief Clock ip name array for XBARB. */
