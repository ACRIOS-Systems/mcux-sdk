--- conflicted
+++ resolved
@@ -1923,12 +1923,7 @@
     EDMA_SetChannelMux(dmaBases[dmaConfig->dma_instance], dmaConfig->tx_channel,
                        (int32_t)dmaChannelMux->dma_dmamux_configure.dma_tx_channel_mux);
     EDMA_SetChannelMux(dmaBases[dmaConfig->dma_instance], dmaConfig->rx_channel,
-<<<<<<< HEAD
                        (int32_t)dmaChannelMux->dma_dmamux_configure.dma_rx_channel_mux);
-=======
-                       (dma_request_source_t)dmaChannelMux->dma_dmamux_configure.dma_rx_channel_mux);
-#endif
->>>>>>> 7ea96a3d
 #if (defined(HAL_UART_ADAPTER_LOWPOWER) && (HAL_UART_ADAPTER_LOWPOWER > 0U))
     (void)memcpy(&uartDmaHandle->dma_channel_mux_configure, dmaConfig->dma_channel_mux_configure,
                  sizeof(dma_channel_mux_configure_t));
