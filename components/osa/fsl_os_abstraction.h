--- conflicted
+++ resolved
@@ -9,11 +9,7 @@
 #ifndef _FSL_OS_ABSTRACTION_H_
 #define _FSL_OS_ABSTRACTION_H_
 
-<<<<<<< HEAD
-#ifndef CONFIG_ZEPHYR
-=======
 #ifndef __ZEPHYR__
->>>>>>> 685a2f3f
 #ifndef SDK_COMPONENT_DEPENDENCY_FSL_COMMON
 #define SDK_COMPONENT_DEPENDENCY_FSL_COMMON (1U)
 #endif
@@ -1068,9 +1064,5 @@
 /*! @}*/
 #else
 #include "fsl_os_abstraction_zephyr.h"
-<<<<<<< HEAD
-#endif /* ! CONFIG_ZEPHYR */
-=======
 #endif /* ! __ZEPHYR__ */
->>>>>>> 685a2f3f
 #endif