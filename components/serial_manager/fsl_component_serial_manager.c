--- conflicted
+++ resolved
@@ -1079,8 +1079,7 @@
 #if (defined(SERIAL_MANAGER_USE_COMMON_TASK) && (SERIAL_MANAGER_USE_COMMON_TASK > 0U))
         /* Need to support common_task. */
 #else  /* SERIAL_MANAGER_USE_COMMON_TASK */
-<<<<<<< HEAD
-        if (kSerialManager_TransmissionBlocking == mode)
+        if ((kSerialManager_TransmissionBlocking == mode) && (0U == gUseRtos_c))
         {
             (void)SerialManager_StartWriting(serHandle);
         }
@@ -1091,19 +1090,6 @@
             EnableGlobalIRQ(primask);
             (void)OSA_SemaphorePost((osa_semaphore_handle_t)serHandle->serSemaphore);
         }
-=======
-        if ((kSerialManager_TransmissionBlocking == mode) && (0U == gUseRtos_c))
-        {
-            (void)SerialManager_StartWriting(serHandle);
-        }
-        else
-        {
-            primask = DisableGlobalIRQ();
-            serHandle->serialManagerState[SERIAL_EVENT_DATA_START_SEND]++;
-            EnableGlobalIRQ(primask);
-            (void)OSA_SemaphorePost((osa_semaphore_handle_t)serHandle->serSemaphore);
-        }
->>>>>>> 685a2f3f
 #endif /* SERIAL_MANAGER_USE_COMMON_TASK */
 #else  /* OSA_USED && SERIAL_MANAGER_TASK_HANDLE_TX */
         (void)SerialManager_StartWriting(serHandle);
@@ -1347,6 +1333,7 @@
 #endif
 
 #endif
+
     switch (serialConfig->type)
     {
 #if (defined(SERIAL_PORT_TYPE_UART) && (SERIAL_PORT_TYPE_UART > 0U))
