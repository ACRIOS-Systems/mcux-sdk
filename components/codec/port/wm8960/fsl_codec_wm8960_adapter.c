/*
 * Copyright  2021 NXP
 * All rights reserved.
 *
 *
 * SPDX-License-Identifier: BSD-3-Clause
 */

#include "fsl_codec_wm8960_adapter.h"
#include "fsl_codec_common.h"
/*******************************************************************************
 * Definitions
 ******************************************************************************/
/*! @brief module capability definition */
#define HAL_WM8960_MODULE_CAPABILITY                                                                                   \
    (kCODEC_SupportModuleADC | kCODEC_SupportModuleDAC | kCODEC_SupportModuleHeadphone | kCODEC_SupportModuleLineout | \
     kCODEC_SupportModuleSpeaker | kCODEC_SupportModuleMic | kCODEC_SupportModuleMixer | kCODEC_SupportModuleMicbias | \
     kCODEC_SupportModuleVref | kCODEC_SupportModuleLinein)

#define HAL_WM8960_PLAY_CAPABILITY                                                                       \
    (kCODEC_SupportPlayChannelLeft0 | kCODEC_SupportPlayChannelRight0 | kCODEC_SupportPlayChannelLeft1 | \
     kCODEC_SupportPlayChannelRight1 | kCODEC_SupportPlaySourcePGA | kCODEC_SupportPlaySourceDAC |       \
     kCODEC_SupportPlaySourceInput)

#define HAL_WM8960_VOLUME_CAPABILITY                                                                     \
    (kCODEC_SupportPlayChannelLeft0 | kCODEC_SupportPlayChannelRight0 | kCODEC_SupportPlayChannelLeft1 | \
     kCODEC_SupportPlayChannelRight1 | kCODEC_VolumeDAC)

#define HAL_WM8960_RECORD_CAPABILITY                                                                    \
    (kCODEC_SupportPlayChannelLeft0 | kCODEC_SupportPlayChannelLeft1 | kCODEC_SupportPlayChannelLeft2 | \
     kCODEC_SupportPlayChannelRight0 | kCODEC_SupportPlayChannelRight1 | kCODEC_SupportPlayChannelRight2)

/*! @brief wm8960 map protocol */
#define HAL_WM8960_MAP_PROTOCOL(protocol)                 \
    ((protocol) == kCODEC_BusI2S ?                        \
         kWM8960_BusI2S :                                 \
         (protocol) == kCODEC_BusLeftJustified ?          \
         kWM8960_BusLeftJustified :                       \
         (protocol) == kCODEC_BusRightJustified ?         \
         kWM8960_BusRightJustified :                      \
         (protocol) == kCODEC_BusPCMA ? kWM8960_BusPCMA : \
                                        (protocol) == kCODEC_BusPCMB ? kWM8960_BusPCMB : kWM8960_BusI2S)

/*! @brief wm8960 map module */
#define HAL_WM8960_MAP_MODULE(module)                   \
    ((module) == (uint32_t)kCODEC_ModuleADC ?           \
         kWM8960_ModuleADC :                            \
         (module) == (uint32_t)kCODEC_ModuleDAC ?       \
         kWM8960_ModuleDAC :                            \
         (module) == (uint32_t)kCODEC_ModuleVref ?      \
         kWM8960_ModuleVREF :                           \
         (module) == (uint32_t)kCODEC_ModuleHeadphone ? \
         kWM8960_ModuleHP :                             \
         (module) == (uint32_t)kCODEC_ModuleMicbias ?   \
         kWM8960_ModuleMICB :                           \
         (module) == (uint32_t)kCODEC_ModuleMic ?       \
         kWM8960_ModuleMIC :                            \
         (module) == (uint32_t)kCODEC_ModuleLinein ?    \
         kWM8960_ModuleLineIn :                         \
         (module) == (uint32_t)kCODEC_ModuleSpeaker ?   \
         kWM8960_ModuleSpeaker :                        \
         (module) == (uint32_t)kCODEC_ModuleMixer ?     \
         kWM8960_ModuleOMIX :                           \
         (module) == (uint32_t)kCODEC_ModuleLineout ? kWM8960_ModuleLineOut : kWM8960_ModuleADC)

/*******************************************************************************
 * Prototypes
 ******************************************************************************/

/*******************************************************************************
 * Variables
 ******************************************************************************/
static const codec_capability_t s_wm8960_capability = {
    .codecPlayCapability   = HAL_WM8960_PLAY_CAPABILITY,
    .codecVolumeCapability = HAL_WM8960_VOLUME_CAPABILITY,
    .codecModuleCapability = HAL_WM8960_MODULE_CAPABILITY,
    .codecRecordCapability = HAL_WM8960_RECORD_CAPABILITY,
};
/*******************************************************************************
 * Code
 ******************************************************************************/
/*!
 * brief Codec initilization.
 *
 * param handle codec handle.
 * param config codec configuration.
 * return kStatus_Success is success, else initial failed.
 */
status_t HAL_CODEC_WM8960_Init(void *handle, void *config)
{
    assert((config != NULL) && (handle != NULL));

    codec_config_t *codecConfig = (codec_config_t *)config;

    wm8960_config_t *devConfig = (wm8960_config_t *)(codecConfig->codecDevConfig);
    wm8960_handle_t *devHandle = (wm8960_handle_t *)((uintptr_t)(((codec_handle_t *)handle)->codecDevHandle));

    ((codec_handle_t *)handle)->codecCapability = &s_wm8960_capability;

    /* codec device initialization */
    return WM8960_Init(devHandle, devConfig);
}

/*!
 * brief Codec de-initilization.
 *
 * param handle codec handle.
 * return kStatus_Success is success, else de-initial failed.
 */
status_t HAL_CODEC_WM8960_Deinit(void *handle)
{
    assert(handle != NULL);

    return WM8960_Deinit((wm8960_handle_t *)((uintptr_t)(((codec_handle_t *)handle)->codecDevHandle)));
}

/*!
 * brief set audio data format.
 *
 * param handle codec handle.
 * param mclk master clock frequency in HZ.
 * param sampleRate sample rate in HZ.
 * param bitWidth bit width.
 * return kStatus_Success is success, else configure failed.
 */
status_t HAL_CODEC_WM8960_SetFormat(void *handle, uint32_t mclk, uint32_t sampleRate, uint32_t bitWidth)
{
    assert(handle != NULL);

    return WM8960_ConfigDataFormat((wm8960_handle_t *)((uintptr_t)(((codec_handle_t *)handle)->codecDevHandle)), mclk,
                                   sampleRate, bitWidth);
}

/*!
 * brief set audio codec module volume.
 *
 * param handle codec handle.
 * param channel audio codec play channel, can be a value or combine value of _codec_play_channel.
 * param volume volume value, support 0 ~ 100, 0 is mute, 100 is the maximum volume value.
 * return kStatus_Success is success, else configure failed.
 */
status_t HAL_CODEC_WM8960_SetVolume(void *handle, uint32_t playChannel, uint32_t volume)
{
    assert(handle != NULL);

    status_t retVal       = kStatus_Success;
    uint32_t mappedVolume = 0U;

    if (((playChannel & (uint32_t)kWM8960_HeadphoneLeft) != 0U) ||
        ((playChannel & (uint32_t)kWM8960_HeadphoneRight) != 0U))
    {
<<<<<<< HEAD
        retVal = WM8960_SetVolume((wm8960_handle_t *)((uintptr_t)(((codec_handle_t *)handle)->codecDevHandle)),
=======
        /*
         * 0 is mute
         * 1 - 100 is mapped to 0x30 - 0x7F
         */
        mappedVolume = (volume * (WM8960_HEADPHONE_MAX_VOLUME_vALUE - WM8960_HEADPHONE_MIN_VOLUME_vALUE)) / 100U +
                       WM8960_HEADPHONE_MIN_VOLUME_vALUE;
        retVal = WM8960_SetVolume((wm8960_handle_t *)((uint32_t)(((codec_handle_t *)handle)->codecDevHandle)),
>>>>>>> c84411fd
                                  kWM8960_ModuleHP, mappedVolume);
    }

    if (((playChannel & (uint32_t)kWM8960_SpeakerLeft) != 0U) || ((playChannel & (uint32_t)kWM8960_SpeakerRight) != 0U))
    {
<<<<<<< HEAD
        retVal = WM8960_SetVolume((wm8960_handle_t *)((uintptr_t)(((codec_handle_t *)handle)->codecDevHandle)),
=======
        /*
         * 0 is mute
         * 1 - 100 is mapped to 0x30 - 0x7F
         */
        mappedVolume = (volume * (WM8960_HEADPHONE_MAX_VOLUME_vALUE - WM8960_HEADPHONE_MIN_VOLUME_vALUE)) / 100U +
                       WM8960_HEADPHONE_MIN_VOLUME_vALUE;
        retVal = WM8960_SetVolume((wm8960_handle_t *)((uint32_t)(((codec_handle_t *)handle)->codecDevHandle)),
>>>>>>> c84411fd
                                  kWM8960_ModuleSpeaker, mappedVolume);
    }

    if ((playChannel & (uint32_t)kCODEC_VolumeDAC) != 0U)
    {
        /*
         * 0 is mute
         * 0 - 100 is mapped to 0x00 - 0xFF
         */
        mappedVolume = (volume * (WM8960_DAC_MAX_VOLUME_vALUE - 0U)) / 100U;

        retVal = WM8960_SetVolume((wm8960_handle_t *)((uint32_t)(((codec_handle_t *)handle)->codecDevHandle)),
                                  kWM8960_ModuleDAC, mappedVolume);
    }

    return retVal;
}

/*!
 * brief set audio codec module mute.
 *
 * param handle codec handle.
 * param channel audio codec play channel, can be a value or combine value of _codec_play_channel.
 * param isMute true is mute, false is unmute.
 * return kStatus_Success is success, else configure failed.
 */
status_t HAL_CODEC_WM8960_SetMute(void *handle, uint32_t playChannel, bool isMute)
{
    assert(handle != NULL);

    status_t retVal = kStatus_Success;

    if (((playChannel & (uint32_t)kWM8960_HeadphoneLeft) != 0U) ||
        ((playChannel & (uint32_t)kWM8960_HeadphoneRight) != 0U))
    {
        retVal = WM8960_SetMute((wm8960_handle_t *)((uintptr_t)(((codec_handle_t *)handle)->codecDevHandle)),
                                kWM8960_ModuleHP, isMute);
    }

    if (((playChannel & (uint32_t)kWM8960_SpeakerLeft) != 0U) || ((playChannel & (uint32_t)kWM8960_SpeakerRight) != 0U))
    {
        retVal = WM8960_SetMute((wm8960_handle_t *)((uintptr_t)(((codec_handle_t *)handle)->codecDevHandle)),
                                kWM8960_ModuleSpeaker, isMute);
    }

    return retVal;
}

/*!
 * brief set audio codec module power.
 *
 * param handle codec handle.
 * param module audio codec module.
 * param powerOn true is power on, false is power down.
 * return kStatus_Success is success, else configure failed.
 */
status_t HAL_CODEC_WM8960_SetPower(void *handle, uint32_t module, bool powerOn)
{
    assert(handle != NULL);

    return WM8960_SetModule((wm8960_handle_t *)((uintptr_t)(((codec_handle_t *)handle)->codecDevHandle)),
                            HAL_WM8960_MAP_MODULE(module), powerOn);
}

/*!
 * brief codec set record channel.
 *
 * param handle codec handle.
 * param leftRecordChannel audio codec record channel, reference _codec_record_channel, can be a value or combine value
 of member in _codec_record_channel.
 * param rightRecordChannel audio codec record channel, reference _codec_record_channel, can be a value combine of
 member in _codec_record_channel.

 * return kStatus_Success is success, else configure failed.
 */
status_t HAL_CODEC_WM8960_SetRecordChannel(void *handle, uint32_t leftRecordChannel, uint32_t rightRecordChannel)
{
    return kStatus_CODEC_NotSupport;
}

/*!
 * brief codec set record source.
 *
 * param handle codec handle.
 * param source audio codec record source, can be a value or combine value of _codec_record_source.
 *
 * @return kStatus_Success is success, else configure failed.
 */
status_t HAL_CODEC_WM8960_SetRecord(void *handle, uint32_t recordSource)
{
    return kStatus_CODEC_NotSupport;
}

/*!
 * brief codec set play source.
 *
 * param handle codec handle.
 * param playSource audio codec play source, can be a value or combine value of _codec_play_source.
 *
 * return kStatus_Success is success, else configure failed.
 */
status_t HAL_CODEC_WM8960_SetPlay(void *handle, uint32_t playSource)
{
    assert(handle != NULL);

    return WM8960_SetPlay((wm8960_handle_t *)((uintptr_t)(((codec_handle_t *)handle)->codecDevHandle)), playSource);
}

/*!
 * brief codec module control.
 *
 * param handle codec handle.
 * param cmd module control cmd, reference _codec_module_ctrl_cmd.
 * param data value to write, when cmd is kCODEC_ModuleRecordSourceChannel, the data should be a value combine
 *  of channel and source, please reference macro CODEC_MODULE_RECORD_SOURCE_CHANNEL(source, LP, LN, RP, RN), reference
 *  codec specific driver for detail configurations.
 * return kStatus_Success is success, else configure failed.
 */
status_t HAL_CODEC_WM8960_ModuleControl(void *handle, uint32_t cmd, uint32_t data)
{
    return kStatus_CODEC_NotSupport;
}<|MERGE_RESOLUTION|>--- conflicted
+++ resolved
@@ -149,33 +149,25 @@
     if (((playChannel & (uint32_t)kWM8960_HeadphoneLeft) != 0U) ||
         ((playChannel & (uint32_t)kWM8960_HeadphoneRight) != 0U))
     {
-<<<<<<< HEAD
-        retVal = WM8960_SetVolume((wm8960_handle_t *)((uintptr_t)(((codec_handle_t *)handle)->codecDevHandle)),
-=======
         /*
          * 0 is mute
          * 1 - 100 is mapped to 0x30 - 0x7F
          */
         mappedVolume = (volume * (WM8960_HEADPHONE_MAX_VOLUME_vALUE - WM8960_HEADPHONE_MIN_VOLUME_vALUE)) / 100U +
                        WM8960_HEADPHONE_MIN_VOLUME_vALUE;
-        retVal = WM8960_SetVolume((wm8960_handle_t *)((uint32_t)(((codec_handle_t *)handle)->codecDevHandle)),
->>>>>>> c84411fd
+        retVal = WM8960_SetVolume((wm8960_handle_t *)((uintptr_t)(((codec_handle_t *)handle)->codecDevHandle)),
                                   kWM8960_ModuleHP, mappedVolume);
     }
 
     if (((playChannel & (uint32_t)kWM8960_SpeakerLeft) != 0U) || ((playChannel & (uint32_t)kWM8960_SpeakerRight) != 0U))
     {
-<<<<<<< HEAD
-        retVal = WM8960_SetVolume((wm8960_handle_t *)((uintptr_t)(((codec_handle_t *)handle)->codecDevHandle)),
-=======
         /*
          * 0 is mute
          * 1 - 100 is mapped to 0x30 - 0x7F
          */
         mappedVolume = (volume * (WM8960_HEADPHONE_MAX_VOLUME_vALUE - WM8960_HEADPHONE_MIN_VOLUME_vALUE)) / 100U +
                        WM8960_HEADPHONE_MIN_VOLUME_vALUE;
-        retVal = WM8960_SetVolume((wm8960_handle_t *)((uint32_t)(((codec_handle_t *)handle)->codecDevHandle)),
->>>>>>> c84411fd
+        retVal = WM8960_SetVolume((wm8960_handle_t *)((uintptr_t)(((codec_handle_t *)handle)->codecDevHandle)),
                                   kWM8960_ModuleSpeaker, mappedVolume);
     }
 
