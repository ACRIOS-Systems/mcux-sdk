/*
 * This is a modified version of the file printf.c, which was distributed
 * by Motorola as part of the M5407C3BOOT.zip package used to initialize
 * the M5407C3 evaluation board.
 *
 * Copyright:
 *      1999-2000 MOTOROLA, INC. All Rights Reserved.
 *  You are hereby granted a copyright license to use, modify, and
 *  distribute the SOFTWARE so long as this entire notice is
 *  retained without alteration in any modified and/or redistributed
 *  versions, and that such modified versions are clearly identified
 *  as such. No licenses are granted by implication, estoppel or
 *  otherwise under any patents or trademarks of Motorola, Inc. This
 *  software is provided on an "AS IS" basis and without warranty.
 *
 *  To the maximum extent permitted by applicable law, MOTOROLA
 *  DISCLAIMS ALL WARRANTIES WHETHER EXPRESS OR IMPLIED, INCLUDING
 *  IMPLIED WARRANTIES OF MERCHANTABILITY OR FITNESS FOR A PARTICULAR
 *  PURPOSE AND ANY WARRANTY AGAINST INFRINGEMENT WITH REGARD TO THE
 *  SOFTWARE (INCLUDING ANY MODIFIED VERSIONS THEREOF) AND ANY
 *  ACCOMPANYING WRITTEN MATERIALS.
 *
 *  To the maximum extent permitted by applicable law, IN NO EVENT
 *  SHALL MOTOROLA BE LIABLE FOR ANY DAMAGES WHATSOEVER (INCLUDING
 *  WITHOUT LIMITATION, DAMAGES FOR LOSS OF BUSINESS PROFITS, BUSINESS
 *  INTERRUPTION, LOSS OF BUSINESS INFORMATION, OR OTHER PECUNIARY
 *  LOSS) ARISING OF THE USE OR INABILITY TO USE THE SOFTWARE.
 *
 *  Motorola assumes no responsibility for the maintenance and support
 *  of this software

 * Copyright (c) 2015, Freescale Semiconductor, Inc.
 * Copyright 2016-2020 NXP
 *
 * SPDX-License-Identifier: BSD-3-Clause
 */

#include <stdarg.h>
#include <stdlib.h>
#if defined(__CC_ARM) || defined(__ARMCC_VERSION)
#include <stdio.h>
#endif

#ifdef SDK_OS_FREE_RTOS
#include "FreeRTOS.h"
#include "semphr.h"
#include "task.h"
#endif

#include "fsl_debug_console_conf.h"
#include "fsl_str.h"

#include "fsl_common.h"
#include "fsl_component_serial_manager.h"

#include "fsl_debug_console.h"

/*******************************************************************************
 * Definitions
 ******************************************************************************/
#ifndef NDEBUG
#if (defined(DEBUG_CONSOLE_ASSERT_DISABLE) && (DEBUG_CONSOLE_ASSERT_DISABLE > 0U))
#undef assert
#define assert(n)
#else
/* MISRA C-2012 Rule 17.2 */
#undef assert
#define assert(n) \
    while (!(n))  \
    {             \
        ;         \
    }
#endif
#endif

#if SDK_DEBUGCONSOLE
#define DEBUG_CONSOLE_FUNCTION_PREFIX
#else
#define DEBUG_CONSOLE_FUNCTION_PREFIX static
#endif

/*! @brief character backspace ASCII value */
#define DEBUG_CONSOLE_BACKSPACE 127U

/* lock definition */
#if (DEBUG_CONSOLE_SYNCHRONIZATION_MODE == DEBUG_CONSOLE_SYNCHRONIZATION_FREERTOS)

static SemaphoreHandle_t s_debugConsoleReadSemaphore;
#if configSUPPORT_STATIC_ALLOCATION
static StaticSemaphore_t s_debugConsoleReadSemaphoreStatic;
#endif
#if (defined(DEBUG_CONSOLE_RX_ENABLE) && (DEBUG_CONSOLE_RX_ENABLE > 0U))
static SemaphoreHandle_t s_debugConsoleReadWaitSemaphore;
#if configSUPPORT_STATIC_ALLOCATION
static StaticSemaphore_t s_debugConsoleReadWaitSemaphoreStatic;
#endif
#endif

#elif (DEBUG_CONSOLE_SYNCHRONIZATION_MODE == DEBUG_CONSOLE_SYNCHRONIZATION_BM)

#if (defined(DEBUG_CONSOLE_RX_ENABLE) && (DEBUG_CONSOLE_RX_ENABLE > 0U))
static volatile bool s_debugConsoleReadWaitSemaphore;
#endif

#else

#endif /* DEBUG_CONSOLE_SYNCHRONIZATION_MODE == DEBUG_CONSOLE_SYNCHRONIZATION_FREERTOS */

/*! @brief get current runing environment is ISR or not */
#ifdef __CA7_REV
#define IS_RUNNING_IN_ISR() SystemGetIRQNestingLevel()
#else
#define IS_RUNNING_IN_ISR() __get_IPSR()
#endif /* __CA7_REV */

/* semaphore definition */
#if (DEBUG_CONSOLE_SYNCHRONIZATION_MODE == DEBUG_CONSOLE_SYNCHRONIZATION_FREERTOS)

/* mutex semaphore */
/* clang-format off */
#if configSUPPORT_STATIC_ALLOCATION
#define DEBUG_CONSOLE_CREATE_MUTEX_SEMAPHORE(mutex, stack) ((mutex) = xSemaphoreCreateMutexStatic(stack))
#else
#define DEBUG_CONSOLE_CREATE_MUTEX_SEMAPHORE(mutex) ((mutex) = xSemaphoreCreateMutex())
#endif
#define DEBUG_CONSOLE_DESTROY_MUTEX_SEMAPHORE(mutex)   \
        do                                             \
        {                                              \
            if(NULL != (mutex))                        \
            {                                          \
                vSemaphoreDelete(mutex);               \
                (mutex) = NULL;                          \
            }                                          \
        } while(false)

#define DEBUG_CONSOLE_GIVE_MUTEX_SEMAPHORE(mutex) \
{                                                 \
        if (IS_RUNNING_IN_ISR() == 0U)            \
        {                                         \
            (void)xSemaphoreGive(mutex);          \
        }                                         \
}

#define DEBUG_CONSOLE_TAKE_MUTEX_SEMAPHORE_BLOCKING(mutex) \
{                                                          \
        if (IS_RUNNING_IN_ISR() == 0U)                     \
        {                                                  \
            (void)xSemaphoreTake(mutex, portMAX_DELAY);    \
        }                                                  \
}

#define DEBUG_CONSOLE_TAKE_MUTEX_SEMAPHORE_NONBLOCKING(mutex, result) \
{                                                                     \
        if (IS_RUNNING_IN_ISR() == 0U)                                \
        {                                                             \
            result = xSemaphoreTake(mutex, 0U);                       \
        }                                                             \
        else                                                          \
        {                                                             \
            result = 1U;                                              \
        }                                                             \
}

/* Binary semaphore */
#if configSUPPORT_STATIC_ALLOCATION
#define DEBUG_CONSOLE_CREATE_BINARY_SEMAPHORE(binary,stack) ((binary) = xSemaphoreCreateBinaryStatic(stack))
#else
#define DEBUG_CONSOLE_CREATE_BINARY_SEMAPHORE(binary) ((binary) = xSemaphoreCreateBinary())
#endif
#define DEBUG_CONSOLE_DESTROY_BINARY_SEMAPHORE(binary) \
        do                                             \
        {                                              \
            if(NULL != (binary))                       \
            {                                          \
                vSemaphoreDelete((binary));              \
                (binary) = NULL;                         \
            }                                          \
        } while(false)
#define DEBUG_CONSOLE_TAKE_BINARY_SEMAPHORE_BLOCKING(binary) ((void)xSemaphoreTake((binary), portMAX_DELAY))
#define DEBUG_CONSOLE_GIVE_BINARY_SEMAPHORE_FROM_ISR(binary) ((void)xSemaphoreGiveFromISR((binary), NULL))

#elif (DEBUG_CONSOLE_SYNCHRONIZATION_BM == DEBUG_CONSOLE_SYNCHRONIZATION_MODE)

#define DEBUG_CONSOLE_CREATE_MUTEX_SEMAPHORE(mutex)         (void)(mutex)
#define DEBUG_CONSOLE_DESTROY_MUTEX_SEMAPHORE(mutex)        (void)(mutex)
#define DEBUG_CONSOLE_TAKE_MUTEX_SEMAPHORE_BLOCKING(mutex)  (void)(mutex)
#define DEBUG_CONSOLE_GIVE_MUTEX_SEMAPHORE(mutex)           (void)(mutex)
#define DEBUG_CONSOLE_TAKE_MUTEX_SEMAPHORE_NONBLOCKING(mutex, result) (result = 1U)

#define DEBUG_CONSOLE_CREATE_BINARY_SEMAPHORE(binary)       (void)(binary)
#define DEBUG_CONSOLE_DESTROY_BINARY_SEMAPHORE(binary)      (void)(binary)
#ifdef DEBUG_CONSOLE_TRANSFER_NON_BLOCKING
#define DEBUG_CONSOLE_TAKE_BINARY_SEMAPHORE_BLOCKING(binary) \
    {                                                        \
        while (!(binary))                                    \
        {                                                    \
        }                                                    \
        (binary) = false;                                      \
    }
#define DEBUG_CONSOLE_GIVE_BINARY_SEMAPHORE_FROM_ISR(binary) \
    do                                                       \
    {                                                        \
        (binary) = true;                                       \
    } while(false)
#else
#define DEBUG_CONSOLE_TAKE_BINARY_SEMAPHORE_BLOCKING(binary)  (void)(binary)
#define DEBUG_CONSOLE_GIVE_BINARY_SEMAPHORE_FROM_ISR(binary)  (void)(binary)
#endif /* DEBUG_CONSOLE_TRANSFER_NON_BLOCKING */
/* clang-format on */

/* add other implementation here
 *such as :
 * #elif(DEBUG_CONSOLE_SYNCHRONIZATION_MODE == DDEBUG_CONSOLE_SYNCHRONIZATION_xxx)
 */

#else

#error RTOS type is not defined by DEBUG_CONSOLE_SYNCHRONIZATION_MODE.

#endif /* DEBUG_CONSOLE_SYNCHRONIZATION_MODE == DEBUG_CONSOLE_SYNCHRONIZATION_FREERTOS */

#ifdef DEBUG_CONSOLE_TRANSFER_NON_BLOCKING
/* receive state structure */
typedef struct _debug_console_write_ring_buffer
{
    uint32_t ringBufferSize;
    volatile uint32_t ringHead;
    volatile uint32_t ringTail;
    uint8_t ringBuffer[DEBUG_CONSOLE_TRANSMIT_BUFFER_LEN];
} debug_console_write_ring_buffer_t;
#endif

typedef struct _debug_console_state_struct
{
    serial_handle_t serialHandle; /*!< serial manager handle */
#ifdef DEBUG_CONSOLE_TRANSFER_NON_BLOCKING
    SERIAL_MANAGER_HANDLE_DEFINE(serialHandleBuffer);
    debug_console_write_ring_buffer_t writeRingBuffer;
    uint8_t readRingBuffer[DEBUG_CONSOLE_RECEIVE_BUFFER_LEN];
    SERIAL_MANAGER_WRITE_HANDLE_DEFINE(serialWriteHandleBuffer);
    SERIAL_MANAGER_WRITE_HANDLE_DEFINE(serialWriteHandleBuffer2);
    SERIAL_MANAGER_READ_HANDLE_DEFINE(serialReadHandleBuffer);
#else
    SERIAL_MANAGER_BLOCK_HANDLE_DEFINE(serialHandleBuffer);
    SERIAL_MANAGER_WRITE_BLOCK_HANDLE_DEFINE(serialWriteHandleBuffer);
    SERIAL_MANAGER_READ_BLOCK_HANDLE_DEFINE(serialReadHandleBuffer);
#endif
} debug_console_state_struct_t;

/*******************************************************************************
 * Variables
 ******************************************************************************/

/*! @brief Debug console state information. */
#if (defined(DATA_SECTION_IS_CACHEABLE) && (DATA_SECTION_IS_CACHEABLE > 0))
AT_NONCACHEABLE_SECTION(static debug_console_state_struct_t s_debugConsoleState);
#else
static debug_console_state_struct_t s_debugConsoleState;
#endif
serial_handle_t g_serialHandle; /*!< serial manager handle */

/*******************************************************************************
 * Prototypes
 ******************************************************************************/
/*!
 * @brief This is a printf call back function which is used to relocate the log to buffer
 * or print the log immediately when the local buffer is full.
 *
 * @param[in] buf   Buffer to store log.
 * @param[in] indicator Buffer index.
 * @param[in] val Target character to store.
 * @param[in] len length of the character
 *
 */
#if SDK_DEBUGCONSOLE
static void DbgConsole_PrintCallback(char *buf, int32_t *indicator, char dbgVal, int len);
#endif

status_t DbgConsole_ReadOneCharacter(uint8_t *ch);
int DbgConsole_SendData(uint8_t *ch, size_t size);
int DbgConsole_SendDataReliable(uint8_t *ch, size_t size);
int DbgConsole_ReadLine(uint8_t *buf, size_t size);
int DbgConsole_ReadCharacter(uint8_t *ch);

#if ((SDK_DEBUGCONSOLE == 0U) && defined(DEBUG_CONSOLE_TRANSFER_NON_BLOCKING) && \
     (defined(DEBUG_CONSOLE_TX_RELIABLE_ENABLE) && (DEBUG_CONSOLE_TX_RELIABLE_ENABLE > 0U)))
DEBUG_CONSOLE_FUNCTION_PREFIX status_t DbgConsole_Flush(void);
#endif
/*******************************************************************************
 * Code
 ******************************************************************************/

#if defined(DEBUG_CONSOLE_TRANSFER_NON_BLOCKING)

static status_t DbgConsole_SerialManagerPerformTransfer(debug_console_state_struct_t *ioState)
{
    serial_manager_status_t ret = kStatus_SerialManager_Error;
    uint32_t sendDataLength;
    uint32_t startIndex;
    uint32_t regPrimask;

    regPrimask = DisableGlobalIRQ();
    if (ioState->writeRingBuffer.ringTail != ioState->writeRingBuffer.ringHead)
    {
        if (ioState->writeRingBuffer.ringHead > ioState->writeRingBuffer.ringTail)
        {
            sendDataLength = ioState->writeRingBuffer.ringHead - ioState->writeRingBuffer.ringTail;
            startIndex     = ioState->writeRingBuffer.ringTail;
        }
        else
        {
            sendDataLength = ioState->writeRingBuffer.ringBufferSize - ioState->writeRingBuffer.ringTail;
            startIndex     = ioState->writeRingBuffer.ringTail;
            if (0U != ioState->writeRingBuffer.ringHead)
            {
                ret = SerialManager_WriteNonBlocking(((serial_write_handle_t)&ioState->serialWriteHandleBuffer2[0]),
                                                     &ioState->writeRingBuffer.ringBuffer[startIndex], sendDataLength);
                sendDataLength = ioState->writeRingBuffer.ringHead - 0U;
                startIndex     = 0U;
            }
        }
        ret = SerialManager_WriteNonBlocking(((serial_write_handle_t)&ioState->serialWriteHandleBuffer[0]),
                                             &ioState->writeRingBuffer.ringBuffer[startIndex], sendDataLength);
    }
    EnableGlobalIRQ(regPrimask);
    return (status_t)ret;
}

static void DbgConsole_SerialManagerTxCallback(void *callbackParam,
                                               serial_manager_callback_message_t *message,
                                               serial_manager_status_t status)
{
    debug_console_state_struct_t *ioState;

    if ((NULL == callbackParam) || (NULL == message))
    {
        return;
    }

    ioState = (debug_console_state_struct_t *)callbackParam;

    ioState->writeRingBuffer.ringTail += message->length;
    if (ioState->writeRingBuffer.ringTail >= ioState->writeRingBuffer.ringBufferSize)
    {
        ioState->writeRingBuffer.ringTail = 0U;
    }

    if (kStatus_SerialManager_Success == status)
    {
        (void)DbgConsole_SerialManagerPerformTransfer(ioState);
    }
    else if (kStatus_SerialManager_Canceled == status)
    {
        ioState->writeRingBuffer.ringTail = 0U;
        ioState->writeRingBuffer.ringHead = 0U;
    }
    else
    {
        /*MISRA rule 16.4*/
    }
}

static void DbgConsole_SerialManagerTx2Callback(void *callbackParam,
                                                serial_manager_callback_message_t *message,
                                                serial_manager_status_t status)
{
    debug_console_state_struct_t *ioState;

    if ((NULL == callbackParam) || (NULL == message))
    {
        return;
    }

    ioState = (debug_console_state_struct_t *)callbackParam;

    ioState->writeRingBuffer.ringTail += message->length;
    if (ioState->writeRingBuffer.ringTail >= ioState->writeRingBuffer.ringBufferSize)
    {
        ioState->writeRingBuffer.ringTail = 0U;
    }

    if (kStatus_SerialManager_Success == status)
    {
        /* Empty block*/
    }
    else if (kStatus_SerialManager_Canceled == status)
    {
        /* Empty block*/
    }
    else
    {
        /*MISRA rule 16.4*/
    }
}

#if (defined(DEBUG_CONSOLE_RX_ENABLE) && (DEBUG_CONSOLE_RX_ENABLE > 0U))

static void DbgConsole_SerialManagerRxCallback(void *callbackParam,
                                               serial_manager_callback_message_t *message,
                                               serial_manager_status_t status)
{
    if ((NULL == callbackParam) || (NULL == message))
    {
        return;
    }

    if (kStatus_SerialManager_Notify == status)
    {
    }
    else if (kStatus_SerialManager_Success == status)
    {
        /* release s_debugConsoleReadWaitSemaphore from RX callback */
        DEBUG_CONSOLE_GIVE_BINARY_SEMAPHORE_FROM_ISR(s_debugConsoleReadWaitSemaphore);
    }
    else
    {
        /*MISRA rule 16.4*/
    }
}
#endif

#endif

status_t DbgConsole_ReadOneCharacter(uint8_t *ch)
{
#if (defined(DEBUG_CONSOLE_RX_ENABLE) && (DEBUG_CONSOLE_RX_ENABLE > 0U))

#if defined(DEBUG_CONSOLE_TRANSFER_NON_BLOCKING) && \
    (DEBUG_CONSOLE_SYNCHRONIZATION_MODE == DEBUG_CONSOLE_SYNCHRONIZATION_BM) && defined(OSA_USED)
    return (status_t)kStatus_Fail;
#else /*defined(DEBUG_CONSOLE_TRANSFER_NON_BLOCKING) && (DEBUG_CONSOLE_SYNCHRONIZATION_MODE == \
         DEBUG_CONSOLE_SYNCHRONIZATION_BM) && defined(OSA_USED)*/
    serial_manager_status_t status = kStatus_SerialManager_Error;

/* recieve one char every time */
#if defined(DEBUG_CONSOLE_TRANSFER_NON_BLOCKING)
    status =
        SerialManager_ReadNonBlocking(((serial_read_handle_t)&s_debugConsoleState.serialReadHandleBuffer[0]), ch, 1);
#else  /*defined(DEBUG_CONSOLE_TRANSFER_NON_BLOCKING)*/
    status = SerialManager_ReadBlocking(((serial_read_handle_t)&s_debugConsoleState.serialReadHandleBuffer[0]), ch, 1);
#endif /*defined(DEBUG_CONSOLE_TRANSFER_NON_BLOCKING)*/
    if (kStatus_SerialManager_Success != status)
    {
        status = (serial_manager_status_t)kStatus_Fail;
    }
    else
    {
        /* wait s_debugConsoleReadWaitSemaphore from RX callback */
        DEBUG_CONSOLE_TAKE_BINARY_SEMAPHORE_BLOCKING(s_debugConsoleReadWaitSemaphore);
        status = (serial_manager_status_t)kStatus_Success;
    }
    return (status_t)status;
#endif /*defined(DEBUG_CONSOLE_TRANSFER_NON_BLOCKING) && (DEBUG_CONSOLE_SYNCHRONIZATION_MODE == \
          DEBUG_CONSOLE_SYNCHRONIZATION_BM) && defined(OSA_USED)*/

#else /*(defined(DEBUG_CONSOLE_RX_ENABLE) && (DEBUG_CONSOLE_RX_ENABLE > 0U))*/

    return (status_t)kStatus_Fail;

#endif /*(defined(DEBUG_CONSOLE_RX_ENABLE) && (DEBUG_CONSOLE_RX_ENABLE > 0U))*/
}

#if DEBUG_CONSOLE_ENABLE_ECHO_FUNCTION
static status_t DbgConsole_EchoCharacter(uint8_t *ch, bool isGetChar, int *index)
{
    /* Due to scanf take \n and \r as end of string,should not echo */
    if (((*ch != (uint8_t)'\r') && (*ch != (uint8_t)'\n')) || (isGetChar))
    {
        /* recieve one char every time */
        if (1 != DbgConsole_SendDataReliable(ch, 1U))
        {
            return (status_t)kStatus_Fail;
        }
    }

    if ((!isGetChar) && (index != NULL))
    {
        if (DEBUG_CONSOLE_BACKSPACE == *ch)
        {
            if ((*index >= 2))
            {
                *index -= 2;
            }
            else
            {
                *index = 0;
            }
        }
    }

    return (status_t)kStatus_Success;
}
#endif

int DbgConsole_SendData(uint8_t *ch, size_t size)
{
    status_t status;
#if defined(DEBUG_CONSOLE_TRANSFER_NON_BLOCKING)
    uint32_t sendDataLength;
    int txBusy = 0;
#endif
    assert(NULL != ch);
    assert(0U != size);

#if defined(DEBUG_CONSOLE_TRANSFER_NON_BLOCKING)
    uint32_t regPrimask = DisableGlobalIRQ();
    if (s_debugConsoleState.writeRingBuffer.ringHead != s_debugConsoleState.writeRingBuffer.ringTail)
    {
        txBusy = 1;
        sendDataLength =
            (s_debugConsoleState.writeRingBuffer.ringHead + s_debugConsoleState.writeRingBuffer.ringBufferSize -
             s_debugConsoleState.writeRingBuffer.ringTail) %
            s_debugConsoleState.writeRingBuffer.ringBufferSize;
    }
    else
    {
        sendDataLength = 0U;
    }
    sendDataLength = s_debugConsoleState.writeRingBuffer.ringBufferSize - sendDataLength - 1U;
    if (sendDataLength < size)
    {
        EnableGlobalIRQ(regPrimask);
        return -1;
    }
    for (int i = 0; i < (int)size; i++)
    {
        s_debugConsoleState.writeRingBuffer.ringBuffer[s_debugConsoleState.writeRingBuffer.ringHead++] = ch[i];
        if (s_debugConsoleState.writeRingBuffer.ringHead >= s_debugConsoleState.writeRingBuffer.ringBufferSize)
        {
            s_debugConsoleState.writeRingBuffer.ringHead = 0U;
        }
    }

    status = (status_t)kStatus_SerialManager_Success;

    if (txBusy == 0)
    {
        status = DbgConsole_SerialManagerPerformTransfer(&s_debugConsoleState);
    }
    EnableGlobalIRQ(regPrimask);
#else
    status = (status_t)SerialManager_WriteBlocking(
        ((serial_write_handle_t)&s_debugConsoleState.serialWriteHandleBuffer[0]), ch, size);
#endif
    return (((status_t)kStatus_Success == status) ? (int)size : -1);
}

int DbgConsole_SendDataReliable(uint8_t *ch, size_t size)
{
#if defined(DEBUG_CONSOLE_TRANSFER_NON_BLOCKING)
#if (defined(DEBUG_CONSOLE_TX_RELIABLE_ENABLE) && (DEBUG_CONSOLE_TX_RELIABLE_ENABLE > 0U))
    serial_manager_status_t status = kStatus_SerialManager_Error;
    uint32_t sendDataLength;
    uint32_t totalLength = size;
    int sentLength;
#endif /* DEBUG_CONSOLE_TX_RELIABLE_ENABLE */
#else  /* DEBUG_CONSOLE_TRANSFER_NON_BLOCKING */
    serial_manager_status_t status;
#endif /* DEBUG_CONSOLE_TRANSFER_NON_BLOCKING */

    assert(NULL != ch);

    if (0U == size)
    {
        return 0;
    }

    if (NULL == g_serialHandle)
    {
        return 0;
    }

#if defined(DEBUG_CONSOLE_TRANSFER_NON_BLOCKING)

#if (defined(DEBUG_CONSOLE_TX_RELIABLE_ENABLE) && (DEBUG_CONSOLE_TX_RELIABLE_ENABLE > 0U))
    do
    {
        uint32_t regPrimask = DisableGlobalIRQ();
        if (s_debugConsoleState.writeRingBuffer.ringHead != s_debugConsoleState.writeRingBuffer.ringTail)
        {
            sendDataLength =
                (s_debugConsoleState.writeRingBuffer.ringHead + s_debugConsoleState.writeRingBuffer.ringBufferSize -
                 s_debugConsoleState.writeRingBuffer.ringTail) %
                s_debugConsoleState.writeRingBuffer.ringBufferSize;
        }
        else
        {
            sendDataLength = 0U;
        }
        sendDataLength = s_debugConsoleState.writeRingBuffer.ringBufferSize - sendDataLength - 1U;

        if ((sendDataLength > 0U) && ((sendDataLength >= totalLength) ||
                                      (totalLength >= (s_debugConsoleState.writeRingBuffer.ringBufferSize - 1U))))
        {
            if (sendDataLength > totalLength)
            {
                sendDataLength = totalLength;
            }

            sentLength = DbgConsole_SendData(&ch[size - totalLength], sendDataLength);
            if (sentLength > 0)
            {
                totalLength = totalLength - (uint32_t)sentLength;
            }
        }
        EnableGlobalIRQ(regPrimask);

        if (totalLength != 0U)
        {
            status = (serial_manager_status_t)DbgConsole_Flush();
            if (kStatus_SerialManager_Success != status)
            {
                break;
            }
        }
    } while (totalLength != 0U);
    return ((int)size - (int)totalLength);
#else  /* DEBUG_CONSOLE_TX_RELIABLE_ENABLE */
    return DbgConsole_SendData(ch, size);
#endif /* DEBUG_CONSOLE_TX_RELIABLE_ENABLE */

#else  /* DEBUG_CONSOLE_TRANSFER_NON_BLOCKING */
    status =
        SerialManager_WriteBlocking(((serial_write_handle_t)&s_debugConsoleState.serialWriteHandleBuffer[0]), ch, size);
    return ((kStatus_SerialManager_Success == status) ? (int)size : -1);
#endif /* DEBUG_CONSOLE_TRANSFER_NON_BLOCKING */
}

int DbgConsole_ReadLine(uint8_t *buf, size_t size)
{
    int i = 0;

    assert(buf != NULL);

    if (NULL == g_serialHandle)
    {
        return -1;
    }

    /* take mutex lock function */
#if (DEBUG_CONSOLE_SYNCHRONIZATION_MODE == DEBUG_CONSOLE_SYNCHRONIZATION_FREERTOS)
    DEBUG_CONSOLE_TAKE_MUTEX_SEMAPHORE_BLOCKING(s_debugConsoleReadSemaphore);
#endif

    do
    {
        /* recieve one char every time */
        if ((status_t)kStatus_Success != DbgConsole_ReadOneCharacter(&buf[i]))
        {
            /* release mutex lock function */
#if (DEBUG_CONSOLE_SYNCHRONIZATION_MODE == DEBUG_CONSOLE_SYNCHRONIZATION_FREERTOS)
            DEBUG_CONSOLE_GIVE_MUTEX_SEMAPHORE(s_debugConsoleReadSemaphore);
#endif
            i = -1;
            break;
        }
#if DEBUG_CONSOLE_ENABLE_ECHO_FUNCTION
        (void)DbgConsole_EchoCharacter(&buf[i], false, &i);
#endif
        /* analysis data */
        if (((uint8_t)'\r' == buf[i]) || ((uint8_t)'\n' == buf[i]))
        {
            /* End of Line. */
            if (0 == i)
            {
                buf[i] = (uint8_t)'\0';
                continue;
            }
            else
            {
                break;
            }
        }
        i++;
    } while (i < (int)size);

    /* get char should not add '\0'*/
    if (i == (int)size)
    {
        buf[i] = (uint8_t)'\0';
    }
    else
    {
        buf[i + 1] = (uint8_t)'\0';
    }

    /* release mutex lock function */
#if (DEBUG_CONSOLE_SYNCHRONIZATION_MODE == DEBUG_CONSOLE_SYNCHRONIZATION_FREERTOS)
    DEBUG_CONSOLE_GIVE_MUTEX_SEMAPHORE(s_debugConsoleReadSemaphore);
#endif

    return i;
}

int DbgConsole_ReadCharacter(uint8_t *ch)
{
    int ret;

    assert(ch);

    if (NULL == g_serialHandle)
    {
        return -1;
    }

    /* take mutex lock function */
#if (DEBUG_CONSOLE_SYNCHRONIZATION_MODE == DEBUG_CONSOLE_SYNCHRONIZATION_FREERTOS)
    DEBUG_CONSOLE_TAKE_MUTEX_SEMAPHORE_BLOCKING(s_debugConsoleReadSemaphore);
#endif
    /* read one character */
    if ((status_t)kStatus_Success == DbgConsole_ReadOneCharacter(ch))
    {
        ret = 1;
#if DEBUG_CONSOLE_ENABLE_ECHO_FUNCTION
        (void)DbgConsole_EchoCharacter(ch, true, NULL);
#endif
    }
    else
    {
        ret = -1;
    }

    /* release mutex lock function */
#if (DEBUG_CONSOLE_SYNCHRONIZATION_MODE == DEBUG_CONSOLE_SYNCHRONIZATION_FREERTOS)
    DEBUG_CONSOLE_GIVE_MUTEX_SEMAPHORE(s_debugConsoleReadSemaphore);
#endif

    return ret;
}

#if SDK_DEBUGCONSOLE
static void DbgConsole_PrintCallback(char *buf, int32_t *indicator, char dbgVal, int len)
{
    int i = 0;

    for (i = 0; i < len; i++)
    {
        if (((uint32_t)*indicator + 1UL) >= (uint32_t)DEBUG_CONSOLE_PRINTF_MAX_LOG_LEN)
        {
            (void)DbgConsole_SendDataReliable((uint8_t *)buf, (uint32_t)(*indicator));
            *indicator = 0;
        }

        buf[*indicator] = dbgVal;
        (*indicator)++;
    }
}
#endif

/*************Code for DbgConsole Init, Deinit, Printf, Scanf *******************************/
#if ((SDK_DEBUGCONSOLE == DEBUGCONSOLE_REDIRECT_TO_SDK) || defined(SDK_DEBUGCONSOLE_UART))
#if (defined(SERIAL_USE_CONFIGURE_STRUCTURE) && (SERIAL_USE_CONFIGURE_STRUCTURE > 0U))
#include "board.h"
#if (defined(SERIAL_PORT_TYPE_UART) && (SERIAL_PORT_TYPE_UART > 0U))
static const serial_port_uart_config_t uartConfig = {.instance     = BOARD_DEBUG_UART_INSTANCE,
                                                     .clockRate    = BOARD_DEBUG_UART_CLK_FREQ,
                                                     .baudRate     = BOARD_DEBUG_UART_BAUDRATE,
                                                     .parityMode   = kSerialManager_UartParityDisabled,
                                                     .stopBitCount = kSerialManager_UartOneStopBit,
#if !defined(DEBUG_CONSOLE_TRANSFER_NON_BLOCKING)
#if (defined(SERIAL_MANAGER_NON_BLOCKING_MODE) && (SERIAL_MANAGER_NON_BLOCKING_MODE > 0U))
                                                     .mode = kSerialManager_UartBlockMode,
#endif
#endif
                                                     .enableRx    = 1U,
                                                     .enableTx    = 1U,
                                                     .enableRxRTS = 0U,
                                                     .enableTxCTS = 0U,
#if (defined(HAL_UART_ADAPTER_FIFO) && (HAL_UART_ADAPTER_FIFO > 0u))
                                                     .txFifoWatermark = 0U,
                                                     .rxFifoWatermark = 0U
#endif
};
#endif
#endif
/* See fsl_debug_console.h for documentation of this function. */
status_t DbgConsole_Init(uint8_t instance, uint32_t baudRate, serial_port_type_t device, uint32_t clkSrcFreq)
{
    serial_manager_config_t serialConfig;
    serial_manager_status_t status = kStatus_SerialManager_Success;

#if (defined(SERIAL_USE_CONFIGURE_STRUCTURE) && (SERIAL_USE_CONFIGURE_STRUCTURE == 0U))
#if (defined(SERIAL_PORT_TYPE_UART) && (SERIAL_PORT_TYPE_UART > 0U))
    serial_port_uart_config_t uartConfig = {
        .instance     = instance,
        .clockRate    = clkSrcFreq,
        .baudRate     = baudRate,
        .parityMode   = kSerialManager_UartParityDisabled,
        .stopBitCount = kSerialManager_UartOneStopBit,
#if !defined(DEBUG_CONSOLE_TRANSFER_NON_BLOCKING)
#if (defined(SERIAL_MANAGER_NON_BLOCKING_MODE) && (SERIAL_MANAGER_NON_BLOCKING_MODE > 0U))
        .mode = kSerialManager_UartBlockMode,
#endif
#endif
        .enableRx    = 1,
        .enableTx    = 1,
        .enableRxRTS = 0U,
        .enableTxCTS = 0U,
#if (defined(HAL_UART_ADAPTER_FIFO) && (HAL_UART_ADAPTER_FIFO > 0u))
        .txFifoWatermark = 0U,
        .rxFifoWatermark = 0U
#endif
    };
#endif
#endif

#if (defined(SERIAL_PORT_TYPE_USBCDC) && (SERIAL_PORT_TYPE_USBCDC > 0U))
    serial_port_usb_cdc_config_t usbCdcConfig = {
        .controllerIndex = (serial_port_usb_cdc_controller_index_t)instance,
    };
#endif

#if (defined(SERIAL_PORT_TYPE_SWO) && (SERIAL_PORT_TYPE_SWO > 0U))
    serial_port_swo_config_t swoConfig = {
        .clockRate = clkSrcFreq,
        .baudRate  = baudRate,
        .port      = instance,
        .protocol  = kSerialManager_SwoProtocolNrz,
    };
#endif

#if (defined(SERIAL_PORT_TYPE_VIRTUAL) && (SERIAL_PORT_TYPE_VIRTUAL > 0U))
    serial_port_virtual_config_t serialPortVirtualConfig = {
        .controllerIndex = (serial_port_virtual_controller_index_t)instance,
    };
#endif

    serialConfig.type = device;
#if defined(DEBUG_CONSOLE_TRANSFER_NON_BLOCKING)
    serialConfig.ringBuffer     = &s_debugConsoleState.readRingBuffer[0];
    serialConfig.ringBufferSize = DEBUG_CONSOLE_RECEIVE_BUFFER_LEN;
    serialConfig.blockType      = kSerialManager_NonBlocking;
#else
    serialConfig.blockType = kSerialManager_Blocking;
#endif

    if (kSerialPort_Uart == device)
    {
#if (defined(SERIAL_PORT_TYPE_UART) && (SERIAL_PORT_TYPE_UART > 0U))
#if (defined(SERIAL_USE_CONFIGURE_STRUCTURE) && (SERIAL_USE_CONFIGURE_STRUCTURE > 0U))
        serialConfig.portConfig = (void *)&uartConfig;
#else
        serialConfig.portConfig = &uartConfig;
#endif
#else
        status = kStatus_SerialManager_Error;
#endif
    }
    else if (kSerialPort_UsbCdc == device)
    {
#if (defined(SERIAL_PORT_TYPE_USBCDC) && (SERIAL_PORT_TYPE_USBCDC > 0U))
        serialConfig.portConfig = &usbCdcConfig;
#else
        status = kStatus_SerialManager_Error;
#endif
    }
    else if (kSerialPort_Swo == device)
    {
#if (defined(SERIAL_PORT_TYPE_SWO) && (SERIAL_PORT_TYPE_SWO > 0U))
        serialConfig.portConfig = &swoConfig;
#else
        status = kStatus_SerialManager_Error;
#endif
    }
    else if (kSerialPort_Virtual == device)
    {
#if (defined(SERIAL_PORT_TYPE_VIRTUAL) && (SERIAL_PORT_TYPE_VIRTUAL > 0U))
        serialConfig.portConfig = &serialPortVirtualConfig;
#else
        status = kStatus_SerialManager_Error;
#endif
    }
    else
    {
        status = kStatus_SerialManager_Error;
    }

    if (kStatus_SerialManager_Error != status)
    {
        (void)memset(&s_debugConsoleState, 0, sizeof(s_debugConsoleState));

#if defined(DEBUG_CONSOLE_TRANSFER_NON_BLOCKING)
        s_debugConsoleState.writeRingBuffer.ringBufferSize = DEBUG_CONSOLE_TRANSMIT_BUFFER_LEN;
#endif

        s_debugConsoleState.serialHandle = (serial_handle_t)&s_debugConsoleState.serialHandleBuffer[0];
        status                           = SerialManager_Init(s_debugConsoleState.serialHandle, &serialConfig);

        assert(kStatus_SerialManager_Success == status);

#if (DEBUG_CONSOLE_SYNCHRONIZATION_MODE == DEBUG_CONSOLE_SYNCHRONIZATION_FREERTOS)
#if configSUPPORT_STATIC_ALLOCATION
        DEBUG_CONSOLE_CREATE_MUTEX_SEMAPHORE(s_debugConsoleReadSemaphore, &s_debugConsoleReadSemaphoreStatic);
#else
        DEBUG_CONSOLE_CREATE_MUTEX_SEMAPHORE(s_debugConsoleReadSemaphore);
#endif
#endif
#if (defined(DEBUG_CONSOLE_RX_ENABLE) && (DEBUG_CONSOLE_RX_ENABLE > 0U))
#if (DEBUG_CONSOLE_SYNCHRONIZATION_MODE == DEBUG_CONSOLE_SYNCHRONIZATION_FREERTOS) && configSUPPORT_STATIC_ALLOCATION
        DEBUG_CONSOLE_CREATE_BINARY_SEMAPHORE(s_debugConsoleReadWaitSemaphore, &s_debugConsoleReadWaitSemaphoreStatic);
#else
        DEBUG_CONSOLE_CREATE_BINARY_SEMAPHORE(s_debugConsoleReadWaitSemaphore);
#endif
#endif

        {
            status =
                SerialManager_OpenWriteHandle(s_debugConsoleState.serialHandle,
                                              ((serial_write_handle_t)&s_debugConsoleState.serialWriteHandleBuffer[0]));
            assert(kStatus_SerialManager_Success == status);
#if defined(DEBUG_CONSOLE_TRANSFER_NON_BLOCKING)
            (void)SerialManager_InstallTxCallback(
                ((serial_write_handle_t)&s_debugConsoleState.serialWriteHandleBuffer[0]),
                DbgConsole_SerialManagerTxCallback, &s_debugConsoleState);
            status = SerialManager_OpenWriteHandle(
                s_debugConsoleState.serialHandle,
                ((serial_write_handle_t)&s_debugConsoleState.serialWriteHandleBuffer2[0]));
            assert(kStatus_SerialManager_Success == status);
            (void)SerialManager_InstallTxCallback(
                ((serial_write_handle_t)&s_debugConsoleState.serialWriteHandleBuffer2[0]),
                DbgConsole_SerialManagerTx2Callback, &s_debugConsoleState);
#endif
        }

#if (defined(DEBUG_CONSOLE_RX_ENABLE) && (DEBUG_CONSOLE_RX_ENABLE > 0U))
        {
            status =
                SerialManager_OpenReadHandle(s_debugConsoleState.serialHandle,
                                             ((serial_read_handle_t)&s_debugConsoleState.serialReadHandleBuffer[0]));
            assert(kStatus_SerialManager_Success == status);
#if defined(DEBUG_CONSOLE_TRANSFER_NON_BLOCKING)
            (void)SerialManager_InstallRxCallback(
                ((serial_read_handle_t)&s_debugConsoleState.serialReadHandleBuffer[0]),
                DbgConsole_SerialManagerRxCallback, &s_debugConsoleState);
#endif
        }
#endif

        g_serialHandle = s_debugConsoleState.serialHandle;
    }
    return (status_t)status;
}

/* See fsl_debug_console.h for documentation of this function. */
status_t DbgConsole_EnterLowpower(void)
{
    serial_manager_status_t status = kStatus_SerialManager_Error;
    if (s_debugConsoleState.serialHandle != NULL)
    {
        status = SerialManager_EnterLowpower(s_debugConsoleState.serialHandle);
    }
    return (status_t)status;
}

/* See fsl_debug_console.h for documentation of this function. */
status_t DbgConsole_ExitLowpower(void)
{
    serial_manager_status_t status = kStatus_SerialManager_Error;

    if (s_debugConsoleState.serialHandle != NULL)
    {
        status = SerialManager_ExitLowpower(s_debugConsoleState.serialHandle);
    }
    return (status_t)status;
}
/* See fsl_debug_console.h for documentation of this function. */
status_t DbgConsole_Deinit(void)
{
    {
        if (s_debugConsoleState.serialHandle != NULL)
        {
#if defined(DEBUG_CONSOLE_TRANSFER_NON_BLOCKING)
            (void)SerialManager_CloseWriteHandle(
                ((serial_write_handle_t)&s_debugConsoleState.serialWriteHandleBuffer2[0]));
#endif
            (void)SerialManager_CloseWriteHandle(
                ((serial_write_handle_t)&s_debugConsoleState.serialWriteHandleBuffer[0]));
        }
    }
#if (defined(DEBUG_CONSOLE_RX_ENABLE) && (DEBUG_CONSOLE_RX_ENABLE > 0U))
    {
        if (s_debugConsoleState.serialHandle != NULL)
        {
            (void)SerialManager_CloseReadHandle(((serial_read_handle_t)&s_debugConsoleState.serialReadHandleBuffer[0]));
        }
    }
#endif
    if (NULL != s_debugConsoleState.serialHandle)
    {
        if (kStatus_SerialManager_Success == SerialManager_Deinit(s_debugConsoleState.serialHandle))
        {
            s_debugConsoleState.serialHandle = NULL;
            g_serialHandle                   = NULL;
        }
    }
#if (defined(DEBUG_CONSOLE_RX_ENABLE) && (DEBUG_CONSOLE_RX_ENABLE > 0U))
    DEBUG_CONSOLE_DESTROY_BINARY_SEMAPHORE(s_debugConsoleReadWaitSemaphore);
#endif
#if (DEBUG_CONSOLE_SYNCHRONIZATION_MODE == DEBUG_CONSOLE_SYNCHRONIZATION_FREERTOS)
    DEBUG_CONSOLE_DESTROY_MUTEX_SEMAPHORE(s_debugConsoleReadSemaphore);
#endif

    return (status_t)kStatus_Success;
}
#endif /* ((SDK_DEBUGCONSOLE == DEBUGCONSOLE_REDIRECT_TO_SDK) || defined(SDK_DEBUGCONSOLE_UART)) */

#if ((SDK_DEBUGCONSOLE > 0U) ||                                                   \
     ((SDK_DEBUGCONSOLE == 0U) && defined(DEBUG_CONSOLE_TRANSFER_NON_BLOCKING) && \
      (defined(DEBUG_CONSOLE_TX_RELIABLE_ENABLE) && (DEBUG_CONSOLE_TX_RELIABLE_ENABLE > 0U))))
DEBUG_CONSOLE_FUNCTION_PREFIX status_t DbgConsole_Flush(void)
{
#if defined(DEBUG_CONSOLE_TRANSFER_NON_BLOCKING)

#if (DEBUG_CONSOLE_SYNCHRONIZATION_MODE == DEBUG_CONSOLE_SYNCHRONIZATION_BM) && defined(OSA_USED)

    if (s_debugConsoleState.writeRingBuffer.ringHead != s_debugConsoleState.writeRingBuffer.ringTail)
    {
        return (status_t)kStatus_Fail;
    }

#else

    while (s_debugConsoleState.writeRingBuffer.ringHead != s_debugConsoleState.writeRingBuffer.ringTail)
    {
#if (DEBUG_CONSOLE_SYNCHRONIZATION_MODE == DEBUG_CONSOLE_SYNCHRONIZATION_FREERTOS)
        if (0U == IS_RUNNING_IN_ISR())
        {
            if (taskSCHEDULER_RUNNING == xTaskGetSchedulerState())
            {
                vTaskDelay(1);
            }
        }
        else
        {
            return (status_t)kStatus_Fail;
        }
#endif
    }

#endif

#endif
    return (status_t)kStatus_Success;
}
#endif

#if SDK_DEBUGCONSOLE
/* See fsl_debug_console.h for documentation of this function. */
int DbgConsole_Printf(const char *formatString, ...)
{
    va_list ap;
<<<<<<< HEAD
    int result;

    va_start(ap, formatString);
    result = DbgConsole_Vprintf(formatString, ap);
=======
    int result = 0;

    va_start(ap, fmt_s);
    result = DbgConsole_Vprintf(fmt_s, ap);
>>>>>>> c84411fd
    va_end(ap);

    return result;
}

/* See fsl_debug_console.h for documentation of this function. */
<<<<<<< HEAD
int DbgConsole_Vprintf(const char *formatString, va_list formatStringArg)
=======
int DbgConsole_Vprintf(const char *fmt_s, va_list formatStringArg)
>>>>>>> c84411fd
{
    int logLength = 0, result = 0;
    char printBuf[DEBUG_CONSOLE_PRINTF_MAX_LOG_LEN] = {'\0'};

    if (NULL != g_serialHandle)
    {
        /* format print log first */
<<<<<<< HEAD
        logLength = StrFormatPrintf(formatString, formatStringArg, printBuf, DbgConsole_PrintCallback);
=======
        logLength = StrFormatPrintf(fmt_s, formatStringArg, printBuf, DbgConsole_PrintCallback);
>>>>>>> c84411fd
        /* print log */
        result = DbgConsole_SendDataReliable((uint8_t *)printBuf, (size_t)logLength);
    }
    return result;
}

/* See fsl_debug_console.h for documentation of this function. */
int DbgConsole_Putchar(int ch)
{
    /* print char */
    return DbgConsole_SendDataReliable((uint8_t *)&ch, 1U);
}

/* See fsl_debug_console.h for documentation of this function. */
int DbgConsole_Scanf(char *fmt_s, ...)
{
    va_list ap;
    int formatResult;
    char scanfBuf[DEBUG_CONSOLE_SCANF_MAX_LOG_LEN + 1U] = {'\0'};

    /* scanf log */
    (void)DbgConsole_ReadLine((uint8_t *)scanfBuf, DEBUG_CONSOLE_SCANF_MAX_LOG_LEN);
    /* get va_list */
    va_start(ap, fmt_s);
    /* format scanf log */
    formatResult = StrFormatScanf(scanfBuf, fmt_s, ap);

    va_end(ap);

    return formatResult;
}

/* See fsl_debug_console.h for documentation of this function. */
int DbgConsole_BlockingPrintf(const char *fmt_s, ...)
{
    va_list ap;
<<<<<<< HEAD
    int result;

    va_start(ap, formatString);
    result = DbgConsole_BlockingVprintf(formatString, ap);
=======
    int result = 0;

    va_start(ap, fmt_s);
    result = DbgConsole_BlockingVprintf(fmt_s, ap);
>>>>>>> c84411fd
    va_end(ap);

    return result;
}

/* See fsl_debug_console.h for documentation of this function. */
<<<<<<< HEAD
int DbgConsole_BlockingVprintf(const char *formatString, va_list formatStringArg)
{
    status_t status;
    int logLength, result;
=======
int DbgConsole_BlockingVprintf(const char *fmt_s, va_list formatStringArg)
{
    status_t status;
    int logLength = 0, result = 0;
>>>>>>> c84411fd
    char printBuf[DEBUG_CONSOLE_PRINTF_MAX_LOG_LEN] = {'\0'};

    if (NULL == g_serialHandle)
    {
        return 0;
    }

    /* format print log first */
<<<<<<< HEAD
    logLength = StrFormatPrintf(formatString, formatStringArg, printBuf, DbgConsole_PrintCallback);
=======
    logLength = StrFormatPrintf(fmt_s, formatStringArg, printBuf, DbgConsole_PrintCallback);
>>>>>>> c84411fd

#if defined(DEBUG_CONSOLE_TRANSFER_NON_BLOCKING)
    (void)SerialManager_CancelWriting(((serial_write_handle_t)&s_debugConsoleState.serialWriteHandleBuffer[0]));
#endif
    /* print log */
    status =
        (status_t)SerialManager_WriteBlocking(((serial_write_handle_t)&s_debugConsoleState.serialWriteHandleBuffer[0]),
                                              (uint8_t *)printBuf, (size_t)logLength);
    result = (((status_t)kStatus_Success == status) ? (int)logLength : -1);

    return result;
}

#ifdef DEBUG_CONSOLE_TRANSFER_NON_BLOCKING
status_t DbgConsole_TryGetchar(char *ch)
{
#if (defined(DEBUG_CONSOLE_RX_ENABLE) && (DEBUG_CONSOLE_RX_ENABLE > 0U))
    uint32_t length = 0;
    status_t status = (status_t)kStatus_Fail;

    assert(ch);

    if (NULL == g_serialHandle)
    {
        return kStatus_Fail;
    }

    /* take mutex lock function */
#if (DEBUG_CONSOLE_SYNCHRONIZATION_MODE == DEBUG_CONSOLE_SYNCHRONIZATION_FREERTOS)
    DEBUG_CONSOLE_TAKE_MUTEX_SEMAPHORE_BLOCKING(s_debugConsoleReadSemaphore);
#endif

    if (kStatus_SerialManager_Success ==
        SerialManager_TryRead(((serial_read_handle_t)&s_debugConsoleState.serialReadHandleBuffer[0]), (uint8_t *)ch, 1,
                              &length))
    {
        if (length != 0U)
        {
#if DEBUG_CONSOLE_ENABLE_ECHO_FUNCTION
            (void)DbgConsole_EchoCharacter((uint8_t *)ch, true, NULL);
#endif
            status = (status_t)kStatus_Success;
        }
    }
    /* release mutex lock function */
#if (DEBUG_CONSOLE_SYNCHRONIZATION_MODE == DEBUG_CONSOLE_SYNCHRONIZATION_FREERTOS)
    DEBUG_CONSOLE_GIVE_MUTEX_SEMAPHORE(s_debugConsoleReadSemaphore);
#endif
    return status;
#else
    return (status_t)kStatus_Fail;
#endif
}
#endif

/* See fsl_debug_console.h for documentation of this function. */
int DbgConsole_Getchar(void)
{
    int ret    = -1;
    uint8_t ch = 0U;

    /* Get char */
    if (DbgConsole_ReadCharacter(&ch) > 0)
    {
        ret = (int)ch;
    }

    return ret;
}

#endif /* SDK_DEBUGCONSOLE */

/*************Code to support toolchain's printf, scanf *******************************/
/* These function __write and __read is used to support IAR toolchain to printf and scanf*/
#if (defined(__ICCARM__))
#if defined(SDK_DEBUGCONSOLE_UART)
#pragma weak __write
size_t __write(int handle, const unsigned char *buffer, size_t size);
size_t __write(int handle, const unsigned char *buffer, size_t size)
{
    size_t ret;
    if (NULL == buffer)
    {
        /*
         * This means that we should flush internal buffers.  Since we don't we just return.
         * (Remember, "handle" == -1 means that all handles should be flushed.)
         */
        ret = 0U;
    }
    else if ((handle != 1) && (handle != 2))
    {
        /* This function only writes to "standard out" and "standard err" for all other file handles it returns failure.
         */
        ret = (size_t)-1;
    }
    else
    {
        /* Send data. */
        uint8_t buff[512];
        (void)memcpy(buff, buffer, size);
        (void)DbgConsole_SendDataReliable((uint8_t *)buff, size);

        ret = size;
    }
    return ret;
}

#pragma weak __read
size_t __read(int handle, unsigned char *buffer, size_t size);
size_t __read(int handle, unsigned char *buffer, size_t size)
{
    uint8_t ch     = 0U;
    int actualSize = 0;

    /* This function only reads from "standard in", for all other file  handles it returns failure. */
    if (0 != handle)
    {
        actualSize = -1;
    }
    else
    {
        /* Receive data.*/
        for (; size > 0U; size--)
        {
            (void)DbgConsole_ReadCharacter(&ch);
            if (0U == ch)
            {
                break;
            }

            *buffer++ = ch;
            actualSize++;
        }
    }
    return (size_t)actualSize;
}
#endif /* SDK_DEBUGCONSOLE_UART */

/* support LPC Xpresso with RedLib */
#elif (defined(__REDLIB__))

#if (defined(SDK_DEBUGCONSOLE_UART))
int __attribute__((weak)) __sys_write(int handle, char *buffer, int size)
{
    if (NULL == buffer)
    {
        /* return -1 if error. */
        return -1;
    }

    /* This function only writes to "standard out" and "standard err" for all other file handles it returns failure. */
    if ((handle != 1) && (handle != 2))
    {
        return -1;
    }

    /* Send data. */
    DbgConsole_SendDataReliable((uint8_t *)buffer, size);

    return 0;
}

int __attribute__((weak)) __sys_readc(void)
{
    char tmp;

    /* Receive data. */
    DbgConsole_ReadCharacter((uint8_t *)&tmp);

    return tmp;
}
#endif /* SDK_DEBUGCONSOLE_UART */

/* These function fputc and fgetc is used to support KEIL toolchain to printf and scanf*/
#elif defined(__CC_ARM) || defined(__ARMCC_VERSION)
#if defined(SDK_DEBUGCONSOLE_UART)
#if defined(__CC_ARM)
struct __FILE
{
    int handle;
    /*
     * Whatever you require here. If the only file you are using is standard output using printf() for debugging,
     * no file handling is required.
     */
};
#endif

/* FILE is typedef in stdio.h. */
#pragma weak __stdout
#pragma weak __stdin
FILE __stdout;
FILE __stdin;

#pragma weak fputc
int fputc(int ch, FILE *f)
{
    /* Send data. */
    return DbgConsole_SendDataReliable((uint8_t *)(&ch), 1);
}

#pragma weak fgetc
int fgetc(FILE *f)
{
    char ch;

    /* Receive data. */
    DbgConsole_ReadCharacter((uint8_t *)&ch);

    return ch;
}

/*
 * Terminate the program, passing a return code back to the user.
 * This function may not return.
 */
void _sys_exit(int returncode)
{
    while (1)
    {
    }
}

/*
 * Writes a character to the output channel. This function is used
 * for last-resort error message output.
 */
void _ttywrch(int ch)
{
    char ench = ch;
    DbgConsole_SendDataReliable((uint8_t *)(&ench), 1);
}

char *_sys_command_string(char *cmd, int len)
{
    return (cmd);
}
#endif /* SDK_DEBUGCONSOLE_UART */

/* These function __write and __read is used to support ARM_GCC, KDS, Atollic toolchains to printf and scanf*/
#elif (defined(__GNUC__))

#if ((defined(__GNUC__) && (!defined(__MCUXPRESSO)) && (defined(SDK_DEBUGCONSOLE_UART))) || \
     (defined(__MCUXPRESSO) && (defined(SDK_DEBUGCONSOLE_UART))))
int __attribute__((weak)) _write(int handle, char *buffer, int size);
int __attribute__((weak)) _write(int handle, char *buffer, int size)
{
    if (NULL == buffer)
    {
        /* return -1 if error. */
        return -1;
    }

    /* This function only writes to "standard out" and "standard err" for all other file handles it returns failure. */
    if ((handle != 1) && (handle != 2))
    {
        return -1;
    }

    /* Send data. */
    (void)DbgConsole_SendDataReliable((uint8_t *)buffer, (size_t)size);

    return size;
}

int __attribute__((weak)) _read(int handle, char *buffer, int size);
int __attribute__((weak)) _read(int handle, char *buffer, int size)
{
    uint8_t ch     = 0U;
    int actualSize = 0;

    /* This function only reads from "standard in", for all other file handles it returns failure. */
    if (handle != 0)
    {
        return -1;
    }

    /* Receive data. */
    for (; size > 0; size--)
    {
        if (DbgConsole_ReadCharacter(&ch) < 0)
        {
            break;
        }

        *buffer++ = (char)ch;
        actualSize++;

        if ((ch == 0U) || (ch == (uint8_t)'\n') || (ch == (uint8_t)'\r'))
        {
            break;
        }
    }

    return (actualSize > 0) ? actualSize : -1;
}
#endif

#endif /* __ICCARM__ */<|MERGE_RESOLUTION|>--- conflicted
+++ resolved
@@ -1046,31 +1046,20 @@
 
 #if SDK_DEBUGCONSOLE
 /* See fsl_debug_console.h for documentation of this function. */
-int DbgConsole_Printf(const char *formatString, ...)
+int DbgConsole_Printf(const char *fmt_s, ...)
 {
     va_list ap;
-<<<<<<< HEAD
-    int result;
-
-    va_start(ap, formatString);
-    result = DbgConsole_Vprintf(formatString, ap);
-=======
     int result = 0;
 
     va_start(ap, fmt_s);
     result = DbgConsole_Vprintf(fmt_s, ap);
->>>>>>> c84411fd
     va_end(ap);
 
     return result;
 }
 
 /* See fsl_debug_console.h for documentation of this function. */
-<<<<<<< HEAD
-int DbgConsole_Vprintf(const char *formatString, va_list formatStringArg)
-=======
 int DbgConsole_Vprintf(const char *fmt_s, va_list formatStringArg)
->>>>>>> c84411fd
 {
     int logLength = 0, result = 0;
     char printBuf[DEBUG_CONSOLE_PRINTF_MAX_LOG_LEN] = {'\0'};
@@ -1078,11 +1067,7 @@
     if (NULL != g_serialHandle)
     {
         /* format print log first */
-<<<<<<< HEAD
-        logLength = StrFormatPrintf(formatString, formatStringArg, printBuf, DbgConsole_PrintCallback);
-=======
         logLength = StrFormatPrintf(fmt_s, formatStringArg, printBuf, DbgConsole_PrintCallback);
->>>>>>> c84411fd
         /* print log */
         result = DbgConsole_SendDataReliable((uint8_t *)printBuf, (size_t)logLength);
     }
@@ -1119,34 +1104,20 @@
 int DbgConsole_BlockingPrintf(const char *fmt_s, ...)
 {
     va_list ap;
-<<<<<<< HEAD
-    int result;
-
-    va_start(ap, formatString);
-    result = DbgConsole_BlockingVprintf(formatString, ap);
-=======
     int result = 0;
 
     va_start(ap, fmt_s);
     result = DbgConsole_BlockingVprintf(fmt_s, ap);
->>>>>>> c84411fd
     va_end(ap);
 
     return result;
 }
 
 /* See fsl_debug_console.h for documentation of this function. */
-<<<<<<< HEAD
-int DbgConsole_BlockingVprintf(const char *formatString, va_list formatStringArg)
-{
-    status_t status;
-    int logLength, result;
-=======
 int DbgConsole_BlockingVprintf(const char *fmt_s, va_list formatStringArg)
 {
     status_t status;
     int logLength = 0, result = 0;
->>>>>>> c84411fd
     char printBuf[DEBUG_CONSOLE_PRINTF_MAX_LOG_LEN] = {'\0'};
 
     if (NULL == g_serialHandle)
@@ -1155,11 +1126,7 @@
     }
 
     /* format print log first */
-<<<<<<< HEAD
-    logLength = StrFormatPrintf(formatString, formatStringArg, printBuf, DbgConsole_PrintCallback);
-=======
     logLength = StrFormatPrintf(fmt_s, formatStringArg, printBuf, DbgConsole_PrintCallback);
->>>>>>> c84411fd
 
 #if defined(DEBUG_CONSOLE_TRANSFER_NON_BLOCKING)
     (void)SerialManager_CancelWriting(((serial_write_handle_t)&s_debugConsoleState.serialWriteHandleBuffer[0]));
