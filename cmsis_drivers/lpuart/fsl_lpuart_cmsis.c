/*
 * Copyright (c) 2013-2016 ARM Limited. All rights reserved.
 * Copyright (c) 2016, Freescale Semiconductor, Inc. Not a Contribution.
 * Copyright 2016-2017,2020,2021 NXP. Not a Contribution.
 *
 * SPDX-License-Identifier: Apache-2.0
 *
 * Licensed under the Apache License, Version 2.0 (the License); you may
 * not use this file except in compliance with the License.
 * You may obtain a copy of the License at
 *
 * http://www.apache.org/licenses/LICENSE-2.0
 *
 * Unless required by applicable law or agreed to in writing, software
 * distributed under the License is distributed on an AS IS BASIS, WITHOUT
 * WARRANTIES OR CONDITIONS OF ANY KIND, either express or implied.
 * See the License for the specific language governing permissions and
 * limitations under the License.
 */

#include "fsl_lpuart_cmsis.h"

/* Component ID definition, used by tools. */
#ifndef FSL_COMPONENT_ID
#define FSL_COMPONENT_ID "platform.drivers.lpuart_cmsis"
#endif

/* Re-mapping for LPUART & UART indexing. */
#if (FSL_FEATURE_SOC_LPUART_COUNT == 1) && FSL_FEATURE_SOC_UART_COUNT

#ifdef RTE_USART0
#undef RTE_USART0
#endif
#ifdef RTE_USART0_DMA_EN
#undef RTE_USART0_DMA_EN
#endif
#ifdef RTE_USART0_DMA_TX_CH
#undef RTE_USART0_DMA_TX_CH
#endif
#ifdef RTE_USART0_DMA_TX_PERI_SEL
#undef RTE_USART0_DMA_TX_PERI_SEL
#endif
#ifdef RTE_USART0_DMA_TX_DMAMUX_BASE
#undef RTE_USART0_DMA_TX_DMAMUX_BASE
#endif
#ifdef RTE_USART0_DMA_TX_DMA_BASE
#undef RTE_USART0_DMA_TX_DMA_BASE
#endif
#ifdef RTE_USART0_DMA_RX_CH
#undef RTE_USART0_DMA_RX_CH
#endif
#ifdef RTE_USART0_DMA_RX_PERI_SEL
#undef RTE_USART0_DMA_RX_PERI_SEL
#endif
#ifdef RTE_USART0_DMA_RX_DMAMUX_BASE
#undef RTE_USART0_DMA_RX_DMAMUX_BASE
#endif
#ifdef RTE_USART0_DMA_RX_DMA_BASE
#undef RTE_USART0_DMA_RX_DMA_BASE
#endif
#ifdef USART0_RX_BUFFER_ENABLE
#undef USART0_RX_BUFFER_ENABLE
#endif

#if (FSL_FEATURE_SOC_UART_COUNT == 3)

#ifdef RTE_USART3
#define RTE_USART0 RTE_USART3
#endif
#ifdef RTE_USART3_DMA_EN
#define RTE_USART0_DMA_EN RTE_USART3_DMA_EN
#endif
#ifdef RTE_USART3_DMA_TX_CH
#define RTE_USART0_DMA_TX_CH RTE_USART3_DMA_TX_CH
#endif
#ifdef RTE_USART3_DMA_TX_PERI_SEL
#define RTE_USART0_DMA_TX_PERI_SEL RTE_USART3_DMA_TX_PERI_SEL
#endif
#ifdef RTE_USART3_DMA_TX_DMAMUX_BASE
#define RTE_USART0_DMA_TX_DMAMUX_BASE RTE_USART3_DMA_TX_DMAMUX_BASE
#endif
#ifdef RTE_USART3_DMA_TX_DMA_BASE
#define RTE_USART0_DMA_TX_DMA_BASE RTE_USART3_DMA_TX_DMA_BASE
#endif
#ifdef RTE_USART3_DMA_RX_CH
#define RTE_USART0_DMA_RX_CH RTE_USART3_DMA_RX_CH
#endif
#ifdef RTE_USART3_DMA_RX_PERI_SEL
#define RTE_USART0_DMA_RX_PERI_SEL RTE_USART3_DMA_RX_PERI_SEL
#endif
#ifdef RTE_USART3_DMA_RX_DMAMUX_BASE
#define RTE_USART0_DMA_RX_DMAMUX_BASE RTE_USART3_DMA_RX_DMAMUX_BASE
#endif
#ifdef RTE_USART3_DMA_RX_DMA_BASE
#define RTE_USART0_DMA_RX_DMA_BASE RTE_USART3_DMA_RX_DMA_BASE
#endif
#ifdef USART3_RX_BUFFER_ENABLE
#define USART0_RX_BUFFER_ENABLE USART3_RX_BUFFER_ENABLE
#endif
#ifdef RTE_USART3_PIN_INIT
#define RTE_USART0_PIN_INIT RTE_USART3_PIN_INIT
#endif
#ifdef RTE_USART3_PIN_DEINIT
#define RTE_USART0_PIN_DEINIT RTE_USART3_PIN_DEINIT
#endif

#endif /* FSL_FEATURE_SOC_UART_COUNT == 3 */

#if (FSL_FEATURE_SOC_UART_COUNT == 4)

#ifdef RTE_USART4
#define RTE_USART0 RTE_USART4
#endif
#ifdef RTE_USART4_DMA_EN
#define RTE_USART0_DMA_EN RTE_USART4_DMA_EN
#endif
#ifdef RTE_USART4_DMA_TX_CH
#define RTE_USART0_DMA_TX_CH RTE_USART4_DMA_TX_CH
#endif
#ifdef RTE_USART4_DMA_TX_PERI_SEL
#define RTE_USART0_DMA_TX_PERI_SEL RTE_USART4_DMA_TX_PERI_SEL
#endif
#ifdef RTE_USART4_DMA_TX_DMAMUX_BASE
#define RTE_USART0_DMA_TX_DMAMUX_BASE RTE_USART4_DMA_TX_DMAMUX_BASE
#endif
#ifdef RTE_USART4_DMA_TX_DMA_BASE
#define RTE_USART0_DMA_TX_DMA_BASE RTE_USART4_DMA_TX_DMA_BASE
#endif
#ifdef RTE_USART4_DMA_RX_CH
#define RTE_USART0_DMA_RX_CH RTE_USART4_DMA_RX_CH
#endif
#ifdef RTE_USART4_DMA_RX_PERI_SEL
#define RTE_USART0_DMA_RX_PERI_SEL RTE_USART4_DMA_RX_PERI_SEL
#endif
#ifdef RTE_USART4_DMA_RX_DMAMUX_BASE
#define RTE_USART0_DMA_RX_DMAMUX_BASE RTE_USART4_DMA_RX_DMAMUX_BASE
#endif
#ifdef RTE_USART4_DMA_RX_DMA_BASE
#define RTE_USART0_DMA_RX_DMA_BASE RTE_USART4_DMA_RX_DMA_BASE
#endif
#ifdef USART4_RX_BUFFER_ENABLE
#define USART0_RX_BUFFER_ENABLE USART4_RX_BUFFER_ENABLE
#endif
#ifdef RTE_USART4_PIN_INIT
#define RTE_USART0_PIN_INIT RTE_USART4_PIN_INIT
#endif
#ifdef RTE_USART4_PIN_DEINIT
#define RTE_USART0_PIN_DEINIT RTE_USART4_PIN_DEINIT
#endif

#endif /* FSL_FEATURE_SOC_UART_COUNT == 4 */

#if (FSL_FEATURE_SOC_UART_COUNT == 5)

#ifdef RTE_USART5
#define RTE_USART0 RTE_USART5
#endif
#ifdef RTE_USART5_DMA_EN
#define RTE_USART0_DMA_EN RTE_USART5_DMA_EN
#endif
#ifdef RTE_USART5_DMA_TX_CH
#define RTE_USART0_DMA_TX_CH RTE_USART5_DMA_TX_CH
#endif
#ifdef RTE_USART5_DMA_TX_PERI_SEL
#define RTE_USART0_DMA_TX_PERI_SEL RTE_USART5_DMA_TX_PERI_SEL
#endif
#ifdef RTE_USART5_DMA_TX_DMAMUX_BASE
#define RTE_USART0_DMA_TX_DMAMUX_BASE RTE_USART5_DMA_TX_DMAMUX_BASE
#endif
#ifdef RTE_USART5_DMA_TX_DMA_BASE
#define RTE_USART0_DMA_TX_DMA_BASE RTE_USART5_DMA_TX_DMA_BASE
#endif
#ifdef RTE_USART5_DMA_RX_CH
#define RTE_USART0_DMA_RX_CH RTE_USART5_DMA_RX_CH
#endif
#ifdef RTE_USART5_DMA_RX_PERI_SEL
#define RTE_USART0_DMA_RX_PERI_SEL RTE_USART5_DMA_RX_PERI_SEL
#endif
#ifdef RTE_USART5_DMA_RX_DMAMUX_BASE
#define RTE_USART0_DMA_RX_DMAMUX_BASE RTE_USART5_DMA_RX_DMAMUX_BASE
#endif
#ifdef RTE_USART5_DMA_RX_DMA_BASE
#define RTE_USART0_DMA_RX_DMA_BASE RTE_USART5_DMA_RX_DMA_BASE
#endif
#ifdef USART5_RX_BUFFER_ENABLE
#define USART0_RX_BUFFER_ENABLE USART5_RX_BUFFER_ENABLE
#endif
#ifdef RTE_USART5_PIN_INIT
#define RTE_USART0_PIN_INIT RTE_USART5_PIN_INIT
#endif
#ifdef RTE_USART5_PIN_DEINIT
#define RTE_USART0_PIN_DEINIT RTE_USART5_PIN_DEINIT
#endif

#endif /* FSL_FEATURE_SOC_UART_COUNT == 3 */

#endif /* (FSL_FEATURE_SOC_LPUART_COUNT == 1) && FSL_FEATURE_SOC_UART_COUNT */

#if ((defined(RTE_USART0) && RTE_USART0 && defined(LPUART0)) || \
     (defined(RTE_USART1) && RTE_USART1 && defined(LPUART1)) || \
     (defined(RTE_USART2) && RTE_USART2 && defined(LPUART2)) || \
     (defined(RTE_USART3) && RTE_USART3 && defined(LPUART3)) || \
     (defined(RTE_USART4) && RTE_USART4 && defined(LPUART4)) || \
     (defined(RTE_USART5) && RTE_USART5 && defined(LPUART5)) || \
     (defined(RTE_USART6) && RTE_USART6 && defined(LPUART6)))

#define ARM_LPUART_DRV_VERSION ARM_DRIVER_VERSION_MAJOR_MINOR((2), (4))

/*
 * ARMCC does not support split the data section automatically, so the driver
 * needs to split the data to separate sections explicitly, to reduce codesize.
 */
#if defined(__CC_ARM) || defined(__ARMCC_VERSION)
#define ARMCC_SECTION(section_name) __attribute__((section(section_name)))
#endif

typedef const struct _cmsis_lpuart_resource
{
    LPUART_Type *base;         /*!< LPUART peripheral base address.      */
    uint32_t (*GetFreq)(void); /*!< Function to get the clock frequency. */
} cmsis_lpuart_resource_t;

typedef struct _cmsis_lpuart_non_blocking_driver_state
{
    cmsis_lpuart_resource_t *resource; /*!< Basic LPUART resource. */
    lpuart_handle_t *handle;           /*!< Interupt transfer handle. */
    ARM_USART_SignalEvent_t cb_event;  /*!< Callback function.     */
    uint8_t flags;                     /*!< Control and state flags. */
} cmsis_lpuart_non_blocking_driver_state_t;

#if (defined(FSL_FEATURE_SOC_DMA_COUNT) && FSL_FEATURE_SOC_DMA_COUNT)
typedef struct _cmsis_lpuart_dma_resource
{
    DMA_Type *txDmaBase;   /*!< DMA peripheral base address for TX.    */
    uint32_t txDmaChannel; /*!< DMA channel for LPUART TX.             */
    uint8_t txDmaRequest;  /*!< TX DMA request source.                 */

    DMA_Type *rxDmaBase;   /*!< DMA peripheral base address for RX.    */
    uint32_t rxDmaChannel; /*!< DMA channel for LPUART RX.             */
    uint8_t rxDmaRequest;  /*!< RX DMA request source.                 */

#if (defined(FSL_FEATURE_SOC_DMAMUX_COUNT) && FSL_FEATURE_SOC_DMAMUX_COUNT)
    DMAMUX_Type *txDmamuxBase; /*!< DMAMUX peripheral base address for TX. */
    DMAMUX_Type *rxDmamuxBase; /*!< DMAMUX peripheral base address for RX. */
#endif

#if FSL_FEATURE_DMA_MODULE_CHANNEL != FSL_FEATURE_DMAMUX_MODULE_CHANNEL
    uint32_t txDmamuxChannel; /*!< DMAMUX channel for LPUART TX.             */
    uint32_t rxDmamuxChannel; /*!< DMAMUX channel for LPUART TX.             */
#endif
} cmsis_lpuart_dma_resource_t;

typedef struct _cmsis_lpuart_dma_driver_state
{
    cmsis_lpuart_resource_t *resource;        /*!< LPUART basic resource.      */
    cmsis_lpuart_dma_resource_t *dmaResource; /*!< LPUART DMA resource.        */
    lpuart_dma_handle_t *handle;              /*!< LPUART DMA transfer handle. */
    dma_handle_t *rxHandle;                   /*!< DMA RX handle.              */
    dma_handle_t *txHandle;                   /*!< DMA TX handle.              */
    ARM_USART_SignalEvent_t cb_event;         /*!< Callback function.     */
    uint8_t flags;                            /*!< Control and state flags. */
} cmsis_lpuart_dma_driver_state_t;
#endif

#if (defined(FSL_FEATURE_SOC_EDMA_COUNT) && FSL_FEATURE_SOC_EDMA_COUNT)
typedef struct _cmsis_lpuart_edma_resource
{
    DMA_Type *txEdmaBase;   /*!< EDMA peripheral base address for TX.    */
    uint32_t txEdmaChannel; /*!< EDMA channel for LPUART TX.             */
<<<<<<< HEAD
    uint32_t txDmaRequest;   /*!< TX EDMA request source.                 */

    DMA_Type *rxEdmaBase;   /*!< EDMA peripheral base address for RX.    */
    uint32_t rxEdmaChannel; /*!< EDMA channel for LPUART RX.             */
    uint32_t rxDmaRequest;   /*!< RX EDMA request source.                 */
=======
    uint32_t txDmaRequest;  /*!< TX EDMA request source.                 */

    DMA_Type *rxEdmaBase;   /*!< EDMA peripheral base address for RX.    */
    uint32_t rxEdmaChannel; /*!< EDMA channel for LPUART RX.             */
    uint32_t rxDmaRequest;  /*!< RX EDMA request source.                 */
>>>>>>> 16897e8a

#if (defined(FSL_FEATURE_SOC_DMAMUX_COUNT) && FSL_FEATURE_SOC_DMAMUX_COUNT)
    DMAMUX_Type *txDmamuxBase; /*!< DMAMUX peripheral base address for TX. */
    DMAMUX_Type *rxDmamuxBase; /*!< DMAMUX peripheral base address for RX. */
#endif
} cmsis_lpuart_edma_resource_t;

typedef struct _cmsis_lpuart_edma_driver_state
{
    cmsis_lpuart_resource_t *resource;         /*!< LPUART basic resource.      */
    cmsis_lpuart_edma_resource_t *dmaResource; /*!< LPUART EDMA resource.        */
    lpuart_edma_handle_t *handle;              /*!< LPUART EDMA transfer handle. */
    edma_handle_t *rxHandle;                   /*!< EDMA RX handle.              */
    edma_handle_t *txHandle;                   /*!< EDMA TX handle.              */
    ARM_USART_SignalEvent_t cb_event;          /*!< Callback function.     */
    uint8_t flags;                             /*!< Control and state flags. */
} cmsis_lpuart_edma_driver_state_t;
#endif

enum _lpuart_transfer_states
{
    kLPUART_TxIdle, /*!< TX idle. */
    kLPUART_TxBusy, /*!< TX busy. */
    kLPUART_RxIdle, /*!< RX idle. */
    kLPUART_RxBusy  /*!< RX busy. */
};

/* Driver Version */
static const ARM_DRIVER_VERSION s_lpuartDriverVersion = {ARM_USART_API_VERSION, ARM_LPUART_DRV_VERSION};

static const ARM_USART_CAPABILITIES s_lpuartDriverCapabilities = {
    1, /* supports LPUART (Asynchronous) mode */
    0, /* supports Synchronous Master mode */
    0, /* supports Synchronous Slave mode */
    0, /* supports LPUART Single-wire mode */
    0, /* supports LPUART IrDA mode */
    0, /* supports LPUART Smart Card mode */
    0, /* Smart Card Clock generator */
    0, /* RTS Flow Control available */
    0, /* CTS Flow Control available */
    0, /* Transmit completed event: \ref ARM_USART_EVENT_TX_COMPLETE */
    0, /* Signal receive character timeout event: \ref ARM_USART_EVENT_RX_TIMEOUT */
    0, /* RTS Line: 0=not available, 1=available */
    0, /* CTS Line: 0=not available, 1=available */
    0, /* DTR Line: 0=not available, 1=available */
    0, /* DSR Line: 0=not available, 1=available */
    0, /* DCD Line: 0=not available, 1=available */
    0, /* RI Line: 0=not available, 1=available */
    0, /* Signal CTS change event: \ref ARM_USART_EVENT_CTS */
    0, /* Signal DSR change event: \ref ARM_USART_EVENT_DSR */
    0, /* Signal DCD change event: \ref ARM_USART_EVENT_DCD */
    0, /* Signal RI change event: \ref ARM_USART_EVENT_RI */
};

/*
 * Common control function used by LPUART_NonBlockingControl/LPUART_DmaControl/LPUART_EdmaControl
 */
static int32_t LPUART_CommonControl(uint32_t control,
                                    uint32_t arg,
                                    cmsis_lpuart_resource_t *resource,
                                    uint8_t *isConfigured)
{
    lpuart_config_t config;
    int32_t result  = ARM_DRIVER_OK;
    bool isContinue = false;

    LPUART_GetDefaultConfig(&config);

    switch (control & ARM_USART_CONTROL_Msk)
    {
        case ARM_USART_MODE_ASYNCHRONOUS:
            /* USART Baudrate */
            config.baudRate_Bps = arg;
            isContinue          = true;
            break;

        /* TX/RX IO is controlled in application layer. */
        case ARM_USART_CONTROL_TX:
            if (arg != 0U)
            {
                LPUART_EnableTx(resource->base, true);
            }
            else
            {
                LPUART_EnableTx(resource->base, false);
            }
            result = ARM_DRIVER_OK;
            break;

        case ARM_USART_CONTROL_RX:
            if (arg != 0U)
            {
                LPUART_EnableRx(resource->base, true);
            }
            else
            {
                LPUART_EnableRx(resource->base, false);
            }

            result = ARM_DRIVER_OK;
            break;

        default:
            result = ARM_DRIVER_ERROR_UNSUPPORTED;
            break;
    }

    if (!isContinue)
    {
        return result;
    }

    switch (control & ARM_USART_DATA_BITS_Msk)
    {
#if defined(FSL_FEATURE_LPUART_HAS_7BIT_DATA_SUPPORT) && FSL_FEATURE_LPUART_HAS_7BIT_DATA_SUPPORT
        case ARM_USART_DATA_BITS_7:
            config.dataBitsCount = kLPUART_SevenDataBits;
            break;
#endif
        case ARM_USART_DATA_BITS_8:
            config.dataBitsCount = kLPUART_EightDataBits;
            break;

        default:
            result = ARM_USART_ERROR_DATA_BITS;
            break;
    }

    if (result == ARM_USART_ERROR_DATA_BITS)
    {
        return result;
    }

    switch (control & ARM_USART_PARITY_Msk)
    {
        case ARM_USART_PARITY_NONE:
            config.parityMode = kLPUART_ParityDisabled;
            break;
        case ARM_USART_PARITY_EVEN:
            config.parityMode = kLPUART_ParityEven;
            break;
        case ARM_USART_PARITY_ODD:
            config.parityMode = kLPUART_ParityOdd;
            break;
        default:
            result = ARM_USART_ERROR_PARITY;
            break;
    }

    if (result == ARM_USART_ERROR_PARITY)
    {
        return result;
    }

    switch (control & ARM_USART_STOP_BITS_Msk)
    {
        case ARM_USART_STOP_BITS_1:
            /* The GetDefaultConfig has already set for this case. */
            break;
#if defined(FSL_FEATURE_LPUART_HAS_STOP_BIT_CONFIG_SUPPORT) && FSL_FEATURE_LPUART_HAS_STOP_BIT_CONFIG_SUPPORT
        case ARM_USART_STOP_BITS_2:
            config.stopBitCount = kLPUART_TwoStopBit;
            break;
#endif
        default:
            result = ARM_USART_ERROR_STOP_BITS;
            break;
    }

    if (result == ARM_USART_ERROR_STOP_BITS)
    {
        return result;
    }

    /* If LPUART is already configured, deinit it first. */
    if (((*isConfigured) & (uint8_t)USART_FLAG_CONFIGURED) != 0U)
    {
        LPUART_Deinit(resource->base);
        *isConfigured &= ~(uint8_t)USART_FLAG_CONFIGURED;
    }

    config.enableTx = true;
    config.enableRx = true;

    if (kStatus_LPUART_BaudrateNotSupport == LPUART_Init(resource->base, &config, resource->GetFreq()))
    {
        result = ARM_USART_ERROR_BAUDRATE;
    }
    else
    {
        *isConfigured |= (uint8_t)USART_FLAG_CONFIGURED;
    }

    return result;
}

static ARM_DRIVER_VERSION LPUARTx_GetVersion(void)
{
    return s_lpuartDriverVersion;
}

static ARM_USART_CAPABILITIES LPUARTx_GetCapabilities(void)
{
    return s_lpuartDriverCapabilities;
}

static int32_t LPUARTx_SetModemControl(ARM_USART_MODEM_CONTROL control)
{
    return ARM_DRIVER_ERROR_UNSUPPORTED;
}

static ARM_USART_MODEM_STATUS LPUARTx_GetModemStatus(void)
{
    ARM_USART_MODEM_STATUS modem_status = {0};

    return modem_status;
}

#endif

#if ((defined(RTE_USART0_DMA_EN) && RTE_USART0_DMA_EN && defined(LPUART0)) || \
     (defined(RTE_USART1_DMA_EN) && RTE_USART1_DMA_EN && defined(LPUART1)) || \
     (defined(RTE_USART2_DMA_EN) && RTE_USART2_DMA_EN && defined(LPUART2)) || \
     (defined(RTE_USART3_DMA_EN) && RTE_USART3_DMA_EN && defined(LPUART3)) || \
     (defined(RTE_USART4_DMA_EN) && RTE_USART4_DMA_EN && defined(LPUART4)) || \
     (defined(RTE_USART5_DMA_EN) && RTE_USART5_DMA_EN && defined(LPUART5)) || \
     (defined(RTE_USART6_DMA_EN) && RTE_USART6_DMA_EN && defined(LPUART6)))

#if (defined(FSL_FEATURE_SOC_DMA_COUNT) && FSL_FEATURE_SOC_DMA_COUNT)
static void KSDK_LPUART_DmaCallback(LPUART_Type *base, lpuart_dma_handle_t *handle, status_t status, void *userData)
{
    uint32_t event = 0U;

    if (kStatus_LPUART_TxIdle == status)
    {
        event = ARM_USART_EVENT_SEND_COMPLETE;
    }
    else if (kStatus_LPUART_RxIdle == status)
    {
        event = ARM_USART_EVENT_RECEIVE_COMPLETE;
    }
    else
    {
        /* Avoid MISRA 2012 15.7 violation */
    }

    /* User data is actually CMSIS driver callback. */
    if ((0U != event) && (userData != NULL))
    {
        ((ARM_USART_SignalEvent_t)userData)(event);
    }
}

static int32_t LPUART_DmaInitialize(ARM_USART_SignalEvent_t cb_event, cmsis_lpuart_dma_driver_state_t *lpuart)
{
    if (0U == (lpuart->flags & (uint8_t)USART_FLAG_INIT))
    {
        lpuart->cb_event = cb_event;
        lpuart->flags    = (uint8_t)USART_FLAG_INIT;
    }

    return ARM_DRIVER_OK;
}

static int32_t LPUART_DmaUninitialize(cmsis_lpuart_dma_driver_state_t *lpuart)
{
    lpuart->flags = (uint8_t)USART_FLAG_UNINIT;
    return ARM_DRIVER_OK;
}

static int32_t LPUART_DmaPowerControl(ARM_POWER_STATE state, cmsis_lpuart_dma_driver_state_t *lpuart)
{
    lpuart_config_t config;
    cmsis_lpuart_dma_resource_t *dmaResource;
    int32_t result = ARM_DRIVER_OK;

    switch (state)
    {
        case ARM_POWER_OFF:
            if ((lpuart->flags & (uint8_t)USART_FLAG_POWER) != 0U)
            {
                LPUART_Deinit(lpuart->resource->base);
#if (defined(FSL_FEATURE_SOC_DMAMUX_COUNT) && FSL_FEATURE_SOC_DMAMUX_COUNT)
#if FSL_FEATURE_DMA_MODULE_CHANNEL != FSL_FEATURE_DMAMUX_MODULE_CHANNEL
                DMAMUX_DisableChannel(lpuart->dmaResource->rxDmamuxBase, lpuart->dmaResource->rxDmamuxChannel);
                DMAMUX_DisableChannel(lpuart->dmaResource->txDmamuxBase, lpuart->dmaResource->txDmamuxChannel);
#else
                DMAMUX_DisableChannel(lpuart->dmaResource->rxDmamuxBase, lpuart->dmaResource->rxDmaChannel);
                DMAMUX_DisableChannel(lpuart->dmaResource->txDmamuxBase, lpuart->dmaResource->txDmaChannel);
#endif
#endif
                lpuart->flags = (uint8_t)USART_FLAG_INIT;
            }
            break;
        case ARM_POWER_LOW:
            result = ARM_DRIVER_ERROR_UNSUPPORTED;
            break;
        case ARM_POWER_FULL:
            /* Must be initialized first. */
            if (lpuart->flags == (uint8_t)USART_FLAG_UNINIT)
            {
                result = ARM_DRIVER_ERROR;
                break;
            }

            if ((lpuart->flags & (uint8_t)USART_FLAG_POWER) != 0U)
            {
                /* Driver already powered */
                break;
            }

            LPUART_GetDefaultConfig(&config);
            config.enableTx = true;
            config.enableRx = true;

            dmaResource = lpuart->dmaResource;

            /* Set up DMA setting. */
            DMA_CreateHandle(lpuart->rxHandle, dmaResource->rxDmaBase, dmaResource->rxDmaChannel);

            DMA_CreateHandle(lpuart->txHandle, dmaResource->txDmaBase, dmaResource->txDmaChannel);
#if (defined(FSL_FEATURE_SOC_DMAMUX_COUNT) && FSL_FEATURE_SOC_DMAMUX_COUNT)
#if FSL_FEATURE_DMA_MODULE_CHANNEL != FSL_FEATURE_DMAMUX_MODULE_CHANNEL
            DMAMUX_SetSource(dmaResource->rxDmamuxBase, dmaResource->rxDmamuxChannel, (int32_t)dmaResource->rxDmaRequest);
            DMAMUX_EnableChannel(dmaResource->rxDmamuxBase, dmaResource->rxDmamuxChannel);

            DMAMUX_SetSource(dmaResource->txDmamuxBase, dmaResource->txDmamuxChannel, (int32_t)dmaResource->txDmaRequest);
            DMAMUX_EnableChannel(dmaResource->txDmamuxBase, dmaResource->txDmamuxChannel);
#else
            DMAMUX_SetSource(dmaResource->rxDmamuxBase, dmaResource->rxDmaChannel, (int32_t)dmaResource->rxDmaRequest);
            DMAMUX_EnableChannel(dmaResource->rxDmamuxBase, dmaResource->rxDmaChannel);

            DMAMUX_SetSource(dmaResource->txDmamuxBase, dmaResource->txDmaChannel, (int32_t)dmaResource->txDmaRequest);
            DMAMUX_EnableChannel(dmaResource->txDmamuxBase, dmaResource->txDmaChannel);
#endif
#endif

            /* Setup the LPUART. */
            (void)LPUART_Init(lpuart->resource->base, &config, lpuart->resource->GetFreq());
            LPUART_TransferCreateHandleDMA(lpuart->resource->base, lpuart->handle, KSDK_LPUART_DmaCallback,
                                           (void *)lpuart->cb_event, lpuart->txHandle, lpuart->rxHandle);

            lpuart->flags |= ((uint8_t)USART_FLAG_POWER | (uint8_t)USART_FLAG_CONFIGURED);
            break;
        default:
            result = ARM_DRIVER_ERROR_UNSUPPORTED;
            break;
    }

    return result;
}

static int32_t LPUART_DmaSend(const void *data, uint32_t num, cmsis_lpuart_dma_driver_state_t *lpuart)
{
    int32_t ret;
    status_t status;
    lpuart_transfer_t xfer;

    xfer.data     = (uint8_t *)data;
    xfer.dataSize = num;

    status = LPUART_TransferSendDMA(lpuart->resource->base, lpuart->handle, &xfer);

    switch (status)
    {
        case kStatus_Success:
            ret = ARM_DRIVER_OK;
            break;
        case kStatus_InvalidArgument:
            ret = ARM_DRIVER_ERROR_PARAMETER;
            break;
        case kStatus_LPUART_RxBusy:
            ret = ARM_DRIVER_ERROR_BUSY;
            break;
        default:
            ret = ARM_DRIVER_ERROR;
            break;
    }

    return ret;
}

static int32_t LPUART_DmaReceive(void *data, uint32_t num, cmsis_lpuart_dma_driver_state_t *lpuart)
{
    int32_t ret;
    status_t status;
    lpuart_transfer_t xfer;

    xfer.data     = (uint8_t *)data;
    xfer.dataSize = num;

    status = LPUART_TransferReceiveDMA(lpuart->resource->base, lpuart->handle, &xfer);

    switch (status)
    {
        case kStatus_Success:
            ret = ARM_DRIVER_OK;
            break;
        case kStatus_InvalidArgument:
            ret = ARM_DRIVER_ERROR_PARAMETER;
            break;
        case kStatus_LPUART_TxBusy:
            ret = ARM_DRIVER_ERROR_BUSY;
            break;
        default:
            ret = ARM_DRIVER_ERROR;
            break;
    }

    return ret;
}

static int32_t LPUART_DmaTransfer(const void *data_out,
                                  void *data_in,
                                  uint32_t num,
                                  cmsis_lpuart_dma_driver_state_t *lpuart)
{
    /* Only in synchronous mode */
    return ARM_DRIVER_ERROR;
}

static uint32_t LPUART_DmaGetTxCount(cmsis_lpuart_dma_driver_state_t *lpuart)
{
    uint32_t cnt;

    /* If TX not in progress, then the TX count is txDataSizeAll saved in handle. */
    if (kStatus_NoTransferInProgress == LPUART_TransferGetSendCountDMA(lpuart->resource->base, lpuart->handle, &cnt))
    {
        cnt = lpuart->handle->txDataSizeAll;
    }

    return cnt;
}

static uint32_t LPUART_DmaGetRxCount(cmsis_lpuart_dma_driver_state_t *lpuart)
{
    uint32_t cnt;

    if (kStatus_NoTransferInProgress == LPUART_TransferGetReceiveCountDMA(lpuart->resource->base, lpuart->handle, &cnt))
    {
        cnt = lpuart->handle->rxDataSizeAll;
    }

    return cnt;
}

static int32_t LPUART_DmaControl(uint32_t control, uint32_t arg, cmsis_lpuart_dma_driver_state_t *lpuart)
{
    int32_t result  = ARM_DRIVER_OK;
    bool isContinue = false;
    /* Must be power on. */
    if (0U == (lpuart->flags & (uint8_t)USART_FLAG_POWER))
    {
        return ARM_DRIVER_ERROR;
    }

    /* Does not support these features. */
    if ((control & (ARM_USART_FLOW_CONTROL_Msk | ARM_USART_CPOL_Msk | ARM_USART_CPHA_Msk)) != 0U)
    {
        return ARM_DRIVER_ERROR_UNSUPPORTED;
    }

    switch (control & ARM_USART_CONTROL_Msk)
    {
        /* Abort Send */
        case ARM_USART_ABORT_SEND:
            LPUART_TransferAbortSendDMA(lpuart->resource->base, lpuart->handle);
            result = ARM_DRIVER_OK;
            break;

        /* Abort receive */
        case ARM_USART_ABORT_RECEIVE:
            LPUART_TransferAbortReceiveDMA(lpuart->resource->base, lpuart->handle);
            result = ARM_DRIVER_OK;
            break;

        default:
            isContinue = true;
            break;
    }

    if (isContinue)
    {
        result = LPUART_CommonControl(control, arg, lpuart->resource, &lpuart->flags);
    }
    return result;
}

static ARM_USART_STATUS LPUART_DmaGetStatus(cmsis_lpuart_dma_driver_state_t *lpuart)
{
    ARM_USART_STATUS stat       = {0};
    uint32_t ksdk_lpuart_status = LPUART_GetStatusFlags(lpuart->resource->base);

    stat.tx_busy = (((uint8_t)kLPUART_TxBusy == lpuart->handle->txState) ? (1U) : (0U));
    stat.rx_busy = (((uint8_t)kLPUART_RxBusy == lpuart->handle->rxState) ? (1U) : (0U));

    stat.tx_underflow = 0U;
    stat.rx_overflow  = (uint32_t)(((ksdk_lpuart_status & (uint32_t)kLPUART_RxOverrunFlag)) != 0U);
#if defined(FSL_FEATURE_LPUART_HAS_LIN_BREAK_DETECT) && FSL_FEATURE_LPUART_HAS_LIN_BREAK_DETECT
    stat.rx_break = (uint32_t)(((ksdk_lpuart_status & (uint32_t)kLPUART_LinBreakFlag)) != 0U);
#else
    stat.rx_break = 0U;
#endif
    stat.rx_framing_error = (uint32_t)(((ksdk_lpuart_status & (uint32_t)kLPUART_FramingErrorFlag)) != 0U);
    stat.rx_parity_error  = (uint32_t)(((ksdk_lpuart_status & (uint32_t)kLPUART_ParityErrorFlag)) != 0U);
    stat.reserved         = 0U;

    return stat;
}
#endif

#if (defined(FSL_FEATURE_SOC_EDMA_COUNT) && FSL_FEATURE_SOC_EDMA_COUNT)
static void KSDK_LPUART_EdmaCallback(LPUART_Type *base, lpuart_edma_handle_t *handle, status_t status, void *userData)
{
    uint32_t event = 0U;

    if (kStatus_LPUART_TxIdle == status)
    {
        event = ARM_USART_EVENT_SEND_COMPLETE;
    }
    if (kStatus_LPUART_RxIdle == status)
    {
        event = ARM_USART_EVENT_RECEIVE_COMPLETE;
    }

    /* User data is actually CMSIS driver callback. */
    if ((0U != event) && (userData != NULL))
    {
        ((ARM_USART_SignalEvent_t)userData)(event);
    }
}

static int32_t LPUART_EdmaInitialize(ARM_USART_SignalEvent_t cb_event, cmsis_lpuart_edma_driver_state_t *lpuart)
{
    if (0U == (lpuart->flags & (uint8_t)USART_FLAG_INIT))
    {
        lpuart->cb_event = cb_event;
        lpuart->flags    = (uint8_t)USART_FLAG_INIT;
    }

    return ARM_DRIVER_OK;
}

static int32_t LPUART_EdmaUninitialize(cmsis_lpuart_edma_driver_state_t *lpuart)
{
    lpuart->flags = (uint8_t)USART_FLAG_UNINIT;
    return ARM_DRIVER_OK;
}

static int32_t LPUART_EdmaPowerControl(ARM_POWER_STATE state, cmsis_lpuart_edma_driver_state_t *lpuart)
{
    lpuart_config_t config;
    cmsis_lpuart_edma_resource_t *dmaResource;
    int32_t result = ARM_DRIVER_OK;
    switch (state)
    {
        case ARM_POWER_OFF:
            if ((lpuart->flags & (uint8_t)USART_FLAG_POWER) != 0U)
            {
                LPUART_Deinit(lpuart->resource->base);

#if (defined(FSL_FEATURE_SOC_DMAMUX_COUNT) && FSL_FEATURE_SOC_DMAMUX_COUNT)
                DMAMUX_DisableChannel(lpuart->dmaResource->rxDmamuxBase, lpuart->dmaResource->rxEdmaChannel);
                DMAMUX_DisableChannel(lpuart->dmaResource->txDmamuxBase, lpuart->dmaResource->txEdmaChannel);
#endif
                lpuart->flags = (uint8_t)USART_FLAG_INIT;
            }
            break;
        case ARM_POWER_LOW:
            result = ARM_DRIVER_ERROR_UNSUPPORTED;
            break;
        case ARM_POWER_FULL:
            /* Must be initialized first. */
            if (lpuart->flags == (uint8_t)USART_FLAG_UNINIT)
            {
                result = ARM_DRIVER_ERROR;
                break;
            }

            if ((lpuart->flags & (uint8_t)USART_FLAG_POWER) != 0U)
            {
                /* Driver already powered */
                break;
            }

            LPUART_GetDefaultConfig(&config);
            config.enableTx = true;
            config.enableRx = true;

            dmaResource = lpuart->dmaResource;

            /* Set up EDMA setting. */
            EDMA_CreateHandle(lpuart->rxHandle, dmaResource->rxEdmaBase, dmaResource->rxEdmaChannel);
            EDMA_CreateHandle(lpuart->txHandle, dmaResource->txEdmaBase, dmaResource->txEdmaChannel);

#if (defined(FSL_FEATURE_SOC_DMAMUX_COUNT) && FSL_FEATURE_SOC_DMAMUX_COUNT)
            DMAMUX_SetSource(dmaResource->rxDmamuxBase, dmaResource->rxEdmaChannel, (int32_t)dmaResource->rxDmaRequest);
            DMAMUX_EnableChannel(dmaResource->rxDmamuxBase, dmaResource->rxEdmaChannel);

            DMAMUX_SetSource(dmaResource->txDmamuxBase, dmaResource->txEdmaChannel, (int32_t)dmaResource->txDmaRequest);
            DMAMUX_EnableChannel(dmaResource->txDmamuxBase, dmaResource->txEdmaChannel);
#endif

<<<<<<< HEAD
#if defined(FSL_FEATURE_EDMA_HAS_CHANNEL_MUX) && FSL_FEATURE_EDMA_HAS_CHANNEL_MUX
            EDMA_SetChannelMux(dmaResource->rxEdmaBase, dmaResource->rxEdmaChannel, (dma_request_source_t)dmaResource->rxDmaRequest);
            EDMA_SetChannelMux(dmaResource->txEdmaBase, dmaResource->txEdmaChannel, (dma_request_source_t)dmaResource->txDmaRequest);
#endif

=======
>>>>>>> 16897e8a
            /* Setup the LPUART. */
            (void)LPUART_Init(lpuart->resource->base, &config, lpuart->resource->GetFreq());
            LPUART_TransferCreateHandleEDMA(lpuart->resource->base, lpuart->handle, KSDK_LPUART_EdmaCallback,
                                            (void *)lpuart->cb_event, lpuart->txHandle, lpuart->rxHandle);

            lpuart->flags |= ((uint8_t)USART_FLAG_POWER | (uint8_t)USART_FLAG_CONFIGURED);
            break;
        default:
            result = ARM_DRIVER_ERROR_UNSUPPORTED;
            break;
    }

    return result;
}

static int32_t LPUART_EdmaSend(const void *data, uint32_t num, cmsis_lpuart_edma_driver_state_t *lpuart)
{
    int32_t ret;
    status_t status;
    lpuart_transfer_t xfer;

    xfer.data     = (uint8_t *)data;
    xfer.dataSize = num;

    status = LPUART_SendEDMA(lpuart->resource->base, lpuart->handle, &xfer);

    switch (status)
    {
        case kStatus_Success:
            ret = ARM_DRIVER_OK;
            break;
        case kStatus_InvalidArgument:
            ret = ARM_DRIVER_ERROR_PARAMETER;
            break;
        case kStatus_LPUART_RxBusy:
            ret = ARM_DRIVER_ERROR_BUSY;
            break;
        default:
            ret = ARM_DRIVER_ERROR;
            break;
    }

    return ret;
}

static int32_t LPUART_EdmaReceive(void *data, uint32_t num, cmsis_lpuart_edma_driver_state_t *lpuart)
{
    int32_t ret;
    status_t status;
    lpuart_transfer_t xfer;

    xfer.data     = (uint8_t *)data;
    xfer.dataSize = num;

    status = LPUART_ReceiveEDMA(lpuart->resource->base, lpuart->handle, &xfer);

    switch (status)
    {
        case kStatus_Success:
            ret = ARM_DRIVER_OK;
            break;
        case kStatus_InvalidArgument:
            ret = ARM_DRIVER_ERROR_PARAMETER;
            break;
        case kStatus_LPUART_TxBusy:
            ret = ARM_DRIVER_ERROR_BUSY;
            break;
        default:
            ret = ARM_DRIVER_ERROR;
            break;
    }

    return ret;
}

static int32_t LPUART_EdmaTransfer(const void *data_out,
                                   void *data_in,
                                   uint32_t num,
                                   cmsis_lpuart_edma_driver_state_t *lpuart)
{
    /* Only in synchronous mode */
    return ARM_DRIVER_ERROR;
}

static uint32_t LPUART_EdmaGetTxCount(cmsis_lpuart_edma_driver_state_t *lpuart)
{
    uint32_t cnt;

    if (kStatus_NoTransferInProgress == LPUART_TransferGetSendCountEDMA(lpuart->resource->base, lpuart->handle, &cnt))
    {
        cnt = lpuart->handle->txDataSizeAll;
    }

    return cnt;
}

static uint32_t LPUART_EdmaGetRxCount(cmsis_lpuart_edma_driver_state_t *lpuart)
{
    uint32_t cnt;

    if (kStatus_NoTransferInProgress ==
        LPUART_TransferGetReceiveCountEDMA(lpuart->resource->base, lpuart->handle, &cnt))
    {
        cnt = lpuart->handle->rxDataSizeAll;
    }

    return cnt;
}

static int32_t LPUART_EdmaControl(uint32_t control, uint32_t arg, cmsis_lpuart_edma_driver_state_t *lpuart)
{
    int32_t result  = ARM_DRIVER_OK;
    bool isContinue = false;
    /* Must be power on. */
    if (0U == (lpuart->flags & (uint8_t)USART_FLAG_POWER))
    {
        return ARM_DRIVER_ERROR;
    }

    /* Does not support these features. */
    if ((control & (ARM_USART_FLOW_CONTROL_Msk | ARM_USART_CPOL_Msk | ARM_USART_CPHA_Msk)) != 0U)
    {
        return ARM_DRIVER_ERROR_UNSUPPORTED;
    }

    switch (control & ARM_USART_CONTROL_Msk)
    {
        /* Abort Send */
        case ARM_USART_ABORT_SEND:
            LPUART_TransferAbortSendEDMA(lpuart->resource->base, lpuart->handle);
            result = ARM_DRIVER_OK;
            break;

        /* Abort receive */
        case ARM_USART_ABORT_RECEIVE:
            LPUART_TransferAbortReceiveEDMA(lpuart->resource->base, lpuart->handle);
            result = ARM_DRIVER_OK;
            break;

        default:
            isContinue = true;
            break;
    }
    if (isContinue)
    {
        result = LPUART_CommonControl(control, arg, lpuart->resource, &lpuart->flags);
    }
    return result;
}

static ARM_USART_STATUS LPUART_EdmaGetStatus(cmsis_lpuart_edma_driver_state_t *lpuart)
{
    ARM_USART_STATUS stat       = {0};
    uint32_t ksdk_lpuart_status = LPUART_GetStatusFlags(lpuart->resource->base);

    stat.tx_busy = (((uint8_t)kLPUART_TxBusy == lpuart->handle->txState) ? (1U) : (0U));
    stat.rx_busy = (((uint8_t)kLPUART_RxBusy == lpuart->handle->rxState) ? (1U) : (0U));

    stat.tx_underflow = 0U;
    stat.rx_overflow  = (uint32_t)(((ksdk_lpuart_status & (uint32_t)kLPUART_RxOverrunFlag)) != 0U);
#if defined(FSL_FEATURE_LPUART_HAS_LIN_BREAK_DETECT) && FSL_FEATURE_LPUART_HAS_LIN_BREAK_DETECT
    stat.rx_break = (uint32_t)(((ksdk_lpuart_status & (uint32_t)kLPUART_LinBreakFlag)) != 0U);
#else
    stat.rx_break = 0U;
#endif
    stat.rx_framing_error = (uint32_t)(((ksdk_lpuart_status & (uint32_t)kLPUART_FramingErrorFlag)) != 0U);
    stat.rx_parity_error  = (uint32_t)(((ksdk_lpuart_status & (uint32_t)kLPUART_ParityErrorFlag)) != 0U);
    stat.reserved         = 0U;

    return stat;
}
#endif

#endif

#if (((defined(RTE_USART0) && RTE_USART0 && !(defined(RTE_USART0_DMA_EN) && RTE_USART0_DMA_EN)) && \
      defined(LPUART0)) ||                                                                         \
     ((defined(RTE_USART1) && RTE_USART1 && !(defined(RTE_USART1_DMA_EN) && RTE_USART1_DMA_EN)) && \
      defined(LPUART1)) ||                                                                         \
     ((defined(RTE_USART2) && RTE_USART2 && !(defined(RTE_USART2_DMA_EN) && RTE_USART2_DMA_EN)) && \
      defined(LPUART2)) ||                                                                         \
     ((defined(RTE_USART3) && RTE_USART3 && !(defined(RTE_USART3_DMA_EN) && RTE_USART3_DMA_EN)) && \
      defined(LPUART3)) ||                                                                         \
     ((defined(RTE_USART4) && RTE_USART4 && !(defined(RTE_USART4_DMA_EN) && RTE_USART4_DMA_EN)) && \
      defined(LPUART4)) ||                                                                         \
     ((defined(RTE_USART5) && RTE_USART5 && !(defined(RTE_USART5_DMA_EN) && RTE_USART5_DMA_EN)) && \
      defined(LPUART5)) ||                                                                         \
     ((defined(RTE_USART6) && RTE_USART6 && !(defined(RTE_USART6_DMA_EN) && RTE_USART6_DMA_EN)) && defined(LPUART6)))

static void KSDK_LPUART_NonBlockingCallback(LPUART_Type *base, lpuart_handle_t *handle, status_t status, void *userData)
{
    uint32_t event = 0U;

    if (kStatus_LPUART_TxIdle == status)
    {
        event = ARM_USART_EVENT_SEND_COMPLETE;
    }
    if (kStatus_LPUART_RxIdle == status)
    {
        event = ARM_USART_EVENT_RECEIVE_COMPLETE;
    }
    if (kStatus_LPUART_RxHardwareOverrun == status)
    {
        event = ARM_USART_EVENT_RX_OVERFLOW;
    }

    /* User data is actually CMSIS driver callback. */
    if ((0U != event) && (userData != NULL))
    {
        ((ARM_USART_SignalEvent_t)userData)(event);
    }
}

static int32_t LPUART_NonBlockingInitialize(ARM_USART_SignalEvent_t cb_event,
                                            cmsis_lpuart_non_blocking_driver_state_t *lpuart)
{
    if (0U == (lpuart->flags & (uint8_t)USART_FLAG_INIT))
    {
        lpuart->cb_event = cb_event;
        lpuart->flags    = (uint8_t)USART_FLAG_INIT;
    }

    return ARM_DRIVER_OK;
}

static int32_t LPUART_NonBlockingUninitialize(cmsis_lpuart_non_blocking_driver_state_t *lpuart)
{
    lpuart->flags = (uint8_t)USART_FLAG_UNINIT;
    return ARM_DRIVER_OK;
}

static int32_t LPUART_NonBlockingPowerControl(ARM_POWER_STATE state, cmsis_lpuart_non_blocking_driver_state_t *lpuart)
{
    lpuart_config_t config;
    int32_t result = ARM_DRIVER_OK;

    switch (state)
    {
        case ARM_POWER_OFF:
            if ((lpuart->flags & (uint8_t)USART_FLAG_POWER) != 0U)
            {
                LPUART_Deinit(lpuart->resource->base);
                lpuart->flags = (uint8_t)USART_FLAG_INIT;
            }
            break;
        case ARM_POWER_LOW:
            result = ARM_DRIVER_ERROR_UNSUPPORTED;
            break;
        case ARM_POWER_FULL:
            /* Must be initialized first. */
            if (lpuart->flags == (uint8_t)USART_FLAG_UNINIT)
            {
                result = ARM_DRIVER_ERROR;
                break;
            }

            if ((lpuart->flags & (uint8_t)USART_FLAG_POWER) != 0U)
            {
                /* Driver already powered */
                break;
            }

            LPUART_GetDefaultConfig(&config);
            config.enableTx = true;
            config.enableRx = true;

            (void)LPUART_Init(lpuart->resource->base, &config, lpuart->resource->GetFreq());
            LPUART_TransferCreateHandle(lpuart->resource->base, lpuart->handle, KSDK_LPUART_NonBlockingCallback,
                                        (void *)lpuart->cb_event);
            lpuart->flags |= ((uint8_t)USART_FLAG_POWER | (uint8_t)USART_FLAG_CONFIGURED);

            break;
        default:
            result = ARM_DRIVER_ERROR_UNSUPPORTED;
            break;
    }

    return result;
}

static int32_t LPUART_NonBlockingSend(const void *data, uint32_t num, cmsis_lpuart_non_blocking_driver_state_t *lpuart)
{
    int32_t ret;
    status_t status;
    lpuart_transfer_t xfer;

    xfer.data     = (uint8_t *)data;
    xfer.dataSize = num;

    status = LPUART_TransferSendNonBlocking(lpuart->resource->base, lpuart->handle, &xfer);

    switch (status)
    {
        case kStatus_Success:
            ret = ARM_DRIVER_OK;
            break;
        case kStatus_InvalidArgument:
            ret = ARM_DRIVER_ERROR_PARAMETER;
            break;
        case kStatus_LPUART_RxBusy:
            ret = ARM_DRIVER_ERROR_BUSY;
            break;
        default:
            ret = ARM_DRIVER_ERROR;
            break;
    }

    return ret;
}

static int32_t LPUART_NonBlockingReceive(void *data, uint32_t num, cmsis_lpuart_non_blocking_driver_state_t *lpuart)
{
    int32_t ret;
    status_t status;
    lpuart_transfer_t xfer;

    xfer.data     = (uint8_t *)data;
    xfer.dataSize = num;

    status = LPUART_TransferReceiveNonBlocking(lpuart->resource->base, lpuart->handle, &xfer, NULL);

    switch (status)
    {
        case kStatus_Success:
            ret = ARM_DRIVER_OK;
            break;
        case kStatus_InvalidArgument:
            ret = ARM_DRIVER_ERROR_PARAMETER;
            break;
        case kStatus_LPUART_TxBusy:
            ret = ARM_DRIVER_ERROR_BUSY;
            break;
        default:
            ret = ARM_DRIVER_ERROR;
            break;
    }

    return ret;
}

static int32_t LPUART_NonBlockingTransfer(const void *data_out,
                                          void *data_in,
                                          uint32_t num,
                                          cmsis_lpuart_non_blocking_driver_state_t *lpuart)
{
    /* Only in synchronous mode */
    return ARM_DRIVER_ERROR;
}

static uint32_t LPUART_NonBlockingGetTxCount(cmsis_lpuart_non_blocking_driver_state_t *lpuart)
{
    uint32_t cnt;

    /* If TX not in progress, then the TX count is txDataSizeAll saved in handle. */
    if (kStatus_NoTransferInProgress == LPUART_TransferGetSendCount(lpuart->resource->base, lpuart->handle, &cnt))
    {
        cnt = lpuart->handle->txDataSizeAll;
    }

    return cnt;
}

static uint32_t LPUART_NonBlockingGetRxCount(cmsis_lpuart_non_blocking_driver_state_t *lpuart)
{
    uint32_t cnt;

    if (kStatus_NoTransferInProgress == LPUART_TransferGetReceiveCount(lpuart->resource->base, lpuart->handle, &cnt))
    {
        cnt = lpuart->handle->rxDataSizeAll;
    }

    return cnt;
}

static int32_t LPUART_NonBlockingControl(uint32_t control,
                                         uint32_t arg,
                                         cmsis_lpuart_non_blocking_driver_state_t *lpuart)
{
    int32_t result  = ARM_DRIVER_OK;
    bool isContinue = false;
    /* Must be power on. */
    if (0U == (lpuart->flags & (uint8_t)USART_FLAG_POWER))
    {
        return ARM_DRIVER_ERROR;
    }

    /* Does not support these features. */
    if ((control & (ARM_USART_FLOW_CONTROL_Msk | ARM_USART_CPOL_Msk | ARM_USART_CPHA_Msk)) != 0U)
    {
        return ARM_DRIVER_ERROR_UNSUPPORTED;
    }

    switch (control & ARM_USART_CONTROL_Msk)
    {
        /* Abort Send */
        case ARM_USART_ABORT_SEND:
            LPUART_TransferAbortSend(lpuart->resource->base, lpuart->handle);
            result = ARM_DRIVER_OK;
            break;

        /* Abort receive */
        case ARM_USART_ABORT_RECEIVE:
            LPUART_TransferAbortReceive(lpuart->resource->base, lpuart->handle);
            result = ARM_DRIVER_OK;
            break;

        default:
            isContinue = true;
            break;
    }
    if (isContinue)
    {
        result = LPUART_CommonControl(control, arg, lpuart->resource, &lpuart->flags);
    }
    return result;
}

static ARM_USART_STATUS LPUART_NonBlockingGetStatus(cmsis_lpuart_non_blocking_driver_state_t *lpuart)
{
    ARM_USART_STATUS stat       = {0};
    uint32_t ksdk_lpuart_status = LPUART_GetStatusFlags(lpuart->resource->base);

    stat.tx_busy = (((uint8_t)kLPUART_TxBusy == lpuart->handle->txState) ? (1U) : (0U));
    stat.rx_busy = (((uint8_t)kLPUART_RxBusy == lpuart->handle->rxState) ? (1U) : (0U));

    stat.tx_underflow = 0U;
    stat.rx_overflow  = (uint32_t)(((ksdk_lpuart_status & (uint32_t)kLPUART_RxOverrunFlag)) != 0U);
#if defined(FSL_FEATURE_LPUART_HAS_LIN_BREAK_DETECT) && FSL_FEATURE_LPUART_HAS_LIN_BREAK_DETECT
    stat.rx_break = (uint32_t)(((ksdk_lpuart_status & (uint32_t)kLPUART_LinBreakFlag)) != 0U);
#else
    stat.rx_break = 0U;
#endif
    stat.rx_framing_error = (uint32_t)(((ksdk_lpuart_status & (uint32_t)kLPUART_FramingErrorFlag)) != 0U);
    stat.rx_parity_error  = (uint32_t)(((ksdk_lpuart_status & (uint32_t)kLPUART_ParityErrorFlag)) != 0U);
    stat.reserved         = 0U;

    return stat;
}

#endif

#if defined(LPUART0) && defined(RTE_USART0) && RTE_USART0

/* User needs to provide the implementation for LPUART0_GetFreq/InitPins/DeinitPins
in the application for enabling according instance. */
extern uint32_t LPUART0_GetFreq(void);

static cmsis_lpuart_resource_t LPUART0_Resource = {LPUART0, LPUART0_GetFreq};

#if defined(RTE_USART0_DMA_EN) && RTE_USART0_DMA_EN

#if (defined(FSL_FEATURE_SOC_DMA_COUNT) && FSL_FEATURE_SOC_DMA_COUNT)

static cmsis_lpuart_dma_resource_t LPUART0_DmaResource = {
    RTE_USART0_DMA_TX_DMA_BASE,    RTE_USART0_DMA_TX_CH,          RTE_USART0_DMA_TX_PERI_SEL,
    RTE_USART0_DMA_RX_DMA_BASE,    RTE_USART0_DMA_RX_CH,          RTE_USART0_DMA_RX_PERI_SEL,

#if (defined(FSL_FEATURE_SOC_DMAMUX_COUNT) && FSL_FEATURE_SOC_DMAMUX_COUNT)
    RTE_USART0_DMA_TX_DMAMUX_BASE, RTE_USART0_DMA_RX_DMAMUX_BASE,
#endif
#if FSL_FEATURE_DMA_MODULE_CHANNEL != FSL_FEATURE_DMAMUX_MODULE_CHANNEL
    RTE_USART0_DMAMUX_TX_CH,       RTE_USART0_DMAMUX_RX_CH
#endif
};

static lpuart_dma_handle_t LPUART0_DmaHandle;
static dma_handle_t LPUART0_DmaRxHandle;
static dma_handle_t LPUART0_DmaTxHandle;

#if defined(__CC_ARM) || defined(__ARMCC_VERSION)
ARMCC_SECTION("lpuart0_dma_driver_state")
static cmsis_lpuart_dma_driver_state_t LPUART0_DmaDriverState = {
#else
static cmsis_lpuart_dma_driver_state_t LPUART0_DmaDriverState = {
#endif
    &LPUART0_Resource, &LPUART0_DmaResource, &LPUART0_DmaHandle, &LPUART0_DmaRxHandle, &LPUART0_DmaTxHandle,
};

static int32_t LPUART0_DmaInitialize(ARM_USART_SignalEvent_t cb_event)
{
#ifdef RTE_USART0_PIN_INIT
    RTE_USART0_PIN_INIT();
#endif
    return LPUART_DmaInitialize(cb_event, &LPUART0_DmaDriverState);
}

static int32_t LPUART0_DmaUninitialize(void)
{
#ifdef RTE_USART0_PIN_DEINIT
    RTE_USART0_PIN_DEINIT();
#endif
    return LPUART_DmaUninitialize(&LPUART0_DmaDriverState);
}

static int32_t LPUART0_DmaPowerControl(ARM_POWER_STATE state)
{
    return LPUART_DmaPowerControl(state, &LPUART0_DmaDriverState);
}

static int32_t LPUART0_DmaSend(const void *data, uint32_t num)
{
    return LPUART_DmaSend(data, num, &LPUART0_DmaDriverState);
}

static int32_t LPUART0_DmaReceive(void *data, uint32_t num)
{
    return LPUART_DmaReceive(data, num, &LPUART0_DmaDriverState);
}

static int32_t LPUART0_DmaTransfer(const void *data_out, void *data_in, uint32_t num)
{
    return LPUART_DmaTransfer(data_out, data_in, num, &LPUART0_DmaDriverState);
}

static uint32_t LPUART0_DmaGetTxCount(void)
{
    return LPUART_DmaGetTxCount(&LPUART0_DmaDriverState);
}

static uint32_t LPUART0_DmaGetRxCount(void)
{
    return LPUART_DmaGetRxCount(&LPUART0_DmaDriverState);
}

static int32_t LPUART0_DmaControl(uint32_t control, uint32_t arg)
{
    return LPUART_DmaControl(control, arg, &LPUART0_DmaDriverState);
}

static ARM_USART_STATUS LPUART0_DmaGetStatus(void)
{
    return LPUART_DmaGetStatus(&LPUART0_DmaDriverState);
}

#endif

#if (defined(FSL_FEATURE_SOC_EDMA_COUNT) && FSL_FEATURE_SOC_EDMA_COUNT)

static cmsis_lpuart_edma_resource_t LPUART0_EdmaResource = {
    RTE_USART0_DMA_TX_DMA_BASE,    RTE_USART0_DMA_TX_CH,          RTE_USART0_DMA_TX_PERI_SEL,

    RTE_USART0_DMA_RX_DMA_BASE,    RTE_USART0_DMA_RX_CH,          RTE_USART0_DMA_RX_PERI_SEL,

#if (defined(FSL_FEATURE_SOC_DMAMUX_COUNT) && FSL_FEATURE_SOC_DMAMUX_COUNT)
    RTE_USART0_DMA_TX_DMAMUX_BASE, RTE_USART0_DMA_RX_DMAMUX_BASE,
#endif
};

static lpuart_edma_handle_t LPUART0_EdmaHandle;
static edma_handle_t LPUART0_EdmaRxHandle;
static edma_handle_t LPUART0_EdmaTxHandle;

#if defined(__CC_ARM) || defined(__ARMCC_VERSION)
ARMCC_SECTION("lpuart0_edma_driver_state")
static cmsis_lpuart_edma_driver_state_t LPUART0_EdmaDriverState = {
#else
static cmsis_lpuart_edma_driver_state_t LPUART0_EdmaDriverState = {
#endif
    &LPUART0_Resource, &LPUART0_EdmaResource, &LPUART0_EdmaHandle, &LPUART0_EdmaRxHandle, &LPUART0_EdmaTxHandle,
};

static int32_t LPUART0_EdmaInitialize(ARM_USART_SignalEvent_t cb_event)
{
#ifdef RTE_USART0_PIN_INIT
    RTE_USART0_PIN_INIT();
#endif
    return LPUART_EdmaInitialize(cb_event, &LPUART0_EdmaDriverState);
}

static int32_t LPUART0_EdmaUninitialize(void)
{
#ifdef RTE_USART0_PIN_DEINIT
    RTE_USART0_PIN_DEINIT();
#endif
    return LPUART_EdmaUninitialize(&LPUART0_EdmaDriverState);
}

static int32_t LPUART0_EdmaPowerControl(ARM_POWER_STATE state)
{
    return LPUART_EdmaPowerControl(state, &LPUART0_EdmaDriverState);
}

static int32_t LPUART0_EdmaSend(const void *data, uint32_t num)
{
    return LPUART_EdmaSend(data, num, &LPUART0_EdmaDriverState);
}

static int32_t LPUART0_EdmaReceive(void *data, uint32_t num)
{
    return LPUART_EdmaReceive(data, num, &LPUART0_EdmaDriverState);
}

static int32_t LPUART0_EdmaTransfer(const void *data_out, void *data_in, uint32_t num)
{
    return LPUART_EdmaTransfer(data_out, data_in, num, &LPUART0_EdmaDriverState);
}

static uint32_t LPUART0_EdmaGetTxCount(void)
{
    return LPUART_EdmaGetTxCount(&LPUART0_EdmaDriverState);
}

static uint32_t LPUART0_EdmaGetRxCount(void)
{
    return LPUART_EdmaGetRxCount(&LPUART0_EdmaDriverState);
}

static int32_t LPUART0_EdmaControl(uint32_t control, uint32_t arg)
{
    return LPUART_EdmaControl(control, arg, &LPUART0_EdmaDriverState);
}

static ARM_USART_STATUS LPUART0_EdmaGetStatus(void)
{
    return LPUART_EdmaGetStatus(&LPUART0_EdmaDriverState);
}

#endif

#else

static lpuart_handle_t LPUART0_Handle;

#if defined(USART0_RX_BUFFER_ENABLE) && (USART0_RX_BUFFER_ENABLE == 1)
static uint8_t lpuart0_rxRingBuffer[USART_RX_BUFFER_LEN];
#endif

#if defined(USART1_RX_BUFFER_ENABLE) && (USART1_RX_BUFFER_ENABLE == 1)
static uint8_t lpuart1_rxRingBuffer[USART_RX_BUFFER_LEN];
#endif

#if defined(__CC_ARM) || defined(__ARMCC_VERSION)
ARMCC_SECTION("lpuart0_non_blocking_driver_state")
static cmsis_lpuart_non_blocking_driver_state_t LPUART0_NonBlockingDriverState = {
#else
static cmsis_lpuart_non_blocking_driver_state_t LPUART0_NonBlockingDriverState  = {
#endif
    &LPUART0_Resource,
    &LPUART0_Handle,
};

static int32_t LPUART0_NonBlockingInitialize(ARM_USART_SignalEvent_t cb_event)
{
#ifdef RTE_USART0_PIN_INIT
    RTE_USART0_PIN_INIT();
#endif
    return LPUART_NonBlockingInitialize(cb_event, &LPUART0_NonBlockingDriverState);
}

static int32_t LPUART0_NonBlockingUninitialize(void)
{
#ifdef RTE_USART0_PIN_DEINIT
    RTE_USART0_PIN_DEINIT();
#endif
    return LPUART_NonBlockingUninitialize(&LPUART0_NonBlockingDriverState);
}

static int32_t LPUART0_NonBlockingPowerControl(ARM_POWER_STATE state)
{
    int32_t result;

    result = LPUART_NonBlockingPowerControl(state, &LPUART0_NonBlockingDriverState);

#if defined(USART0_RX_BUFFER_ENABLE) && (USART0_RX_BUFFER_ENABLE == 1)
    if ((state == ARM_POWER_FULL) && (LPUART0_NonBlockingDriverState.handle->rxRingBuffer == NULL))
    {
        LPUART_TransferStartRingBuffer(LPUART0_NonBlockingDriverState.resource->base,
                                       LPUART0_NonBlockingDriverState.handle, lpuart0_rxRingBuffer,
                                       USART_RX_BUFFER_LEN);
    }
#endif

    return result;
}

static int32_t LPUART0_NonBlockingSend(const void *data, uint32_t num)
{
    return LPUART_NonBlockingSend(data, num, &LPUART0_NonBlockingDriverState);
}

static int32_t LPUART0_NonBlockingReceive(void *data, uint32_t num)
{
    return LPUART_NonBlockingReceive(data, num, &LPUART0_NonBlockingDriverState);
}

static int32_t LPUART0_NonBlockingTransfer(const void *data_out, void *data_in, uint32_t num)
{
    return LPUART_NonBlockingTransfer(data_out, data_in, num, &LPUART0_NonBlockingDriverState);
}

static uint32_t LPUART0_NonBlockingGetTxCount(void)
{
    return LPUART_NonBlockingGetTxCount(&LPUART0_NonBlockingDriverState);
}

static uint32_t LPUART0_NonBlockingGetRxCount(void)
{
    return LPUART_NonBlockingGetRxCount(&LPUART0_NonBlockingDriverState);
}

static int32_t LPUART0_NonBlockingControl(uint32_t control, uint32_t arg)
{
    int32_t result;

    result = LPUART_NonBlockingControl(control, arg, &LPUART0_NonBlockingDriverState);
    if (ARM_DRIVER_OK != result)
    {
        return result;
    }

    /* Enable the receive interrupts if ring buffer is used */
    if (LPUART0_NonBlockingDriverState.handle->rxRingBuffer != NULL)
    {
        LPUART_EnableInterrupts(
            LPUART0_NonBlockingDriverState.resource->base,
            (uint32_t)kLPUART_RxDataRegFullInterruptEnable | (uint32_t)kLPUART_RxOverrunInterruptEnable);
    }

    return ARM_DRIVER_OK;
}

static ARM_USART_STATUS LPUART0_NonBlockingGetStatus(void)
{
    return LPUART_NonBlockingGetStatus(&LPUART0_NonBlockingDriverState);
}

#endif

#if (FSL_FEATURE_SOC_LPUART_COUNT == 1)
#if (FSL_FEATURE_SOC_UART_COUNT == 3)
ARM_DRIVER_USART Driver_USART3 = {
#elif (FSL_FEATURE_SOC_UART_COUNT == 4)
ARM_DRIVER_USART Driver_USART4 = {
#elif (FSL_FEATURE_SOC_UART_COUNT == 5)
ARM_DRIVER_USART Driver_USART5 = {
#else
ARM_DRIVER_USART Driver_USART0 = {
#endif
#else
ARM_DRIVER_USART Driver_USART0 = {
#endif

    LPUARTx_GetVersion,      LPUARTx_GetCapabilities,
#if defined(RTE_USART0_DMA_EN) && RTE_USART0_DMA_EN
#if (defined(FSL_FEATURE_SOC_EDMA_COUNT) && FSL_FEATURE_SOC_EDMA_COUNT)
    LPUART0_EdmaInitialize,  LPUART0_EdmaUninitialize, LPUART0_EdmaPowerControl, LPUART0_EdmaSend,
    LPUART0_EdmaReceive,     LPUART0_EdmaTransfer,     LPUART0_EdmaGetTxCount,   LPUART0_EdmaGetRxCount,
    LPUART0_EdmaControl,     LPUART0_EdmaGetStatus,
#else
    LPUART0_DmaInitialize,   LPUART0_DmaUninitialize, LPUART0_DmaPowerControl, LPUART0_DmaSend,    LPUART0_DmaReceive,
    LPUART0_DmaTransfer,     LPUART0_DmaGetTxCount,   LPUART0_DmaGetRxCount,   LPUART0_DmaControl, LPUART0_DmaGetStatus,
#endif
#else
    LPUART0_NonBlockingInitialize,
    LPUART0_NonBlockingUninitialize,
    LPUART0_NonBlockingPowerControl,
    LPUART0_NonBlockingSend,
    LPUART0_NonBlockingReceive,
    LPUART0_NonBlockingTransfer,
    LPUART0_NonBlockingGetTxCount,
    LPUART0_NonBlockingGetRxCount,
    LPUART0_NonBlockingControl,
    LPUART0_NonBlockingGetStatus,
#endif
    LPUARTx_SetModemControl, LPUARTx_GetModemStatus};

#endif /* LPUART0 */

#if defined(LPUART1) && defined(RTE_USART1) && RTE_USART1

/* User needs to provide the implementation for LPUART1_GetFreq/InitPins/DeinitPins
in the application for enabling according instance. */
extern uint32_t LPUART1_GetFreq(void);

static cmsis_lpuart_resource_t LPUART1_Resource = {LPUART1, LPUART1_GetFreq};

#if defined(RTE_USART1_DMA_EN) && RTE_USART1_DMA_EN

#if (defined(FSL_FEATURE_SOC_DMA_COUNT) && FSL_FEATURE_SOC_DMA_COUNT)

static cmsis_lpuart_dma_resource_t LPUART1_DmaResource = {
    RTE_USART1_DMA_TX_DMA_BASE,    RTE_USART1_DMA_TX_CH,          RTE_USART1_DMA_TX_PERI_SEL,
    RTE_USART1_DMA_RX_DMA_BASE,    RTE_USART1_DMA_RX_CH,          RTE_USART1_DMA_RX_PERI_SEL,

#if (defined(FSL_FEATURE_SOC_DMAMUX_COUNT) && FSL_FEATURE_SOC_DMAMUX_COUNT)
    RTE_USART1_DMA_TX_DMAMUX_BASE, RTE_USART1_DMA_RX_DMAMUX_BASE,
#endif
#if FSL_FEATURE_DMA_MODULE_CHANNEL != FSL_FEATURE_DMAMUX_MODULE_CHANNEL
    RTE_USART1_DMAMUX_TX_CH,       RTE_USART1_DMAMUX_RX_CH
#endif
};

static lpuart_dma_handle_t LPUART1_DmaHandle;
static dma_handle_t LPUART1_DmaRxHandle;
static dma_handle_t LPUART1_DmaTxHandle;

#if defined(__CC_ARM) || defined(__ARMCC_VERSION)
ARMCC_SECTION("lpuart1_dma_driver_state")
static cmsis_lpuart_dma_driver_state_t LPUART1_DmaDriverState = {
#else
static cmsis_lpuart_dma_driver_state_t LPUART1_DmaDriverState = {
#endif
    &LPUART1_Resource, &LPUART1_DmaResource, &LPUART1_DmaHandle, &LPUART1_DmaRxHandle, &LPUART1_DmaTxHandle,
};

static int32_t LPUART1_DmaInitialize(ARM_USART_SignalEvent_t cb_event)
{
#ifdef RTE_USART1_PIN_INIT
    RTE_USART1_PIN_INIT();
#endif
    return LPUART_DmaInitialize(cb_event, &LPUART1_DmaDriverState);
}

static int32_t LPUART1_DmaUninitialize(void)
{
#ifdef RTE_USART1_PIN_DEINIT
    RTE_USART1_PIN_DEINIT();
#endif
    return LPUART_DmaUninitialize(&LPUART1_DmaDriverState);
}

static int32_t LPUART1_DmaPowerControl(ARM_POWER_STATE state)
{
    return LPUART_DmaPowerControl(state, &LPUART1_DmaDriverState);
}

static int32_t LPUART1_DmaSend(const void *data, uint32_t num)
{
    return LPUART_DmaSend(data, num, &LPUART1_DmaDriverState);
}

static int32_t LPUART1_DmaReceive(void *data, uint32_t num)
{
    return LPUART_DmaReceive(data, num, &LPUART1_DmaDriverState);
}

static int32_t LPUART1_DmaTransfer(const void *data_out, void *data_in, uint32_t num)
{
    return LPUART_DmaTransfer(data_out, data_in, num, &LPUART1_DmaDriverState);
}

static uint32_t LPUART1_DmaGetTxCount(void)
{
    return LPUART_DmaGetTxCount(&LPUART1_DmaDriverState);
}

static uint32_t LPUART1_DmaGetRxCount(void)
{
    return LPUART_DmaGetRxCount(&LPUART1_DmaDriverState);
}

static int32_t LPUART1_DmaControl(uint32_t control, uint32_t arg)
{
    return LPUART_DmaControl(control, arg, &LPUART1_DmaDriverState);
}

static ARM_USART_STATUS LPUART1_DmaGetStatus(void)
{
    return LPUART_DmaGetStatus(&LPUART1_DmaDriverState);
}

#endif

#if (defined(FSL_FEATURE_SOC_EDMA_COUNT) && FSL_FEATURE_SOC_EDMA_COUNT)

static cmsis_lpuart_edma_resource_t LPUART1_EdmaResource = {
    RTE_USART1_DMA_TX_DMA_BASE,    RTE_USART1_DMA_TX_CH,          RTE_USART1_DMA_TX_PERI_SEL,
    RTE_USART1_DMA_RX_DMA_BASE,    RTE_USART1_DMA_RX_CH,          RTE_USART1_DMA_RX_PERI_SEL,

#if (defined(FSL_FEATURE_SOC_DMAMUX_COUNT) && FSL_FEATURE_SOC_DMAMUX_COUNT)
    RTE_USART1_DMA_TX_DMAMUX_BASE, RTE_USART1_DMA_RX_DMAMUX_BASE,
#endif
};

static lpuart_edma_handle_t LPUART1_EdmaHandle;
static edma_handle_t LPUART1_EdmaRxHandle;
static edma_handle_t LPUART1_EdmaTxHandle;

#if defined(__CC_ARM) || defined(__ARMCC_VERSION)
ARMCC_SECTION("lpuart1_edma_driver_state")
static cmsis_lpuart_edma_driver_state_t LPUART1_EdmaDriverState = {
#else
static cmsis_lpuart_edma_driver_state_t LPUART1_EdmaDriverState = {
#endif
    &LPUART1_Resource, &LPUART1_EdmaResource, &LPUART1_EdmaHandle, &LPUART1_EdmaRxHandle, &LPUART1_EdmaTxHandle,
};

static int32_t LPUART1_EdmaInitialize(ARM_USART_SignalEvent_t cb_event)
{
#ifdef RTE_USART1_PIN_INIT
    RTE_USART1_PIN_INIT();
#endif
    return LPUART_EdmaInitialize(cb_event, &LPUART1_EdmaDriverState);
}

static int32_t LPUART1_EdmaUninitialize(void)
{
#ifdef RTE_USART1_PIN_DEINIT
    RTE_USART1_PIN_DEINIT();
#endif
    return LPUART_EdmaUninitialize(&LPUART1_EdmaDriverState);
}

static int32_t LPUART1_EdmaPowerControl(ARM_POWER_STATE state)
{
    return LPUART_EdmaPowerControl(state, &LPUART1_EdmaDriverState);
}

static int32_t LPUART1_EdmaSend(const void *data, uint32_t num)
{
    return LPUART_EdmaSend(data, num, &LPUART1_EdmaDriverState);
}

static int32_t LPUART1_EdmaReceive(void *data, uint32_t num)
{
    return LPUART_EdmaReceive(data, num, &LPUART1_EdmaDriverState);
}

static int32_t LPUART1_EdmaTransfer(const void *data_out, void *data_in, uint32_t num)
{
    return LPUART_EdmaTransfer(data_out, data_in, num, &LPUART1_EdmaDriverState);
}

static uint32_t LPUART1_EdmaGetTxCount(void)
{
    return LPUART_EdmaGetTxCount(&LPUART1_EdmaDriverState);
}

static uint32_t LPUART1_EdmaGetRxCount(void)
{
    return LPUART_EdmaGetRxCount(&LPUART1_EdmaDriverState);
}

static int32_t LPUART1_EdmaControl(uint32_t control, uint32_t arg)
{
    return LPUART_EdmaControl(control, arg, &LPUART1_EdmaDriverState);
}

static ARM_USART_STATUS LPUART1_EdmaGetStatus(void)
{
    return LPUART_EdmaGetStatus(&LPUART1_EdmaDriverState);
}

#endif

#else

static lpuart_handle_t LPUART1_Handle;

#if defined(USART1_RX_BUFFER_ENABLE) && (USART1_RX_BUFFER_ENABLE == 1)
static uint8_t lpuart1_rxRingBuffer[USART_RX_BUFFER_LEN];
#endif

#if defined(USART2_RX_BUFFER_ENABLE) && (USART2_RX_BUFFER_ENABLE == 1)
static uint8_t lpuart2_rxRingBuffer[USART_RX_BUFFER_LEN];
#endif

#if defined(__CC_ARM) || defined(__ARMCC_VERSION)
ARMCC_SECTION("lpuart1_non_blocking_driver_state")
static cmsis_lpuart_non_blocking_driver_state_t LPUART1_NonBlockingDriverState = {
#else
static cmsis_lpuart_non_blocking_driver_state_t LPUART1_NonBlockingDriverState  = {
#endif
    &LPUART1_Resource,
    &LPUART1_Handle,
};

static int32_t LPUART1_NonBlockingInitialize(ARM_USART_SignalEvent_t cb_event)
{
#ifdef RTE_USART1_PIN_INIT
    RTE_USART1_PIN_INIT();
#endif
    return LPUART_NonBlockingInitialize(cb_event, &LPUART1_NonBlockingDriverState);
}

static int32_t LPUART1_NonBlockingUninitialize(void)
{
#ifdef RTE_USART1_PIN_DEINIT
    RTE_USART1_PIN_DEINIT();
#endif
    return LPUART_NonBlockingUninitialize(&LPUART1_NonBlockingDriverState);
}

static int32_t LPUART1_NonBlockingPowerControl(ARM_POWER_STATE state)
{
    int32_t result;

    result = LPUART_NonBlockingPowerControl(state, &LPUART1_NonBlockingDriverState);

#if defined(USART1_RX_BUFFER_ENABLE) && (USART1_RX_BUFFER_ENABLE == 1)
    if ((state == ARM_POWER_FULL) && (LPUART1_NonBlockingDriverState.handle->rxRingBuffer == NULL))
    {
        LPUART_TransferStartRingBuffer(LPUART1_NonBlockingDriverState.resource->base,
                                       LPUART1_NonBlockingDriverState.handle, lpuart1_rxRingBuffer,
                                       USART_RX_BUFFER_LEN);
    }
#endif

    return result;
}

static int32_t LPUART1_NonBlockingSend(const void *data, uint32_t num)
{
    return LPUART_NonBlockingSend(data, num, &LPUART1_NonBlockingDriverState);
}

static int32_t LPUART1_NonBlockingReceive(void *data, uint32_t num)
{
    return LPUART_NonBlockingReceive(data, num, &LPUART1_NonBlockingDriverState);
}

static int32_t LPUART1_NonBlockingTransfer(const void *data_out, void *data_in, uint32_t num)
{
    return LPUART_NonBlockingTransfer(data_out, data_in, num, &LPUART1_NonBlockingDriverState);
}

static uint32_t LPUART1_NonBlockingGetTxCount(void)
{
    return LPUART_NonBlockingGetTxCount(&LPUART1_NonBlockingDriverState);
}

static uint32_t LPUART1_NonBlockingGetRxCount(void)
{
    return LPUART_NonBlockingGetRxCount(&LPUART1_NonBlockingDriverState);
}

static int32_t LPUART1_NonBlockingControl(uint32_t control, uint32_t arg)
{
    int32_t result;

    result = LPUART_NonBlockingControl(control, arg, &LPUART1_NonBlockingDriverState);
    if (ARM_DRIVER_OK != result)
    {
        return result;
    }

    /* Enable the receive interrupts if ring buffer is used */
    if (LPUART1_NonBlockingDriverState.handle->rxRingBuffer != NULL)
    {
        LPUART_EnableInterrupts(
            LPUART1_NonBlockingDriverState.resource->base,
            (uint32_t)kLPUART_RxDataRegFullInterruptEnable | (uint32_t)kLPUART_RxOverrunInterruptEnable);
    }

    return ARM_DRIVER_OK;
}

static ARM_USART_STATUS LPUART1_NonBlockingGetStatus(void)
{
    return LPUART_NonBlockingGetStatus(&LPUART1_NonBlockingDriverState);
}

#endif

ARM_DRIVER_USART Driver_USART1 = {LPUARTx_GetVersion,      LPUARTx_GetCapabilities,
#if defined(RTE_USART1_DMA_EN) && RTE_USART1_DMA_EN
#if (defined(FSL_FEATURE_SOC_EDMA_COUNT) && FSL_FEATURE_SOC_EDMA_COUNT)
                                  LPUART1_EdmaInitialize,  LPUART1_EdmaUninitialize, LPUART1_EdmaPowerControl,
                                  LPUART1_EdmaSend,        LPUART1_EdmaReceive,      LPUART1_EdmaTransfer,
                                  LPUART1_EdmaGetTxCount,  LPUART1_EdmaGetRxCount,   LPUART1_EdmaControl,
                                  LPUART1_EdmaGetStatus,
#else
                                  LPUART1_DmaInitialize,   LPUART1_DmaUninitialize, LPUART1_DmaPowerControl,
                                  LPUART1_DmaSend,         LPUART1_DmaReceive,      LPUART1_DmaTransfer,
                                  LPUART1_DmaGetTxCount,   LPUART1_DmaGetRxCount,   LPUART1_DmaControl,
                                  LPUART1_DmaGetStatus,
#endif
#else
                                  LPUART1_NonBlockingInitialize,
                                  LPUART1_NonBlockingUninitialize,
                                  LPUART1_NonBlockingPowerControl,
                                  LPUART1_NonBlockingSend,
                                  LPUART1_NonBlockingReceive,
                                  LPUART1_NonBlockingTransfer,
                                  LPUART1_NonBlockingGetTxCount,
                                  LPUART1_NonBlockingGetRxCount,
                                  LPUART1_NonBlockingControl,
                                  LPUART1_NonBlockingGetStatus,
#endif
                                  LPUARTx_SetModemControl, LPUARTx_GetModemStatus};

#endif /* LPUART1 */

#if defined(LPUART2) && defined(RTE_USART2) && RTE_USART2

/* User needs to provide the implementation for LPUART2_GetFreq/InitPins/DeinitPins
in the application for enabling according instance. */
extern uint32_t LPUART2_GetFreq(void);

static cmsis_lpuart_resource_t LPUART2_Resource = {LPUART2, LPUART2_GetFreq};

#if defined(RTE_USART2_DMA_EN) && RTE_USART2_DMA_EN

#if (defined(FSL_FEATURE_SOC_DMA_COUNT) && FSL_FEATURE_SOC_DMA_COUNT)

static cmsis_lpuart_dma_resource_t LPUART2_DmaResource = {
    RTE_USART2_DMA_TX_DMA_BASE,    RTE_USART2_DMA_TX_CH,          RTE_USART2_DMA_TX_PERI_SEL,
    RTE_USART2_DMA_RX_DMA_BASE,    RTE_USART2_DMA_RX_CH,          RTE_USART2_DMA_RX_PERI_SEL,

#if (defined(FSL_FEATURE_SOC_DMAMUX_COUNT) && FSL_FEATURE_SOC_DMAMUX_COUNT)
    RTE_USART2_DMA_TX_DMAMUX_BASE, RTE_USART2_DMA_RX_DMAMUX_BASE,
#endif
#if FSL_FEATURE_DMA_MODULE_CHANNEL != FSL_FEATURE_DMAMUX_MODULE_CHANNEL
    RTE_USART2_DMAMUX_TX_CH,       RTE_USART2_DMAMUX_RX_CH
#endif
};

static lpuart_dma_handle_t LPUART2_DmaHandle;
static dma_handle_t LPUART2_DmaRxHandle;
static dma_handle_t LPUART2_DmaTxHandle;

#if defined(__CC_ARM) || defined(__ARMCC_VERSION)
ARMCC_SECTION("lpuart2_dma_driver_state")
static cmsis_lpuart_dma_driver_state_t LPUART2_DmaDriverState = {
#else
static cmsis_lpuart_dma_driver_state_t LPUART2_DmaDriverState = {
#endif
    &LPUART2_Resource, &LPUART2_DmaResource, &LPUART2_DmaHandle, &LPUART2_DmaRxHandle, &LPUART2_DmaTxHandle,
};

static int32_t LPUART2_DmaInitialize(ARM_USART_SignalEvent_t cb_event)
{
#ifdef RTE_USART2_PIN_INIT
    RTE_USART2_PIN_INIT();
#endif
    return LPUART_DmaInitialize(cb_event, &LPUART2_DmaDriverState);
}

static int32_t LPUART2_DmaUninitialize(void)
{
#ifdef RTE_USART2_PIN_DEINIT
    RTE_USART2_PIN_DEINIT();
#endif
    return LPUART_DmaUninitialize(&LPUART2_DmaDriverState);
}

static int32_t LPUART2_DmaPowerControl(ARM_POWER_STATE state)
{
    return LPUART_DmaPowerControl(state, &LPUART2_DmaDriverState);
}

static int32_t LPUART2_DmaSend(const void *data, uint32_t num)
{
    return LPUART_DmaSend(data, num, &LPUART2_DmaDriverState);
}

static int32_t LPUART2_DmaReceive(void *data, uint32_t num)
{
    return LPUART_DmaReceive(data, num, &LPUART2_DmaDriverState);
}

static int32_t LPUART2_DmaTransfer(const void *data_out, void *data_in, uint32_t num)
{
    return LPUART_DmaTransfer(data_out, data_in, num, &LPUART2_DmaDriverState);
}

static uint32_t LPUART2_DmaGetTxCount(void)
{
    return LPUART_DmaGetTxCount(&LPUART2_DmaDriverState);
}

static uint32_t LPUART2_DmaGetRxCount(void)
{
    return LPUART_DmaGetRxCount(&LPUART2_DmaDriverState);
}

static int32_t LPUART2_DmaControl(uint32_t control, uint32_t arg)
{
    return LPUART_DmaControl(control, arg, &LPUART2_DmaDriverState);
}

static ARM_USART_STATUS LPUART2_DmaGetStatus(void)
{
    return LPUART_DmaGetStatus(&LPUART2_DmaDriverState);
}

#endif

#if (defined(FSL_FEATURE_SOC_EDMA_COUNT) && FSL_FEATURE_SOC_EDMA_COUNT)

static cmsis_lpuart_edma_resource_t LPUART2_EdmaResource = {
    RTE_USART2_DMA_TX_DMA_BASE,    RTE_USART2_DMA_TX_CH,          RTE_USART2_DMA_TX_PERI_SEL,
    RTE_USART2_DMA_RX_DMA_BASE,    RTE_USART2_DMA_RX_CH,          RTE_USART2_DMA_RX_PERI_SEL,

#if (defined(FSL_FEATURE_SOC_DMAMUX_COUNT) && FSL_FEATURE_SOC_DMAMUX_COUNT)
    RTE_USART2_DMA_TX_DMAMUX_BASE, RTE_USART2_DMA_RX_DMAMUX_BASE,
#endif
};

static lpuart_edma_handle_t LPUART2_EdmaHandle;
static edma_handle_t LPUART2_EdmaRxHandle;
static edma_handle_t LPUART2_EdmaTxHandle;

#if defined(__CC_ARM) || defined(__ARMCC_VERSION)
ARMCC_SECTION("lpuart2_edma_driver_state")
static cmsis_lpuart_edma_driver_state_t LPUART2_EdmaDriverState = {
#else
static cmsis_lpuart_edma_driver_state_t LPUART2_EdmaDriverState = {
#endif
    &LPUART2_Resource, &LPUART2_EdmaResource, &LPUART2_EdmaHandle, &LPUART2_EdmaRxHandle, &LPUART2_EdmaTxHandle,
};

static int32_t LPUART2_EdmaInitialize(ARM_USART_SignalEvent_t cb_event)
{
#ifdef RTE_USART2_PIN_INIT
    RTE_USART2_PIN_INIT();
#endif
    return LPUART_EdmaInitialize(cb_event, &LPUART2_EdmaDriverState);
}

static int32_t LPUART2_EdmaUninitialize(void)
{
#ifdef RTE_USART2_PIN_DEINIT
    RTE_USART2_PIN_DEINIT();
#endif
    return LPUART_EdmaUninitialize(&LPUART2_EdmaDriverState);
}

static int32_t LPUART2_EdmaPowerControl(ARM_POWER_STATE state)
{
    return LPUART_EdmaPowerControl(state, &LPUART2_EdmaDriverState);
}

static int32_t LPUART2_EdmaSend(const void *data, uint32_t num)
{
    return LPUART_EdmaSend(data, num, &LPUART2_EdmaDriverState);
}

static int32_t LPUART2_EdmaReceive(void *data, uint32_t num)
{
    return LPUART_EdmaReceive(data, num, &LPUART2_EdmaDriverState);
}

static int32_t LPUART2_EdmaTransfer(const void *data_out, void *data_in, uint32_t num)
{
    return LPUART_EdmaTransfer(data_out, data_in, num, &LPUART2_EdmaDriverState);
}

static uint32_t LPUART2_EdmaGetTxCount(void)
{
    return LPUART_EdmaGetTxCount(&LPUART2_EdmaDriverState);
}

static uint32_t LPUART2_EdmaGetRxCount(void)
{
    return LPUART_EdmaGetRxCount(&LPUART2_EdmaDriverState);
}

static int32_t LPUART2_EdmaControl(uint32_t control, uint32_t arg)
{
    return LPUART_EdmaControl(control, arg, &LPUART2_EdmaDriverState);
}

static ARM_USART_STATUS LPUART2_EdmaGetStatus(void)
{
    return LPUART_EdmaGetStatus(&LPUART2_EdmaDriverState);
}

#endif

#else

static lpuart_handle_t LPUART2_Handle;

#if defined(USART2_RX_BUFFER_ENABLE) && (USART2_RX_BUFFER_ENABLE == 1)
static uint8_t lpuart2_rxRingBuffer[USART_RX_BUFFER_LEN];
#endif

#if defined(USART3_RX_BUFFER_ENABLE) && (USART3_RX_BUFFER_ENABLE == 1)
static uint8_t lpuart3_rxRingBuffer[USART_RX_BUFFER_LEN];
#endif

#if defined(__CC_ARM) || defined(__ARMCC_VERSION)
ARMCC_SECTION("lpuart2_non_blocking_driver_state")
static cmsis_lpuart_non_blocking_driver_state_t LPUART2_NonBlockingDriverState = {
#else
static cmsis_lpuart_non_blocking_driver_state_t LPUART2_NonBlockingDriverState  = {
#endif
    &LPUART2_Resource,
    &LPUART2_Handle,
};

static int32_t LPUART2_NonBlockingInitialize(ARM_USART_SignalEvent_t cb_event)
{
#ifdef RTE_USART2_PIN_INIT
    RTE_USART2_PIN_INIT();
#endif
    return LPUART_NonBlockingInitialize(cb_event, &LPUART2_NonBlockingDriverState);
}

static int32_t LPUART2_NonBlockingUninitialize(void)
{
#ifdef RTE_USART2_PIN_DEINIT
    RTE_USART2_PIN_DEINIT();
#endif
    return LPUART_NonBlockingUninitialize(&LPUART2_NonBlockingDriverState);
}

static int32_t LPUART2_NonBlockingPowerControl(ARM_POWER_STATE state)
{
    int32_t result;

    result = LPUART_NonBlockingPowerControl(state, &LPUART2_NonBlockingDriverState);

#if defined(USART2_RX_BUFFER_ENABLE) && (USART2_RX_BUFFER_ENABLE == 1)
    if ((state == ARM_POWER_FULL) && (LPUART2_NonBlockingDriverState.handle->rxRingBuffer == NULL))
    {
        LPUART_TransferStartRingBuffer(LPUART2_NonBlockingDriverState.resource->base,
                                       LPUART2_NonBlockingDriverState.handle, lpuart2_rxRingBuffer,
                                       USART_RX_BUFFER_LEN);
    }
#endif

    return result;
}

static int32_t LPUART2_NonBlockingSend(const void *data, uint32_t num)
{
    return LPUART_NonBlockingSend(data, num, &LPUART2_NonBlockingDriverState);
}

static int32_t LPUART2_NonBlockingReceive(void *data, uint32_t num)
{
    return LPUART_NonBlockingReceive(data, num, &LPUART2_NonBlockingDriverState);
}

static int32_t LPUART2_NonBlockingTransfer(const void *data_out, void *data_in, uint32_t num)
{
    return LPUART_NonBlockingTransfer(data_out, data_in, num, &LPUART2_NonBlockingDriverState);
}

static uint32_t LPUART2_NonBlockingGetTxCount(void)
{
    return LPUART_NonBlockingGetTxCount(&LPUART2_NonBlockingDriverState);
}

static uint32_t LPUART2_NonBlockingGetRxCount(void)
{
    return LPUART_NonBlockingGetRxCount(&LPUART2_NonBlockingDriverState);
}

static int32_t LPUART2_NonBlockingControl(uint32_t control, uint32_t arg)
{
    int32_t result;

    result = LPUART_NonBlockingControl(control, arg, &LPUART2_NonBlockingDriverState);
    if (ARM_DRIVER_OK != result)
    {
        return result;
    }

    /* Enable the receive interrupts if ring buffer is used */
    if (LPUART2_NonBlockingDriverState.handle->rxRingBuffer != NULL)
    {
        LPUART_EnableInterrupts(
            LPUART2_NonBlockingDriverState.resource->base,
            (uint32_t)kLPUART_RxDataRegFullInterruptEnable | (uint32_t)kLPUART_RxOverrunInterruptEnable);
    }

    return ARM_DRIVER_OK;
}

static ARM_USART_STATUS LPUART2_NonBlockingGetStatus(void)
{
    return LPUART_NonBlockingGetStatus(&LPUART2_NonBlockingDriverState);
}

#endif

ARM_DRIVER_USART Driver_USART2 = {LPUARTx_GetVersion,      LPUARTx_GetCapabilities,
#if defined(RTE_USART2_DMA_EN) && RTE_USART2_DMA_EN
#if (defined(FSL_FEATURE_SOC_EDMA_COUNT) && FSL_FEATURE_SOC_EDMA_COUNT)
                                  LPUART2_EdmaInitialize,  LPUART2_EdmaUninitialize, LPUART2_EdmaPowerControl,
                                  LPUART2_EdmaSend,        LPUART2_EdmaReceive,      LPUART2_EdmaTransfer,
                                  LPUART2_EdmaGetTxCount,  LPUART2_EdmaGetRxCount,   LPUART2_EdmaControl,
                                  LPUART2_EdmaGetStatus,
#else
                                  LPUART2_DmaInitialize,   LPUART2_DmaUninitialize, LPUART2_DmaPowerControl,
                                  LPUART2_DmaSend,         LPUART2_DmaReceive,      LPUART2_DmaTransfer,
                                  LPUART2_DmaGetTxCount,   LPUART2_DmaGetRxCount,   LPUART2_DmaControl,
                                  LPUART2_DmaGetStatus,
#endif
#else
                                  LPUART2_NonBlockingInitialize,
                                  LPUART2_NonBlockingUninitialize,
                                  LPUART2_NonBlockingPowerControl,
                                  LPUART2_NonBlockingSend,
                                  LPUART2_NonBlockingReceive,
                                  LPUART2_NonBlockingTransfer,
                                  LPUART2_NonBlockingGetTxCount,
                                  LPUART2_NonBlockingGetRxCount,
                                  LPUART2_NonBlockingControl,
                                  LPUART2_NonBlockingGetStatus,
#endif
                                  LPUARTx_SetModemControl, LPUARTx_GetModemStatus};

#endif /* LPUART2 */

#if defined(LPUART3) && defined(RTE_USART3) && RTE_USART3

/* User needs to provide the implementation for LPUART3_GetFreq/InitPins/DeinitPins
in the application for enabling according instance. */
extern uint32_t LPUART3_GetFreq(void);

static cmsis_lpuart_resource_t LPUART3_Resource = {LPUART3, LPUART3_GetFreq};

#if defined(RTE_USART3_DMA_EN) && RTE_USART3_DMA_EN

#if (defined(FSL_FEATURE_SOC_DMA_COUNT) && FSL_FEATURE_SOC_DMA_COUNT)

static cmsis_lpuart_dma_resource_t LPUART3_DmaResource = {
    RTE_USART3_DMA_TX_DMA_BASE,    RTE_USART3_DMA_TX_CH,          RTE_USART3_DMA_TX_PERI_SEL,
    RTE_USART3_DMA_RX_DMA_BASE,    RTE_USART3_DMA_RX_CH,          RTE_USART3_DMA_RX_PERI_SEL,

#if (defined(FSL_FEATURE_SOC_DMAMUX_COUNT) && FSL_FEATURE_SOC_DMAMUX_COUNT)
    RTE_USART3_DMA_TX_DMAMUX_BASE, RTE_USART3_DMA_RX_DMAMUX_BASE,
#endif
#if FSL_FEATURE_DMA_MODULE_CHANNEL != FSL_FEATURE_DMAMUX_MODULE_CHANNEL
    RTE_USART3_DMAMUX_TX_CH,       RTE_USART3_DMAMUX_RX_CH
#endif
};

static lpuart_dma_handle_t LPUART3_DmaHandle;
static dma_handle_t LPUART3_DmaRxHandle;
static dma_handle_t LPUART3_DmaTxHandle;

#if defined(__CC_ARM) || defined(__ARMCC_VERSION)
ARMCC_SECTION("lpuart3_dma_driver_state")
static cmsis_lpuart_dma_driver_state_t LPUART3_DmaDriverState = {
#else
static cmsis_lpuart_dma_driver_state_t LPUART3_DmaDriverState = {
#endif
    &LPUART3_Resource, &LPUART3_DmaResource, &LPUART3_DmaHandle, &LPUART3_DmaRxHandle, &LPUART3_DmaTxHandle,
};

static int32_t LPUART3_DmaInitialize(ARM_USART_SignalEvent_t cb_event)
{
#ifdef RTE_USART3_PIN_INIT
    RTE_USART3_PIN_INIT();
#endif
    return LPUART_DmaInitialize(cb_event, &LPUART3_DmaDriverState);
}

static int32_t LPUART3_DmaUninitialize(void)
{
#ifdef RTE_USART3_PIN_DEINIT
    RTE_USART3_PIN_DEINIT();
#endif
    return LPUART_DmaUninitialize(&LPUART3_DmaDriverState);
}

static int32_t LPUART3_DmaPowerControl(ARM_POWER_STATE state)
{
    return LPUART_DmaPowerControl(state, &LPUART3_DmaDriverState);
}

static int32_t LPUART3_DmaSend(const void *data, uint32_t num)
{
    return LPUART_DmaSend(data, num, &LPUART3_DmaDriverState);
}

static int32_t LPUART3_DmaReceive(void *data, uint32_t num)
{
    return LPUART_DmaReceive(data, num, &LPUART3_DmaDriverState);
}

static int32_t LPUART3_DmaTransfer(const void *data_out, void *data_in, uint32_t num)
{
    return LPUART_DmaTransfer(data_out, data_in, num, &LPUART3_DmaDriverState);
}

static uint32_t LPUART3_DmaGetTxCount(void)
{
    return LPUART_DmaGetTxCount(&LPUART3_DmaDriverState);
}

static uint32_t LPUART3_DmaGetRxCount(void)
{
    return LPUART_DmaGetRxCount(&LPUART3_DmaDriverState);
}

static int32_t LPUART3_DmaControl(uint32_t control, uint32_t arg)
{
    return LPUART_DmaControl(control, arg, &LPUART3_DmaDriverState);
}

static ARM_USART_STATUS LPUART3_DmaGetStatus(void)
{
    return LPUART_DmaGetStatus(&LPUART3_DmaDriverState);
}

#endif

#if (defined(FSL_FEATURE_SOC_EDMA_COUNT) && FSL_FEATURE_SOC_EDMA_COUNT)

static cmsis_lpuart_edma_resource_t LPUART3_EdmaResource = {
    RTE_USART3_DMA_TX_DMA_BASE,    RTE_USART3_DMA_TX_CH,          RTE_USART3_DMA_TX_PERI_SEL,
    RTE_USART3_DMA_RX_DMA_BASE,    RTE_USART3_DMA_RX_CH,          RTE_USART3_DMA_RX_PERI_SEL,

#if (defined(FSL_FEATURE_SOC_DMAMUX_COUNT) && FSL_FEATURE_SOC_DMAMUX_COUNT)
    RTE_USART3_DMA_TX_DMAMUX_BASE, RTE_USART3_DMA_RX_DMAMUX_BASE,
#endif
};

static lpuart_edma_handle_t LPUART3_EdmaHandle;
static edma_handle_t LPUART3_EdmaRxHandle;
static edma_handle_t LPUART3_EdmaTxHandle;

#if defined(__CC_ARM) || defined(__ARMCC_VERSION)
ARMCC_SECTION("lpuart3_edma_driver_state")
static cmsis_lpuart_edma_driver_state_t LPUART3_EdmaDriverState = {
#else
static cmsis_lpuart_edma_driver_state_t LPUART3_EdmaDriverState = {
#endif
    &LPUART3_Resource, &LPUART3_EdmaResource, &LPUART3_EdmaHandle, &LPUART3_EdmaRxHandle, &LPUART3_EdmaTxHandle,
};

static int32_t LPUART3_EdmaInitialize(ARM_USART_SignalEvent_t cb_event)
{
#ifdef RTE_USART3_PIN_INIT
    RTE_USART3_PIN_INIT();
#endif
    return LPUART_EdmaInitialize(cb_event, &LPUART3_EdmaDriverState);
}

static int32_t LPUART3_EdmaUninitialize(void)
{
#ifdef RTE_USART3_PIN_DEINIT
    RTE_USART3_PIN_DEINIT();
#endif
    return LPUART_EdmaUninitialize(&LPUART3_EdmaDriverState);
}

static int32_t LPUART3_EdmaPowerControl(ARM_POWER_STATE state)
{
    return LPUART_EdmaPowerControl(state, &LPUART3_EdmaDriverState);
}

static int32_t LPUART3_EdmaSend(const void *data, uint32_t num)
{
    return LPUART_EdmaSend(data, num, &LPUART3_EdmaDriverState);
}

static int32_t LPUART3_EdmaReceive(void *data, uint32_t num)
{
    return LPUART_EdmaReceive(data, num, &LPUART3_EdmaDriverState);
}

static int32_t LPUART3_EdmaTransfer(const void *data_out, void *data_in, uint32_t num)
{
    return LPUART_EdmaTransfer(data_out, data_in, num, &LPUART3_EdmaDriverState);
}

static uint32_t LPUART3_EdmaGetTxCount(void)
{
    return LPUART_EdmaGetTxCount(&LPUART3_EdmaDriverState);
}

static uint32_t LPUART3_EdmaGetRxCount(void)
{
    return LPUART_EdmaGetRxCount(&LPUART3_EdmaDriverState);
}

static int32_t LPUART3_EdmaControl(uint32_t control, uint32_t arg)
{
    return LPUART_EdmaControl(control, arg, &LPUART3_EdmaDriverState);
}

static ARM_USART_STATUS LPUART3_EdmaGetStatus(void)
{
    return LPUART_EdmaGetStatus(&LPUART3_EdmaDriverState);
}

#endif

#else

static lpuart_handle_t LPUART3_Handle;

#if defined(USART3_RX_BUFFER_ENABLE) && (USART3_RX_BUFFER_ENABLE == 1)
static uint8_t lpuart3_rxRingBuffer[USART_RX_BUFFER_LEN];
#endif

#if defined(USART4_RX_BUFFER_ENABLE) && (USART4_RX_BUFFER_ENABLE == 1)
static uint8_t lpuart4_rxRingBuffer[USART_RX_BUFFER_LEN];
#endif

#if defined(__CC_ARM) || defined(__ARMCC_VERSION)
ARMCC_SECTION("lpuart3_non_blocking_driver_state")
static cmsis_lpuart_non_blocking_driver_state_t LPUART3_NonBlockingDriverState = {
#else
static cmsis_lpuart_non_blocking_driver_state_t LPUART3_NonBlockingDriverState  = {
#endif
    &LPUART3_Resource,
    &LPUART3_Handle,
};

static int32_t LPUART3_NonBlockingInitialize(ARM_USART_SignalEvent_t cb_event)
{
#ifdef RTE_USART3_PIN_INIT
    RTE_USART3_PIN_INIT();
#endif
    return LPUART_NonBlockingInitialize(cb_event, &LPUART3_NonBlockingDriverState);
}

static int32_t LPUART3_NonBlockingUninitialize(void)
{
#ifdef RTE_USART3_PIN_DEINIT
    RTE_USART3_PIN_DEINIT();
#endif
    return LPUART_NonBlockingUninitialize(&LPUART3_NonBlockingDriverState);
}

static int32_t LPUART3_NonBlockingPowerControl(ARM_POWER_STATE state)
{
    int32_t result;

    result = LPUART_NonBlockingPowerControl(state, &LPUART3_NonBlockingDriverState);

#if defined(USART3_RX_BUFFER_ENABLE) && (USART3_RX_BUFFER_ENABLE == 1)
    if ((state == ARM_POWER_FULL) && (LPUART3_NonBlockingDriverState.handle->rxRingBuffer == NULL))
    {
        LPUART_TransferStartRingBuffer(LPUART3_NonBlockingDriverState.resource->base,
                                       LPUART3_NonBlockingDriverState.handle, lpuart3_rxRingBuffer,
                                       USART_RX_BUFFER_LEN);
    }
#endif

    return result;
}

static int32_t LPUART3_NonBlockingSend(const void *data, uint32_t num)
{
    return LPUART_NonBlockingSend(data, num, &LPUART3_NonBlockingDriverState);
}

static int32_t LPUART3_NonBlockingReceive(void *data, uint32_t num)
{
    return LPUART_NonBlockingReceive(data, num, &LPUART3_NonBlockingDriverState);
}

static int32_t LPUART3_NonBlockingTransfer(const void *data_out, void *data_in, uint32_t num)
{
    return LPUART_NonBlockingTransfer(data_out, data_in, num, &LPUART3_NonBlockingDriverState);
}

static uint32_t LPUART3_NonBlockingGetTxCount(void)
{
    return LPUART_NonBlockingGetTxCount(&LPUART3_NonBlockingDriverState);
}

static uint32_t LPUART3_NonBlockingGetRxCount(void)
{
    return LPUART_NonBlockingGetRxCount(&LPUART3_NonBlockingDriverState);
}

static int32_t LPUART3_NonBlockingControl(uint32_t control, uint32_t arg)
{
    int32_t result;

    result = LPUART_NonBlockingControl(control, arg, &LPUART3_NonBlockingDriverState);
    if (ARM_DRIVER_OK != result)
    {
        return result;
    }

    /* Enable the receive interrupts if ring buffer is used */
    if (LPUART3_NonBlockingDriverState.handle->rxRingBuffer != NULL)
    {
        LPUART_EnableInterrupts(
            LPUART3_NonBlockingDriverState.resource->base,
            (uint32_t)kLPUART_RxDataRegFullInterruptEnable | (uint32_t)kLPUART_RxOverrunInterruptEnable);
    }

    return ARM_DRIVER_OK;
}

static ARM_USART_STATUS LPUART3_NonBlockingGetStatus(void)
{
    return LPUART_NonBlockingGetStatus(&LPUART3_NonBlockingDriverState);
}

#endif

ARM_DRIVER_USART Driver_USART3 = {LPUARTx_GetVersion,      LPUARTx_GetCapabilities,
#if defined(RTE_USART3_DMA_EN) && RTE_USART3_DMA_EN
#if (defined(FSL_FEATURE_SOC_EDMA_COUNT) && FSL_FEATURE_SOC_EDMA_COUNT)
                                  LPUART3_EdmaInitialize,  LPUART3_EdmaUninitialize, LPUART3_EdmaPowerControl,
                                  LPUART3_EdmaSend,        LPUART3_EdmaReceive,      LPUART3_EdmaTransfer,
                                  LPUART3_EdmaGetTxCount,  LPUART3_EdmaGetRxCount,   LPUART3_EdmaControl,
                                  LPUART3_EdmaGetStatus,
#else
                                  LPUART3_DmaInitialize,   LPUART3_DmaUninitialize, LPUART3_DmaPowerControl,
                                  LPUART3_DmaSend,         LPUART3_DmaReceive,      LPUART3_DmaTransfer,
                                  LPUART3_DmaGetTxCount,   LPUART3_DmaGetRxCount,   LPUART3_DmaControl,
                                  LPUART3_DmaGetStatus,
#endif
#else
                                  LPUART3_NonBlockingInitialize,
                                  LPUART3_NonBlockingUninitialize,
                                  LPUART3_NonBlockingPowerControl,
                                  LPUART3_NonBlockingSend,
                                  LPUART3_NonBlockingReceive,
                                  LPUART3_NonBlockingTransfer,
                                  LPUART3_NonBlockingGetTxCount,
                                  LPUART3_NonBlockingGetRxCount,
                                  LPUART3_NonBlockingControl,
                                  LPUART3_NonBlockingGetStatus,
#endif
                                  LPUARTx_SetModemControl, LPUARTx_GetModemStatus};

#endif /* LPUART3 */

#if defined(LPUART4) && defined(RTE_USART4) && RTE_USART4

/* User needs to provide the implementation for LPUART4_GetFreq/InitPins/DeinitPins
in the application for enabling according instance. */
extern uint32_t LPUART4_GetFreq(void);

static cmsis_lpuart_resource_t LPUART4_Resource = {LPUART4, LPUART4_GetFreq};

#if defined(RTE_USART4_DMA_EN) && RTE_USART4_DMA_EN

#if (defined(FSL_FEATURE_SOC_DMA_COUNT) && FSL_FEATURE_SOC_DMA_COUNT)

static cmsis_lpuart_dma_resource_t LPUART4_DmaResource = {
    RTE_USART4_DMA_TX_DMA_BASE,    RTE_USART4_DMA_TX_CH,          RTE_USART4_DMA_TX_PERI_SEL,
    RTE_USART4_DMA_RX_DMA_BASE,    RTE_USART4_DMA_RX_CH,          RTE_USART4_DMA_RX_PERI_SEL,

#if (defined(FSL_FEATURE_SOC_DMAMUX_COUNT) && FSL_FEATURE_SOC_DMAMUX_COUNT)
    RTE_USART4_DMA_TX_DMAMUX_BASE, RTE_USART4_DMA_RX_DMAMUX_BASE,
#endif
#if FSL_FEATURE_DMA_MODULE_CHANNEL != FSL_FEATURE_DMAMUX_MODULE_CHANNEL
    RTE_USART4_DMAMUX_TX_CH,       RTE_USART4_DMAMUX_RX_CH
#endif
};

static lpuart_dma_handle_t LPUART4_DmaHandle;
static dma_handle_t LPUART4_DmaRxHandle;
static dma_handle_t LPUART4_DmaTxHandle;

#if defined(__CC_ARM) || defined(__ARMCC_VERSION)
ARMCC_SECTION("lpuart4_dma_driver_state")
static cmsis_lpuart_dma_driver_state_t LPUART4_DmaDriverState = {
#else
static cmsis_lpuart_dma_driver_state_t LPUART4_DmaDriverState = {
#endif
    &LPUART4_Resource, &LPUART4_DmaResource, &LPUART4_DmaHandle, &LPUART4_DmaRxHandle, &LPUART4_DmaTxHandle};

static int32_t LPUART4_DmaInitialize(ARM_USART_SignalEvent_t cb_event)
{
#ifdef RTE_USART4_PIN_INIT
    RTE_USART4_PIN_INIT();
#endif
    return LPUART_DmaInitialize(cb_event, &LPUART4_DmaDriverState);
}

static int32_t LPUART4_DmaUninitialize(void)
{
#ifdef RTE_USART4_PIN_DEINIT
    RTE_USART4_PIN_DEINIT();
#endif
    return LPUART_DmaUninitialize(&LPUART4_DmaDriverState);
}

static int32_t LPUART4_DmaPowerControl(ARM_POWER_STATE state)
{
    return LPUART_DmaPowerControl(state, &LPUART4_DmaDriverState);
}

static int32_t LPUART4_DmaSend(const void *data, uint32_t num)
{
    return LPUART_DmaSend(data, num, &LPUART4_DmaDriverState);
}

static int32_t LPUART4_DmaReceive(void *data, uint32_t num)
{
    return LPUART_DmaReceive(data, num, &LPUART4_DmaDriverState);
}

static int32_t LPUART4_DmaTransfer(const void *data_out, void *data_in, uint32_t num)
{
    return LPUART_DmaTransfer(data_out, data_in, num, &LPUART4_DmaDriverState);
}

static uint32_t LPUART4_DmaGetTxCount(void)
{
    return LPUART_DmaGetTxCount(&LPUART4_DmaDriverState);
}

static uint32_t LPUART4_DmaGetRxCount(void)
{
    return LPUART_DmaGetRxCount(&LPUART4_DmaDriverState);
}

static int32_t LPUART4_DmaControl(uint32_t control, uint32_t arg)
{
    return LPUART_DmaControl(control, arg, &LPUART4_DmaDriverState);
}

static ARM_USART_STATUS LPUART4_DmaGetStatus(void)
{
    return LPUART_DmaGetStatus(&LPUART4_DmaDriverState);
}

#endif

#if (defined(FSL_FEATURE_SOC_EDMA_COUNT) && FSL_FEATURE_SOC_EDMA_COUNT)

static cmsis_lpuart_edma_resource_t LPUART4_EdmaResource = {
    RTE_USART4_DMA_TX_DMA_BASE,    RTE_USART4_DMA_TX_CH,          RTE_USART4_DMA_TX_PERI_SEL,
    RTE_USART4_DMA_RX_DMA_BASE,    RTE_USART4_DMA_RX_CH,          RTE_USART4_DMA_RX_PERI_SEL,

#if (defined(FSL_FEATURE_SOC_DMAMUX_COUNT) && FSL_FEATURE_SOC_DMAMUX_COUNT)
    RTE_USART4_DMA_TX_DMAMUX_BASE, RTE_USART4_DMA_RX_DMAMUX_BASE,
#endif
};

static lpuart_edma_handle_t LPUART4_EdmaHandle;
static edma_handle_t LPUART4_EdmaRxHandle;
static edma_handle_t LPUART4_EdmaTxHandle;

#if defined(__CC_ARM) || defined(__ARMCC_VERSION)
ARMCC_SECTION("lpuart4_edma_driver_state")
static cmsis_lpuart_edma_driver_state_t LPUART4_EdmaDriverState = {
#else
static cmsis_lpuart_edma_driver_state_t LPUART4_EdmaDriverState = {
#endif
    &LPUART4_Resource, &LPUART4_EdmaResource, &LPUART4_EdmaHandle, &LPUART4_EdmaRxHandle, &LPUART4_EdmaTxHandle};

static int32_t LPUART4_EdmaInitialize(ARM_USART_SignalEvent_t cb_event)
{
#ifdef RTE_USART4_PIN_INIT
    RTE_USART4_PIN_INIT();
#endif
    return LPUART_EdmaInitialize(cb_event, &LPUART4_EdmaDriverState);
}

static int32_t LPUART4_EdmaUninitialize(void)
{
#ifdef RTE_USART4_PIN_DEINIT
    RTE_USART4_PIN_DEINIT();
#endif
    return LPUART_EdmaUninitialize(&LPUART4_EdmaDriverState);
}

static int32_t LPUART4_EdmaPowerControl(ARM_POWER_STATE state)
{
    return LPUART_EdmaPowerControl(state, &LPUART4_EdmaDriverState);
}

static int32_t LPUART4_EdmaSend(const void *data, uint32_t num)
{
    return LPUART_EdmaSend(data, num, &LPUART4_EdmaDriverState);
}

static int32_t LPUART4_EdmaReceive(void *data, uint32_t num)
{
    return LPUART_EdmaReceive(data, num, &LPUART4_EdmaDriverState);
}

static int32_t LPUART4_EdmaTransfer(const void *data_out, void *data_in, uint32_t num)
{
    return LPUART_EdmaTransfer(data_out, data_in, num, &LPUART4_EdmaDriverState);
}

static uint32_t LPUART4_EdmaGetTxCount(void)
{
    return LPUART_EdmaGetTxCount(&LPUART4_EdmaDriverState);
}

static uint32_t LPUART4_EdmaGetRxCount(void)
{
    return LPUART_EdmaGetRxCount(&LPUART4_EdmaDriverState);
}

static int32_t LPUART4_EdmaControl(uint32_t control, uint32_t arg)
{
    return LPUART_EdmaControl(control, arg, &LPUART4_EdmaDriverState);
}

static ARM_USART_STATUS LPUART4_EdmaGetStatus(void)
{
    return LPUART_EdmaGetStatus(&LPUART4_EdmaDriverState);
}

#endif

#else

static lpuart_handle_t LPUART4_Handle;

#if defined(USART4_RX_BUFFER_ENABLE) && (USART4_RX_BUFFER_ENABLE == 1)
static uint8_t lpuart4_rxRingBuffer[USART_RX_BUFFER_LEN];
#endif

#if defined(USART5_RX_BUFFER_ENABLE) && (USART5_RX_BUFFER_ENABLE == 1)
static uint8_t lpuart5_rxRingBuffer[USART_RX_BUFFER_LEN];
#endif

#if defined(__CC_ARM) || defined(__ARMCC_VERSION)
ARMCC_SECTION("lpuart4_non_blocking_driver_state")
static cmsis_lpuart_non_blocking_driver_state_t LPUART4_NonBlockingDriverState = {
#else
static cmsis_lpuart_non_blocking_driver_state_t LPUART4_NonBlockingDriverState  = {
#endif
    &LPUART4_Resource,
    &LPUART4_Handle,
};

static int32_t LPUART4_NonBlockingInitialize(ARM_USART_SignalEvent_t cb_event)
{
#ifdef RTE_USART4_PIN_INIT
    RTE_USART4_PIN_INIT();
#endif
    return LPUART_NonBlockingInitialize(cb_event, &LPUART4_NonBlockingDriverState);
}

static int32_t LPUART4_NonBlockingUninitialize(void)
{
#ifdef RTE_USART4_PIN_DEINIT
    RTE_USART4_PIN_DEINIT();
#endif
    return LPUART_NonBlockingUninitialize(&LPUART4_NonBlockingDriverState);
}

static int32_t LPUART4_NonBlockingPowerControl(ARM_POWER_STATE state)
{
    int32_t result;

    result = LPUART_NonBlockingPowerControl(state, &LPUART4_NonBlockingDriverState);

#if defined(USART4_RX_BUFFER_ENABLE) && (USART4_RX_BUFFER_ENABLE == 1)
    if ((state == ARM_POWER_FULL) && (LPUART4_NonBlockingDriverState.handle->rxRingBuffer == NULL))
    {
        LPUART_TransferStartRingBuffer(LPUART4_NonBlockingDriverState.resource->base,
                                       LPUART4_NonBlockingDriverState.handle, lpuart4_rxRingBuffer,
                                       USART_RX_BUFFER_LEN);
    }
#endif

    return result;
}

static int32_t LPUART4_NonBlockingSend(const void *data, uint32_t num)
{
    return LPUART_NonBlockingSend(data, num, &LPUART4_NonBlockingDriverState);
}

static int32_t LPUART4_NonBlockingReceive(void *data, uint32_t num)
{
    return LPUART_NonBlockingReceive(data, num, &LPUART4_NonBlockingDriverState);
}

static int32_t LPUART4_NonBlockingTransfer(const void *data_out, void *data_in, uint32_t num)
{
    return LPUART_NonBlockingTransfer(data_out, data_in, num, &LPUART4_NonBlockingDriverState);
}

static uint32_t LPUART4_NonBlockingGetTxCount(void)
{
    return LPUART_NonBlockingGetTxCount(&LPUART4_NonBlockingDriverState);
}

static uint32_t LPUART4_NonBlockingGetRxCount(void)
{
    return LPUART_NonBlockingGetRxCount(&LPUART4_NonBlockingDriverState);
}

static int32_t LPUART4_NonBlockingControl(uint32_t control, uint32_t arg)
{
    int32_t result;

    result = LPUART_NonBlockingControl(control, arg, &LPUART4_NonBlockingDriverState);
    if (ARM_DRIVER_OK != result)
    {
        return result;
    }

    /* Enable the receive interrupts if ring buffer is used */
    if (LPUART4_NonBlockingDriverState.handle->rxRingBuffer != NULL)
    {
        LPUART_EnableInterrupts(
            LPUART4_NonBlockingDriverState.resource->base,
            (uint32_t)kLPUART_RxDataRegFullInterruptEnable | (uint32_t)kLPUART_RxOverrunInterruptEnable);
    }

    return ARM_DRIVER_OK;
}

static ARM_USART_STATUS LPUART4_NonBlockingGetStatus(void)
{
    return LPUART_NonBlockingGetStatus(&LPUART4_NonBlockingDriverState);
}

#endif

ARM_DRIVER_USART Driver_USART4 = {LPUARTx_GetVersion,      LPUARTx_GetCapabilities,
#if defined(RTE_USART4_DMA_EN) && RTE_USART4_DMA_EN
#if (defined(FSL_FEATURE_SOC_EDMA_COUNT) && FSL_FEATURE_SOC_EDMA_COUNT)
                                  LPUART4_EdmaInitialize,  LPUART4_EdmaUninitialize, LPUART4_EdmaPowerControl,
                                  LPUART4_EdmaSend,        LPUART4_EdmaReceive,      LPUART4_EdmaTransfer,
                                  LPUART4_EdmaGetTxCount,  LPUART4_EdmaGetRxCount,   LPUART4_EdmaControl,
                                  LPUART4_EdmaGetStatus,
#else
                                  LPUART4_DmaInitialize,   LPUART4_DmaUninitialize, LPUART4_DmaPowerControl,
                                  LPUART4_DmaSend,         LPUART4_DmaReceive,      LPUART4_DmaTransfer,
                                  LPUART4_DmaGetTxCount,   LPUART4_DmaGetRxCount,   LPUART4_DmaControl,
                                  LPUART4_DmaGetStatus,
#endif
#else
                                  LPUART4_NonBlockingInitialize,
                                  LPUART4_NonBlockingUninitialize,
                                  LPUART4_NonBlockingPowerControl,
                                  LPUART4_NonBlockingSend,
                                  LPUART4_NonBlockingReceive,
                                  LPUART4_NonBlockingTransfer,
                                  LPUART4_NonBlockingGetTxCount,
                                  LPUART4_NonBlockingGetRxCount,
                                  LPUART4_NonBlockingControl,
                                  LPUART4_NonBlockingGetStatus,
#endif
                                  LPUARTx_SetModemControl, LPUARTx_GetModemStatus};

#endif /* LPUART4 */

#if defined(LPUART5) && defined(RTE_USART5) && RTE_USART5

/* User needs to provide the implementation for LPUART5_GetFreq/InitPins/DeinitPins
in the application for enabling according instance. */
extern uint32_t LPUART5_GetFreq(void);

static cmsis_lpuart_resource_t LPUART5_Resource = {LPUART5, LPUART5_GetFreq};

#if defined(RTE_USART5_DMA_EN) && RTE_USART5_DMA_EN

#if (defined(FSL_FEATURE_SOC_DMA_COUNT) && FSL_FEATURE_SOC_DMA_COUNT)

static cmsis_lpuart_dma_resource_t LPUART5_DmaResource = {
    RTE_USART5_DMA_TX_DMA_BASE,    RTE_USART5_DMA_TX_CH,          RTE_USART5_DMA_TX_PERI_SEL,
    RTE_USART5_DMA_RX_DMA_BASE,    RTE_USART5_DMA_RX_CH,          RTE_USART5_DMA_RX_PERI_SEL,

#if (defined(FSL_FEATURE_SOC_DMAMUX_COUNT) && FSL_FEATURE_SOC_DMAMUX_COUNT)
    RTE_USART5_DMA_TX_DMAMUX_BASE, RTE_USART5_DMA_RX_DMAMUX_BASE,
#endif
#if FSL_FEATURE_DMA_MODULE_CHANNEL != FSL_FEATURE_DMAMUX_MODULE_CHANNEL
    RTE_USART5_DMAMUX_TX_CH,       RTE_USART5_DMAMUX_RX_CH
#endif
};

static lpuart_dma_handle_t LPUART5_DmaHandle;
static dma_handle_t LPUART5_DmaRxHandle;
static dma_handle_t LPUART5_DmaTxHandle;

#if defined(__CC_ARM) || defined(__ARMCC_VERSION)
ARMCC_SECTION("lpuart5_dma_driver_state")
static cmsis_lpuart_dma_driver_state_t LPUART5_DmaDriverState = {
#else
static cmsis_lpuart_dma_driver_state_t LPUART5_DmaDriverState = {
#endif
    &LPUART5_Resource, &LPUART5_DmaResource, &LPUART5_DmaHandle, &LPUART5_DmaRxHandle, &LPUART5_DmaTxHandle,
};

static int32_t LPUART5_DmaInitialize(ARM_USART_SignalEvent_t cb_event)
{
#ifdef RTE_USART5_PIN_INIT
    RTE_USART5_PIN_INIT();
#endif
    return LPUART_DmaInitialize(cb_event, &LPUART5_DmaDriverState);
}

static int32_t LPUART5_DmaUninitialize(void)
{
#ifdef RTE_USART5_PIN_DEINIT
    RTE_USART5_PIN_DEINIT();
#endif
    return LPUART_DmaUninitialize(&LPUART5_DmaDriverState);
}

static int32_t LPUART5_DmaPowerControl(ARM_POWER_STATE state)
{
    return LPUART_DmaPowerControl(state, &LPUART5_DmaDriverState);
}

static int32_t LPUART5_DmaSend(const void *data, uint32_t num)
{
    return LPUART_DmaSend(data, num, &LPUART5_DmaDriverState);
}

static int32_t LPUART5_DmaReceive(void *data, uint32_t num)
{
    return LPUART_DmaReceive(data, num, &LPUART5_DmaDriverState);
}

static int32_t LPUART5_DmaTransfer(const void *data_out, void *data_in, uint32_t num)
{
    return LPUART_DmaTransfer(data_out, data_in, num, &LPUART5_DmaDriverState);
}

static uint32_t LPUART5_DmaGetTxCount(void)
{
    return LPUART_DmaGetTxCount(&LPUART5_DmaDriverState);
}

static uint32_t LPUART5_DmaGetRxCount(void)
{
    return LPUART_DmaGetRxCount(&LPUART5_DmaDriverState);
}

static int32_t LPUART5_DmaControl(uint32_t control, uint32_t arg)
{
    return LPUART_DmaControl(control, arg, &LPUART5_DmaDriverState);
}

static ARM_USART_STATUS LPUART5_DmaGetStatus(void)
{
    return LPUART_DmaGetStatus(&LPUART5_DmaDriverState);
}

/* LPUART5 Driver Control Block */

#endif

#if (defined(FSL_FEATURE_SOC_EDMA_COUNT) && FSL_FEATURE_SOC_EDMA_COUNT)

static cmsis_lpuart_edma_resource_t LPUART5_EdmaResource = {
    RTE_USART5_DMA_TX_DMA_BASE,    RTE_USART5_DMA_TX_CH,          RTE_USART5_DMA_TX_PERI_SEL,
    RTE_USART5_DMA_RX_DMA_BASE,    RTE_USART5_DMA_RX_CH,          RTE_USART5_DMA_RX_PERI_SEL,

#if (defined(FSL_FEATURE_SOC_DMAMUX_COUNT) && FSL_FEATURE_SOC_DMAMUX_COUNT)
    RTE_USART5_DMA_TX_DMAMUX_BASE, RTE_USART5_DMA_RX_DMAMUX_BASE,
#endif
};

static lpuart_edma_handle_t LPUART5_EdmaHandle;
static edma_handle_t LPUART5_EdmaRxHandle;
static edma_handle_t LPUART5_EdmaTxHandle;

#if defined(__CC_ARM) || defined(__ARMCC_VERSION)
ARMCC_SECTION("lpuart5_edma_driver_state")
static cmsis_lpuart_edma_driver_state_t LPUART5_EdmaDriverState = {
#else
static cmsis_lpuart_edma_driver_state_t LPUART5_EdmaDriverState = {
#endif
    &LPUART5_Resource, &LPUART5_EdmaResource, &LPUART5_EdmaHandle, &LPUART5_EdmaRxHandle, &LPUART5_EdmaTxHandle,
};

static int32_t LPUART5_EdmaInitialize(ARM_USART_SignalEvent_t cb_event)
{
#ifdef RTE_USART5_PIN_INIT
    RTE_USART5_PIN_INIT();
#endif
    return LPUART_EdmaInitialize(cb_event, &LPUART5_EdmaDriverState);
}

static int32_t LPUART5_EdmaUninitialize(void)
{
#ifdef RTE_USART5_PIN_DEINIT
    RTE_USART5_PIN_DEINIT();
#endif
    return LPUART_EdmaUninitialize(&LPUART5_EdmaDriverState);
}

static int32_t LPUART5_EdmaPowerControl(ARM_POWER_STATE state)
{
    return LPUART_EdmaPowerControl(state, &LPUART5_EdmaDriverState);
}

static int32_t LPUART5_EdmaSend(const void *data, uint32_t num)
{
    return LPUART_EdmaSend(data, num, &LPUART5_EdmaDriverState);
}

static int32_t LPUART5_EdmaReceive(void *data, uint32_t num)
{
    return LPUART_EdmaReceive(data, num, &LPUART5_EdmaDriverState);
}

static int32_t LPUART5_EdmaTransfer(const void *data_out, void *data_in, uint32_t num)
{
    return LPUART_EdmaTransfer(data_out, data_in, num, &LPUART5_EdmaDriverState);
}

static uint32_t LPUART5_EdmaGetTxCount(void)
{
    return LPUART_EdmaGetTxCount(&LPUART5_EdmaDriverState);
}

static uint32_t LPUART5_EdmaGetRxCount(void)
{
    return LPUART_EdmaGetRxCount(&LPUART5_EdmaDriverState);
}

static int32_t LPUART5_EdmaControl(uint32_t control, uint32_t arg)
{
    return LPUART_EdmaControl(control, arg, &LPUART5_EdmaDriverState);
}

static ARM_USART_STATUS LPUART5_EdmaGetStatus(void)
{
    return LPUART_EdmaGetStatus(&LPUART5_EdmaDriverState);
}

#endif

#else

static lpuart_handle_t LPUART5_Handle;

#if defined(USART5_RX_BUFFER_ENABLE) && (USART5_RX_BUFFER_ENABLE == 1)
static uint8_t lpuart5_rxRingBuffer[USART_RX_BUFFER_LEN];
#endif

#if defined(__CC_ARM) || defined(__ARMCC_VERSION)
ARMCC_SECTION("lpuart5_non_blocking_driver_state")
static cmsis_lpuart_non_blocking_driver_state_t LPUART5_NonBlockingDriverState = {
#else
static cmsis_lpuart_non_blocking_driver_state_t LPUART5_NonBlockingDriverState  = {
#endif
    &LPUART5_Resource,
    &LPUART5_Handle,
};

static int32_t LPUART5_NonBlockingInitialize(ARM_USART_SignalEvent_t cb_event)
{
#ifdef RTE_USART5_PIN_INIT
    RTE_USART5_PIN_INIT();
#endif
    return LPUART_NonBlockingInitialize(cb_event, &LPUART5_NonBlockingDriverState);
}

static int32_t LPUART5_NonBlockingUninitialize(void)
{
#ifdef RTE_USART5_PIN_DEINIT
    RTE_USART5_PIN_DEINIT();
#endif
    return LPUART_NonBlockingUninitialize(&LPUART5_NonBlockingDriverState);
}

static int32_t LPUART5_NonBlockingPowerControl(ARM_POWER_STATE state)
{
    int32_t result;

    result = LPUART_NonBlockingPowerControl(state, &LPUART5_NonBlockingDriverState);

#if defined(USART5_RX_BUFFER_ENABLE) && (USART5_RX_BUFFER_ENABLE == 1)
    if ((state == ARM_POWER_FULL) && (LPUART5_NonBlockingDriverState.handle->rxRingBuffer == NULL))
    {
        LPUART_TransferStartRingBuffer(LPUART5_NonBlockingDriverState.resource->base,
                                       LPUART5_NonBlockingDriverState.handle, lpuart5_rxRingBuffer,
                                       USART_RX_BUFFER_LEN);
    }
#endif

    return result;
}

static int32_t LPUART5_NonBlockingSend(const void *data, uint32_t num)
{
    return LPUART_NonBlockingSend(data, num, &LPUART5_NonBlockingDriverState);
}

static int32_t LPUART5_NonBlockingReceive(void *data, uint32_t num)
{
    return LPUART_NonBlockingReceive(data, num, &LPUART5_NonBlockingDriverState);
}

static int32_t LPUART5_NonBlockingTransfer(const void *data_out, void *data_in, uint32_t num)
{
    return LPUART_NonBlockingTransfer(data_out, data_in, num, &LPUART5_NonBlockingDriverState);
}

static uint32_t LPUART5_NonBlockingGetTxCount(void)
{
    return LPUART_NonBlockingGetTxCount(&LPUART5_NonBlockingDriverState);
}

static uint32_t LPUART5_NonBlockingGetRxCount(void)
{
    return LPUART_NonBlockingGetRxCount(&LPUART5_NonBlockingDriverState);
}

static int32_t LPUART5_NonBlockingControl(uint32_t control, uint32_t arg)
{
    int32_t result;

    result = LPUART_NonBlockingControl(control, arg, &LPUART5_NonBlockingDriverState);
    if (ARM_DRIVER_OK != result)
    {
        return result;
    }

    /* Enable the receive interrupts if ring buffer is used */
    if (LPUART5_NonBlockingDriverState.handle->rxRingBuffer != NULL)
    {
        LPUART_EnableInterrupts(
            LPUART5_NonBlockingDriverState.resource->base,
            (uint32_t)kLPUART_RxDataRegFullInterruptEnable | (uint32_t)kLPUART_RxOverrunInterruptEnable);
    }

    return ARM_DRIVER_OK;
}

static ARM_USART_STATUS LPUART5_NonBlockingGetStatus(void)
{
    return LPUART_NonBlockingGetStatus(&LPUART5_NonBlockingDriverState);
}

#endif

ARM_DRIVER_USART Driver_USART5 = {LPUARTx_GetVersion,      LPUARTx_GetCapabilities,
#if defined(RTE_USART5_DMA_EN) && RTE_USART5_DMA_EN
#if (defined(FSL_FEATURE_SOC_EDMA_COUNT) && FSL_FEATURE_SOC_EDMA_COUNT)
                                  LPUART5_EdmaInitialize,  LPUART5_EdmaUninitialize, LPUART5_EdmaPowerControl,
                                  LPUART5_EdmaSend,        LPUART5_EdmaReceive,      LPUART5_EdmaTransfer,
                                  LPUART5_EdmaGetTxCount,  LPUART5_EdmaGetRxCount,   LPUART5_EdmaControl,
                                  LPUART5_EdmaGetStatus,
#else
                                  LPUART5_DmaInitialize,   LPUART5_DmaUninitialize, LPUART5_DmaPowerControl,
                                  LPUART5_DmaSend,         LPUART5_DmaReceive,      LPUART5_DmaTransfer,
                                  LPUART5_DmaGetTxCount,   LPUART5_DmaGetRxCount,   LPUART5_DmaControl,
                                  LPUART5_DmaGetStatus,
#endif /* FSL_FEATURE_SOC_EDMA_COUNT */
#else
                                  LPUART5_NonBlockingInitialize,
                                  LPUART5_NonBlockingUninitialize,
                                  LPUART5_NonBlockingPowerControl,
                                  LPUART5_NonBlockingSend,
                                  LPUART5_NonBlockingReceive,
                                  LPUART5_NonBlockingTransfer,
                                  LPUART5_NonBlockingGetTxCount,
                                  LPUART5_NonBlockingGetRxCount,
                                  LPUART5_NonBlockingControl,
                                  LPUART5_NonBlockingGetStatus,
#endif /* RTE_USART5_DMA_EN */
                                  LPUARTx_SetModemControl, LPUARTx_GetModemStatus};

#endif /* LPUART5 */

#if defined(LPUART6) && defined(RTE_USART6) && RTE_USART6

/* User needs to provide the implementation for LPUART5_GetFreq/InitPins/DeinitPins
in the application for enabling according instance. */
extern uint32_t LPUART6_GetFreq(void);

static cmsis_lpuart_resource_t LPUART6_Resource = {LPUART6, LPUART6_GetFreq};

#if defined(RTE_USART6_DMA_EN) && RTE_USART6_DMA_EN

#if (defined(FSL_FEATURE_SOC_DMA_COUNT) && FSL_FEATURE_SOC_DMA_COUNT)

static cmsis_lpuart_dma_resource_t LPUART6_DmaResource = {
    RTE_USART6_DMA_TX_DMA_BASE,    RTE_USART6_DMA_TX_CH,          RTE_USART6_DMA_TX_PERI_SEL,
    RTE_USART6_DMA_RX_DMA_BASE,    RTE_USART6_DMA_RX_CH,          RTE_USART6_DMA_RX_PERI_SEL,

#if (defined(FSL_FEATURE_SOC_DMAMUX_COUNT) && FSL_FEATURE_SOC_DMAMUX_COUNT)
    RTE_USART6_DMA_TX_DMAMUX_BASE, RTE_USART6_DMA_RX_DMAMUX_BASE,
#endif
#if FSL_FEATURE_DMA_MODULE_CHANNEL != FSL_FEATURE_DMAMUX_MODULE_CHANNEL
    RTE_USART6_DMAMUX_TX_CH,       RTE_USART6_DMAMUX_RX_CH
#endif
};

static lpuart_dma_handle_t LPUART6_DmaHandle;
static dma_handle_t LPUART6_DmaRxHandle;
static dma_handle_t LPUART6_DmaTxHandle;

#if defined(__CC_ARM) || defined(__ARMCC_VERSION)
ARMCC_SECTION("lpuart5_dma_driver_state")
static cmsis_lpuart_dma_driver_state_t LPUART6_DmaDriverState = {
#else
static cmsis_lpuart_dma_driver_state_t LPUART6_DmaDriverState = {
#endif
    &LPUART6_Resource, &LPUART6_DmaResource, &LPUART6_DmaHandle, &LPUART6_DmaRxHandle, &LPUART6_DmaTxHandle,
};

static int32_t LPUART6_DmaInitialize(ARM_USART_SignalEvent_t cb_event)
{
#ifdef RTE_USART6_PIN_INIT
    RTE_USART6_PIN_INIT();
#endif
    return LPUART_DmaInitialize(cb_event, &LPUART6_DmaDriverState);
}

static int32_t LPUART6_DmaUninitialize(void)
{
#ifdef RTE_USART6_PIN_DEINIT
    RTE_USART6_PIN_DEINIT();
#endif
    return LPUART_DmaUninitialize(&LPUART6_DmaDriverState);
}

static int32_t LPUART6_DmaPowerControl(ARM_POWER_STATE state)
{
    return LPUART_DmaPowerControl(state, &LPUART6_DmaDriverState);
}

static int32_t LPUART6_DmaSend(const void *data, uint32_t num)
{
    return LPUART_DmaSend(data, num, &LPUART6_DmaDriverState);
}

static int32_t LPUART6_DmaReceive(void *data, uint32_t num)
{
    return LPUART_DmaReceive(data, num, &LPUART6_DmaDriverState);
}

static int32_t LPUART6_DmaTransfer(const void *data_out, void *data_in, uint32_t num)
{
    return LPUART_DmaTransfer(data_out, data_in, num, &LPUART6_DmaDriverState);
}

static uint32_t LPUART6_DmaGetTxCount(void)
{
    return LPUART_DmaGetTxCount(&LPUART6_DmaDriverState);
}

static uint32_t LPUART6_DmaGetRxCount(void)
{
    return LPUART_DmaGetRxCount(&LPUART6_DmaDriverState);
}

static int32_t LPUART6_DmaControl(uint32_t control, uint32_t arg)
{
    return LPUART_DmaControl(control, arg, &LPUART6_DmaDriverState);
}

static ARM_USART_STATUS LPUART6_DmaGetStatus(void)
{
    return LPUART_DmaGetStatus(&LPUART6_DmaDriverState);
}

/* LPUART6 Driver Control Block */

#endif

#if (defined(FSL_FEATURE_SOC_EDMA_COUNT) && FSL_FEATURE_SOC_EDMA_COUNT)

static cmsis_lpuart_edma_resource_t LPUART6_EdmaResource = {
    RTE_USART6_DMA_TX_DMA_BASE,    RTE_USART6_DMA_TX_CH,          RTE_USART6_DMA_TX_PERI_SEL,
    RTE_USART6_DMA_RX_DMA_BASE,    RTE_USART6_DMA_RX_CH,          RTE_USART6_DMA_RX_PERI_SEL,

#if (defined(FSL_FEATURE_SOC_DMAMUX_COUNT) && FSL_FEATURE_SOC_DMAMUX_COUNT)
    RTE_USART6_DMA_TX_DMAMUX_BASE, RTE_USART6_DMA_RX_DMAMUX_BASE,
#endif
};

static lpuart_edma_handle_t LPUART6_EdmaHandle;
static edma_handle_t LPUART6_EdmaRxHandle;
static edma_handle_t LPUART6_EdmaTxHandle;

#if defined(__CC_ARM) || defined(__ARMCC_VERSION)
ARMCC_SECTION("lpuart6_edma_driver_state")
static cmsis_lpuart_edma_driver_state_t LPUART6_EdmaDriverState = {
#else
static cmsis_lpuart_edma_driver_state_t LPUART6_EdmaDriverState = {
#endif
    &LPUART6_Resource, &LPUART6_EdmaResource, &LPUART6_EdmaHandle, &LPUART6_EdmaRxHandle, &LPUART6_EdmaTxHandle,
};

static int32_t LPUART6_EdmaInitialize(ARM_USART_SignalEvent_t cb_event)
{
#ifdef RTE_USART6_PIN_INIT
    RTE_USART6_PIN_INIT();
#endif
    return LPUART_EdmaInitialize(cb_event, &LPUART6_EdmaDriverState);
}

static int32_t LPUART6_EdmaUninitialize(void)
{
#ifdef RTE_USART6_PIN_DEINIT
    RTE_USART6_PIN_DEINIT();
#endif
    return LPUART_EdmaUninitialize(&LPUART6_EdmaDriverState);
}

static int32_t LPUART6_EdmaPowerControl(ARM_POWER_STATE state)
{
    return LPUART_EdmaPowerControl(state, &LPUART6_EdmaDriverState);
}

static int32_t LPUART6_EdmaSend(const void *data, uint32_t num)
{
    return LPUART_EdmaSend(data, num, &LPUART6_EdmaDriverState);
}

static int32_t LPUART6_EdmaReceive(void *data, uint32_t num)
{
    return LPUART_EdmaReceive(data, num, &LPUART6_EdmaDriverState);
}

static int32_t LPUART6_EdmaTransfer(const void *data_out, void *data_in, uint32_t num)
{
    return LPUART_EdmaTransfer(data_out, data_in, num, &LPUART6_EdmaDriverState);
}

static uint32_t LPUART6_EdmaGetTxCount(void)
{
    return LPUART_EdmaGetTxCount(&LPUART6_EdmaDriverState);
}

static uint32_t LPUART6_EdmaGetRxCount(void)
{
    return LPUART_EdmaGetRxCount(&LPUART6_EdmaDriverState);
}

static int32_t LPUART6_EdmaControl(uint32_t control, uint32_t arg)
{
    return LPUART_EdmaControl(control, arg, &LPUART6_EdmaDriverState);
}

static ARM_USART_STATUS LPUART6_EdmaGetStatus(void)
{
    return LPUART_EdmaGetStatus(&LPUART6_EdmaDriverState);
}

#endif

#else

static lpuart_handle_t LPUART6_Handle;

#if defined(USART6_RX_BUFFER_ENABLE) && (USART6_RX_BUFFER_ENABLE == 1)
static uint8_t lpuart6_rxRingBuffer[USART_RX_BUFFER_LEN];
#endif

#if defined(__CC_ARM) || defined(__ARMCC_VERSION)
ARMCC_SECTION("lpuart6_non_blocking_driver_state")
static cmsis_lpuart_non_blocking_driver_state_t LPUART6_NonBlockingDriverState = {
#else
static cmsis_lpuart_non_blocking_driver_state_t LPUART6_NonBlockingDriverState  = {
#endif
    &LPUART6_Resource,
    &LPUART6_Handle,
};

static int32_t LPUART6_NonBlockingInitialize(ARM_USART_SignalEvent_t cb_event)
{
#ifdef RTE_USART6_PIN_INIT
    RTE_USART6_PIN_INIT();
#endif
    return LPUART_NonBlockingInitialize(cb_event, &LPUART6_NonBlockingDriverState);
}

static int32_t LPUART6_NonBlockingUninitialize(void)
{
#ifdef RTE_USART6_PIN_DEINIT
    RTE_USART6_PIN_DEINIT();
#endif
    return LPUART_NonBlockingUninitialize(&LPUART6_NonBlockingDriverState);
}

static int32_t LPUART6_NonBlockingPowerControl(ARM_POWER_STATE state)
{
    int32_t result;

    result = LPUART_NonBlockingPowerControl(state, &LPUART6_NonBlockingDriverState);

#if defined(USART6_RX_BUFFER_ENABLE) && (USART6_RX_BUFFER_ENABLE == 1)
    if ((state == ARM_POWER_FULL) && (LPUART6_NonBlockingDriverState.handle->rxRingBuffer == NULL))
    {
        LPUART_TransferStartRingBuffer(LPUART6_NonBlockingDriverState.resource->base,
                                       LPUART6_NonBlockingDriverState.handle, lpuart6_rxRingBuffer,
                                       USART_RX_BUFFER_LEN);
    }
#endif

    return result;
}

static int32_t LPUART6_NonBlockingSend(const void *data, uint32_t num)
{
    return LPUART_NonBlockingSend(data, num, &LPUART6_NonBlockingDriverState);
}

static int32_t LPUART6_NonBlockingReceive(void *data, uint32_t num)
{
    return LPUART_NonBlockingReceive(data, num, &LPUART6_NonBlockingDriverState);
}

static int32_t LPUART6_NonBlockingTransfer(const void *data_out, void *data_in, uint32_t num)
{
    return LPUART_NonBlockingTransfer(data_out, data_in, num, &LPUART6_NonBlockingDriverState);
}

static uint32_t LPUART6_NonBlockingGetTxCount(void)
{
    return LPUART_NonBlockingGetTxCount(&LPUART6_NonBlockingDriverState);
}

static uint32_t LPUART6_NonBlockingGetRxCount(void)
{
    return LPUART_NonBlockingGetRxCount(&LPUART6_NonBlockingDriverState);
}

static int32_t LPUART6_NonBlockingControl(uint32_t control, uint32_t arg)
{
    int32_t result;

    result = LPUART_NonBlockingControl(control, arg, &LPUART6_NonBlockingDriverState);
    if (ARM_DRIVER_OK != result)
    {
        return result;
    }

    /* Enable the receive interrupts if ring buffer is used */
    if (LPUART6_NonBlockingDriverState.handle->rxRingBuffer != NULL)
    {
        LPUART_EnableInterrupts(
            LPUART6_NonBlockingDriverState.resource->base,
            (uint32_t)kLPUART_RxDataRegFullInterruptEnable | (uint32_t)kLPUART_RxOverrunInterruptEnable);
    }

    return ARM_DRIVER_OK;
}

static ARM_USART_STATUS LPUART6_NonBlockingGetStatus(void)
{
    return LPUART_NonBlockingGetStatus(&LPUART6_NonBlockingDriverState);
}

#endif

ARM_DRIVER_USART Driver_USART6 = {LPUARTx_GetVersion,      LPUARTx_GetCapabilities,
#if defined(RTE_USART6_DMA_EN) && RTE_USART6_DMA_EN
#if (defined(FSL_FEATURE_SOC_EDMA_COUNT) && FSL_FEATURE_SOC_EDMA_COUNT)
                                  LPUART6_EdmaInitialize,  LPUART6_EdmaUninitialize, LPUART6_EdmaPowerControl,
                                  LPUART6_EdmaSend,        LPUART6_EdmaReceive,      LPUART6_EdmaTransfer,
                                  LPUART6_EdmaGetTxCount,  LPUART6_EdmaGetRxCount,   LPUART6_EdmaControl,
                                  LPUART6_EdmaGetStatus,
#else
                                  LPUART6_DmaInitialize,   LPUART6_DmaUninitialize, LPUART6_DmaPowerControl,
                                  LPUART6_DmaSend,         LPUART6_DmaReceive,      LPUART6_DmaTransfer,
                                  LPUART6_DmaGetTxCount,   LPUART6_DmaGetRxCount,   LPUART6_DmaControl,
                                  LPUART6_DmaGetStatus,
#endif /* FSL_FEATURE_SOC_EDMA_COUNT */
#else
                                  LPUART6_NonBlockingInitialize,
                                  LPUART6_NonBlockingUninitialize,
                                  LPUART6_NonBlockingPowerControl,
                                  LPUART6_NonBlockingSend,
                                  LPUART6_NonBlockingReceive,
                                  LPUART6_NonBlockingTransfer,
                                  LPUART6_NonBlockingGetTxCount,
                                  LPUART6_NonBlockingGetRxCount,
                                  LPUART6_NonBlockingControl,
                                  LPUART6_NonBlockingGetStatus,
#endif /* RTE_USART6_DMA_EN */
                                  LPUARTx_SetModemControl, LPUARTx_GetModemStatus};

#endif /* LPUART6 */

#if defined(LPUART7) && defined(RTE_USART7) && RTE_USART7

/* User needs to provide the implementation for LPUART5_GetFreq/InitPins/DeinitPins
in the application for enabling according instance. */
extern uint32_t LPUART7_GetFreq(void);

static cmsis_lpuart_resource_t LPUART7_Resource = {LPUART7, LPUART7_GetFreq};

#if defined(RTE_USART7_DMA_EN) && RTE_USART7_DMA_EN

#if (defined(FSL_FEATURE_SOC_DMA_COUNT) && FSL_FEATURE_SOC_DMA_COUNT)

static cmsis_lpuart_dma_resource_t LPUART7_DmaResource = {
    RTE_USART7_DMA_TX_DMA_BASE,    RTE_USART7_DMA_TX_CH,          RTE_USART7_DMA_TX_PERI_SEL,
    RTE_USART7_DMA_RX_DMA_BASE,    RTE_USART7_DMA_RX_CH,          RTE_USART7_DMA_RX_PERI_SEL,

#if (defined(FSL_FEATURE_SOC_DMAMUX_COUNT) && FSL_FEATURE_SOC_DMAMUX_COUNT)
    RTE_USART7_DMA_TX_DMAMUX_BASE, RTE_USART7_DMA_RX_DMAMUX_BASE,
#endif
#if FSL_FEATURE_DMA_MODULE_CHANNEL != FSL_FEATURE_DMAMUX_MODULE_CHANNEL
    RTE_USART7_DMAMUX_TX_CH,       RTE_USART7_DMAMUX_RX_CH
#endif
};

static lpuart_dma_handle_t LPUART7_DmaHandle;
static dma_handle_t LPUART7_DmaRxHandle;
static dma_handle_t LPUART7_DmaTxHandle;

#if defined(__CC_ARM) || defined(__ARMCC_VERSION)
ARMCC_SECTION("lpuart5_dma_driver_state")
static cmsis_lpuart_dma_driver_state_t LPUART7_DmaDriverState = {
#else
static cmsis_lpuart_dma_driver_state_t LPUART7_DmaDriverState = {
#endif
    &LPUART7_Resource, &LPUART7_DmaResource, &LPUART7_DmaHandle, &LPUART7_DmaRxHandle, &LPUART7_DmaTxHandle,
};

static int32_t LPUART7_DmaInitialize(ARM_USART_SignalEvent_t cb_event)
{
#ifdef RTE_USART7_PIN_INIT
    RTE_USART7_PIN_INIT();
#endif
    return LPUART_DmaInitialize(cb_event, &LPUART7_DmaDriverState);
}

static int32_t LPUART7_DmaUninitialize(void)
{
#ifdef RTE_USART7_PIN_DEINIT
    RTE_USART7_PIN_DEINIT();
#endif
    return LPUART_DmaUninitialize(&LPUART7_DmaDriverState);
}

static int32_t LPUART7_DmaPowerControl(ARM_POWER_STATE state)
{
    return LPUART_DmaPowerControl(state, &LPUART7_DmaDriverState);
}

static int32_t LPUART7_DmaSend(const void *data, uint32_t num)
{
    return LPUART_DmaSend(data, num, &LPUART7_DmaDriverState);
}

static int32_t LPUART7_DmaReceive(void *data, uint32_t num)
{
    return LPUART_DmaReceive(data, num, &LPUART7_DmaDriverState);
}

static int32_t LPUART7_DmaTransfer(const void *data_out, void *data_in, uint32_t num)
{
    return LPUART_DmaTransfer(data_out, data_in, num, &LPUART7_DmaDriverState);
}

static uint32_t LPUART7_DmaGetTxCount(void)
{
    return LPUART_DmaGetTxCount(&LPUART7_DmaDriverState);
}

static uint32_t LPUART7_DmaGetRxCount(void)
{
    return LPUART_DmaGetRxCount(&LPUART7_DmaDriverState);
}

static int32_t LPUART7_DmaControl(uint32_t control, uint32_t arg)
{
    return LPUART_DmaControl(control, arg, &LPUART7_DmaDriverState);
}

static ARM_USART_STATUS LPUART7_DmaGetStatus(void)
{
    return LPUART_DmaGetStatus(&LPUART7_DmaDriverState);
}

/* LPUART7 Driver Control Block */

#endif

#if (defined(FSL_FEATURE_SOC_EDMA_COUNT) && FSL_FEATURE_SOC_EDMA_COUNT)

static cmsis_lpuart_edma_resource_t LPUART7_EdmaResource = {
    RTE_USART7_DMA_TX_DMA_BASE,    RTE_USART7_DMA_TX_CH,          RTE_USART7_DMA_TX_PERI_SEL,
    RTE_USART7_DMA_RX_DMA_BASE,    RTE_USART7_DMA_RX_CH,          RTE_USART7_DMA_RX_PERI_SEL,

#if (defined(FSL_FEATURE_SOC_DMAMUX_COUNT) && FSL_FEATURE_SOC_DMAMUX_COUNT)
    RTE_USART7_DMA_TX_DMAMUX_BASE, RTE_USART7_DMA_RX_DMAMUX_BASE,
#endif
};

static lpuart_edma_handle_t LPUART7_EdmaHandle;
static edma_handle_t LPUART7_EdmaRxHandle;
static edma_handle_t LPUART7_EdmaTxHandle;

#if defined(__CC_ARM) || defined(__ARMCC_VERSION)
ARMCC_SECTION("lpuart7_edma_driver_state")
static cmsis_lpuart_edma_driver_state_t LPUART7_EdmaDriverState = {
#else
static cmsis_lpuart_edma_driver_state_t LPUART7_EdmaDriverState = {
#endif
    &LPUART7_Resource, &LPUART7_EdmaResource, &LPUART7_EdmaHandle, &LPUART7_EdmaRxHandle, &LPUART7_EdmaTxHandle,
};

static int32_t LPUART7_EdmaInitialize(ARM_USART_SignalEvent_t cb_event)
{
#ifdef RTE_USART7_PIN_INIT
    RTE_USART7_PIN_INIT();
#endif
    return LPUART_EdmaInitialize(cb_event, &LPUART7_EdmaDriverState);
}

static int32_t LPUART7_EdmaUninitialize(void)
{
#ifdef RTE_USART7_PIN_DEINIT
    RTE_USART7_PIN_DEINIT();
#endif
    return LPUART_EdmaUninitialize(&LPUART7_EdmaDriverState);
}

static int32_t LPUART7_EdmaPowerControl(ARM_POWER_STATE state)
{
    return LPUART_EdmaPowerControl(state, &LPUART7_EdmaDriverState);
}

static int32_t LPUART7_EdmaSend(const void *data, uint32_t num)
{
    return LPUART_EdmaSend(data, num, &LPUART7_EdmaDriverState);
}

static int32_t LPUART7_EdmaReceive(void *data, uint32_t num)
{
    return LPUART_EdmaReceive(data, num, &LPUART7_EdmaDriverState);
}

static int32_t LPUART7_EdmaTransfer(const void *data_out, void *data_in, uint32_t num)
{
    return LPUART_EdmaTransfer(data_out, data_in, num, &LPUART7_EdmaDriverState);
}

static uint32_t LPUART7_EdmaGetTxCount(void)
{
    return LPUART_EdmaGetTxCount(&LPUART7_EdmaDriverState);
}

static uint32_t LPUART7_EdmaGetRxCount(void)
{
    return LPUART_EdmaGetRxCount(&LPUART7_EdmaDriverState);
}

static int32_t LPUART7_EdmaControl(uint32_t control, uint32_t arg)
{
    return LPUART_EdmaControl(control, arg, &LPUART7_EdmaDriverState);
}

static ARM_USART_STATUS LPUART7_EdmaGetStatus(void)
{
    return LPUART_EdmaGetStatus(&LPUART7_EdmaDriverState);
}

#endif

#else

static lpuart_handle_t LPUART7_Handle;

#if defined(USART7_RX_BUFFER_ENABLE) && (USART7_RX_BUFFER_ENABLE == 1)
static uint8_t lpuart7_rxRingBuffer[USART_RX_BUFFER_LEN];
#endif

#if defined(__CC_ARM) || defined(__ARMCC_VERSION)
ARMCC_SECTION("lpuart7_non_blocking_driver_state")
static cmsis_lpuart_non_blocking_driver_state_t LPUART7_NonBlockingDriverState = {
#else
static cmsis_lpuart_non_blocking_driver_state_t LPUART7_NonBlockingDriverState  = {
#endif
    &LPUART7_Resource,
    &LPUART7_Handle,
};

static int32_t LPUART7_NonBlockingInitialize(ARM_USART_SignalEvent_t cb_event)
{
#ifdef RTE_USART7_PIN_INIT
    RTE_USART7_PIN_INIT();
#endif
    return LPUART_NonBlockingInitialize(cb_event, &LPUART7_NonBlockingDriverState);
}

static int32_t LPUART7_NonBlockingUninitialize(void)
{
#ifdef RTE_USART7_PIN_DEINIT
    RTE_USART7_PIN_DEINIT();
#endif
    return LPUART_NonBlockingUninitialize(&LPUART7_NonBlockingDriverState);
}

static int32_t LPUART7_NonBlockingPowerControl(ARM_POWER_STATE state)
{
    int32_t result;

    result = LPUART_NonBlockingPowerControl(state, &LPUART7_NonBlockingDriverState);

#if defined(USART7_RX_BUFFER_ENABLE) && (USART7_RX_BUFFER_ENABLE == 1)
    if ((state == ARM_POWER_FULL) && (LPUART7_NonBlockingDriverState.handle->rxRingBuffer == NULL))
    {
        LPUART_TransferStartRingBuffer(LPUART7_NonBlockingDriverState.resource->base,
                                       LPUART7_NonBlockingDriverState.handle, lpuart7_rxRingBuffer,
                                       USART_RX_BUFFER_LEN);
    }
#endif

    return result;
}

static int32_t LPUART7_NonBlockingSend(const void *data, uint32_t num)
{
    return LPUART_NonBlockingSend(data, num, &LPUART7_NonBlockingDriverState);
}

static int32_t LPUART7_NonBlockingReceive(void *data, uint32_t num)
{
    return LPUART_NonBlockingReceive(data, num, &LPUART7_NonBlockingDriverState);
}

static int32_t LPUART7_NonBlockingTransfer(const void *data_out, void *data_in, uint32_t num)
{
    return LPUART_NonBlockingTransfer(data_out, data_in, num, &LPUART7_NonBlockingDriverState);
}

static uint32_t LPUART7_NonBlockingGetTxCount(void)
{
    return LPUART_NonBlockingGetTxCount(&LPUART7_NonBlockingDriverState);
}

static uint32_t LPUART7_NonBlockingGetRxCount(void)
{
    return LPUART_NonBlockingGetRxCount(&LPUART7_NonBlockingDriverState);
}

static int32_t LPUART7_NonBlockingControl(uint32_t control, uint32_t arg)
{
    int32_t result;

    result = LPUART_NonBlockingControl(control, arg, &LPUART7_NonBlockingDriverState);
    if (ARM_DRIVER_OK != result)
    {
        return result;
    }

    /* Enable the receive interrupts if ring buffer is used */
    if (LPUART7_NonBlockingDriverState.handle->rxRingBuffer != NULL)
    {
        LPUART_EnableInterrupts(
            LPUART7_NonBlockingDriverState.resource->base,
            (uint32_t)kLPUART_RxDataRegFullInterruptEnable | (uint32_t)kLPUART_RxOverrunInterruptEnable);
    }

    return ARM_DRIVER_OK;
}

static ARM_USART_STATUS LPUART7_NonBlockingGetStatus(void)
{
    return LPUART_NonBlockingGetStatus(&LPUART7_NonBlockingDriverState);
}

#endif

ARM_DRIVER_USART Driver_USART7 = {LPUARTx_GetVersion,      LPUARTx_GetCapabilities,
#if defined(RTE_USART7_DMA_EN) && RTE_USART7_DMA_EN
#if (defined(FSL_FEATURE_SOC_EDMA_COUNT) && FSL_FEATURE_SOC_EDMA_COUNT)
                                  LPUART7_EdmaInitialize,  LPUART7_EdmaUninitialize, LPUART7_EdmaPowerControl,
                                  LPUART7_EdmaSend,        LPUART7_EdmaReceive,      LPUART7_EdmaTransfer,
                                  LPUART7_EdmaGetTxCount,  LPUART7_EdmaGetRxCount,   LPUART7_EdmaControl,
                                  LPUART7_EdmaGetStatus,
#else
                                  LPUART7_DmaInitialize,   LPUART7_DmaUninitialize, LPUART7_DmaPowerControl,
                                  LPUART7_DmaSend,         LPUART7_DmaReceive,      LPUART7_DmaTransfer,
                                  LPUART7_DmaGetTxCount,   LPUART7_DmaGetRxCount,   LPUART7_DmaControl,
                                  LPUART7_DmaGetStatus,
#endif /* FSL_FEATURE_SOC_EDMA_COUNT */
#else
                                  LPUART7_NonBlockingInitialize,
                                  LPUART7_NonBlockingUninitialize,
                                  LPUART7_NonBlockingPowerControl,
                                  LPUART7_NonBlockingSend,
                                  LPUART7_NonBlockingReceive,
                                  LPUART7_NonBlockingTransfer,
                                  LPUART7_NonBlockingGetTxCount,
                                  LPUART7_NonBlockingGetRxCount,
                                  LPUART7_NonBlockingControl,
                                  LPUART7_NonBlockingGetStatus,
#endif /* RTE_USART7_DMA_EN */
                                  LPUARTx_SetModemControl, LPUARTx_GetModemStatus};

#endif /* LPUART7 */

#if defined(LPUART8) && defined(RTE_USART8) && RTE_USART8

/* User needs to provide the implementation for LPUART5_GetFreq/InitPins/DeinitPins
in the application for enabling according instance. */
extern uint32_t LPUART8_GetFreq(void);

static cmsis_lpuart_resource_t LPUART8_Resource = {LPUART8, LPUART8_GetFreq};

#if defined(RTE_USART8_DMA_EN) && RTE_USART8_DMA_EN

#if (defined(FSL_FEATURE_SOC_DMA_COUNT) && FSL_FEATURE_SOC_DMA_COUNT)

static cmsis_lpuart_dma_resource_t LPUART8_DmaResource = {
    RTE_USART8_DMA_TX_DMA_BASE,    RTE_USART8_DMA_TX_CH,          RTE_USART8_DMA_TX_PERI_SEL,
    RTE_USART8_DMA_RX_DMA_BASE,    RTE_USART8_DMA_RX_CH,          RTE_USART8_DMA_RX_PERI_SEL,

#if (defined(FSL_FEATURE_SOC_DMAMUX_COUNT) && FSL_FEATURE_SOC_DMAMUX_COUNT)
    RTE_USART8_DMA_TX_DMAMUX_BASE, RTE_USART8_DMA_RX_DMAMUX_BASE,
#endif
#if FSL_FEATURE_DMA_MODULE_CHANNEL != FSL_FEATURE_DMAMUX_MODULE_CHANNEL
    RTE_USART8_DMAMUX_TX_CH,       RTE_USART8_DMAMUX_RX_CH
#endif
};

static lpuart_dma_handle_t LPUART8_DmaHandle;
static dma_handle_t LPUART8_DmaRxHandle;
static dma_handle_t LPUART8_DmaTxHandle;

#if defined(__CC_ARM) || defined(__ARMCC_VERSION)
ARMCC_SECTION("lpuart5_dma_driver_state")
static cmsis_lpuart_dma_driver_state_t LPUART8_DmaDriverState = {
#else
static cmsis_lpuart_dma_driver_state_t LPUART8_DmaDriverState = {
#endif
    &LPUART8_Resource, &LPUART8_DmaResource, &LPUART8_DmaHandle, &LPUART8_DmaRxHandle, &LPUART8_DmaTxHandle,
};

static int32_t LPUART8_DmaInitialize(ARM_USART_SignalEvent_t cb_event)
{
#ifdef RTE_USART8_PIN_INIT
    RTE_USART8_PIN_INIT();
#endif
    return LPUART_DmaInitialize(cb_event, &LPUART8_DmaDriverState);
}

static int32_t LPUART8_DmaUninitialize(void)
{
#ifdef RTE_USART8_PIN_DEINIT
    RTE_USART8_PIN_DEINIT();
#endif
    return LPUART_DmaUninitialize(&LPUART8_DmaDriverState);
}

static int32_t LPUART8_DmaPowerControl(ARM_POWER_STATE state)
{
    return LPUART_DmaPowerControl(state, &LPUART8_DmaDriverState);
}

static int32_t LPUART8_DmaSend(const void *data, uint32_t num)
{
    return LPUART_DmaSend(data, num, &LPUART8_DmaDriverState);
}

static int32_t LPUART8_DmaReceive(void *data, uint32_t num)
{
    return LPUART_DmaReceive(data, num, &LPUART8_DmaDriverState);
}

static int32_t LPUART8_DmaTransfer(const void *data_out, void *data_in, uint32_t num)
{
    return LPUART_DmaTransfer(data_out, data_in, num, &LPUART8_DmaDriverState);
}

static uint32_t LPUART8_DmaGetTxCount(void)
{
    return LPUART_DmaGetTxCount(&LPUART8_DmaDriverState);
}

static uint32_t LPUART8_DmaGetRxCount(void)
{
    return LPUART_DmaGetRxCount(&LPUART8_DmaDriverState);
}

static int32_t LPUART8_DmaControl(uint32_t control, uint32_t arg)
{
    return LPUART_DmaControl(control, arg, &LPUART8_DmaDriverState);
}

static ARM_USART_STATUS LPUART8_DmaGetStatus(void)
{
    return LPUART_DmaGetStatus(&LPUART8_DmaDriverState);
}

/* LPUART8 Driver Control Block */

#endif

#if (defined(FSL_FEATURE_SOC_EDMA_COUNT) && FSL_FEATURE_SOC_EDMA_COUNT)

static cmsis_lpuart_edma_resource_t LPUART8_EdmaResource = {
    RTE_USART8_DMA_TX_DMA_BASE,    RTE_USART8_DMA_TX_CH,          RTE_USART8_DMA_TX_PERI_SEL,
    RTE_USART8_DMA_RX_DMA_BASE,    RTE_USART8_DMA_RX_CH,          RTE_USART8_DMA_RX_PERI_SEL,

#if (defined(FSL_FEATURE_SOC_DMAMUX_COUNT) && FSL_FEATURE_SOC_DMAMUX_COUNT)
    RTE_USART8_DMA_TX_DMAMUX_BASE, RTE_USART8_DMA_RX_DMAMUX_BASE,
#endif
};

static lpuart_edma_handle_t LPUART8_EdmaHandle;
static edma_handle_t LPUART8_EdmaRxHandle;
static edma_handle_t LPUART8_EdmaTxHandle;

#if defined(__CC_ARM) || defined(__ARMCC_VERSION)
ARMCC_SECTION("lpuart8_edma_driver_state")
static cmsis_lpuart_edma_driver_state_t LPUART8_EdmaDriverState = {
#else
static cmsis_lpuart_edma_driver_state_t LPUART8_EdmaDriverState = {
#endif
    &LPUART8_Resource, &LPUART8_EdmaResource, &LPUART8_EdmaHandle, &LPUART8_EdmaRxHandle, &LPUART8_EdmaTxHandle,
};

static int32_t LPUART8_EdmaInitialize(ARM_USART_SignalEvent_t cb_event)
{
#ifdef RTE_USART8_PIN_INIT
    RTE_USART8_PIN_INIT();
#endif
    return LPUART_EdmaInitialize(cb_event, &LPUART8_EdmaDriverState);
}

static int32_t LPUART8_EdmaUninitialize(void)
{
#ifdef RTE_USART8_PIN_DEINIT
    RTE_USART8_PIN_DEINIT();
#endif
    return LPUART_EdmaUninitialize(&LPUART8_EdmaDriverState);
}

static int32_t LPUART8_EdmaPowerControl(ARM_POWER_STATE state)
{
    return LPUART_EdmaPowerControl(state, &LPUART8_EdmaDriverState);
}

static int32_t LPUART8_EdmaSend(const void *data, uint32_t num)
{
    return LPUART_EdmaSend(data, num, &LPUART8_EdmaDriverState);
}

static int32_t LPUART8_EdmaReceive(void *data, uint32_t num)
{
    return LPUART_EdmaReceive(data, num, &LPUART8_EdmaDriverState);
}

static int32_t LPUART8_EdmaTransfer(const void *data_out, void *data_in, uint32_t num)
{
    return LPUART_EdmaTransfer(data_out, data_in, num, &LPUART8_EdmaDriverState);
}

static uint32_t LPUART8_EdmaGetTxCount(void)
{
    return LPUART_EdmaGetTxCount(&LPUART8_EdmaDriverState);
}

static uint32_t LPUART8_EdmaGetRxCount(void)
{
    return LPUART_EdmaGetRxCount(&LPUART8_EdmaDriverState);
}

static int32_t LPUART8_EdmaControl(uint32_t control, uint32_t arg)
{
    return LPUART_EdmaControl(control, arg, &LPUART8_EdmaDriverState);
}

static ARM_USART_STATUS LPUART8_EdmaGetStatus(void)
{
    return LPUART_EdmaGetStatus(&LPUART8_EdmaDriverState);
}

#endif

#else

static lpuart_handle_t LPUART8_Handle;

#if defined(USART8_RX_BUFFER_ENABLE) && (USART8_RX_BUFFER_ENABLE == 1)
static uint8_t lpuart8_rxRingBuffer[USART_RX_BUFFER_LEN];
#endif

#if defined(__CC_ARM) || defined(__ARMCC_VERSION)
ARMCC_SECTION("lpuart8_non_blocking_driver_state")
static cmsis_lpuart_non_blocking_driver_state_t LPUART8_NonBlockingDriverState = {
#else
static cmsis_lpuart_non_blocking_driver_state_t LPUART8_NonBlockingDriverState  = {
#endif
    &LPUART8_Resource,
    &LPUART8_Handle,
};

static int32_t LPUART8_NonBlockingInitialize(ARM_USART_SignalEvent_t cb_event)
{
#ifdef RTE_USART8_PIN_INIT
    RTE_USART8_PIN_INIT();
#endif
    return LPUART_NonBlockingInitialize(cb_event, &LPUART8_NonBlockingDriverState);
}

static int32_t LPUART8_NonBlockingUninitialize(void)
{
#ifdef RTE_USART8_PIN_DEINIT
    RTE_USART8_PIN_DEINIT();
#endif
    return LPUART_NonBlockingUninitialize(&LPUART8_NonBlockingDriverState);
}

static int32_t LPUART8_NonBlockingPowerControl(ARM_POWER_STATE state)
{
    int32_t result;

    result = LPUART_NonBlockingPowerControl(state, &LPUART8_NonBlockingDriverState);

#if defined(USART8_RX_BUFFER_ENABLE) && (USART8_RX_BUFFER_ENABLE == 1)
    if ((state == ARM_POWER_FULL) && (LPUART8_NonBlockingDriverState.handle->rxRingBuffer == NULL))
    {
        LPUART_TransferStartRingBuffer(LPUART8_NonBlockingDriverState.resource->base,
                                       LPUART8_NonBlockingDriverState.handle, lpuart8_rxRingBuffer,
                                       USART_RX_BUFFER_LEN);
    }
#endif

    return result;
}

static int32_t LPUART8_NonBlockingSend(const void *data, uint32_t num)
{
    return LPUART_NonBlockingSend(data, num, &LPUART8_NonBlockingDriverState);
}

static int32_t LPUART8_NonBlockingReceive(void *data, uint32_t num)
{
    return LPUART_NonBlockingReceive(data, num, &LPUART8_NonBlockingDriverState);
}

static int32_t LPUART8_NonBlockingTransfer(const void *data_out, void *data_in, uint32_t num)
{
    return LPUART_NonBlockingTransfer(data_out, data_in, num, &LPUART8_NonBlockingDriverState);
}

static uint32_t LPUART8_NonBlockingGetTxCount(void)
{
    return LPUART_NonBlockingGetTxCount(&LPUART8_NonBlockingDriverState);
}

static uint32_t LPUART8_NonBlockingGetRxCount(void)
{
    return LPUART_NonBlockingGetRxCount(&LPUART8_NonBlockingDriverState);
}

static int32_t LPUART8_NonBlockingControl(uint32_t control, uint32_t arg)
{
    int32_t result;

    result = LPUART_NonBlockingControl(control, arg, &LPUART8_NonBlockingDriverState);
    if (ARM_DRIVER_OK != result)
    {
        return result;
    }

    /* Enable the receive interrupts if ring buffer is used */
    if (LPUART8_NonBlockingDriverState.handle->rxRingBuffer != NULL)
    {
        LPUART_EnableInterrupts(
            LPUART8_NonBlockingDriverState.resource->base,
            (uint32_t)kLPUART_RxDataRegFullInterruptEnable | (uint32_t)kLPUART_RxOverrunInterruptEnable);
    }

    return ARM_DRIVER_OK;
}

static ARM_USART_STATUS LPUART8_NonBlockingGetStatus(void)
{
    return LPUART_NonBlockingGetStatus(&LPUART8_NonBlockingDriverState);
}

#endif

ARM_DRIVER_USART Driver_USART8 = {LPUARTx_GetVersion,      LPUARTx_GetCapabilities,
#if defined(RTE_USART8_DMA_EN) && RTE_USART8_DMA_EN
#if (defined(FSL_FEATURE_SOC_EDMA_COUNT) && FSL_FEATURE_SOC_EDMA_COUNT)
                                  LPUART8_EdmaInitialize,  LPUART8_EdmaUninitialize, LPUART8_EdmaPowerControl,
                                  LPUART8_EdmaSend,        LPUART8_EdmaReceive,      LPUART8_EdmaTransfer,
                                  LPUART8_EdmaGetTxCount,  LPUART8_EdmaGetRxCount,   LPUART8_EdmaControl,
                                  LPUART8_EdmaGetStatus,
#else
                                  LPUART8_DmaInitialize,   LPUART8_DmaUninitialize, LPUART8_DmaPowerControl,
                                  LPUART8_DmaSend,         LPUART8_DmaReceive,      LPUART8_DmaTransfer,
                                  LPUART8_DmaGetTxCount,   LPUART8_DmaGetRxCount,   LPUART8_DmaControl,
                                  LPUART8_DmaGetStatus,
#endif /* FSL_FEATURE_SOC_EDMA_COUNT */
#else
                                  LPUART8_NonBlockingInitialize,
                                  LPUART8_NonBlockingUninitialize,
                                  LPUART8_NonBlockingPowerControl,
                                  LPUART8_NonBlockingSend,
                                  LPUART8_NonBlockingReceive,
                                  LPUART8_NonBlockingTransfer,
                                  LPUART8_NonBlockingGetTxCount,
                                  LPUART8_NonBlockingGetRxCount,
                                  LPUART8_NonBlockingControl,
                                  LPUART8_NonBlockingGetStatus,
#endif /* RTE_USART8_DMA_EN */
                                  LPUARTx_SetModemControl, LPUARTx_GetModemStatus};

#endif /* LPUART8 */

#if defined(LPUART9) && defined(RTE_USART9) && RTE_USART9

/* User needs to provide the implementation for LPUART5_GetFreq/InitPins/DeinitPins
in the application for enabling according instance. */
extern uint32_t LPUART9_GetFreq(void);

static cmsis_lpuart_resource_t LPUART9_Resource = {LPUART9, LPUART9_GetFreq};

#if defined(RTE_USART9_DMA_EN) && RTE_USART9_DMA_EN

#if (defined(FSL_FEATURE_SOC_DMA_COUNT) && FSL_FEATURE_SOC_DMA_COUNT)

static cmsis_lpuart_dma_resource_t LPUART9_DmaResource = {
    RTE_USART9_DMA_TX_DMA_BASE,    RTE_USART9_DMA_TX_CH,          RTE_USART9_DMA_TX_PERI_SEL,
    RTE_USART9_DMA_RX_DMA_BASE,    RTE_USART9_DMA_RX_CH,          RTE_USART9_DMA_RX_PERI_SEL,

#if (defined(FSL_FEATURE_SOC_DMAMUX_COUNT) && FSL_FEATURE_SOC_DMAMUX_COUNT)
    RTE_USART9_DMA_TX_DMAMUX_BASE, RTE_USART9_DMA_RX_DMAMUX_BASE,
#endif
#if FSL_FEATURE_DMA_MODULE_CHANNEL != FSL_FEATURE_DMAMUX_MODULE_CHANNEL
    RTE_USART9_DMAMUX_TX_CH,       RTE_USART9_DMAMUX_RX_CH
#endif
};

static lpuart_dma_handle_t LPUART9_DmaHandle;
static dma_handle_t LPUART9_DmaRxHandle;
static dma_handle_t LPUART9_DmaTxHandle;

#if defined(__CC_ARM) || defined(__ARMCC_VERSION)
ARMCC_SECTION("lpuart5_dma_driver_state")
static cmsis_lpuart_dma_driver_state_t LPUART9_DmaDriverState = {
#else
static cmsis_lpuart_dma_driver_state_t LPUART9_DmaDriverState = {
#endif
    &LPUART9_Resource, &LPUART9_DmaResource, &LPUART9_DmaHandle, &LPUART9_DmaRxHandle, &LPUART9_DmaTxHandle,
};

static int32_t LPUART9_DmaInitialize(ARM_USART_SignalEvent_t cb_event)
{
#ifdef RTE_USART9_PIN_INIT
    RTE_USART9_PIN_INIT();
#endif
    return LPUART_DmaInitialize(cb_event, &LPUART9_DmaDriverState);
}

static int32_t LPUART9_DmaUninitialize(void)
{
#ifdef RTE_USART9_PIN_DEINIT
    RTE_USART9_PIN_DEINIT();
#endif
    return LPUART_DmaUninitialize(&LPUART9_DmaDriverState);
}

static int32_t LPUART9_DmaPowerControl(ARM_POWER_STATE state)
{
    return LPUART_DmaPowerControl(state, &LPUART9_DmaDriverState);
}

static int32_t LPUART9_DmaSend(const void *data, uint32_t num)
{
    return LPUART_DmaSend(data, num, &LPUART9_DmaDriverState);
}

static int32_t LPUART9_DmaReceive(void *data, uint32_t num)
{
    return LPUART_DmaReceive(data, num, &LPUART9_DmaDriverState);
}

static int32_t LPUART9_DmaTransfer(const void *data_out, void *data_in, uint32_t num)
{
    return LPUART_DmaTransfer(data_out, data_in, num, &LPUART9_DmaDriverState);
}

static uint32_t LPUART9_DmaGetTxCount(void)
{
    return LPUART_DmaGetTxCount(&LPUART9_DmaDriverState);
}

static uint32_t LPUART9_DmaGetRxCount(void)
{
    return LPUART_DmaGetRxCount(&LPUART9_DmaDriverState);
}

static int32_t LPUART9_DmaControl(uint32_t control, uint32_t arg)
{
    return LPUART_DmaControl(control, arg, &LPUART9_DmaDriverState);
}

static ARM_USART_STATUS LPUART9_DmaGetStatus(void)
{
    return LPUART_DmaGetStatus(&LPUART9_DmaDriverState);
}

/* LPUART9 Driver Control Block */

#endif

#if (defined(FSL_FEATURE_SOC_EDMA_COUNT) && FSL_FEATURE_SOC_EDMA_COUNT)

static cmsis_lpuart_edma_resource_t LPUART9_EdmaResource = {
    RTE_USART9_DMA_TX_DMA_BASE,    RTE_USART9_DMA_TX_CH,          RTE_USART9_DMA_TX_PERI_SEL,
    RTE_USART9_DMA_RX_DMA_BASE,    RTE_USART9_DMA_RX_CH,          RTE_USART9_DMA_RX_PERI_SEL,

#if (defined(FSL_FEATURE_SOC_DMAMUX_COUNT) && FSL_FEATURE_SOC_DMAMUX_COUNT)
    RTE_USART9_DMA_TX_DMAMUX_BASE, RTE_USART9_DMA_RX_DMAMUX_BASE,
#endif
};

static lpuart_edma_handle_t LPUART9_EdmaHandle;
static edma_handle_t LPUART9_EdmaRxHandle;
static edma_handle_t LPUART9_EdmaTxHandle;

#if defined(__CC_ARM) || defined(__ARMCC_VERSION)
ARMCC_SECTION("lpuart9_edma_driver_state")
static cmsis_lpuart_edma_driver_state_t LPUART9_EdmaDriverState = {
#else
static cmsis_lpuart_edma_driver_state_t LPUART9_EdmaDriverState = {
#endif
    &LPUART9_Resource, &LPUART9_EdmaResource, &LPUART9_EdmaHandle, &LPUART9_EdmaRxHandle, &LPUART9_EdmaTxHandle,
};

static int32_t LPUART9_EdmaInitialize(ARM_USART_SignalEvent_t cb_event)
{
#ifdef RTE_USART9_PIN_INIT
    RTE_USART9_PIN_INIT();
#endif
    return LPUART_EdmaInitialize(cb_event, &LPUART9_EdmaDriverState);
}

static int32_t LPUART9_EdmaUninitialize(void)
{
#ifdef RTE_USART9_PIN_DEINIT
    RTE_USART9_PIN_DEINIT();
#endif
    return LPUART_EdmaUninitialize(&LPUART9_EdmaDriverState);
}

static int32_t LPUART9_EdmaPowerControl(ARM_POWER_STATE state)
{
    return LPUART_EdmaPowerControl(state, &LPUART9_EdmaDriverState);
}

static int32_t LPUART9_EdmaSend(const void *data, uint32_t num)
{
    return LPUART_EdmaSend(data, num, &LPUART9_EdmaDriverState);
}

static int32_t LPUART9_EdmaReceive(void *data, uint32_t num)
{
    return LPUART_EdmaReceive(data, num, &LPUART9_EdmaDriverState);
}

static int32_t LPUART9_EdmaTransfer(const void *data_out, void *data_in, uint32_t num)
{
    return LPUART_EdmaTransfer(data_out, data_in, num, &LPUART9_EdmaDriverState);
}

static uint32_t LPUART9_EdmaGetTxCount(void)
{
    return LPUART_EdmaGetTxCount(&LPUART9_EdmaDriverState);
}

static uint32_t LPUART9_EdmaGetRxCount(void)
{
    return LPUART_EdmaGetRxCount(&LPUART9_EdmaDriverState);
}

static int32_t LPUART9_EdmaControl(uint32_t control, uint32_t arg)
{
    return LPUART_EdmaControl(control, arg, &LPUART9_EdmaDriverState);
}

static ARM_USART_STATUS LPUART9_EdmaGetStatus(void)
{
    return LPUART_EdmaGetStatus(&LPUART9_EdmaDriverState);
}

#endif

#else

static lpuart_handle_t LPUART9_Handle;

#if defined(USART9_RX_BUFFER_ENABLE) && (USART9_RX_BUFFER_ENABLE == 1)
static uint9_t lpuart9_rxRingBuffer[USART_RX_BUFFER_LEN];
#endif

#if defined(__CC_ARM) || defined(__ARMCC_VERSION)
ARMCC_SECTION("lpuart9_non_blocking_driver_state")
static cmsis_lpuart_non_blocking_driver_state_t LPUART9_NonBlockingDriverState = {
#else
static cmsis_lpuart_non_blocking_driver_state_t LPUART9_NonBlockingDriverState  = {
#endif
    &LPUART9_Resource,
    &LPUART9_Handle,
};

static int32_t LPUART9_NonBlockingInitialize(ARM_USART_SignalEvent_t cb_event)
{
#ifdef RTE_USART9_PIN_INIT
    RTE_USART9_PIN_INIT();
#endif
    return LPUART_NonBlockingInitialize(cb_event, &LPUART9_NonBlockingDriverState);
}

static int32_t LPUART9_NonBlockingUninitialize(void)
{
#ifdef RTE_USART9_PIN_DEINIT
    RTE_USART9_PIN_DEINIT();
#endif
    return LPUART_NonBlockingUninitialize(&LPUART9_NonBlockingDriverState);
}

static int32_t LPUART9_NonBlockingPowerControl(ARM_POWER_STATE state)
{
    int32_t result;

    result = LPUART_NonBlockingPowerControl(state, &LPUART9_NonBlockingDriverState);

#if defined(USART9_RX_BUFFER_ENABLE) && (USART9_RX_BUFFER_ENABLE == 1)
    if ((state == ARM_POWER_FULL) && (LPUART9_NonBlockingDriverState.handle->rxRingBuffer == NULL))
    {
        LPUART_TransferStartRingBuffer(LPUART9_NonBlockingDriverState.resource->base,
                                       LPUART9_NonBlockingDriverState.handle, lpuart9_rxRingBuffer,
                                       USART_RX_BUFFER_LEN);
    }
#endif

    return result;
}

static int32_t LPUART9_NonBlockingSend(const void *data, uint32_t num)
{
    return LPUART_NonBlockingSend(data, num, &LPUART9_NonBlockingDriverState);
}

static int32_t LPUART9_NonBlockingReceive(void *data, uint32_t num)
{
    return LPUART_NonBlockingReceive(data, num, &LPUART9_NonBlockingDriverState);
}

static int32_t LPUART9_NonBlockingTransfer(const void *data_out, void *data_in, uint32_t num)
{
    return LPUART_NonBlockingTransfer(data_out, data_in, num, &LPUART9_NonBlockingDriverState);
}

static uint32_t LPUART9_NonBlockingGetTxCount(void)
{
    return LPUART_NonBlockingGetTxCount(&LPUART9_NonBlockingDriverState);
}

static uint32_t LPUART9_NonBlockingGetRxCount(void)
{
    return LPUART_NonBlockingGetRxCount(&LPUART9_NonBlockingDriverState);
}

static int32_t LPUART9_NonBlockingControl(uint32_t control, uint32_t arg)
{
    int32_t result;

    result = LPUART_NonBlockingControl(control, arg, &LPUART9_NonBlockingDriverState);
    if (ARM_DRIVER_OK != result)
    {
        return result;
    }

    /* Enable the receive interrupts if ring buffer is used */
    if (LPUART9_NonBlockingDriverState.handle->rxRingBuffer != NULL)
    {
        LPUART_EnableInterrupts(
            LPUART9_NonBlockingDriverState.resource->base,
            (uint32_t)kLPUART_RxDataRegFullInterruptEnable | (uint32_t)kLPUART_RxOverrunInterruptEnable);
    }

    return ARM_DRIVER_OK;
}

static ARM_USART_STATUS LPUART9_NonBlockingGetStatus(void)
{
    return LPUART_NonBlockingGetStatus(&LPUART9_NonBlockingDriverState);
}

#endif

ARM_DRIVER_USART Driver_USART9 = {LPUARTx_GetVersion,      LPUARTx_GetCapabilities,
#if defined(RTE_USART9_DMA_EN) && RTE_USART9_DMA_EN
#if (defined(FSL_FEATURE_SOC_EDMA_COUNT) && FSL_FEATURE_SOC_EDMA_COUNT)
                                  LPUART9_EdmaInitialize,  LPUART9_EdmaUninitialize, LPUART9_EdmaPowerControl,
                                  LPUART9_EdmaSend,        LPUART9_EdmaReceive,      LPUART9_EdmaTransfer,
                                  LPUART9_EdmaGetTxCount,  LPUART9_EdmaGetRxCount,   LPUART9_EdmaControl,
                                  LPUART9_EdmaGetStatus,
#else
                                  LPUART9_DmaInitialize,   LPUART9_DmaUninitialize, LPUART9_DmaPowerControl,
                                  LPUART9_DmaSend,         LPUART9_DmaReceive,      LPUART9_DmaTransfer,
                                  LPUART9_DmaGetTxCount,   LPUART9_DmaGetRxCount,   LPUART9_DmaControl,
                                  LPUART9_DmaGetStatus,
#endif /* FSL_FEATURE_SOC_EDMA_COUNT */
#else
                                  LPUART9_NonBlockingInitialize,
                                  LPUART9_NonBlockingUninitialize,
                                  LPUART9_NonBlockingPowerControl,
                                  LPUART9_NonBlockingSend,
                                  LPUART9_NonBlockingReceive,
                                  LPUART9_NonBlockingTransfer,
                                  LPUART9_NonBlockingGetTxCount,
                                  LPUART9_NonBlockingGetRxCount,
                                  LPUART9_NonBlockingControl,
                                  LPUART9_NonBlockingGetStatus,
#endif /* RTE_USART9_DMA_EN */
                                  LPUARTx_SetModemControl, LPUARTx_GetModemStatus};

#endif /* LPUART9 */

#if defined(LPUART10) && defined(RTE_USART10) && RTE_USART10

/* User needs to provide the implementation for LPUART5_GetFreq/InitPins/DeinitPins
in the application for enabling according instance. */
extern uint32_t LPUART10_GetFreq(void);

static cmsis_lpuart_resource_t LPUART10_Resource = {LPUART10, LPUART10_GetFreq};

#if defined(RTE_USART10_DMA_EN) && RTE_USART10_DMA_EN

#if (defined(FSL_FEATURE_SOC_DMA_COUNT) && FSL_FEATURE_SOC_DMA_COUNT)

static cmsis_lpuart_dma_resource_t LPUART10_DmaResource = {
    RTE_USART10_DMA_TX_DMA_BASE,    RTE_USART10_DMA_TX_CH,          RTE_USART10_DMA_TX_PERI_SEL,
    RTE_USART10_DMA_RX_DMA_BASE,    RTE_USART10_DMA_RX_CH,          RTE_USART10_DMA_RX_PERI_SEL,

#if (defined(FSL_FEATURE_SOC_DMAMUX_COUNT) && FSL_FEATURE_SOC_DMAMUX_COUNT)
    RTE_USART10_DMA_TX_DMAMUX_BASE, RTE_USART10_DMA_RX_DMAMUX_BASE,
#endif
#if FSL_FEATURE_DMA_MODULE_CHANNEL != FSL_FEATURE_DMAMUX_MODULE_CHANNEL
    RTE_USART10_DMAMUX_TX_CH,       RTE_USART10_DMAMUX_RX_CH
#endif
};

static lpuart_dma_handle_t LPUART10_DmaHandle;
static dma_handle_t LPUART10_DmaRxHandle;
static dma_handle_t LPUART10_DmaTxHandle;

#if defined(__CC_ARM) || defined(__ARMCC_VERSION)
ARMCC_SECTION("lpuart5_dma_driver_state")
static cmsis_lpuart_dma_driver_state_t LPUART10_DmaDriverState = {
#else
static cmsis_lpuart_dma_driver_state_t LPUART10_DmaDriverState = {
#endif
    &LPUART10_Resource, &LPUART10_DmaResource, &LPUART10_DmaHandle, &LPUART10_DmaRxHandle, &LPUART10_DmaTxHandle,
};

static int32_t LPUART10_DmaInitialize(ARM_USART_SignalEvent_t cb_event)
{
#ifdef RTE_USART10_PIN_INIT
    RTE_USART10_PIN_INIT();
#endif
    return LPUART_DmaInitialize(cb_event, &LPUART10_DmaDriverState);
}

static int32_t LPUART10_DmaUninitialize(void)
{
#ifdef RTE_USART10_PIN_DEINIT
    RTE_USART10_PIN_DEINIT();
#endif
    return LPUART_DmaUninitialize(&LPUART10_DmaDriverState);
}

static int32_t LPUART10_DmaPowerControl(ARM_POWER_STATE state)
{
    return LPUART_DmaPowerControl(state, &LPUART10_DmaDriverState);
}

static int32_t LPUART10_DmaSend(const void *data, uint32_t num)
{
    return LPUART_DmaSend(data, num, &LPUART10_DmaDriverState);
}

static int32_t LPUART10_DmaReceive(void *data, uint32_t num)
{
    return LPUART_DmaReceive(data, num, &LPUART10_DmaDriverState);
}

static int32_t LPUART10_DmaTransfer(const void *data_out, void *data_in, uint32_t num)
{
    return LPUART_DmaTransfer(data_out, data_in, num, &LPUART10_DmaDriverState);
}

static uint32_t LPUART10_DmaGetTxCount(void)
{
    return LPUART_DmaGetTxCount(&LPUART10_DmaDriverState);
}

static uint32_t LPUART10_DmaGetRxCount(void)
{
    return LPUART_DmaGetRxCount(&LPUART10_DmaDriverState);
}

static int32_t LPUART10_DmaControl(uint32_t control, uint32_t arg)
{
    return LPUART_DmaControl(control, arg, &LPUART10_DmaDriverState);
}

static ARM_USART_STATUS LPUART10_DmaGetStatus(void)
{
    return LPUART_DmaGetStatus(&LPUART10_DmaDriverState);
}

/* LPUART10 Driver Control Block */

#endif

#if (defined(FSL_FEATURE_SOC_EDMA_COUNT) && FSL_FEATURE_SOC_EDMA_COUNT)

static cmsis_lpuart_edma_resource_t LPUART10_EdmaResource = {
    RTE_USART10_DMA_TX_DMA_BASE,    RTE_USART10_DMA_TX_CH,          RTE_USART10_DMA_TX_PERI_SEL,
    RTE_USART10_DMA_RX_DMA_BASE,    RTE_USART10_DMA_RX_CH,          RTE_USART10_DMA_RX_PERI_SEL,

#if (defined(FSL_FEATURE_SOC_DMAMUX_COUNT) && FSL_FEATURE_SOC_DMAMUX_COUNT)
    RTE_USART10_DMA_TX_DMAMUX_BASE, RTE_USART10_DMA_RX_DMAMUX_BASE,
#endif
};

static lpuart_edma_handle_t LPUART10_EdmaHandle;
static edma_handle_t LPUART10_EdmaRxHandle;
static edma_handle_t LPUART10_EdmaTxHandle;

#if defined(__CC_ARM) || defined(__ARMCC_VERSION)
ARMCC_SECTION("lpuart10_edma_driver_state")
static cmsis_lpuart_edma_driver_state_t LPUART10_EdmaDriverState = {
#else
static cmsis_lpuart_edma_driver_state_t LPUART10_EdmaDriverState = {
#endif
    &LPUART10_Resource, &LPUART10_EdmaResource, &LPUART10_EdmaHandle, &LPUART10_EdmaRxHandle, &LPUART10_EdmaTxHandle,
};

static int32_t LPUART10_EdmaInitialize(ARM_USART_SignalEvent_t cb_event)
{
#ifdef RTE_USART10_PIN_INIT
    RTE_USART10_PIN_INIT();
#endif
    return LPUART_EdmaInitialize(cb_event, &LPUART10_EdmaDriverState);
}

static int32_t LPUART10_EdmaUninitialize(void)
{
#ifdef RTE_USART10_PIN_DEINIT
    RTE_USART10_PIN_DEINIT();
#endif
    return LPUART_EdmaUninitialize(&LPUART10_EdmaDriverState);
}

static int32_t LPUART10_EdmaPowerControl(ARM_POWER_STATE state)
{
    return LPUART_EdmaPowerControl(state, &LPUART10_EdmaDriverState);
}

static int32_t LPUART10_EdmaSend(const void *data, uint32_t num)
{
    return LPUART_EdmaSend(data, num, &LPUART10_EdmaDriverState);
}

static int32_t LPUART10_EdmaReceive(void *data, uint32_t num)
{
    return LPUART_EdmaReceive(data, num, &LPUART10_EdmaDriverState);
}

static int32_t LPUART10_EdmaTransfer(const void *data_out, void *data_in, uint32_t num)
{
    return LPUART_EdmaTransfer(data_out, data_in, num, &LPUART10_EdmaDriverState);
}

static uint32_t LPUART10_EdmaGetTxCount(void)
{
    return LPUART_EdmaGetTxCount(&LPUART10_EdmaDriverState);
}

static uint32_t LPUART10_EdmaGetRxCount(void)
{
    return LPUART_EdmaGetRxCount(&LPUART10_EdmaDriverState);
}

static int32_t LPUART10_EdmaControl(uint32_t control, uint32_t arg)
{
    return LPUART_EdmaControl(control, arg, &LPUART10_EdmaDriverState);
}

static ARM_USART_STATUS LPUART10_EdmaGetStatus(void)
{
    return LPUART_EdmaGetStatus(&LPUART10_EdmaDriverState);
}

#endif

#else

static lpuart_handle_t LPUART10_Handle;

#if defined(USART10_RX_BUFFER_ENABLE) && (USART10_RX_BUFFER_ENABLE == 1)
static uint10_t lpuart10_rxRingBuffer[USART_RX_BUFFER_LEN];
#endif

#if defined(__CC_ARM) || defined(__ARMCC_VERSION)
ARMCC_SECTION("lpuart10_non_blocking_driver_state")
static cmsis_lpuart_non_blocking_driver_state_t LPUART10_NonBlockingDriverState = {
#else
static cmsis_lpuart_non_blocking_driver_state_t LPUART10_NonBlockingDriverState = {
#endif
    &LPUART10_Resource,
    &LPUART10_Handle,
};

static int32_t LPUART10_NonBlockingInitialize(ARM_USART_SignalEvent_t cb_event)
{
#ifdef RTE_USART10_PIN_INIT
    RTE_USART10_PIN_INIT();
#endif
    return LPUART_NonBlockingInitialize(cb_event, &LPUART10_NonBlockingDriverState);
}

static int32_t LPUART10_NonBlockingUninitialize(void)
{
#ifdef RTE_USART10_PIN_DEINIT
    RTE_USART10_PIN_DEINIT();
#endif
    return LPUART_NonBlockingUninitialize(&LPUART10_NonBlockingDriverState);
}

static int32_t LPUART10_NonBlockingPowerControl(ARM_POWER_STATE state)
{
    int32_t result;

    result = LPUART_NonBlockingPowerControl(state, &LPUART10_NonBlockingDriverState);

#if defined(USART10_RX_BUFFER_ENABLE) && (USART10_RX_BUFFER_ENABLE == 1)
    if ((state == ARM_POWER_FULL) && (LPUART10_NonBlockingDriverState.handle->rxRingBuffer == NULL))
    {
        LPUART_TransferStartRingBuffer(LPUART10_NonBlockingDriverState.resource->base,
                                       LPUART10_NonBlockingDriverState.handle, lpuart10_rxRingBuffer,
                                       USART_RX_BUFFER_LEN);
    }
#endif

    return result;
}

static int32_t LPUART10_NonBlockingSend(const void *data, uint32_t num)
{
    return LPUART_NonBlockingSend(data, num, &LPUART10_NonBlockingDriverState);
}

static int32_t LPUART10_NonBlockingReceive(void *data, uint32_t num)
{
    return LPUART_NonBlockingReceive(data, num, &LPUART10_NonBlockingDriverState);
}

static int32_t LPUART10_NonBlockingTransfer(const void *data_out, void *data_in, uint32_t num)
{
    return LPUART_NonBlockingTransfer(data_out, data_in, num, &LPUART10_NonBlockingDriverState);
}

static uint32_t LPUART10_NonBlockingGetTxCount(void)
{
    return LPUART_NonBlockingGetTxCount(&LPUART10_NonBlockingDriverState);
}

static uint32_t LPUART10_NonBlockingGetRxCount(void)
{
    return LPUART_NonBlockingGetRxCount(&LPUART10_NonBlockingDriverState);
}

static int32_t LPUART10_NonBlockingControl(uint32_t control, uint32_t arg)
{
    int32_t result;

    result = LPUART_NonBlockingControl(control, arg, &LPUART10_NonBlockingDriverState);
    if (ARM_DRIVER_OK != result)
    {
        return result;
    }

    /* Enable the receive interrupts if ring buffer is used */
    if (LPUART10_NonBlockingDriverState.handle->rxRingBuffer != NULL)
    {
        LPUART_EnableInterrupts(
            LPUART10_NonBlockingDriverState.resource->base,
            (uint32_t)kLPUART_RxDataRegFullInterruptEnable | (uint32_t)kLPUART_RxOverrunInterruptEnable);
    }

    return ARM_DRIVER_OK;
}

static ARM_USART_STATUS LPUART10_NonBlockingGetStatus(void)
{
    return LPUART_NonBlockingGetStatus(&LPUART10_NonBlockingDriverState);
}

#endif

ARM_DRIVER_USART Driver_USART10 = {LPUARTx_GetVersion,      LPUARTx_GetCapabilities,
#if defined(RTE_USART10_DMA_EN) && RTE_USART10_DMA_EN
#if (defined(FSL_FEATURE_SOC_EDMA_COUNT) && FSL_FEATURE_SOC_EDMA_COUNT)
                                   LPUART10_EdmaInitialize, LPUART10_EdmaUninitialize, LPUART10_EdmaPowerControl,
                                   LPUART10_EdmaSend,       LPUART10_EdmaReceive,      LPUART10_EdmaTransfer,
                                   LPUART10_EdmaGetTxCount, LPUART10_EdmaGetRxCount,   LPUART10_EdmaControl,
                                   LPUART10_EdmaGetStatus,
#else
                                   LPUART10_DmaInitialize,  LPUART10_DmaUninitialize, LPUART10_DmaPowerControl,
                                   LPUART10_DmaSend,        LPUART10_DmaReceive,      LPUART10_DmaTransfer,
                                   LPUART10_DmaGetTxCount,  LPUART10_DmaGetRxCount,   LPUART10_DmaControl,
                                   LPUART10_DmaGetStatus,
#endif /* FSL_FEATURE_SOC_EDMA_COUNT */
#else
                                  LPUART10_NonBlockingInitialize,
                                  LPUART10_NonBlockingUninitialize,
                                  LPUART10_NonBlockingPowerControl,
                                  LPUART10_NonBlockingSend,
                                  LPUART10_NonBlockingReceive,
                                  LPUART10_NonBlockingTransfer,
                                  LPUART10_NonBlockingGetTxCount,
                                  LPUART10_NonBlockingGetRxCount,
                                  LPUART10_NonBlockingControl,
                                  LPUART10_NonBlockingGetStatus,
#endif /* RTE_USART10_DMA_EN */
                                   LPUARTx_SetModemControl, LPUARTx_GetModemStatus};

#endif /* LPUART10 */

#if defined(LPUART11) && defined(RTE_USART11) && RTE_USART11

/* User needs to provide the implementation for LPUART5_GetFreq/InitPins/DeinitPins
in the application for enabling according instance. */
extern uint32_t LPUART11_GetFreq(void);

static cmsis_lpuart_resource_t LPUART11_Resource = {LPUART11, LPUART11_GetFreq};

#if defined(RTE_USART11_DMA_EN) && RTE_USART11_DMA_EN

#if (defined(FSL_FEATURE_SOC_DMA_COUNT) && FSL_FEATURE_SOC_DMA_COUNT)

static cmsis_lpuart_dma_resource_t LPUART11_DmaResource = {
    RTE_USART11_DMA_TX_DMA_BASE,    RTE_USART11_DMA_TX_CH,          RTE_USART11_DMA_TX_PERI_SEL,
    RTE_USART11_DMA_RX_DMA_BASE,    RTE_USART11_DMA_RX_CH,          RTE_USART11_DMA_RX_PERI_SEL,

#if (defined(FSL_FEATURE_SOC_DMAMUX_COUNT) && FSL_FEATURE_SOC_DMAMUX_COUNT)
    RTE_USART11_DMA_TX_DMAMUX_BASE, RTE_USART11_DMA_RX_DMAMUX_BASE,
#endif
#if FSL_FEATURE_DMA_MODULE_CHANNEL != FSL_FEATURE_DMAMUX_MODULE_CHANNEL
    RTE_USART11_DMAMUX_TX_CH,       RTE_USART101_DMAMUX_RX_CH
#endif
};

static lpuart_dma_handle_t LPUART11_DmaHandle;
static dma_handle_t LPUART11_DmaRxHandle;
static dma_handle_t LPUART11_DmaTxHandle;

#if defined(__CC_ARM) || defined(__ARMCC_VERSION)
ARMCC_SECTION("lpuart5_dma_driver_state")
static cmsis_lpuart_dma_driver_state_t LPUART11_DmaDriverState = {
#else
static cmsis_lpuart_dma_driver_state_t LPUART11_DmaDriverState = {
#endif
    &LPUART11_Resource, &LPUART11_DmaResource, &LPUART11_DmaHandle, &LPUART11_DmaRxHandle, &LPUART11_DmaTxHandle,
};

static int32_t LPUART11_DmaInitialize(ARM_USART_SignalEvent_t cb_event)
{
#ifdef RTE_USART11_PIN_INIT
    RTE_USART11_PIN_INIT();
#endif
    return LPUART_DmaInitialize(cb_event, &LPUART11_DmaDriverState);
}

static int32_t LPUART11_DmaUninitialize(void)
{
#ifdef RTE_USART11_PIN_DEINIT
    RTE_USART11_PIN_DEINIT();
#endif
    return LPUART_DmaUninitialize(&LPUART11_DmaDriverState);
}

static int32_t LPUART11_DmaPowerControl(ARM_POWER_STATE state)
{
    return LPUART_DmaPowerControl(state, &LPUART11_DmaDriverState);
}

static int32_t LPUART11_DmaSend(const void *data, uint32_t num)
{
    return LPUART_DmaSend(data, num, &LPUART11_DmaDriverState);
}

static int32_t LPUART11_DmaReceive(void *data, uint32_t num)
{
    return LPUART_DmaReceive(data, num, &LPUART11_DmaDriverState);
}

static int32_t LPUART11_DmaTransfer(const void *data_out, void *data_in, uint32_t num)
{
    return LPUART_DmaTransfer(data_out, data_in, num, &LPUART11_DmaDriverState);
}

static uint32_t LPUART11_DmaGetTxCount(void)
{
    return LPUART_DmaGetTxCount(&LPUART11_DmaDriverState);
}

static uint32_t LPUART11_DmaGetRxCount(void)
{
    return LPUART_DmaGetRxCount(&LPUART11_DmaDriverState);
}

static int32_t LPUART11_DmaControl(uint32_t control, uint32_t arg)
{
    return LPUART_DmaControl(control, arg, &LPUART11_DmaDriverState);
}

static ARM_USART_STATUS LPUART11_DmaGetStatus(void)
{
    return LPUART_DmaGetStatus(&LPUART11_DmaDriverState);
}

/* LPUART11 Driver Control Block */

#endif

#if (defined(FSL_FEATURE_SOC_EDMA_COUNT) && FSL_FEATURE_SOC_EDMA_COUNT)

static cmsis_lpuart_edma_resource_t LPUART11_EdmaResource = {
    RTE_USART11_DMA_TX_DMA_BASE,    RTE_USART11_DMA_TX_CH,          RTE_USART11_DMA_TX_PERI_SEL,
    RTE_USART11_DMA_RX_DMA_BASE,    RTE_USART11_DMA_RX_CH,          RTE_USART11_DMA_RX_PERI_SEL,

#if (defined(FSL_FEATURE_SOC_DMAMUX_COUNT) && FSL_FEATURE_SOC_DMAMUX_COUNT)
    RTE_USART11_DMA_TX_DMAMUX_BASE, RTE_USART11_DMA_RX_DMAMUX_BASE,
#endif
};

static lpuart_edma_handle_t LPUART11_EdmaHandle;
static edma_handle_t LPUART11_EdmaRxHandle;
static edma_handle_t LPUART11_EdmaTxHandle;

#if defined(__CC_ARM) || defined(__ARMCC_VERSION)
ARMCC_SECTION("lpuart11_edma_driver_state")
static cmsis_lpuart_edma_driver_state_t LPUART11_EdmaDriverState = {
#else
static cmsis_lpuart_edma_driver_state_t LPUART11_EdmaDriverState = {
#endif
    &LPUART11_Resource, &LPUART11_EdmaResource, &LPUART11_EdmaHandle, &LPUART11_EdmaRxHandle, &LPUART11_EdmaTxHandle,
};

static int32_t LPUART11_EdmaInitialize(ARM_USART_SignalEvent_t cb_event)
{
#ifdef RTE_USART11_PIN_INIT
    RTE_USART11_PIN_INIT();
#endif
    return LPUART_EdmaInitialize(cb_event, &LPUART11_EdmaDriverState);
}

static int32_t LPUART11_EdmaUninitialize(void)
{
#ifdef RTE_USART11_PIN_DEINIT
    RTE_USART11_PIN_DEINIT();
#endif
    return LPUART_EdmaUninitialize(&LPUART11_EdmaDriverState);
}

static int32_t LPUART11_EdmaPowerControl(ARM_POWER_STATE state)
{
    return LPUART_EdmaPowerControl(state, &LPUART11_EdmaDriverState);
}

static int32_t LPUART11_EdmaSend(const void *data, uint32_t num)
{
    return LPUART_EdmaSend(data, num, &LPUART11_EdmaDriverState);
}

static int32_t LPUART11_EdmaReceive(void *data, uint32_t num)
{
    return LPUART_EdmaReceive(data, num, &LPUART11_EdmaDriverState);
}

static int32_t LPUART11_EdmaTransfer(const void *data_out, void *data_in, uint32_t num)
{
    return LPUART_EdmaTransfer(data_out, data_in, num, &LPUART11_EdmaDriverState);
}

static uint32_t LPUART11_EdmaGetTxCount(void)
{
    return LPUART_EdmaGetTxCount(&LPUART11_EdmaDriverState);
}

static uint32_t LPUART11_EdmaGetRxCount(void)
{
    return LPUART_EdmaGetRxCount(&LPUART11_EdmaDriverState);
}

static int32_t LPUART11_EdmaControl(uint32_t control, uint32_t arg)
{
    return LPUART_EdmaControl(control, arg, &LPUART11_EdmaDriverState);
}

static ARM_USART_STATUS LPUART11_EdmaGetStatus(void)
{
    return LPUART_EdmaGetStatus(&LPUART11_EdmaDriverState);
}

#endif

#else

static lpuart_handle_t LPUART11_Handle;

#if defined(USART11_RX_BUFFER_ENABLE) && (USART11_RX_BUFFER_ENABLE == 1)
static uint11_t lpuart11_rxRingBuffer[USART_RX_BUFFER_LEN];
#endif

#if defined(__CC_ARM) || defined(__ARMCC_VERSION)
ARMCC_SECTION("lpuart11_non_blocking_driver_state")
static cmsis_lpuart_non_blocking_driver_state_t LPUART11_NonBlockingDriverState = {
#else
static cmsis_lpuart_non_blocking_driver_state_t LPUART11_NonBlockingDriverState = {
#endif
    &LPUART11_Resource,
    &LPUART11_Handle,
};

static int32_t LPUART11_NonBlockingInitialize(ARM_USART_SignalEvent_t cb_event)
{
#ifdef RTE_USART11_PIN_INIT
    RTE_USART11_PIN_INIT();
#endif
    return LPUART_NonBlockingInitialize(cb_event, &LPUART11_NonBlockingDriverState);
}

static int32_t LPUART11_NonBlockingUninitialize(void)
{
#ifdef RTE_USART11_PIN_DEINIT
    RTE_USART11_PIN_DEINIT();
#endif
    return LPUART_NonBlockingUninitialize(&LPUART11_NonBlockingDriverState);
}

static int32_t LPUART11_NonBlockingPowerControl(ARM_POWER_STATE state)
{
    int32_t result;

    result = LPUART_NonBlockingPowerControl(state, &LPUART11_NonBlockingDriverState);

#if defined(USART11_RX_BUFFER_ENABLE) && (USART11_RX_BUFFER_ENABLE == 1)
    if ((state == ARM_POWER_FULL) && (LPUART11_NonBlockingDriverState.handle->rxRingBuffer == NULL))
    {
        LPUART_TransferStartRingBuffer(LPUART11_NonBlockingDriverState.resource->base,
                                       LPUART11_NonBlockingDriverState.handle, lpuart11_rxRingBuffer,
                                       USART_RX_BUFFER_LEN);
    }
#endif

    return result;
}

static int32_t LPUART11_NonBlockingSend(const void *data, uint32_t num)
{
    return LPUART_NonBlockingSend(data, num, &LPUART11_NonBlockingDriverState);
}

static int32_t LPUART11_NonBlockingReceive(void *data, uint32_t num)
{
    return LPUART_NonBlockingReceive(data, num, &LPUART11_NonBlockingDriverState);
}

static int32_t LPUART11_NonBlockingTransfer(const void *data_out, void *data_in, uint32_t num)
{
    return LPUART_NonBlockingTransfer(data_out, data_in, num, &LPUART11_NonBlockingDriverState);
}

static uint32_t LPUART11_NonBlockingGetTxCount(void)
{
    return LPUART_NonBlockingGetTxCount(&LPUART11_NonBlockingDriverState);
}

static uint32_t LPUART11_NonBlockingGetRxCount(void)
{
    return LPUART_NonBlockingGetRxCount(&LPUART11_NonBlockingDriverState);
}

static int32_t LPUART11_NonBlockingControl(uint32_t control, uint32_t arg)
{
    int32_t result;

    result = LPUART_NonBlockingControl(control, arg, &LPUART11_NonBlockingDriverState);
    if (ARM_DRIVER_OK != result)
    {
        return result;
    }

    /* Enable the receive interrupts if ring buffer is used */
    if (LPUART11_NonBlockingDriverState.handle->rxRingBuffer != NULL)
    {
        LPUART_EnableInterrupts(
            LPUART11_NonBlockingDriverState.resource->base,
            (uint32_t)kLPUART_RxDataRegFullInterruptEnable | (uint32_t)kLPUART_RxOverrunInterruptEnable);
    }

    return ARM_DRIVER_OK;
}

static ARM_USART_STATUS LPUART11_NonBlockingGetStatus(void)
{
    return LPUART_NonBlockingGetStatus(&LPUART11_NonBlockingDriverState);
}

#endif

ARM_DRIVER_USART Driver_USART11 = {LPUARTx_GetVersion,      LPUARTx_GetCapabilities,
#if defined(RTE_USART11_DMA_EN) && RTE_USART11_DMA_EN
#if (defined(FSL_FEATURE_SOC_EDMA_COUNT) && FSL_FEATURE_SOC_EDMA_COUNT)
                                   LPUART11_EdmaInitialize, LPUART11_EdmaUninitialize, LPUART11_EdmaPowerControl,
                                   LPUART11_EdmaSend,       LPUART11_EdmaReceive,      LPUART11_EdmaTransfer,
                                   LPUART11_EdmaGetTxCount, LPUART11_EdmaGetRxCount,   LPUART11_EdmaControl,
                                   LPUART11_EdmaGetStatus,
#else
                                   LPUART11_DmaInitialize,  LPUART11_DmaUninitialize, LPUART11_DmaPowerControl,
                                   LPUART11_DmaSend,        LPUART11_DmaReceive,      LPUART11_DmaTransfer,
                                   LPUART11_DmaGetTxCount,  LPUART11_DmaGetRxCount,   LPUART11_DmaControl,
                                   LPUART11_DmaGetStatus,
#endif /* FSL_FEATURE_SOC_EDMA_COUNT */
#else
                                  LPUART11_NonBlockingInitialize,
                                  LPUART11_NonBlockingUninitialize,
                                  LPUART11_NonBlockingPowerControl,
                                  LPUART11_NonBlockingSend,
                                  LPUART11_NonBlockingReceive,
                                  LPUART11_NonBlockingTransfer,
                                  LPUART11_NonBlockingGetTxCount,
                                  LPUART11_NonBlockingGetRxCount,
                                  LPUART11_NonBlockingControl,
                                  LPUART11_NonBlockingGetStatus,
#endif /* RTE_USART11_DMA_EN */
                                   LPUARTx_SetModemControl, LPUARTx_GetModemStatus};

#endif /* LPUART11 */

#if defined(LPUART12) && defined(RTE_USART12) && RTE_USART12

/* User needs to provide the implementation for LPUART5_GetFreq/InitPins/DeinitPins
in the application for enabling according instance. */
extern uint32_t LPUART12_GetFreq(void);

static cmsis_lpuart_resource_t LPUART12_Resource = {LPUART12, LPUART12_GetFreq};

#if defined(RTE_USART12_DMA_EN) && RTE_USART12_DMA_EN

#if (defined(FSL_FEATURE_SOC_DMA_COUNT) && FSL_FEATURE_SOC_DMA_COUNT)

static cmsis_lpuart_dma_resource_t LPUART12_DmaResource = {
    RTE_USART12_DMA_TX_DMA_BASE,    RTE_USART12_DMA_TX_CH,          RTE_USART12_DMA_TX_PERI_SEL,
    RTE_USART12_DMA_RX_DMA_BASE,    RTE_USART12_DMA_RX_CH,          RTE_USART12_DMA_RX_PERI_SEL,

#if (defined(FSL_FEATURE_SOC_DMAMUX_COUNT) && FSL_FEATURE_SOC_DMAMUX_COUNT)
    RTE_USART12_DMA_TX_DMAMUX_BASE, RTE_USART12_DMA_RX_DMAMUX_BASE,
#endif
#if FSL_FEATURE_DMA_MODULE_CHANNEL != FSL_FEATURE_DMAMUX_MODULE_CHANNEL
    RTE_USART12_DMAMUX_TX_CH,       RTE_USART12_DMAMUX_RX_CH
#endif
};

static lpuart_dma_handle_t LPUART12_DmaHandle;
static dma_handle_t LPUART12_DmaRxHandle;
static dma_handle_t LPUART12_DmaTxHandle;

#if defined(__CC_ARM) || defined(__ARMCC_VERSION)
ARMCC_SECTION("lpuart5_dma_driver_state")
static cmsis_lpuart_dma_driver_state_t LPUART12_DmaDriverState = {
#else
static cmsis_lpuart_dma_driver_state_t LPUART12_DmaDriverState = {
#endif
    &LPUART12_Resource, &LPUART12_DmaResource, &LPUART12_DmaHandle, &LPUART12_DmaRxHandle, &LPUART12_DmaTxHandle,
};

static int32_t LPUART12_DmaInitialize(ARM_USART_SignalEvent_t cb_event)
{
#ifdef RTE_USART12_PIN_INIT
    RTE_USART12_PIN_INIT();
#endif
    return LPUART_DmaInitialize(cb_event, &LPUART12_DmaDriverState);
}

static int32_t LPUART12_DmaUninitialize(void)
{
#ifdef RTE_USART12_PIN_DEINIT
    RTE_USART12_PIN_DEINIT();
#endif
    return LPUART_DmaUninitialize(&LPUART12_DmaDriverState);
}

static int32_t LPUART12_DmaPowerControl(ARM_POWER_STATE state)
{
    return LPUART_DmaPowerControl(state, &LPUART12_DmaDriverState);
}

static int32_t LPUART12_DmaSend(const void *data, uint32_t num)
{
    return LPUART_DmaSend(data, num, &LPUART12_DmaDriverState);
}

static int32_t LPUART12_DmaReceive(void *data, uint32_t num)
{
    return LPUART_DmaReceive(data, num, &LPUART12_DmaDriverState);
}

static int32_t LPUART12_DmaTransfer(const void *data_out, void *data_in, uint32_t num)
{
    return LPUART_DmaTransfer(data_out, data_in, num, &LPUART12_DmaDriverState);
}

static uint32_t LPUART12_DmaGetTxCount(void)
{
    return LPUART_DmaGetTxCount(&LPUART12_DmaDriverState);
}

static uint32_t LPUART12_DmaGetRxCount(void)
{
    return LPUART_DmaGetRxCount(&LPUART12_DmaDriverState);
}

static int32_t LPUART12_DmaControl(uint32_t control, uint32_t arg)
{
    return LPUART_DmaControl(control, arg, &LPUART12_DmaDriverState);
}

static ARM_USART_STATUS LPUART12_DmaGetStatus(void)
{
    return LPUART_DmaGetStatus(&LPUART12_DmaDriverState);
}

/* LPUART12 Driver Control Block */

#endif

#if (defined(FSL_FEATURE_SOC_EDMA_COUNT) && FSL_FEATURE_SOC_EDMA_COUNT)

static cmsis_lpuart_edma_resource_t LPUART12_EdmaResource = {
    RTE_USART12_DMA_TX_DMA_BASE,    RTE_USART12_DMA_TX_CH,          RTE_USART12_DMA_TX_PERI_SEL,
    RTE_USART12_DMA_RX_DMA_BASE,    RTE_USART12_DMA_RX_CH,          RTE_USART12_DMA_RX_PERI_SEL,

#if (defined(FSL_FEATURE_SOC_DMAMUX_COUNT) && FSL_FEATURE_SOC_DMAMUX_COUNT)
    RTE_USART12_DMA_TX_DMAMUX_BASE, RTE_USART12_DMA_RX_DMAMUX_BASE,
#endif
};

static lpuart_edma_handle_t LPUART12_EdmaHandle;
static edma_handle_t LPUART12_EdmaRxHandle;
static edma_handle_t LPUART12_EdmaTxHandle;

#if defined(__CC_ARM) || defined(__ARMCC_VERSION)
ARMCC_SECTION("lpuart12_edma_driver_state")
static cmsis_lpuart_edma_driver_state_t LPUART12_EdmaDriverState = {
#else
static cmsis_lpuart_edma_driver_state_t LPUART12_EdmaDriverState = {
#endif
    &LPUART12_Resource, &LPUART12_EdmaResource, &LPUART12_EdmaHandle, &LPUART12_EdmaRxHandle, &LPUART12_EdmaTxHandle,
};

static int32_t LPUART12_EdmaInitialize(ARM_USART_SignalEvent_t cb_event)
{
#ifdef RTE_USART12_PIN_INIT
    RTE_USART12_PIN_INIT();
#endif
    return LPUART_EdmaInitialize(cb_event, &LPUART12_EdmaDriverState);
}

static int32_t LPUART12_EdmaUninitialize(void)
{
#ifdef RTE_USART12_PIN_DEINIT
    RTE_USART12_PIN_DEINIT();
#endif
    return LPUART_EdmaUninitialize(&LPUART12_EdmaDriverState);
}

static int32_t LPUART12_EdmaPowerControl(ARM_POWER_STATE state)
{
    return LPUART_EdmaPowerControl(state, &LPUART12_EdmaDriverState);
}

static int32_t LPUART12_EdmaSend(const void *data, uint32_t num)
{
    return LPUART_EdmaSend(data, num, &LPUART12_EdmaDriverState);
}

static int32_t LPUART12_EdmaReceive(void *data, uint32_t num)
{
    return LPUART_EdmaReceive(data, num, &LPUART12_EdmaDriverState);
}

static int32_t LPUART12_EdmaTransfer(const void *data_out, void *data_in, uint32_t num)
{
    return LPUART_EdmaTransfer(data_out, data_in, num, &LPUART12_EdmaDriverState);
}

static uint32_t LPUART12_EdmaGetTxCount(void)
{
    return LPUART_EdmaGetTxCount(&LPUART12_EdmaDriverState);
}

static uint32_t LPUART12_EdmaGetRxCount(void)
{
    return LPUART_EdmaGetRxCount(&LPUART12_EdmaDriverState);
}

static int32_t LPUART12_EdmaControl(uint32_t control, uint32_t arg)
{
    return LPUART_EdmaControl(control, arg, &LPUART12_EdmaDriverState);
}

static ARM_USART_STATUS LPUART12_EdmaGetStatus(void)
{
    return LPUART_EdmaGetStatus(&LPUART12_EdmaDriverState);
}

#endif

#else

static lpuart_handle_t LPUART12_Handle;

#if defined(USART12_RX_BUFFER_ENABLE) && (USART12_RX_BUFFER_ENABLE == 1)
static uint12_t lpuart12_rxRingBuffer[USART_RX_BUFFER_LEN];
#endif

#if defined(__CC_ARM) || defined(__ARMCC_VERSION)
ARMCC_SECTION("lpuart12_non_blocking_driver_state")
static cmsis_lpuart_non_blocking_driver_state_t LPUART12_NonBlockingDriverState = {
#else
static cmsis_lpuart_non_blocking_driver_state_t LPUART12_NonBlockingDriverState = {
#endif
    &LPUART12_Resource,
    &LPUART12_Handle,
};

static int32_t LPUART12_NonBlockingInitialize(ARM_USART_SignalEvent_t cb_event)
{
#ifdef RTE_USART12_PIN_INIT
    RTE_USART12_PIN_INIT();
#endif
    return LPUART_NonBlockingInitialize(cb_event, &LPUART12_NonBlockingDriverState);
}

static int32_t LPUART12_NonBlockingUninitialize(void)
{
#ifdef RTE_USART12_PIN_DEINIT
    RTE_USART12_PIN_DEINIT();
#endif
    return LPUART_NonBlockingUninitialize(&LPUART12_NonBlockingDriverState);
}

static int32_t LPUART12_NonBlockingPowerControl(ARM_POWER_STATE state)
{
    int32_t result;

    result = LPUART_NonBlockingPowerControl(state, &LPUART12_NonBlockingDriverState);

#if defined(USART12_RX_BUFFER_ENABLE) && (USART12_RX_BUFFER_ENABLE == 1)
    if ((state == ARM_POWER_FULL) && (LPUART12_NonBlockingDriverState.handle->rxRingBuffer == NULL))
    {
        LPUART_TransferStartRingBuffer(LPUART12_NonBlockingDriverState.resource->base,
                                       LPUART12_NonBlockingDriverState.handle, lpuart12_rxRingBuffer,
                                       USART_RX_BUFFER_LEN);
    }
#endif

    return result;
}

static int32_t LPUART12_NonBlockingSend(const void *data, uint32_t num)
{
    return LPUART_NonBlockingSend(data, num, &LPUART12_NonBlockingDriverState);
}

static int32_t LPUART12_NonBlockingReceive(void *data, uint32_t num)
{
    return LPUART_NonBlockingReceive(data, num, &LPUART12_NonBlockingDriverState);
}

static int32_t LPUART12_NonBlockingTransfer(const void *data_out, void *data_in, uint32_t num)
{
    return LPUART_NonBlockingTransfer(data_out, data_in, num, &LPUART12_NonBlockingDriverState);
}

static uint32_t LPUART12_NonBlockingGetTxCount(void)
{
    return LPUART_NonBlockingGetTxCount(&LPUART12_NonBlockingDriverState);
}

static uint32_t LPUART12_NonBlockingGetRxCount(void)
{
    return LPUART_NonBlockingGetRxCount(&LPUART12_NonBlockingDriverState);
}

static int32_t LPUART12_NonBlockingControl(uint32_t control, uint32_t arg)
{
    int32_t result;

    result = LPUART_NonBlockingControl(control, arg, &LPUART12_NonBlockingDriverState);
    if (ARM_DRIVER_OK != result)
    {
        return result;
    }

    /* Enable the receive interrupts if ring buffer is used */
    if (LPUART12_NonBlockingDriverState.handle->rxRingBuffer != NULL)
    {
        LPUART_EnableInterrupts(
            LPUART12_NonBlockingDriverState.resource->base,
            (uint32_t)kLPUART_RxDataRegFullInterruptEnable | (uint32_t)kLPUART_RxOverrunInterruptEnable);
    }

    return ARM_DRIVER_OK;
}

static ARM_USART_STATUS LPUART12_NonBlockingGetStatus(void)
{
    return LPUART_NonBlockingGetStatus(&LPUART12_NonBlockingDriverState);
}

#endif

ARM_DRIVER_USART Driver_USART12 = {LPUARTx_GetVersion,      LPUARTx_GetCapabilities,
#if defined(RTE_USART12_DMA_EN) && RTE_USART12_DMA_EN
#if (defined(FSL_FEATURE_SOC_EDMA_COUNT) && FSL_FEATURE_SOC_EDMA_COUNT)
                                   LPUART12_EdmaInitialize, LPUART12_EdmaUninitialize, LPUART12_EdmaPowerControl,
                                   LPUART12_EdmaSend,       LPUART12_EdmaReceive,      LPUART12_EdmaTransfer,
                                   LPUART12_EdmaGetTxCount, LPUART12_EdmaGetRxCount,   LPUART12_EdmaControl,
                                   LPUART12_EdmaGetStatus,
#else
                                   LPUART12_DmaInitialize,  LPUART12_DmaUninitialize, LPUART12_DmaPowerControl,
                                   LPUART12_DmaSend,        LPUART12_DmaReceive,      LPUART12_DmaTransfer,
                                   LPUART12_DmaGetTxCount,  LPUART12_DmaGetRxCount,   LPUART12_DmaControl,
                                   LPUART12_DmaGetStatus,
#endif /* FSL_FEATURE_SOC_EDMA_COUNT */
#else
                                  LPUART12_NonBlockingInitialize,
                                  LPUART12_NonBlockingUninitialize,
                                  LPUART12_NonBlockingPowerControl,
                                  LPUART12_NonBlockingSend,
                                  LPUART12_NonBlockingReceive,
                                  LPUART12_NonBlockingTransfer,
                                  LPUART12_NonBlockingGetTxCount,
                                  LPUART12_NonBlockingGetRxCount,
                                  LPUART12_NonBlockingControl,
                                  LPUART12_NonBlockingGetStatus,
#endif /* RTE_USART12_DMA_EN */
                                   LPUARTx_SetModemControl, LPUARTx_GetModemStatus};

#endif /* LPUART12 */<|MERGE_RESOLUTION|>--- conflicted
+++ resolved
@@ -267,19 +267,11 @@
 {
     DMA_Type *txEdmaBase;   /*!< EDMA peripheral base address for TX.    */
     uint32_t txEdmaChannel; /*!< EDMA channel for LPUART TX.             */
-<<<<<<< HEAD
-    uint32_t txDmaRequest;   /*!< TX EDMA request source.                 */
-
-    DMA_Type *rxEdmaBase;   /*!< EDMA peripheral base address for RX.    */
-    uint32_t rxEdmaChannel; /*!< EDMA channel for LPUART RX.             */
-    uint32_t rxDmaRequest;   /*!< RX EDMA request source.                 */
-=======
     uint32_t txDmaRequest;  /*!< TX EDMA request source.                 */
 
     DMA_Type *rxEdmaBase;   /*!< EDMA peripheral base address for RX.    */
     uint32_t rxEdmaChannel; /*!< EDMA channel for LPUART RX.             */
     uint32_t rxDmaRequest;  /*!< RX EDMA request source.                 */
->>>>>>> 16897e8a
 
 #if (defined(FSL_FEATURE_SOC_DMAMUX_COUNT) && FSL_FEATURE_SOC_DMAMUX_COUNT)
     DMAMUX_Type *txDmamuxBase; /*!< DMAMUX peripheral base address for TX. */
@@ -883,14 +875,6 @@
             DMAMUX_EnableChannel(dmaResource->txDmamuxBase, dmaResource->txEdmaChannel);
 #endif
 
-<<<<<<< HEAD
-#if defined(FSL_FEATURE_EDMA_HAS_CHANNEL_MUX) && FSL_FEATURE_EDMA_HAS_CHANNEL_MUX
-            EDMA_SetChannelMux(dmaResource->rxEdmaBase, dmaResource->rxEdmaChannel, (dma_request_source_t)dmaResource->rxDmaRequest);
-            EDMA_SetChannelMux(dmaResource->txEdmaBase, dmaResource->txEdmaChannel, (dma_request_source_t)dmaResource->txDmaRequest);
-#endif
-
-=======
->>>>>>> 16897e8a
             /* Setup the LPUART. */
             (void)LPUART_Init(lpuart->resource->base, &config, lpuart->resource->GetFreq());
             LPUART_TransferCreateHandleEDMA(lpuart->resource->base, lpuart->handle, KSDK_LPUART_EdmaCallback,
